--- conflicted
+++ resolved
@@ -68,11 +68,7 @@
     features = bpd.DataFrame(
         {
             "os": operating_system,
-<<<<<<< HEAD
-            "isMobile": is_mobile,
-=======
-            "is_mobile": is_mobile,
->>>>>>> ca17b39f
+            "is_mobile": is_mobile,
             "country": country,
             "pageviews": pageviews,
         }
@@ -100,18 +96,11 @@
         your_model_id,  # For example: "bqml_tutorial.sample_model",
     )
 
-<<<<<<< HEAD
     # The filters parameter limits the number of tables scanned by the query.
     # The date range scanned is July 1, 2017 to August 1, 2017. This is the
     # data you're using to evaluate the predictive performance of the model.
     # It was collected in the month immediately following the time period
     # spanned by the training data.
-=======
-    # July 1, 2017 to August 1, 2017 is the data you're using to evaluate the predictive performance
-    # of the model. It was collected in the month immediately following the time
-    # period spanned by the training data.
->>>>>>> ca17b39f
-
     df = bpd.read_gbq_table(
         "bigquery-public-data.google_analytics_sample.ga_sessions_*",
         filters=[
@@ -130,11 +119,7 @@
     features = bpd.DataFrame(
         {
             "os": operating_system,
-<<<<<<< HEAD
-            "isMobile": is_mobile,
-=======
-            "is_mobile": is_mobile,
->>>>>>> ca17b39f
+            "is_mobile": is_mobile,
             "country": country,
             "pageviews": pageviews,
         }
@@ -171,67 +156,21 @@
     # [END bigquery_dataframes_bqml_getting_started_tutorial_evaluate]
 
     # [START bigquery_dataframes_bqml_getting_started_tutorial_predict_by_country]
-<<<<<<< HEAD
-
-    # Select model you'll use for prediciting. `read_gbq_model` loads model data from a
-    # BigQuery, but you could also use the `model` object from the previous steps.
+    import bigframes.pandas as bpd
+
+    # Select model you'll use for predicting.
+    # `read_gbq_model` loads model data from
+    # BigQuery, but you could also use the `model`
+    # object from the previous steps.
     model = bpd.read_gbq_model(
         your_model_id,  # For example: "bqml_tutorial.sample_model",
     )
 
-    df = bpd.read_gbq_table(
-        "bigquery-public-data.google_analytics_sample.ga_sessions_*",
-        filters=[
-            ("_table_suffix", ">=", "20170701"),
-            ("_table_suffix", "<=", "20170801"),
-        ],
-    )
-
-    operating_system = df["device"].struct.field("operatingSystem")
-    operating_system = operating_system.fillna("")
-    is_mobile = df["device"].struct.field("isMobile")
-    country = df["geoNetwork"].struct.field("country").fillna("")
-    pageviews = df["totals"].struct.field("pageviews").fillna(0)
-    features = bpd.DataFrame(
-        {
-            "os": operating_system,
-            "isMobile": is_mobile,
-            "country": country,
-            "pageviews": pageviews,
-        }
-    )
-    # Use Logistic Regression predict method to, find more information here in
-    # [BigFrames](https://cloud.google.com/python/docs/reference/bigframes/latest/bigframes.ml.linear_model.LogisticRegression#bigframes_ml_linear_model_LogisticRegression_predict)
-
-    # This code groups the DataFrame by 'country', calculates the sum of
-    # 'predicted_purchase' for each group, sorts the results by the sum in
-    # descending order, and selects the top 10 rows using the 'head' method.
-
-    predictions = model.predict(features)
-    countries = predictions.groupby(["country"])[["predicted_transactions"]].sum()
-
-    countries.sort_values(ascending=False).head(10)
-
-    # [END bigquery_dataframes_bqml_getting_started_tutorial_predict_by_country]
-
-    # [START bigquery_dataframes_bqml_getting_started_tutorial_predict_by_visitor_id]
-    predictions = model.predict(features, label)
-
-    total_predicted_purchases = predictions.groupby(["country"])[
-        ["predicted_transactions"]
-    ].sum()
-
-    total_predicted_purchases.sort_values(ascending=False).head(10)
-
-    # [END bigquery_dataframes_bqml_getting_started_tutorial_predict_by_visitor_id]
-=======
-    import bigframes.pandas as bpd
-
-    # Select model you'll use for training. `read_gbq_model` loads model data from a
-    # BigQuery, but you could also use the `model` object from the previous steps.
-    model = bpd.read_gbq_model(
-        your_model_id,  # For example: "bqml_tutorial.sample_model",
-    )
+    # The filters parameter limits the number of tables scanned by the query.
+    # The date range scanned is July 1, 2017 to August 1, 2017. This is the
+    # data you're using to make the prediction.
+    # It was collected in the month immediately following the time period
+    # spanned by the training data.
     df = bpd.read_gbq_table(
         "bigquery-public-data.google_analytics_sample.ga_sessions_*",
         filters=[
@@ -328,5 +267,4 @@
     # Name: predicted_label, dtype: Int64
 
 
-# [END bigquery_dataframes_bqml_getting_started_tutorial_predict_by_visitor]
->>>>>>> ca17b39f
+# [END bigquery_dataframes_bqml_getting_started_tutorial_predict_by_visitor]