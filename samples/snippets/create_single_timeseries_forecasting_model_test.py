--- conflicted
+++ resolved
@@ -74,23 +74,6 @@
     #   0	 [0.40944762]	   [-0.81168198]	      0.0
     # [END bigquery_dataframes_single_timeseries_forecasting_model_tutorial_coef]
 
-<<<<<<< HEAD
-    # [START bigquery_dataframes_single_timeseries_forecasting_model_tutorial_explain_forecast]
-    ex_pred = model.predict_explain(horizon=30, confidence_level=0.8)
-
-    print(ex_pred.head(4))
-    # Expected output:
-    #       time_series_timestamp	  time_series_type	    time_series_data	time_series_adjusted_data	 standard_error	   confidence_level	   prediction_interval_lower_bound	   prediction_interval_upper_bound	  trend	   seasonal_period_yearly	  seasonal_period_quarterly	    seasonal_period_monthly	   seasonal_period_weekly	  seasonal_period_daily	    holiday_effect	   spikes_and_dips	   step_changes	   residual
-    # 0	  2016-08-01 00:00:00+00:00	      history	             1711.0	               505.716474	           206.939556	         <NA>	                    <NA>	                            <NA>	               0.0	           <NA>	                        <NA>	                     <NA>	                 169.611938	                  <NA>	                <NA>	            <NA>	       1205.283526	   336.104536
-    # 1	  2016-08-02 00:00:00+00:00	      history	             2140.0	               623.137701	           206.939556	         <NA>	                    <NA>	                            <NA>	            336.104428	       <NA>	                        <NA>	                     <NA>	                 287.033273	                  <NA>	                <NA>	            <NA>	       1205.283526	   311.578773
-    # 2	  2016-08-03 00:00:00+00:00	      history	             2890.0	               1008.655091	           206.939556	         <NA>	                    <NA>	                            <NA>	            563.514213	       <NA>	                        <NA>	                     <NA>	                 445.140878	                  <NA>	                <NA>	            <NA>	       1205.283526	   676.061383
-    # 3	  2016-08-04 00:00:00+00:00	      history	             3161.0	               1389.40959	           206.939556	         <NA>	                    <NA>	                            <NA>	            986.317236	       <NA>	                        <NA>	                     <NA>	                 403.092354	                  <NA>	                <NA>	            <NA>	       1205.283526	   566.306884
-    # 4	  2016-08-05 00:00:00+00:00	      history	             2702.0	               1394.395741	           206.939556	         <NA>	                    <NA>	                            <NA>	            1248.707386	       <NA>	                        <NA>	                     <NA>	                 145.688355	                  <NA>	                <NA>	            <NA>	       1205.283526	   102.320733
-    # 5	  2016-08-06 00:00:00+00:00	      history	             1663.0	               437.09243	           206.939556	         <NA>	                    <NA>	                            <NA>	            1188.59004	       <NA>	                        <NA>	                     <NA>	                 -751.49761	                  <NA>	                <NA>	            <NA>	       1205.283526	    20.624044
-    # [END bigquery_dataframes_single_timeseries_forecasting_model_tutorial_explain_forecast]
-    assert coef is not None
-    assert ex_pred is not None
-=======
     # [START bigquery_dataframes_single_timeseries_forecasting_model_tutorial_evaluate]
     # Evaluate the time series models by using the summary() function. The summary()
     # function shows you the evaluation metrics of all the candidate models evaluated
@@ -108,9 +91,23 @@
     #  3	      0	              1	               1	      False	     -2470.632377	4945.264753	     44319.379307	        ['WEEKLY']	            False	        False	            True
     #  4	      2	              1	               1	      True	     -2463.671247	4937.342493	     42633.299513	        ['WEEKLY']	            False	        False	            True
     # [END bigquery_dataframes_single_timeseries_forecasting_model_tutorial_evaluate]
+
+    # [START bigquery_dataframes_single_timeseries_forecasting_model_tutorial_explain_forecast]
+    ex_pred = model.predict_explain(horizon=30, confidence_level=0.8)
+
+    print(ex_pred.head(4))
+    # Expected output:
+    #       time_series_timestamp	  time_series_type	    time_series_data	time_series_adjusted_data	 standard_error	   confidence_level	   prediction_interval_lower_bound	   prediction_interval_upper_bound	  trend	   seasonal_period_yearly	  seasonal_period_quarterly	    seasonal_period_monthly	   seasonal_period_weekly	  seasonal_period_daily	    holiday_effect	   spikes_and_dips	   step_changes	   residual
+    # 0	  2016-08-01 00:00:00+00:00	      history	             1711.0	               505.716474	           206.939556	         <NA>	                    <NA>	                            <NA>	               0.0	           <NA>	                        <NA>	                     <NA>	                 169.611938	                  <NA>	                <NA>	            <NA>	       1205.283526	   336.104536
+    # 1	  2016-08-02 00:00:00+00:00	      history	             2140.0	               623.137701	           206.939556	         <NA>	                    <NA>	                            <NA>	            336.104428	       <NA>	                        <NA>	                     <NA>	                 287.033273	                  <NA>	                <NA>	            <NA>	       1205.283526	   311.578773
+    # 2	  2016-08-03 00:00:00+00:00	      history	             2890.0	               1008.655091	           206.939556	         <NA>	                    <NA>	                            <NA>	            563.514213	       <NA>	                        <NA>	                     <NA>	                 445.140878	                  <NA>	                <NA>	            <NA>	       1205.283526	   676.061383
+    # 3	  2016-08-04 00:00:00+00:00	      history	             3161.0	               1389.40959	           206.939556	         <NA>	                    <NA>	                            <NA>	            986.317236	       <NA>	                        <NA>	                     <NA>	                 403.092354	                  <NA>	                <NA>	            <NA>	       1205.283526	   566.306884
+    # 4	  2016-08-05 00:00:00+00:00	      history	             2702.0	               1394.395741	           206.939556	         <NA>	                    <NA>	                            <NA>	            1248.707386	       <NA>	                        <NA>	                     <NA>	                 145.688355	                  <NA>	                <NA>	            <NA>	       1205.283526	   102.320733
+    # 5	  2016-08-06 00:00:00+00:00	      history	             1663.0	               437.09243	           206.939556	         <NA>	                    <NA>	                            <NA>	            1188.59004	       <NA>	                        <NA>	                     <NA>	                 -751.49761	                  <NA>	                <NA>	            <NA>	       1205.283526	    20.624044
+    # [END bigquery_dataframes_single_timeseries_forecasting_model_tutorial_explain_forecast]
     assert coef is not None
+    assert ex_pred is not None
     assert summary is not None
->>>>>>> 77c88985
     assert model is not None
     assert parsed_date is not None
     assert total_visits is not None