--- conflicted
+++ resolved
@@ -65,9 +65,16 @@
     model.fit(X, y)
     # [END bigquery_dataframes_single_timeseries_forecasting_model_tutorial_create]
 
-<<<<<<< HEAD
+    # [START bigquery_dataframes_single_timeseries_forecasting_model_tutorial_coef]
+    coef = model.coef_
+    print(coef.peek())
+
+    # Expected output:
+    #       ar_coefficients   ma_coefficients   intercept_or_drift
+    #   0	 [0.40944762]	   [-0.81168198]	      0.0
+    # [END bigquery_dataframes_single_timeseries_forecasting_model_tutorial_coef]
+
     # [START bigquery_dataframes_single_timeseries_forecasting_model_tutorial_evaluate]
-
     # Evaluate the time series models by using the summary() function. The summary()
     # function shows you the evaluation metrics of all the candidate models evaluated
     # during the process of automatic hyperparameter tuning.
@@ -83,22 +90,9 @@
     #  2	      1	              1	               0 	      False	     -2479.880885	4963.76177	     46642.953433	        ['WEEKLY']	            False	        False	            True
     #  3	      0	              1	               1	      False	     -2470.632377	4945.264753	     44319.379307	        ['WEEKLY']	            False	        False	            True
     #  4	      2	              1	               1	      True	     -2463.671247	4937.342493	     42633.299513	        ['WEEKLY']	            False	        False	            True
-
     # [END bigquery_dataframes_single_timeseries_forecasting_model_tutorial_evaluate]
-
+    assert coef is not None
     assert summary is not None
-=======
-    # [START bigquery_dataframes_single_timeseries_forecasting_model_tutorial_coef]
-    coef = model.coef_
-    print(coef.peek())
-
-    # Expected output:
-    #       ar_coefficients   ma_coefficients   intercept_or_drift
-    #   0	 [0.40944762]	   [-0.81168198]	      0.0
-
-    # [END bigquery_dataframes_single_timeseries_forecasting_model_tutorial_coef]
-    assert coef is not None
->>>>>>> 088b1832
     assert model is not None
     assert parsed_date is not None
     assert total_visits is not None