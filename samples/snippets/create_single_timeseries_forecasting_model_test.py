# Copyright 2024 Google LLC
#
# Licensed under the Apache License, Version 2.0 (t
# you may not use this file except in compliance wi
# You may obtain a copy of the License at
#
#     http://www.apache.org/licenses/LICENSE-2.0
#
# Unless required by applicable law or agreed to in
# distributed under the License is distributed on a
# WITHOUT WARRANTIES OR CONDITIONS OF ANY KIND, eit
# See the License for the specific language governi
# limitations under the License.


def test_create_single_timeseries() -> None:
    # [START bigquery_dataframes_single_timeseries_forecasting_model_tutorial]
    import bigframes.pandas as bpd

    # Start by loading the historical data from BigQuerythat you want to analyze and forecast.
    # This clause indicates that you are querying the ga_sessions_* tables in the google_analytics_sample dataset.
    # Read and visualize the time series you want to forecast.
    df = bpd.read_gbq("bigquery-public-data.google_analytics_sample.ga_sessions_*")
    parsed_date = bpd.to_datetime(df.date, format="%Y%m%d", utc=True)
    parsed_date.name = "parsed_date"
    visits = df["totals"].struct.field("visits")
    visits.name = "total_visits"
    total_visits = visits.groupby(parsed_date).sum()

    # Expected output: total_visits.head()
    # parsed_date
    # 2016-08-01 00:00:00+00:00    1711
    # 2016-08-02 00:00:00+00:00    2140
    # 2016-08-03 00:00:00+00:00    2890
    # 2016-08-04 00:00:00+00:00    3161
    # 2016-08-05 00:00:00+00:00    2702
    # Name: total_visits, dtype: Int64

    total_visits.plot.line()

    # [END bigquery_dataframes_single_timeseries_forecasting_model_tutorial]

    # [START bigquery_dataframes_single_timeseries_forecasting_model_tutorial_create]
    from bigframes.ml import forecasting
    import bigframes.pandas as bpd

    # Create a time series model to forecast total site visits:
    # The auto_arima option defaults to True, so the auto.ARIMA algorithm automatically
    # tunes the hyperparameters in the model.
    # The data_frequency option defaults to 'auto_frequency so the training
    # process automatically infers the data frequency of the input time series.
    # The decompose_time_series option defaults to True, so that information about
    # the time series data is returned when you evaluate the model in the next step.
    model = forecasting.ARIMAPlus()
    model.auto_arima = True
    model.data_frequency = "auto_frequency"
    model.decompose_time_series = True

    # Use the data loaded in the previous step to fit the model
    training_data = total_visits.to_frame().reset_index(drop=False)

    X = training_data[["parsed_date"]]
    y = training_data[["total_visits"]]

    model.fit(X, y)
    # [END bigquery_dataframes_single_timeseries_forecasting_model_tutorial_create]

    # [START bigquery_dataframes_single_timeseries_forecasting_model_tutorial_evaluate]

    # Evaluate the time series models by using the summary() function. The summary()
    # function shows you the evaluation metrics of all the candidate models evaluated
    # during the process of automatic hyperparameter tuning.
<<<<<<< HEAD
    model.summary(
        show_all_candidate_models=True,
    )
=======
    summary = model.summary(
        show_all_candidate_models=True,
    )
    print(summary.peek())
>>>>>>> e33661cb

    # Expected output:
    # row   non_seasonal_p	non_seasonal_d	non_seasonal_q	has_drift	log_likelihood	AIC	variance	seasonal_periods	has_holiday_effect	has_spikes_and_dips	has_step_changes	error_message
    #  0	      0	              1	               3	      True	     -2464.255656	4938.511313	     42772.506055	        ['WEEKLY']	            False	        False	            True
    #  1	      2	              1	               0	      False	     -2473.141651	4952.283303	     44942.416463	        ['WEEKLY']	            False	        False	            True
    #  2	      1	              1	               0 	      False	     -2479.880885	4963.76177	     46642.953433	        ['WEEKLY']	            False	        False	            True
    #  3	      0	              1	               1	      False	     -2470.632377	4945.264753	     44319.379307	        ['WEEKLY']	            False	        False	            True
    #  4	      2	              1	               1	      True	     -2463.671247	4937.342493	     42633.299513	        ['WEEKLY']	            False	        False	            True

    # [END bigquery_dataframes_single_timeseries_forecasting_model_tutorial_evaluate]

<<<<<<< HEAD
=======
    assert summary is not None
>>>>>>> e33661cb
    assert model is not None
    assert parsed_date is not None
    assert total_visits is not None<|MERGE_RESOLUTION|>--- conflicted
+++ resolved
@@ -70,16 +70,10 @@
     # Evaluate the time series models by using the summary() function. The summary()
     # function shows you the evaluation metrics of all the candidate models evaluated
     # during the process of automatic hyperparameter tuning.
-<<<<<<< HEAD
-    model.summary(
-        show_all_candidate_models=True,
-    )
-=======
     summary = model.summary(
         show_all_candidate_models=True,
     )
     print(summary.peek())
->>>>>>> e33661cb
 
     # Expected output:
     # row   non_seasonal_p	non_seasonal_d	non_seasonal_q	has_drift	log_likelihood	AIC	variance	seasonal_periods	has_holiday_effect	has_spikes_and_dips	has_step_changes	error_message
@@ -91,10 +85,7 @@
 
     # [END bigquery_dataframes_single_timeseries_forecasting_model_tutorial_evaluate]
 
-<<<<<<< HEAD
-=======
     assert summary is not None
->>>>>>> e33661cb
     assert model is not None
     assert parsed_date is not None
     assert total_visits is not None