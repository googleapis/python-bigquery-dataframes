# Contains code from https://github.com/pandas-dev/pandas/blob/main/pandas/core/generic.py
from __future__ import annotations

from typing import Callable, Iterator, Literal, Optional, TYPE_CHECKING

from bigframes_vendored.pandas.core import indexing
import bigframes_vendored.pandas.core.common as common

import bigframes.constants as constants

if TYPE_CHECKING:
    from bigframes_vendored.pandas.pandas._typing import T


class NDFrame(indexing.IndexingMixin):
    """
    N-dimensional analogue of DataFrame. Store multi-dimensional in a
    size-mutable, labeled data structure
    """

    # ----------------------------------------------------------------------
    # Axis

    @property
    def ndim(self) -> int:
        """Return an int representing the number of axes / array dimensions.

        Returns:
            int: Return 1 if Series. Otherwise return 2 if DataFrame.
        """
        raise NotImplementedError(constants.ABSTRACT_METHOD_ERROR_MESSAGE)

    @property
    def size(self) -> int:
        """Return an int representing the number of elements in this object.

        **Examples:**

            >>> import bigframes.pandas as bpd
            >>> bpd.options.display.progress_bar = None

            >>> s = bpd.Series({'a': 1, 'b': 2, 'c': 3})
            >>> s.size
            3

            >>> df = bpd.DataFrame({'col1': [1, 2], 'col2': [3, 4]})
            >>> df.size
            4

        Returns:
            int: Return the number of rows if Series. Otherwise return the number of
                rows times number of columns if DataFrame.
        """
        raise NotImplementedError(constants.ABSTRACT_METHOD_ERROR_MESSAGE)

    def __iter__(self) -> Iterator:
        """
        Iterate over column axis for DataFrame, or values for Series.

        Returns:
            iterator

        **Examples:**
            >>> import bigframes.pandas as bpd
            >>> bpd.options.display.progress_bar = None

            >>> df = bpd.DataFrame({
            ...     'A': [1, 2, 3],
            ...     'B': [4, 5, 6],
            ... })
            >>> for x in df:
            ...     print(x)
            A
            B

            >>> series = bpd.Series(["a", "b", "c"], index=[10, 20, 30])
            >>> for x in series:
            ...     print(x)
            a
            b
            c
        """
        raise NotImplementedError(constants.ABSTRACT_METHOD_ERROR_MESSAGE)

    # -------------------------------------------------------------------------
    # Unary Methods

    def abs(self):
        """Return a Series/DataFrame with absolute numeric value of each element.

        This function only applies to elements that are all numeric.

        Returns:
            Series/DataFrame containing the absolute value of each element.
            Returns a Series/DataFrame containing the absolute value of each element.
        """
        raise NotImplementedError(constants.ABSTRACT_METHOD_ERROR_MESSAGE)

    def astype(self, dtype):
        """
        Cast a pandas object to a specified dtype ``dtype``.

        **Examples:**

            >>> import bigframes.pandas as bpd
            >>> bpd.options.display.progress_bar = None

        Create a DataFrame:

            >>> d = {'col1': [1, 2], 'col2': [3, 4]}
            >>> df = bpd.DataFrame(data=d)
            >>> df.dtypes
            col1    Int64
            col2    Int64
            dtype: object

        Cast all columns to ``Float64``:

            >>> df.astype('Float64').dtypes
            col1    Float64
            col2    Float64
            dtype: object

        Create a series of type ``Int64``:

            >>> ser = bpd.Series([2023010000246789, 1624123244123101, 1054834234120101], dtype='Int64')
            >>> ser
            0    2023010000246789
            1    1624123244123101
            2    1054834234120101
            dtype: Int64

        Convert to ``Float64`` type:

            >>> ser.astype('Float64')
            0    2023010000246789.0
            1    1624123244123101.0
            2    1054834234120101.0
            dtype: Float64

        Convert to ``pd.ArrowDtype(pa.timestamp("us", tz="UTC"))`` type:

            >>> ser.astype("timestamp[us, tz=UTC][pyarrow]")
            0    2034-02-08 11:13:20.246789+00:00
            1    2021-06-19 17:20:44.123101+00:00
            2    2003-06-05 17:30:34.120101+00:00
            dtype: timestamp[us, tz=UTC][pyarrow]

        Note that this is equivalent of using ``to_datetime`` with ``unit='us'``:

            >>> bpd.to_datetime(ser, unit='us', utc=True)
            0    2034-02-08 11:13:20.246789+00:00
            1    2021-06-19 17:20:44.123101+00:00
            2    2003-06-05 17:30:34.120101+00:00
            dtype: timestamp[us, tz=UTC][pyarrow]

        Convert ``pd.ArrowDtype(pa.timestamp("us", tz="UTC"))`` type to ``Int64`` type:

            >>> timestamp_ser = ser.astype("timestamp[us, tz=UTC][pyarrow]")
            >>> timestamp_ser.astype('Int64')
            0    2023010000246789
            1    1624123244123101
            2    1054834234120101
            dtype: Int64

        Args:
            dtype (str or pandas.ExtensionDtype):
<<<<<<< HEAD
                A dtype supported by BigQuery DataFrame include ``'boolean'``, ``'Float64'``, ``'Int64'``,
                ``'int64[pyarrow]'``, ``'string'``, ``'string[pyarrow]'``, ``'timestamp[us, tz=UTC][pyarrow]'``,
                ``'timestamp[us][pyarrow]'``, ``'date32[day][pyarrow]'``, ``'time64[us][pyarrow]'``.
                A pandas.ExtensionDtype include ``pandas.BooleanDtype()``, ``pandas.Float64Dtype()``,
                ``pandas.Int64Dtype()``, ``pandas.StringDtype(storage="pyarrow")``,
                ``pd.ArrowDtype(pa.date32())``, ``pd.ArrowDtype(pa.time64("us"))``,
                ``pd.ArrowDtype(pa.timestamp("us"))``, ``pd.ArrowDtype(pa.timestamp("us", tz="UTC"))``.
=======
                A dtype supported by BigQuery DataFrame include ``'boolean'``,
                ``'Float64'``, ``'Int64'``, ``'int64\\[pyarrow\\]'``,
                ``'string'``, ``'string\\[pyarrow\\]'``,
                ``'timestamp\\[us, tz=UTC\\]\\[pyarrow\\]'``,
                ``'timestamp\\[us\\]\\[pyarrow\\]'``,
                ``'date32\\[day\\]\\[pyarrow\\]'``,
                ``'time64\\[us\\]\\[pyarrow\\]'``.
                A pandas.ExtensionDtype include ``pandas.BooleanDtype()``,
                ``pandas.Float64Dtype()``, ``pandas.Int64Dtype()``,
                ``pandas.StringDtype(storage="pyarrow")``,
                ``pd.ArrowDtype(pa.date32())``,
                ``pd.ArrowDtype(pa.time64("us"))``,
                ``pd.ArrowDtype(pa.timestamp("us"))``,
                ``pd.ArrowDtype(pa.timestamp("us", tz="UTC"))``.
>>>>>>> 86e0f38a

        Returns:
            same type as caller

        """
        raise NotImplementedError(constants.ABSTRACT_METHOD_ERROR_MESSAGE)

    # ----------------------------------------------------------------------
    # Iteration

    @property
    def empty(self) -> bool:
        """Indicates whether Series/DataFrame is empty.

        True if Series/DataFrame is entirely empty (no items), meaning any of the
        axes are of length 0.

        .. note::
            If Series/DataFrame contains only NA values, it is still not
            considered empty.

        Returns:
            bool: If Series/DataFrame is empty, return True, if not return False.
        """
        raise NotImplementedError(constants.ABSTRACT_METHOD_ERROR_MESSAGE)

    # ----------------------------------------------------------------------
    # I/O Methods

    def to_json(
        self,
        path_or_buf: str,
        orient: Literal[
            "split", "records", "index", "columns", "values", "table"
        ] = "columns",
        *,
        index: bool = True,
        lines: bool = False,
    ) -> None:
        """Convert the object to a JSON string, written to Cloud Storage.

        Note NaN's and None will be converted to null and datetime objects
        will be converted to UNIX timestamps.

        .. note::
            Only ``orient='records'`` and ``lines=True`` is supported so far.

        Args:
            path_or_buf (str):
                A destination URI of Cloud Storage files(s) to store the extracted
                dataframe in format of ``gs://<bucket_name>/<object_name_or_glob>``.
                Must contain a wildcard `*` character.

                If the data size is more than 1GB, you must use a wildcard to
                export the data into multiple files and the size of the files
                varies.

                None, file-like objects or local file paths not yet supported.
            orient ({`split`, `records`, `index`, `columns`, `values`, `table`}, default 'columns):
                Indication of expected JSON string format.

                * Series:

                    - default is 'index'
                    - allowed values are: {{'split', 'records', 'index', 'table'}}.

                * DataFrame:

                    - default is 'columns'
                    - allowed values are: {{'split', 'records', 'index', 'columns',
                      'values', 'table'}}.

                * The format of the JSON string:

                    - 'split' : dict like {{'index' -> [index], 'columns' -> [columns],
                      'data' -> [values]}}
                    - 'records' : list like [{{column -> value}}, ... , {{column -> value}}]
                    - 'index' : dict like {{index -> {{column -> value}}}}
                    - 'columns' : dict like {{column -> {{index -> value}}}}
                    - 'values' : just the values array
                    - 'table' : dict like {{'schema': {{schema}}, 'data': {{data}}}}

                    Describing the data, where data component is like ``orient='records'``.
            index (bool, default True):
                If True, write row names (index).

            lines (bool, default False):
                If 'orient' is 'records' write out line-delimited json format. Will
                throw ValueError if incorrect 'orient' since others are not
                list-like.

        Returns:
            None: String output not yet supported.
        """
        raise NotImplementedError(constants.ABSTRACT_METHOD_ERROR_MESSAGE)

    def to_csv(self, path_or_buf: str, *, index: bool = True) -> None:
        """Write object to a comma-separated values (csv) file on Cloud Storage.

        Args:
            path_or_buf (str):
                A destination URI of Cloud Storage files(s) to store the extracted dataframe
                in format of ``gs://<bucket_name>/<object_name_or_glob>``.

                If the data size is more than 1GB, you must use a wildcard to
                export the data into multiple files and the size of the files
                varies.

                None, file-like objects or local file paths not yet supported.

            index (bool, default True):
                If True, write row names (index).

        Returns:
            None: String output not yet supported.
        """
        raise NotImplementedError(constants.ABSTRACT_METHOD_ERROR_MESSAGE)

    # ----------------------------------------------------------------------
    # Unsorted

    def get(self, key, default=None):
        """
        Get item from object for given key (ex: DataFrame column).

        Returns default value if not found.

        **Examples:**

            >>> import bigframes.pandas as bpd
            >>> bpd.options.display.progress_bar = None

            >>> df = bpd.DataFrame(
            ...     [
            ...         [24.3, 75.7, "high"],
            ...         [31, 87.8, "high"],
            ...         [22, 71.6, "medium"],
            ...         [35, 95, "medium"],
            ...     ],
            ...     columns=["temp_celsius", "temp_fahrenheit", "windspeed"],
            ...     index=["2014-02-12", "2014-02-13", "2014-02-14", "2014-02-15"],
            ... )
            >>> df
                        temp_celsius  temp_fahrenheit windspeed
            2014-02-12          24.3             75.7      high
            2014-02-13          31.0             87.8      high
            2014-02-14          22.0             71.6    medium
            2014-02-15          35.0             95.0    medium
            <BLANKLINE>
            [4 rows x 3 columns]

            >>> df.get(["temp_celsius", "windspeed"])
                        temp_celsius windspeed
            2014-02-12          24.3      high
            2014-02-13          31.0      high
            2014-02-14          22.0    medium
            2014-02-15          35.0    medium
            <BLANKLINE>
            [4 rows x 2 columns]

            >>> ser = df['windspeed']
            >>> ser
            2014-02-12      high
            2014-02-13      high
            2014-02-14    medium
            2014-02-15    medium
            Name: windspeed, dtype: string
            >>> ser.get('2014-02-13')
            'high'

        If the key is not found, the default value will be used.

            >>> df.get(["temp_celsius", "temp_kelvin"])
            >>> df.get(["temp_celsius", "temp_kelvin"], default="default_value")
            'default_value'

        Args:
            key: object

        Returns:
            same type as items contained in object
        """
        try:
            return self[key]
        except (KeyError, ValueError, IndexError):
            return default

    def add_prefix(self, prefix: str, axis: int | str | None = None):
        """Prefix labels with string `prefix`.

        For Series, the row labels are prefixed.
        For DataFrame, the column labels are prefixed.

        Args:
            prefix (str):
                The string to add before each label.
            axis (int or str or None, default None):
                ``{{0 or 'index', 1 or 'columns', None}}``, default None. Axis
                to add prefix on.

        Returns:
            New Series or DataFrame with updated labels.
        """
        raise NotImplementedError(constants.ABSTRACT_METHOD_ERROR_MESSAGE)

    def add_suffix(self, suffix: str, axis: int | str | None = None):
        """Suffix labels with string `suffix`.

        For Series, the row labels are suffixed.
        For DataFrame, the column labels are suffixed.

        Args:
            suffix:
                The string to add after each label.
            axis:
                ``{{0 or 'index', 1 or 'columns', None}}``, default None. Axis
                to add suffix on

        Returns:
            New Series or DataFrame with updated labels.
        """
        raise NotImplementedError(constants.ABSTRACT_METHOD_ERROR_MESSAGE)

    def head(self, n: int = 5):
        """Return the first `n` rows.

        This function returns the first `n` rows for the object based
        on position. It is useful for quickly testing if your object
        has the right type of data in it.

        For negative values of `n`, this function returns
        all rows except the last `|n|` rows, equivalent to ``df[:n]``.

        If n is larger than the number of rows, this function returns all rows.

        **Examples:**

            >>> import bigframes.pandas as bpd
            >>> bpd.options.display.progress_bar = None

            >>> df = bpd.DataFrame({'animal': ['alligator', 'bee', 'falcon', 'lion',
            ...                     'monkey', 'parrot', 'shark', 'whale', 'zebra']})
            >>> df
                animal
            0  alligator
            1        bee
            2     falcon
            3       lion
            4     monkey
            5     parrot
            6      shark
            7      whale
            8      zebra
            <BLANKLINE>
            [9 rows x 1 columns]

        Viewing the first 5 lines:

            >>> df.head()
                animal
            0  alligator
            1        bee
            2     falcon
            3       lion
            4     monkey
            <BLANKLINE>
            [5 rows x 1 columns]

        Viewing the first `n` lines (three in this case):

            >>> df.head(3)
                animal
            0  alligator
            1        bee
            2     falcon
            <BLANKLINE>
            [3 rows x 1 columns]

        For negative values of `n`:

            >>> df.head(-3)
                animal
            0  alligator
            1        bee
            2     falcon
            3       lion
            4     monkey
            5     parrot
            <BLANKLINE>
            [6 rows x 1 columns]

        Args:
            n (int, default 5):
                Default 5. Number of rows to select.

        Returns:
            same type as caller: The first ``n`` rows of the caller object.
        """
        raise NotImplementedError(constants.ABSTRACT_METHOD_ERROR_MESSAGE)

    def tail(self, n: int = 5):
        """Return the last `n` rows.

        This function returns last `n` rows from the object based on
        position. It is useful for quickly verifying data, for example,
        after sorting or appending rows.

        For negative values of `n`, this function returns all rows except
        the first `|n|` rows, equivalent to ``df[|n|:]``.

        If n is larger than the number of rows, this function returns all rows.

        Args:
            n (int, default 5):
                Number of rows to select.

        Returns:
            The last `n` rows of the caller object.
        """
        raise NotImplementedError(constants.ABSTRACT_METHOD_ERROR_MESSAGE)

    def sample(
        self,
        n: Optional[int] = None,
        frac: Optional[float] = None,
        *,
        random_state: Optional[int] = None,
        sort: Optional[bool | Literal["random"]] = "random",
    ):
        """Return a random sample of items from an axis of object.

        You can use `random_state` for reproducibility.

        **Examples:**

            >>> import bigframes.pandas as bpd
            >>> bpd.options.display.progress_bar = None

            >>> df = bpd.DataFrame({'num_legs': [2, 4, 8, 0],
            ...                     'num_wings': [2, 0, 0, 0],
            ...                     'num_specimen_seen': [10, 2, 1, 8]},
            ...                    index=['falcon', 'dog', 'spider', 'fish'])
            >>> df
                    num_legs  num_wings  num_specimen_seen
            falcon         2          2                 10
            dog            4          0                  2
            spider         8          0                  1
            fish           0          0                  8
            <BLANKLINE>
            [4 rows x 3 columns]

        Fetch one random row from the DataFrame (Note that we use `random_state`
        to ensure reproducibility of the examples):

            >>> df.sample(random_state=1)
                 num_legs  num_wings  num_specimen_seen
            dog         4          0                  2
            <BLANKLINE>
            [1 rows x 3 columns]

        A random 50% sample of the DataFrame:

            >>> df.sample(frac=0.5, random_state=1)
                  num_legs  num_wings  num_specimen_seen
            dog          4          0                  2
            fish         0          0                  8
            <BLANKLINE>
            [2 rows x 3 columns]

        Extract 3 random elements from the Series `df['num_legs']`:

            >>> s = df['num_legs']
            >>> s.sample(n=3, random_state=1)
            dog       4
            fish      0
            spider    8
            Name: num_legs, dtype: Int64

        Args:
            n (Optional[int], default None):
                Number of items from axis to return. Cannot be used with `frac`.
                Default = 1 if `frac` = None.
            frac (Optional[float], default None):
                Fraction of axis items to return. Cannot be used with `n`.
            random_state (Optional[int], default None):
                Seed for random number generator.
            sort (Optional[bool|Literal["random"]], default "random"):

                - 'random' (default): No specific ordering will be applied after
                  sampling.
                - 'True' : Index columns will determine the sample's order.
                - 'False': The sample will retain the original object's order.

        Returns:
            A new object of same type as caller containing `n` items randomly
            sampled from the caller object.
        """
        raise NotImplementedError(constants.ABSTRACT_METHOD_ERROR_MESSAGE)

    # ----------------------------------------------------------------------
    # Internal Interface Methods

    @property
    def dtypes(self):
        """Return the dtypes in the DataFrame.

        This returns a Series with the data type of each column.
        The result's index is the original DataFrame's columns. Columns
        with mixed types aren't supported yet in BigQuery DataFrames.

        **Examples:**

            >>> import bigframes.pandas as bpd
            >>> bpd.options.display.progress_bar = None

            >>> df = bpd.DataFrame({'float': [1.0], 'int': [1], 'string': ['foo']})
            >>> df.dtypes
            float             Float64
            int                 Int64
            string    string[pyarrow]
            dtype: object

        Returns:
            A *pandas* Series with the data type of each column.
        """
        raise NotImplementedError(constants.ABSTRACT_METHOD_ERROR_MESSAGE)

    def copy(self):
        """Make a copy of this object's indices and data.

        A new object will be created with a copy of the calling object's data
        and indices. Modifications to the data or indices of the copy will not
        be reflected in the original object.

        **Examples:**

            >>> import bigframes.pandas as bpd
            >>> bpd.options.display.progress_bar = None

        Modification in the original Series will not affect the copy Series:

            >>> s = bpd.Series([1, 2], index=["a", "b"])
            >>> s
            a    1
            b    2
            dtype: Int64

            >>> s_copy = s.copy()
            >>> s_copy
            a    1
            b    2
            dtype: Int64

            >>> s.loc['b'] = 22
            >>> s
            a     1
            b    22
            dtype: Int64
            >>> s_copy
            a    1
            b    2
            dtype: Int64

        Modification in the original DataFrame will not affect the copy DataFrame:

            >>> df = bpd.DataFrame({'a': [1, 3], 'b': [2, 4]})
            >>> df
               a  b
            0  1  2
            1  3  4
            <BLANKLINE>
            [2 rows x 2 columns]

            >>> df_copy = df.copy()
            >>> df_copy
               a  b
            0  1  2
            1  3  4
            <BLANKLINE>
            [2 rows x 2 columns]

            >>> df.loc[df["b"] == 2, "b"] = 22
            >>> df
               a     b
            0  1  22.0
            1  3   4.0
            <BLANKLINE>
            [2 rows x 2 columns]
            >>> df_copy
               a  b
            0  1  2
            1  3  4
            <BLANKLINE>
            [2 rows x 2 columns]

        Returns:
            Object type matches caller.
        """
        raise NotImplementedError(constants.ABSTRACT_METHOD_ERROR_MESSAGE)

    # ----------------------------------------------------------------------
    # Action Methods

    def ffill(self, *, limit: Optional[int] = None):
        """Fill NA/NaN values by propagating the last valid observation to next valid.

        **Examples:**

            >>> import bigframes.pandas as bpd
            >>> import numpy as np
            >>> bpd.options.display.progress_bar = None

            >>> df = bpd.DataFrame([[np.nan, 2, np.nan, 0],
            ...                     [3, 4, np.nan, 1],
            ...                     [np.nan, np.nan, np.nan, np.nan],
            ...                     [np.nan, 3, np.nan, 4]],
            ...                    columns=list("ABCD")).astype("Float64")
            >>> df
                  A     B     C     D
            0  <NA>   2.0  <NA>   0.0
            1   3.0   4.0  <NA>   1.0
            2  <NA>  <NA>  <NA>  <NA>
            3  <NA>   3.0  <NA>   4.0
            <BLANKLINE>
            [4 rows x 4 columns]

        Fill NA/NaN values in DataFrames:

            >>> df.ffill()
                  A    B     C    D
            0  <NA>  2.0  <NA>  0.0
            1   3.0  4.0  <NA>  1.0
            2   3.0  4.0  <NA>  1.0
            3   3.0  3.0  <NA>  4.0
            <BLANKLINE>
            [4 rows x 4 columns]


        Fill NA/NaN values in Series:

            >>> series = bpd.Series([1, np.nan, 2, 3])
            >>> series.ffill()
            0    1.0
            1    1.0
            2    2.0
            3    3.0
            dtype: Float64

        Args:
            limit : int, default None
                If method is specified, this is the maximum number of consecutive
                NaN values to forward/backward fill. In other words, if there is
                a gap with more than this number of consecutive NaNs, it will only
                be partially filled. If method is not specified, this is the
                maximum number of entries along the entire axis where NaNs will be
                filled. Must be greater than 0 if not None.


        Returns:
            Series/DataFrame or None: Object with missing values filled.
        """
        raise NotImplementedError(constants.ABSTRACT_METHOD_ERROR_MESSAGE)

    def bfill(self, *, limit: Optional[int] = None):
        """Fill NA/NaN values by using the next valid observation to fill the gap.

        Args:
            limit : int, default None
                If method is specified, this is the maximum number of consecutive
                NaN values to forward/backward fill. In other words, if there is
                a gap with more than this number of consecutive NaNs, it will only
                be partially filled. If method is not specified, this is the
                maximum number of entries along the entire axis where NaNs will be
                filled. Must be greater than 0 if not None.

        Returns:
            Series/DataFrame or None: Object with missing values filled.
        """
        raise NotImplementedError(constants.ABSTRACT_METHOD_ERROR_MESSAGE)

    def isna(self) -> NDFrame:
        """Detect missing values.

        Return a boolean same-sized object indicating if the values are NA.
        NA values get mapped to True values. Everything else gets mapped to
        False values. Characters such as empty strings ``''`` or
        :attr:`numpy.inf` are not considered NA values.

        **Examples:**

            >>> import bigframes.pandas as bpd
            >>> bpd.options.display.progress_bar = None
            >>> import numpy as np

            >>> df = bpd.DataFrame(dict(
            ...         age=[5, 6, np.nan],
            ...         born=[bpd.NA, "1940-04-25", "1940-04-25"],
            ...         name=['Alfred', 'Batman', ''],
            ...         toy=[None, 'Batmobile', 'Joker'],
            ... ))
            >>> df
                age        born    name        toy
            0   5.0        <NA>  Alfred       <NA>
            1   6.0  1940-04-25  Batman  Batmobile
            2  <NA>  1940-04-25              Joker
            <BLANKLINE>
            [3 rows x 4 columns]

        Show which entries in a DataFrame are NA:

            >>> df.isna()
                age   born   name    toy
            0  False   True  False   True
            1  False  False  False  False
            2   True  False  False  False
            <BLANKLINE>
            [3 rows x 4 columns]

            >>> df.isnull()
                age   born   name    toy
            0  False   True  False   True
            1  False  False  False  False
            2   True  False  False  False
            <BLANKLINE>
            [3 rows x 4 columns]

        Show which entries in a Series are NA:

            >>> ser = bpd.Series([5, None, 6, np.nan, bpd.NA])
            >>> ser
            0       5
            1    <NA>
            2       6
            3    <NA>
            4    <NA>
            dtype: Int64

            >>> ser.isna()
            0    False
            1     True
            2    False
            3     True
            4     True
            dtype: boolean

            >>> ser.isnull()
            0    False
            1     True
            2    False
            3     True
            4     True
            dtype: boolean

        Returns:
            Mask of bool values for each element that indicates whether an
            element is an NA value.
        """
        raise NotImplementedError(constants.ABSTRACT_METHOD_ERROR_MESSAGE)

    isnull = isna

    def notna(self) -> NDFrame:
        """Detect existing (non-missing) values.

        Return a boolean same-sized object indicating if the values are not NA.
        Non-missing values get mapped to True. Characters such as empty
        strings ``''`` or :attr:`numpy.inf` are not considered NA values.
        NA values get mapped to False values.

        Returns:
            NDFrame: Mask of bool values for each element that indicates whether an
            element is not an NA value.
        """
        raise NotImplementedError(constants.ABSTRACT_METHOD_ERROR_MESSAGE)

    notnull = notna

    def filter(
        self,
        items=None,
        like: str | None = None,
        regex: str | None = None,
        axis=None,
    ) -> NDFrame:
        """
        Subset the dataframe rows or columns according to the specified index labels.

        Note that this routine does not filter a dataframe on its
        contents. The filter is applied to the labels of the index.

        Args:
            items (list-like):
                Keep labels from axis which are in items.
            like (str):
                Keep labels from axis for which "like in label == True".
            regex (str (regular expression)):
                Keep labels from axis for which re.search(regex, label) == True.
            axis ({0 or 'index', 1 or 'columns', None}, default None):
                The axis to filter on, expressed either as an index (int)
                or axis name (str). By default this is the info axis, 'columns' for
                DataFrame. For `Series` this parameter is unused and defaults to `None`.

        Returns:
            same type as input object
        """
        raise NotImplementedError(constants.ABSTRACT_METHOD_ERROR_MESSAGE)

    def shift(
        self,
        periods: int = 1,
    ) -> NDFrame:
        """Shift index by desired number of periods.

        Shifts the index without realigning the data.

        Args:
            periods int:
                Number of periods to shift. Can be positive or negative.

        Returns:
            NDFrame:  Copy of input object, shifted.
        """
        raise NotImplementedError(constants.ABSTRACT_METHOD_ERROR_MESSAGE)

    def pct_change(self, periods: int = 1):
        """
        Fractional change between the current and a prior element.

        Computes the fractional change from the immediately previous row by
        default. This is useful in comparing the fraction of change in a time
        series of elements.

        .. note::

            Despite the name of this method, it calculates fractional change
            (also known as per unit change or relative change) and not
            percentage change. If you need the percentage change, multiply
            these values by 100.

        Args:
            periods (int, default 1):
                Periods to shift for forming percent change.

        Returns:
            Series or DataFrame: The same type as the calling object.
        """
        raise NotImplementedError(constants.ABSTRACT_METHOD_ERROR_MESSAGE)

    def rank(
        self,
        axis=0,
        method: str = "average",
        numeric_only: bool = False,
        na_option: str = "keep",
        ascending: bool = True,
    ):
        """
        Compute numerical data ranks (1 through n) along axis.

        By default, equal values are assigned a rank that is the average of the
        ranks of those values.

        Args:
            method ({'average', 'min', 'max', 'first', 'dense'}, default 'average'):
                How to rank the group of records that have the same value (i.e. ties):
                `average`: average rank of the group, `min`: lowest rank in the group
                max`: highest rank in the group, `first`: ranks assigned in order they
                appear in the array, `dense`: like 'min', but rank always increases by
                1 between groups.

            numeric_only (bool, default False):
                For DataFrame objects, rank only numeric columns if set to True.

            na_option ({'keep', 'top', 'bottom'}, default 'keep'):
                How to rank NaN values: `keep`: assign NaN rank to NaN values,
                , `top`: assign lowest rank to NaN values, `bottom`: assign highest
                rank to NaN values.

            ascending (bool, default True):
                Whether or not the elements should be ranked in ascending order.

        Returns:
            same type as caller: Return a Series or DataFrame with data ranks as values.
        """
        raise NotImplementedError(constants.ABSTRACT_METHOD_ERROR_MESSAGE)

    def rolling(
        self,
        window,
        min_periods: int | None = None,
    ):
        """
        Provide rolling window calculations.

        Args:
            window (int, timedelta, str, offset, or BaseIndexer subclass):
                Size of the moving window.

                If an integer, the fixed number of observations used for
                each window.

                If a timedelta, str, or offset, the time period of each window. Each
                window will be a variable sized based on the observations included in
                the time-period. This is only valid for datetime-like indexes.
                To learn more about the offsets & frequency strings, please see `this link
                <https://pandas.pydata.org/pandas-docs/stable/user_guide/timeseries.html#offset-aliases>`__.

                If a BaseIndexer subclass, the window boundaries
                based on the defined ``get_window_bounds`` method. Additional rolling
                keyword arguments, namely ``min_periods``, ``center``, ``closed`` and
                ``step`` will be passed to ``get_window_bounds``.

            min_periods (int, default None):
                Minimum number of observations in window required to have a value;
                otherwise, result is ``np.nan``.

                For a window that is specified by an offset, ``min_periods`` will default to 1.

                For a window that is specified by an integer, ``min_periods`` will default
                to the size of the window.

        Returns:
            bigframes.core.window.Window: ``Window`` subclass if a ``win_type`` is passed.
                ``Rolling`` subclass if ``win_type`` is not passed.
        """
        raise NotImplementedError(constants.ABSTRACT_METHOD_ERROR_MESSAGE)

    def expanding(self, min_periods=1):
        """
        Provide expanding window calculations.

        Args:
            min_periods (int, default 1):
                Minimum number of observations in window required to have a value;
                otherwise, result is ``np.nan``.

        Returns:
            bigframes.core.window.Window: ``Expanding`` subclass.
        """
        raise NotImplementedError(constants.ABSTRACT_METHOD_ERROR_MESSAGE)

    def pipe(
        self,
        func: Callable[..., T] | tuple[Callable[..., T], str],
        *args,
        **kwargs,
    ) -> T:
        """
        Apply chainable functions that expect Series or DataFrames.

        **Examples:**

        Constructing a income DataFrame from a dictionary.

            >>> import bigframes.pandas as bpd
            >>> import numpy as np
            >>> bpd.options.display.progress_bar = None

            >>> data = [[8000, 1000], [9500, np.nan], [5000, 2000]]
            >>> df = bpd.DataFrame(data, columns=['Salary', 'Others'])
            >>> df
               Salary  Others
            0    8000  1000.0
            1    9500    <NA>
            2    5000  2000.0
            <BLANKLINE>
            [3 rows x 2 columns]

        Functions that perform tax reductions on an income DataFrame.

            >>> def subtract_federal_tax(df):
            ...     return df * 0.9
            >>> def subtract_state_tax(df, rate):
            ...     return df * (1 - rate)
            >>> def subtract_national_insurance(df, rate, rate_increase):
            ...     new_rate = rate + rate_increase
            ...     return df * (1 - new_rate)

        Instead of writing

            >>> subtract_national_insurance(
            ...     subtract_state_tax(subtract_federal_tax(df), rate=0.12),
            ...     rate=0.05,
            ...     rate_increase=0.02)  # doctest: +SKIP

        You can write

            >>> (
            ...     df.pipe(subtract_federal_tax)
            ...     .pipe(subtract_state_tax, rate=0.12)
            ...     .pipe(subtract_national_insurance, rate=0.05, rate_increase=0.02)
            ... )
                Salary   Others
            0  5892.48   736.56
            1  6997.32     <NA>
            2   3682.8  1473.12
            <BLANKLINE>
            [3 rows x 2 columns]

        If you have a function that takes the data as (say) the second
        argument, pass a tuple indicating which keyword expects the
        data. For example, suppose ``national_insurance`` takes its data as ``df``
        in the second argument:

            >>> def subtract_national_insurance(rate, df, rate_increase):
            ...     new_rate = rate + rate_increase
            ...     return df * (1 - new_rate)
            >>> (
            ...     df.pipe(subtract_federal_tax)
            ...     .pipe(subtract_state_tax, rate=0.12)
            ...     .pipe(
            ...         (subtract_national_insurance, 'df'),
            ...         rate=0.05,
            ...         rate_increase=0.02
            ...     )
            ... )
                Salary   Others
            0  5892.48   736.56
            1  6997.32     <NA>
            2   3682.8  1473.12
            <BLANKLINE>
            [3 rows x 2 columns]

        Args:
            func (function):
                Function to apply to this object.
                ``args``, and ``kwargs`` are passed into ``func``.
                Alternatively a ``(callable, data_keyword)`` tuple where
                ``data_keyword`` is a string indicating the keyword of
                ``callable`` that expects this object.
            args (iterable, optional):
                Positional arguments passed into ``func``.
            kwargs (mapping, optional):
                A dictionary of keyword arguments passed into ``func``.

        Returns:
            same type as caller
        """
        return common.pipe(self, func, *args, **kwargs)

    def __nonzero__(self):
        """Returns the truth value of the object."""
        raise ValueError(
            f"The truth value of a {type(self).__name__} is ambiguous. "
            "Use a.empty, a.bool(), a.item(), a.any() or a.all()."
        )

    __bool__ = __nonzero__

    def __getattr__(self, name: str):
        """
        After regular attribute access, try looking up the name
        This allows simpler access to columns for interactive use.
        """
        raise NotImplementedError(constants.ABSTRACT_METHOD_ERROR_MESSAGE)<|MERGE_RESOLUTION|>--- conflicted
+++ resolved
@@ -165,15 +165,6 @@
 
         Args:
             dtype (str or pandas.ExtensionDtype):
-<<<<<<< HEAD
-                A dtype supported by BigQuery DataFrame include ``'boolean'``, ``'Float64'``, ``'Int64'``,
-                ``'int64[pyarrow]'``, ``'string'``, ``'string[pyarrow]'``, ``'timestamp[us, tz=UTC][pyarrow]'``,
-                ``'timestamp[us][pyarrow]'``, ``'date32[day][pyarrow]'``, ``'time64[us][pyarrow]'``.
-                A pandas.ExtensionDtype include ``pandas.BooleanDtype()``, ``pandas.Float64Dtype()``,
-                ``pandas.Int64Dtype()``, ``pandas.StringDtype(storage="pyarrow")``,
-                ``pd.ArrowDtype(pa.date32())``, ``pd.ArrowDtype(pa.time64("us"))``,
-                ``pd.ArrowDtype(pa.timestamp("us"))``, ``pd.ArrowDtype(pa.timestamp("us", tz="UTC"))``.
-=======
                 A dtype supported by BigQuery DataFrame include ``'boolean'``,
                 ``'Float64'``, ``'Int64'``, ``'int64\\[pyarrow\\]'``,
                 ``'string'``, ``'string\\[pyarrow\\]'``,
@@ -188,7 +179,6 @@
                 ``pd.ArrowDtype(pa.time64("us"))``,
                 ``pd.ArrowDtype(pa.timestamp("us"))``,
                 ``pd.ArrowDtype(pa.timestamp("us", tz="UTC"))``.
->>>>>>> 86e0f38a
 
         Returns:
             same type as caller
