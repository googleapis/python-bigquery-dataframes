--- conflicted
+++ resolved
@@ -2597,11 +2597,7 @@
             <BLANKLINE>
             [2 rows x 2 columns]
 
-<<<<<<< HEAD
         Checking if each column contains at least one True element(the default behavior without an explicit axis parameter):
-=======
-        Checking if each column contains at least one True element (the default behavior without an explicit axis parameter).
->>>>>>> b62a07a9
 
             >>> df.any()
             A     True
@@ -2648,11 +2644,7 @@
             <BLANKLINE>
             [2 rows x 2 columns]
 
-<<<<<<< HEAD
         Checking if all values in each column are True(the default behavior without an explicit axis parameter):
-=======
-        Checking if all values in each column are True (the default behavior without an explicit axis parameter).
->>>>>>> b62a07a9
 
             >>> df.all()
             A     True
@@ -2696,11 +2688,7 @@
             <BLANKLINE>
             [3 rows x 2 columns]
 
-<<<<<<< HEAD
         Calculating the product of each column(the default behavior without an explicit axis parameter):
-=======
-        Calculating the product of each column (the default behavior without an explicit axis parameter).
->>>>>>> b62a07a9
 
             >>> df.prod()
             A        6.0
