--- conflicted
+++ resolved
@@ -6798,10 +6798,7 @@
         logic differs from numpy, but it is the same as BigQuery and the
         :class:`pandas.ArrowDtype`.
 
-<<<<<<< HEAD
-=======
-        **Examples:**
->>>>>>> 8f27e737
+        **Examples:**
 
             >>> df = bpd.DataFrame(
             ...     [
