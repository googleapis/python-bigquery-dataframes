# Contains code from https://github.com/pandas-dev/pandas/blob/main/pandas/core/frame.py
"""
DataFrame
---------
An efficient 2D container for potentially mixed-type time series or other
labeled data series.

Similar to its R counterpart, data.frame, except providing automatic data
alignment and a host of useful data manipulation methods having to do with the
labeling information
"""
from __future__ import annotations

from typing import Literal, Mapping, Optional, Sequence, Union

import numpy as np

from bigframes import constants
from third_party.bigframes_vendored.pandas.core.generic import NDFrame

# -----------------------------------------------------------------------
# DataFrame class


class DataFrame(NDFrame):
    """Two-dimensional, size-mutable, potentially heterogeneous tabular data.

    Data structure also contains labeled axes (rows and columns).
    Arithmetic operations align on both row and column labels. Can be
    thought of as a dict-like container for Series objects. The primary
    pandas data structure.
    """

    @property
    def shape(self) -> tuple[int, int]:
        """Return a tuple representing the dimensionality of the DataFrame."""
        raise NotImplementedError(constants.ABSTRACT_METHOD_ERROR_MESSAGE)

    @property
    def axes(self) -> list:
        """
        Return a list representing the axes of the DataFrame.

        It has the row axis labels and column axis labels as the only members.
        They are returned in that order.

        Examples

        .. code-block::

            df = pd.DataFrame({'col1': [1, 2], 'col2': [3, 4]})
            df.axes
            [RangeIndex(start=0, stop=2, step=1), Index(['col1', 'col2'],
            dtype='object')]
        """
        return [self.index, self.columns]

    @property
    def values(self) -> np.ndarray:
        """Return the values of DataFrame in the form of a NumPy array.

        Args:
            dytype (default None):
                The dtype to pass to `numpy.asarray()`.
            copy (bool, default False):
                Whether to ensure that the returned value is not a view
                on another array.
            na_value (default None):
                The value to use for missing values.
        """
        raise NotImplementedError(constants.ABSTRACT_METHOD_ERROR_MESSAGE)

    # ----------------------------------------------------------------------
    # IO methods (to / from other formats)
    def to_numpy(self, dtype=None, copy=False, na_value=None, **kwargs) -> np.ndarray:
        """
        Convert the DataFrame to a NumPy array.

        Args:
            dtype (None):
                The dtype to pass to `numpy.asarray()`.
            copy (bool, default None):
                Whether to ensure that the returned value is not a view
                on another array.
            na_value (Any, default None):
                The value to use for missing values. The default value
                depends on dtype and the dtypes of the DataFrame columns.

        Returns:
            numpy.ndarray: The converted NumPy array.
        """
        raise NotImplementedError(constants.ABSTRACT_METHOD_ERROR_MESSAGE)

    def to_gbq(
        self,
        destination_table: str,
        *,
        if_exists: Optional[Literal["fail", "replace", "append"]] = "fail",
        index: bool = True,
        ordering_id: Optional[str] = None,
    ) -> None:
        """Write a DataFrame to a BigQuery table.

        Args:
            destination_table (str):
                Name of table to be written, in the form ``dataset.tablename``
                or ``project.dataset.tablename``.

            if_exists (str, default 'fail'):
                Behavior when the destination table exists. Value can be one of:

                ``'fail'``
                    If table exists raise pandas_gbq.gbq.TableCreationError.
                ``'replace'``
                    If table exists, drop it, recreate it, and insert data.
                ``'append'``
                    If table exists, insert data. Create if does not exist.

            index (bool. default True):
                whether write row names (index) or not.

            ordering_id (Optional[str], default None):
                If set, write the ordering of the DataFrame as a column in the
                result table with this name.
        """
        raise NotImplementedError(constants.ABSTRACT_METHOD_ERROR_MESSAGE)

    def to_parquet(
        self,
        path: str,
        *,
        compression: Optional[Literal["snappy", "gzip"]] = "snappy",
        index: bool = True,
    ) -> None:
        """Write a DataFrame to the binary Parquet format.

        This function writes the dataframe as a `parquet file
        <https://parquet.apache.org/>`_ to Cloud Storage.

        Args:
            path (str):
                Destination URI(s) of Cloud Storage files(s) to store the extracted dataframe
                in format of ``gs://<bucket_name>/<object_name_or_glob>``.
                If the data size is more than 1GB, you must use a wildcard to export
                the data into multiple files and the size of the files varies.

            compression (str, default 'snappy'):
                Name of the compression to use. Use ``None`` for no compression.
                Supported options: ``'gzip'``, ``'snappy'``.

            index (bool, default True):
                If ``True``, include the dataframe's index(es) in the file output.
                If ``False``, they will not be written to the file.

        Returns:
            None.
        """
        raise NotImplementedError(constants.ABSTRACT_METHOD_ERROR_MESSAGE)

    def to_dict(
        self,
        orient: Literal[
            "dict", "list", "series", "split", "tight", "records", "index"
        ] = "dict",
        into: type[dict] = dict,
        **kwargs,
    ) -> dict | list[dict]:
        """
        Convert the DataFrame to a dictionary.

        The type of the key-value pairs can be customized with the parameters
        (see below).

        Args:
            orient (str {'dict', 'list', 'series', 'split', 'tight', 'records', 'index'}):
                Determines the type of the values of the dictionary.
                'dict' (default) : dict like {column -> {index -> value}}.
                'list' : dict like {column -> [values]}.
                'series' : dict like {column -> Series(values)}.
                split' : dict like {'index' -> [index], 'columns' -> [columns], 'data' -> [values]}.
                'tight' : dict like {'index' -> [index], 'columns' -> [columns], 'data' -> [values],
                'index_names' -> [index.names], 'column_names' -> [column.names]}.
                'records' : list like [{column -> value}, ... , {column -> value}].
                'index' : dict like {index -> {column -> value}}.
            into (class, default dict):
                The collections.abc.Mapping subclass used for all Mappings
                in the return value.  Can be the actual class or an empty
                instance of the mapping type you want.  If you want a
                collections.defaultdict, you must pass it initialized.

            index (bool, default True):
                Whether to include the index item (and index_names item if `orient`
                is 'tight') in the returned dictionary. Can only be ``False``
                when `orient` is 'split' or 'tight'.

        Returns:
            dict or list of dict: Return a collections.abc.Mapping object representing the DataFrame.
            The resulting transformation depends on the `orient` parameter.
        """
        raise NotImplementedError(constants.ABSTRACT_METHOD_ERROR_MESSAGE)

    def to_excel(self, excel_writer, sheet_name: str = "Sheet1", **kwargs) -> None:
        """
        Write DataFrame to an Excel sheet.

        To write a single DataFrame to an Excel .xlsx file it is only necessary to
        specify a target file name. To write to multiple sheets it is necessary to
        create an `ExcelWriter` object with a target file name, and specify a sheet
        in the file to write to.

        Multiple sheets may be written to by specifying unique `sheet_name`.
        With all data written to the file it is necessary to save the changes.
        Note that creating an `ExcelWriter` object with a file name that already
        exists will result in the contents of the existing file being erased.

        Args:
            excel_writer (path-like, file-like, or ExcelWriter object):
                File path or existing ExcelWriter.
            sheet_name (str, default 'Sheet1'):
                Name of sheet which will contain DataFrame.
        """
        raise NotImplementedError(constants.ABSTRACT_METHOD_ERROR_MESSAGE)

    def to_latex(
        self, buf=None, columns=None, header=True, index=True, **kwargs
    ) -> str | None:
        r"""
        Render object to a LaTeX tabular, longtable, or nested table.

        Requires ``\usepackage{{booktabs}}``.  The output can be copy/pasted
        into a main LaTeX document or read from an external file
        with ``\input{{table.tex}}``.

        Args:
            buf (str, Path or StringIO-like, optional, default None):
                Buffer to write to. If None, the output is returned as a string.
            columns (list of label, optional):
                The subset of columns to write. Writes all columns by default.
            header (bool or list of str, default True):
                Write out the column names. If a list of strings is given,
                it is assumed to be aliases for the column names.
            index (bool, default True):
                Write row names (index).
        """
        raise NotImplementedError(constants.ABSTRACT_METHOD_ERROR_MESSAGE)

    def to_records(
        self, index: bool = True, column_dtypes=None, index_dtypes=None
    ) -> np.recarray:
        """
        Convert DataFrame to a NumPy record array.

        Index will be included as the first field of the record array if
        requested.

        Args:
            index (bool, default True):
                Include index in resulting record array, stored in 'index'
                field or using the index label, if set.
            column_dtypes (str, type, dict, default None):
                If a string or type, the data type to store all columns. If
                a dictionary, a mapping of column names and indices (zero-indexed)
                to specific data types.
            index_dtypes (str, type, dict, default None):
                If a string or type, the data type to store all index levels. If
                a dictionary, a mapping of index level names and indices
                (zero-indexed) to specific data types.

                This mapping is applied only if `index=True`.

        Returns:
            np.recarray: NumPy ndarray with the DataFrame labels as fields and each row
            of the DataFrame as entries.
        """
        raise NotImplementedError(constants.ABSTRACT_METHOD_ERROR_MESSAGE)

    def to_string(
        self,
        buf=None,
        columns: Sequence[str] | None = None,
        col_space=None,
        header: bool | Sequence[str] = True,
        index: bool = True,
        na_rep: str = "NaN",
        formatters=None,
        float_format=None,
        sparsify: bool | None = None,
        index_names: bool = True,
        justify: str | None = None,
        max_rows: int | None = None,
        max_cols: int | None = None,
        show_dimensions: bool = False,
        decimal: str = ".",
        line_width: int | None = None,
        min_rows: int | None = None,
        max_colwidth: int | None = None,
        encoding: str | None = None,
    ):
        """Render a DataFrame to a console-friendly tabular output.

        Args:
            buf (str, Path or StringIO-like, optional, default None):
                Buffer to write to. If None, the output is returned as a string.
            columns (sequence, optional, default None):
                The subset of columns to write. Writes all columns by default.
            col_space (int, list or dict of int, optional):
                The minimum width of each column.
            header (bool or sequence, optional):
                Write out the column names. If a list of strings is given, it is assumed to be aliases for the column names.
            index (bool, optional, default True):
                Whether to print index (row) labels.
            na_rep (str, optional, default 'NaN'):
                String representation of NAN to use.
            formatters (list, tuple or dict of one-param. functions, optional):
                Formatter functions to apply to columns' elements by position or
                name.
                The result of each function must be a unicode string.
                List/tuple must be of length equal to the number of columns.
            float_format (one-parameter function, optional, default None):
                Formatter function to apply to columns' elements if they are
                floats. The result of this function must be a unicode string.
            sparsify (bool, optional, default True):
                Set to False for a DataFrame with a hierarchical index to print
                every multiindex key at each row.
            index_names (bool, optional, default True):
                Prints the names of the indexes.
            justify (str, default None):
                How to justify the column labels. If None uses the option from
                the print configuration (controlled by set_option), 'right' out
                of the box. Valid values are, 'left', 'right', 'center', 'justify',
                'justify-all', 'start', 'end', 'inherit', 'match-parent', 'initial',
                'unset'.
            max_rows (int, optional):
                Maximum number of rows to display in the console.
            min_rows (int, optional):
                The number of rows to display in the console in a truncated repr
                (when number of rows is above `max_rows`).
            max_cols (int, optional):
                Maximum number of columns to display in the console.
            show_dimensions (bool, default False):
                Display DataFrame dimensions (number of rows by number of columns).
            decimal (str, default '.'):
                Character recognized as decimal separator, e.g. ',' in Europe.
            line_width (int, optional):
                Width to wrap a line in characters.
            max_colwidth (int, optional):
                Max width to truncate each column in characters. By default, no limit.
            encoding (str, default "utf-8"):
                Set character encoding.

        Returns:
            str or None: If buf is None, returns the result as a string. Otherwise returns
            None.
        """
        raise NotImplementedError(constants.ABSTRACT_METHOD_ERROR_MESSAGE)

    def to_markdown(
        self,
        buf=None,
        mode: str = "wt",
        index: bool = True,
        **kwargs,
    ):
        """Print DataFrame in Markdown-friendly format.

        Args:
            buf (str, Path or StringIO-like, optional, default None):
                Buffer to write to. If None, the output is returned as a string.
            mode (str, optional):
                Mode in which file is opened.
            index (bool, optional, default True):
                Add index (row) labels.
            **kwargs
                These parameters will be passed to `tabulate                 <https://pypi.org/project/tabulate>`_.

        Returns:
            DataFrame in Markdown-friendly format.
        """
        raise NotImplementedError(constants.ABSTRACT_METHOD_ERROR_MESSAGE)

    def to_pickle(self, path, **kwargs) -> None:
        """Pickle (serialize) object to file.

        Args:
            path (str):
                File path where the pickled object will be stored.
        """
        raise NotImplementedError(constants.ABSTRACT_METHOD_ERROR_MESSAGE)

    def to_orc(self, path=None, **kwargs) -> bytes | None:
        """
        Write a DataFrame to the ORC format.

        Args:
            path (str, file-like object or None, default None):
                If a string, it will be used as Root Directory path
                when writing a partitioned dataset. By file-like object,
                we refer to objects with a write() method, such as a file handle
                (e.g. via builtin open function). If path is None,
                a bytes object is returned.
        """
        raise NotImplementedError(constants.ABSTRACT_METHOD_ERROR_MESSAGE)

    # ----------------------------------------------------------------------
    # Unsorted

    def equals(self, other) -> bool:
        """
        Test whether two objects contain the same elements.

        This function allows two Series or DataFrames to be compared against
        each other to see if they have the same shape and elements. NaNs in
        the same location are considered equal.

        The row/column index do not need to have the same type, as long
        as the values are considered equal. Corresponding columns must be of
        the same dtype.

        Args:
            other (Series or DataFrame):
                The other Series or DataFrame to be compared with the first.

        Returns:
            bool: True if all elements are the same in both objects, False
            otherwise.
        """
        raise NotImplementedError(constants.ABSTRACT_METHOD_ERROR_MESSAGE)

    def assign(self, **kwargs) -> DataFrame:
        r"""
        Assign new columns to a DataFrame.

        Returns a new object with all original columns in addition to new ones.
        Existing columns that are re-assigned will be overwritten.

        .. note::
            Assigning multiple columns within the same ``assign`` is possible.
            Later items in '\*\*kwargs' may refer to newly created or modified
            columns in 'df'; items are computed and assigned into 'df' in
            order.

        Args:
            kwargs:
                A dictionary of ``{str: values}``. The column names are
                keywords. If the values (e.g. a Series, scalar, or array), they
                are simply assigned to the column.

        Returns:
            bigframes.dataframe.DataFrame: A new DataFrame with the new columns
                in addition to all the existing columns.
        """
        raise NotImplementedError(constants.ABSTRACT_METHOD_ERROR_MESSAGE)

    # ----------------------------------------------------------------------
    # Reindexing and alignment

    def reindex(
        self,
        labels=None,
        *,
        index=None,
        columns=None,
        axis=None,
    ):
        """Conform DataFrame to new index with optional filling logic.

        Places NA in locations having no value in the previous index. A new object
        is produced.

        Args:
            labels (array-like, optional):
                New labels / index to conform the axis specified by 'axis' to.
            index (array-like, optional):
                New labels for the index. Preferably an Index object to avoid
                duplicating data.
            columns (array-like, optional):
                New labels for the columns. Preferably an Index object to avoid
                duplicating data.
            axis (int or str, optional):
                Axis to target. Can be either the axis name ('index', 'columns')
                or number (0, 1).
        Returns:
            DataFrame: DataFrame with changed index.
        """
        raise NotImplementedError(constants.ABSTRACT_METHOD_ERROR_MESSAGE)

    def reindex_like(self, other):
        """Return an object with matching indices as other object.

        Conform the object to the same index on all axes. Optional
        filling logic, placing Null in locations having no value
        in the previous index.

        Args:
            other (Object of the same data type):
                Its row and column indices are used to define the new indices
                of this object.

        Returns:
            Series or DataFrame: Same type as caller, but with changed indices on each axis.
        """
        raise NotImplementedError(constants.ABSTRACT_METHOD_ERROR_MESSAGE)

    def drop(
        self, labels=None, *, axis=0, index=None, columns=None, level=None
    ) -> DataFrame | None:
        """Drop specified labels from columns.

        Remove columns by directly specifying column names.

        Args:
            labels:
                Index or column labels to drop.
            axis:
                Whether to drop labels from the index (0 or 'index') or
                columns (1 or 'columns').
            index:
                Alternative to specifying axis (``labels, axis=0``
                is equivalent to ``index=labels``).
            columns:
                Alternative to specifying axis (``labels, axis=1``
                is equivalent to ``columns=labels``).
            level:
                For MultiIndex, level from which the labels will be removed.
        Returns:
            bigframes.dataframe.DataFrame: DataFrame without the removed column labels.

        Raises:
            KeyError: If any of the labels is not found in the selected axis.
        """
        raise NotImplementedError(constants.ABSTRACT_METHOD_ERROR_MESSAGE)

    def align(
        self,
        other,
        join="outer",
        axis=None,
    ) -> tuple:
        """
        Align two objects on their axes with the specified join method.

        Join method is specified for each axis Index.

        Args:
            other (DataFrame or Series):
            join ({{'outer', 'inner', 'left', 'right'}}, default 'outer'):
                Type of alignment to be performed.
                left: use only keys from left frame, preserve key order.
                right: use only keys from right frame, preserve key order.
                outer: use union of keys from both frames, sort keys lexicographically.
                inner: use intersection of keys from both frames,
                preserve the order of the left keys.

            axis (allowed axis of the other object, default None):
                Align on index (0), columns (1), or both (None).

        Returns:
            tuple of (DataFrame, type of other): Aligned objects.
        """
        raise NotImplementedError(constants.ABSTRACT_METHOD_ERROR_MESSAGE)

    def rename(
        self,
        *,
        columns: Mapping,
    ) -> DataFrame:
        """Rename columns.

        Dict values must be unique (1-to-1). Labels not contained in a dict
        will be left as-is. Extra labels listed don't throw an error.

        Args:
            columns (Mapping):
                Dict-like from old column labels to new column labels.

        Returns:
            bigframes.dataframe.DataFrame: DataFrame with the renamed axis labels.

        Raises:
            KeyError: If any of the labels is not found.
        """
        raise NotImplementedError(constants.ABSTRACT_METHOD_ERROR_MESSAGE)

    def rename_axis(self, mapper: Optional[str], **kwargs) -> DataFrame:
        """
        Set the name of the axis for the index.

        .. note::

            Currently only accepts a single string parameter (the new name of the index).

        Args:
            mapper str:
                Value to set the axis name attribute.

        Returns:
            bigframes.dataframe.DataFrame: DataFrame with the new index name
        """
        raise NotImplementedError(constants.ABSTRACT_METHOD_ERROR_MESSAGE)

    def set_index(
        self,
        keys,
        *,
        drop: bool = True,
    ) -> DataFrame | None:
        """
        Set the DataFrame index using existing columns.

        Set the DataFrame index (row labels) using one existing column. The
        index can replace the existing index.

        Args:
            keys:
                A label. This parameter can be a single column key.
            drop :
                Delete columns to be used as the new index.

        Returns:
            DataFrame: Changed row labels.
        """
        raise NotImplementedError(constants.ABSTRACT_METHOD_ERROR_MESSAGE)

    def reorder_levels(
        self, order: Sequence[int | str], axis: str | int = 0
    ) -> DataFrame:
        """
        Rearrange index levels using input order. May not drop or duplicate levels.

        Args:
            order (list of int or list of str):
                List representing new level order. Reference level by number
                (position) or by key (label).
            axis ({0 or 'index', 1 or 'columns'}, default 0):
                Where to reorder levels.

        Returns:
            DataFrame: DataFrame of rearranged index.
        """
        raise NotImplementedError(constants.ABSTRACT_METHOD_ERROR_MESSAGE)

    def swaplevel(self, i, j, axis: str | int = 0) -> DataFrame:
        """
        Swap levels i and j in a :class:`MultiIndex`.

        Default is to swap the two innermost levels of the index.

        Args:
            i, j (int or str):
                Levels of the indices to be swapped. Can pass level name as string.
            axis ({0 or 'index', 1 or 'columns'}, default 0):
                The axis to swap levels on. 0 or 'index' for row-wise, 1 or
                'columns' for column-wise.

        Returns:
            DataFrame: DataFrame with levels swapped in MultiIndex.
        """
        raise NotImplementedError(constants.ABSTRACT_METHOD_ERROR_MESSAGE)

    def droplevel(self, level, axis: str | int = 0):
        """
        Return DataFrame with requested index / column level(s) removed.

        Args:
            level (int, str, or list-like):
                If a string is given, must be the name of a level
                If list-like, elements must be names or positional indexes
                of levels.
            axis ({0 or 'index', 1 or 'columns'}, default 0):
                Axis along which the level(s) is removed:

                * 0 or 'index': remove level(s) in column.
                * 1 or 'columns': remove level(s) in row.
        Returns:
            DataFrame: DataFrame with requested index / column level(s) removed.
        """
        raise NotImplementedError(constants.ABSTRACT_METHOD_ERROR_MESSAGE)

    def reset_index(
        self,
        *,
        drop: bool = False,
    ) -> DataFrame | None:
        """Reset the index.

        Reset the index of the DataFrame, and use the default one instead.

        Args:
            drop (bool, default False):
                Do not try to insert index into dataframe columns. This resets
                the index to the default integer index.

        Returns:
            bigframes.dataframe.DataFrame: DataFrame with the new index.
        """
        raise NotImplementedError(constants.ABSTRACT_METHOD_ERROR_MESSAGE)

    def drop_duplicates(
        self,
        *,
        keep="first",
    ) -> DataFrame:
        """
        Return DataFrame with duplicate rows removed.

        Considering certain columns is optional. Indexes, including time indexes
        are ignored.

        Args:
            subset (column label or sequence of labels, optional):
                Only consider certain columns for identifying duplicates, by
                default use all of the columns.
            keep ({'first', 'last', ``False``}, default 'first'):
                Determines which duplicates (if any) to keep.

                - 'first' : Drop duplicates except for the first occurrence.
                - 'last' : Drop duplicates except for the last occurrence.
                - ``False`` : Drop all duplicates.

        Returns:
            bigframes.dataframe.DataFrame: DataFrame with duplicates removed
        """
        raise NotImplementedError(constants.ABSTRACT_METHOD_ERROR_MESSAGE)

    def duplicated(self, subset=None, keep="first"):
        """
        Return boolean Series denoting duplicate rows.

        Considering certain columns is optional.

        Args:
            subset (column label or sequence of labels, optional):
                Only consider certain columns for identifying duplicates, by
                default use all of the columns.
            keep ({'first', 'last', False}, default 'first'):
                Determines which duplicates (if any) to mark.

                - ``first`` : Mark duplicates as ``True`` except for the first occurrence.
                - ``last`` : Mark duplicates as ``True`` except for the last occurrence.
                - False : Mark all duplicates as ``True``.

        Returns:
            bigframes.series.Series: Boolean series for each duplicated rows.
        """
        raise NotImplementedError(constants.ABSTRACT_METHOD_ERROR_MESSAGE)

    # ----------------------------------------------------------------------
    # Reindex-based selection methods

    def dropna(
        self,
    ) -> DataFrame:
        """Remove missing values.

        Args:
            axis ({0 or 'index', 1 or 'columns'}, default 'columns'):
                Determine if rows or columns which contain missing values are
                removed.

                * 0, or 'index' : Drop rows which contain missing values.
                * 1, or 'columns' : Drop columns which contain missing value.
            how ({'any', 'all'}, default 'any'):
                Determine if row or column is removed from DataFrame, when we have
                at least one NA or all NA.

                * 'any' : If any NA values are present, drop that row or column.
                * 'all' : If all values are NA, drop that row or column.
            ignore_index (bool, default ``False``):
                If ``True``, the resulting axis will be labeled 0, 1, …, n - 1.


        Returns:
            bigframes.dataframe.DataFrame: DataFrame with NA entries dropped from it.
        """
        raise NotImplementedError(constants.ABSTRACT_METHOD_ERROR_MESSAGE)

    def isin(self, values):
        """
        Whether each element in the DataFrame is contained in values.

        Args:
            values (iterable, or dict):
                The result will only be true at a location if all the
                labels match. If `values` is a dict, the keys must be
                the column names, which must match.

        Returns:
            DataFrame: DataFrame of booleans showing whether each element
            in the DataFrame is contained in values.
        """
        raise NotImplementedError(constants.ABSTRACT_METHOD_ERROR_MESSAGE)

    def items(self):
        """
        Iterate over (column name, Series) pairs.

        Iterates over the DataFrame columns, returning a tuple with
        the column name and the content as a Series.

        Returns:
            Iterator: Iterator of label, Series for each column.
        """
        raise NotImplementedError(constants.ABSTRACT_METHOD_ERROR_MESSAGE)

    # ----------------------------------------------------------------------
    # Sorting

    def sort_values(
        self,
        by: str | Sequence[str],
        *,
        ascending: bool | Sequence[bool] = True,
        kind: str = "quicksort",
        na_position="last",
    ) -> DataFrame:
        """Sort by the values along row axis.

        Args:
            by (str or Sequence[str]):
                Name or list of names to sort by.
            ascending (bool or Sequence[bool], default True):
                Sort ascending vs. descending. Specify list for multiple sort
                orders.  If this is a list of bools, must match the length of
                the by.
            kind (str, default `quicksort`):
                Choice of sorting algorithm. Accepts 'quicksort’, ‘mergesort’,
                ‘heapsort’, ‘stable’. Ignored except when determining whether to
                sort stably. 'mergesort' or 'stable' will result in stable reorder.
            na_position ({'first', 'last'}, default `last`):
             ``{'first', 'last'}``, default 'last' Puts NaNs at the beginning
             if `first`; `last` puts NaNs at the end.

        Returns:
            DataFrame with sorted values.
        """
        raise NotImplementedError(constants.ABSTRACT_METHOD_ERROR_MESSAGE)

    def sort_index(
        self,
    ) -> DataFrame:
        """Sort object by labels (along an axis).

        Returns:
            The original DataFrame sorted by the labels.
        """
        raise NotImplementedError(constants.ABSTRACT_METHOD_ERROR_MESSAGE)

    # ----------------------------------------------------------------------
    # Arithmetic Methods

    def eq(self, other, axis: str | int = "columns") -> DataFrame:
        """
        Get equal to of DataFrame and other, element-wise (binary operator `eq`).

        Among flexible wrappers (`eq`, `ne`, `le`, `lt`, `ge`, `gt`) to comparison
        operators.

        Equivalent to `==`, `!=`, `<=`, `<`, `>=`, `>` with support to choose axis
        (rows or columns) and level for comparison.

        Args:
            other (scalar, sequence, Series, or DataFrame):
                Any single or multiple element data structure, or list-like object.
            axis ({0 or 'index', 1 or 'columns'}, default 'columns'):
                Whether to compare by the index (0 or 'index') or columns
                (1 or 'columns').

        Returns:
            Result of the comparison.
        """
        raise NotImplementedError(constants.ABSTRACT_METHOD_ERROR_MESSAGE)

    def ne(self, other, axis: str | int = "columns") -> DataFrame:
        """
        Get not equal to of DataFrame and other, element-wise (binary operator `ne`).

        Among flexible wrappers (`eq`, `ne`, `le`, `lt`, `ge`, `gt`) to comparison
        operators.

        Equivalent to `==`, `!=`, `<=`, `<`, `>=`, `>` with support to choose axis
        (rows or columns) and level for comparison.

        Args:
            other (scalar, sequence, Series, or DataFrame):
                Any single or multiple element data structure, or list-like object.
            axis ({0 or 'index', 1 or 'columns'}, default 'columns'):
                Whether to compare by the index (0 or 'index') or columns
                (1 or 'columns').
        Returns:
            DataFrame: Result of the comparison.
        """
        raise NotImplementedError(constants.ABSTRACT_METHOD_ERROR_MESSAGE)

    def le(self, other, axis: str | int = "columns") -> DataFrame:
        """Get 'less than or equal to' of dataframe and other, element-wise (binary operator `<=`).

        Among flexible wrappers (`eq`, `ne`, `le`, `lt`, `ge`, `gt`) to comparison
        operators.

        Equivalent to `==`, `!=`, `<=`, `<`, `>=`, `>` with support to choose axis
        (rows or columns) and level for comparison.

        .. note::
            Mismatched indices will be unioned together. `NaN` values in
            floating point columns are considered different
            (i.e. `NaN` != `NaN`).

        Args:
            other (scalar, sequence, Series, or DataFrame):
                Any single or multiple element data structure, or list-like object.
            axis ({0 or 'index', 1 or 'columns'}, default 'columns'):
                Whether to compare by the index (0 or 'index') or columns
                (1 or 'columns').

        Returns:
            DataFrame: DataFrame of bool. The result of the comparison.
        """
        raise NotImplementedError(constants.ABSTRACT_METHOD_ERROR_MESSAGE)

    def lt(self, other, axis: str | int = "columns") -> DataFrame:
        """Get 'less than' of DataFrame and other, element-wise (binary operator `<`).

        Among flexible wrappers (`eq`, `ne`, `le`, `lt`, `ge`, `gt`) to comparison
        operators.

        Equivalent to `==`, `!=`, `<=`, `<`, `>=`, `>` with support to choose axis
        (rows or columns) and level for comparison.

        .. note::
            Mismatched indices will be unioned together. `NaN` values in
            floating point columns are considered different
            (i.e. `NaN` != `NaN`).

        Args:
            other (scalar, sequence, Series, or DataFrame):
                Any single or multiple element data structure, or list-like object.
            axis ({0 or 'index', 1 or 'columns'}, default 'columns'):
                Whether to compare by the index (0 or 'index') or columns
                (1 or 'columns').

        Returns:
            DataFrame: DataFrame of bool. The result of the comparison.
        """
        raise NotImplementedError(constants.ABSTRACT_METHOD_ERROR_MESSAGE)

    def ge(self, other, axis: str | int = "columns") -> DataFrame:
        """Get 'greater than or equal to' of DataFrame and other, element-wise (binary operator `>=`).

        Among flexible wrappers (`eq`, `ne`, `le`, `lt`, `ge`, `gt`) to comparison
        operators.

        Equivalent to `==`, `!=`, `<=`, `<`, `>=`, `>` with support to choose axis
        (rows or columns) and level for comparison.

        .. note::
            Mismatched indices will be unioned together. `NaN` values in
            floating point columns are considered different
            (i.e. `NaN` != `NaN`).

        Args:
            other (scalar, sequence, Series, or DataFrame):
                Any single or multiple element data structure, or list-like object.
            axis ({0 or 'index', 1 or 'columns'}, default 'columns'):
                Whether to compare by the index (0 or 'index') or columns
                (1 or 'columns').

        Returns:
            DataFrame: DataFrame of bool. The result of the comparison.
        """
        raise NotImplementedError(constants.ABSTRACT_METHOD_ERROR_MESSAGE)

    def gt(self, other, axis: str | int = "columns") -> DataFrame:
        """Get 'greater than' of DataFrame and other, element-wise (binary operator `>`).

        Among flexible wrappers (`eq`, `ne`, `le`, `lt`, `ge`, `gt`) to comparison
        operators.

        Equivalent to `==`, `!=`, `<=`, `<`, `>=`, `>` with support to choose axis
        (rows or columns) and level for comparison.

        .. note::
            Mismatched indices will be unioned together. `NaN` values in
            floating point columns are considered different
            (i.e. `NaN` != `NaN`).

        Args:
            other (scalar, sequence, Series, or DataFrame):
                Any single or multiple element data structure, or list-like object.
            axis ({0 or 'index', 1 or 'columns'}, default 'columns'):
                Whether to compare by the index (0 or 'index') or columns
                (1 or 'columns').

        Returns:
            DataFrame: DataFrame of bool: The result of the comparison.
        """
        raise NotImplementedError(constants.ABSTRACT_METHOD_ERROR_MESSAGE)

    def add(self, other, axis: str | int = "columns") -> DataFrame:
        """Get addition of DataFrame and other, element-wise (binary operator `+`).

        Equivalent to ``dataframe + other``. With reverse version, `radd`.

        Among flexible wrappers (`add`, `sub`, `mul`, `div`, `mod`, `pow`) to
        arithmetic operators: `+`, `-`, `*`, `/`, `//`, `%`, `**`.

        .. note::
            Mismatched indices will be unioned together.

        Args:
            other (float, int, or Series):
                Any single or multiple element data structure, or list-like object.
            axis ({0 or 'index', 1 or 'columns'}):
                Whether to compare by the index (0 or 'index') or columns.
                (1 or 'columns'). For Series input, axis to match Series index on.

        Returns:
            DataFrame: DataFrame result of the arithmetic operation.
        """
        raise NotImplementedError(constants.ABSTRACT_METHOD_ERROR_MESSAGE)

    def sub(self, other, axis: str | int = "columns") -> DataFrame:
        """Get subtraction of DataFrame and other, element-wise (binary operator `-`).

        Equivalent to ``dataframe - other``. With reverse version, `rsub`.

        Among flexible wrappers (`add`, `sub`, `mul`, `div`, `mod`, `pow`) to
        arithmetic operators: `+`, `-`, `*`, `/`, `//`, `%`, `**`.

        .. note::
            Mismatched indices will be unioned together.

        Args:
            other (float, int, or Series):
                Any single or multiple element data structure, or list-like object.
            axis ({0 or 'index', 1 or 'columns'}):
                Whether to compare by the index (0 or 'index') or columns.
                (1 or 'columns'). For Series input, axis to match Series index on.

        Returns:
            DataFrame: DataFrame result of the arithmetic operation.
        """
        raise NotImplementedError(constants.ABSTRACT_METHOD_ERROR_MESSAGE)

    def rsub(self, other, axis: str | int = "columns") -> DataFrame:
        """Get subtraction of DataFrame and other, element-wise (binary operator `-`).

        Equivalent to ``other - dataframe``. With reverse version, `sub`.

        Among flexible wrappers (`add`, `sub`, `mul`, `div`, `mod`, `pow`) to
        arithmetic operators: `+`, `-`, `*`, `/`, `//`, `%`, `**`.

        .. note::
            Mismatched indices will be unioned together.

        Args:
            other (float, int, or Series):
                Any single or multiple element data structure, or list-like object.
            axis ({0 or 'index', 1 or 'columns'}):
                Whether to compare by the index (0 or 'index') or columns.
                (1 or 'columns'). For Series input, axis to match Series index on.

        Returns:
            DataFrame: DataFrame result of the arithmetic operation.
        """
        raise NotImplementedError(constants.ABSTRACT_METHOD_ERROR_MESSAGE)

    def mul(self, other, axis: str | int = "columns") -> DataFrame:
        """Get multiplication of DataFrame and other, element-wise (binary operator `*`).

        Equivalent to ``dataframe * other``. With reverse version, `rmul`.

        Among flexible wrappers (`add`, `sub`, `mul`, `div`, `mod`, `pow`) to
        arithmetic operators: `+`, `-`, `*`, `/`, `//`, `%`, `**`.

        .. note::
            Mismatched indices will be unioned together.

        Args:
            other (float, int, or Series):
                Any single or multiple element data structure, or list-like object.
            axis ({0 or 'index', 1 or 'columns'}):
                Whether to compare by the index (0 or 'index') or columns.
                (1 or 'columns'). For Series input, axis to match Series index on.

        Returns:
            DataFrame: DataFrame result of the arithmetic operation.
        """
        raise NotImplementedError(constants.ABSTRACT_METHOD_ERROR_MESSAGE)

    def truediv(self, other, axis: str | int = "columns") -> DataFrame:
        """Get floating division of DataFrame and other, element-wise (binary operator `/`).

        Equivalent to ``dataframe / other``. With reverse version, `rtruediv`.

        Among flexible wrappers (`add`, `sub`, `mul`, `div`, `mod`, `pow`) to
        arithmetic operators: `+`, `-`, `*`, `/`, `//`, `%`, `**`.

        .. note::
            Mismatched indices will be unioned together.

        Args:
            other (float, int, or Series):
                Any single or multiple element data structure, or list-like object.
            axis ({0 or 'index', 1 or 'columns'}):
                Whether to compare by the index (0 or 'index') or columns.
                (1 or 'columns'). For Series input, axis to match Series index on.

        Returns:
            DataFrame: DataFrame result of the arithmetic operation.
        """
        raise NotImplementedError(constants.ABSTRACT_METHOD_ERROR_MESSAGE)

    def rtruediv(self, other, axis: str | int = "columns") -> DataFrame:
        """Get floating division of DataFrame and other, element-wise (binary operator `/`).

        Equivalent to ``other / dataframe``. With reverse version, `truediv`.

        Among flexible wrappers (`add`, `sub`, `mul`, `div`, `mod`, `pow`) to
        arithmetic operators: `+`, `-`, `*`, `/`, `//`, `%`, `**`.

        .. note::
            Mismatched indices will be unioned together.

        Args:
            other (float, int, or Series):
                Any single or multiple element data structure, or list-like object.
            axis ({0 or 'index', 1 or 'columns'}):
                Whether to compare by the index (0 or 'index') or columns.
                (1 or 'columns'). For Series input, axis to match Series index on.

        Returns:
            DataFrame result of the arithmetic operation.
        """
        raise NotImplementedError(constants.ABSTRACT_METHOD_ERROR_MESSAGE)

    def floordiv(self, other, axis: str | int = "columns") -> DataFrame:
        """Get integer division of DataFrame and other, element-wise (binary operator `//`).

        Equivalent to ``dataframe // other``. With reverse version, `rfloordiv`.

        Among flexible wrappers (`add`, `sub`, `mul`, `div`, `mod`, `pow`) to
        arithmetic operators: `+`, `-`, `*`, `/`, `//`, `%`, `**`.

        .. note::
            Mismatched indices will be unioned together.

        Args:
            other (float, int, or Series):
                Any single or multiple element data structure, or list-like object.
            axis ({0 or 'index', 1 or 'columns'}):
                Whether to compare by the index (0 or 'index') or columns.
                (1 or 'columns'). For Series input, axis to match Series index on.

        Returns:
            DataFrame: DataFrame result of the arithmetic operation.
        """
        raise NotImplementedError(constants.ABSTRACT_METHOD_ERROR_MESSAGE)

    def rfloordiv(self, other, axis: str | int = "columns") -> DataFrame:
        """Get integer division of DataFrame and other, element-wise (binary operator `//`).

        Equivalent to ``other // dataframe``. With reverse version, `rfloordiv`.

        Among flexible wrappers (`add`, `sub`, `mul`, `div`, `mod`, `pow`) to
        arithmetic operators: `+`, `-`, `*`, `/`, `//`, `%`, `**`.

        .. note::
            Mismatched indices will be unioned together.

        Args:
            other (float, int, or Series):
                Any single or multiple element data structure, or list-like object.
            axis ({0 or 'index', 1 or 'columns'}):
                Whether to compare by the index (0 or 'index') or columns.
                (1 or 'columns'). For Series input, axis to match Series index on.

        Returns:
            DataFrame: DataFrame result of the arithmetic operation.
        """
        raise NotImplementedError(constants.ABSTRACT_METHOD_ERROR_MESSAGE)

    def mod(self, other, axis: str | int = "columns") -> DataFrame:
        """Get modulo of DataFrame and other, element-wise (binary operator `%`).

        Equivalent to ``dataframe % other``. With reverse version, `rmod`.

        Among flexible wrappers (`add`, `sub`, `mul`, `div`, `mod`, `pow`) to
        arithmetic operators: `+`, `-`, `*`, `/`, `//`, `%`, `**`.

        .. note::
            Mismatched indices will be unioned together.

        Args:
            other:
                Any single or multiple element data structure, or list-like object.
            axis ({0 or 'index', 1 or 'columns'}):
                Whether to compare by the index (0 or 'index') or columns.
                (1 or 'columns'). For Series input, axis to match Series index on.

        Returns:
            DataFrame: DataFrame result of the arithmetic operation.
        """
        raise NotImplementedError(constants.ABSTRACT_METHOD_ERROR_MESSAGE)

    def rmod(self, other, axis: str | int = "columns") -> DataFrame:
        """Get modulo of DataFrame and other, element-wise (binary operator `%`).

        Equivalent to ``other % dataframe``. With reverse version, `mod`.

        Among flexible wrappers (`add`, `sub`, `mul`, `div`, `mod`, `pow`) to
        arithmetic operators: `+`, `-`, `*`, `/`, `//`, `%`, `**`.

        .. note::
            Mismatched indices will be unioned together.

        Args:
            other (float, int, or Series):
                Any single or multiple element data structure, or list-like object.
            axis ({0 or 'index', 1 or 'columns'}):
                Whether to compare by the index (0 or 'index') or columns.
                (1 or 'columns'). For Series input, axis to match Series index on.

        Returns:
            DataFrame: DataFrame result of the arithmetic operation.
        """
        raise NotImplementedError(constants.ABSTRACT_METHOD_ERROR_MESSAGE)

    def pow(self, other, axis: str | int = "columns") -> DataFrame:
        """Get Exponential power of dataframe and other, element-wise (binary operator `pow`).

        Equivalent to ``dataframe ** other``, but with support to substitute a fill_value
        for missing data in one of the inputs. With reverse version, `rpow`.

        Among flexible wrappers (`add`, `sub`, `mul`, `div`, `mod`, `pow`) to
        arithmetic operators: `+`, `-`, `*`, `/`, `//`, `%`, `**`.

        .. note::
            Mismatched indices will be unioned together.

        Args:
            other (float, int, or Series):
                Any single or multiple element data structure, or list-like object.
            axis ({0 or 'index', 1 or 'columns'}):
                Whether to compare by the index (0 or 'index') or columns.
                (1 or 'columns'). For Series input, axis to match Series index on.

        Returns:
            DataFrame: DataFrame result of the arithmetic operation.
        """
        raise NotImplementedError(constants.ABSTRACT_METHOD_ERROR_MESSAGE)

    def rpow(self, other, axis: str | int = "columns") -> DataFrame:
        """Get Exponential power of dataframe and other, element-wise (binary operator `rpow`).

        Equivalent to ``other ** dataframe``, but with support to substitute a fill_value
        for missing data in one of the inputs. With reverse version, `pow`.

        Among flexible wrappers (`add`, `sub`, `mul`, `div`, `mod`, `pow`) to
        arithmetic operators: `+`, `-`, `*`, `/`, `//`, `%`, `**`.

        .. note::
            Mismatched indices will be unioned together.

        Args:
            other (float, int, or Series):
                Any single or multiple element data structure, or list-like object.
            axis ({0 or 'index', 1 or 'columns'}):
                Whether to compare by the index (0 or 'index') or columns.
                (1 or 'columns'). For Series input, axis to match Series index on.

        Returns:
            DataFrame: DataFrame result of the arithmetic operation.
        """
        raise NotImplementedError(constants.ABSTRACT_METHOD_ERROR_MESSAGE)

    def combine(
        self, other, func, fill_value=None, overwrite: bool = True
    ) -> DataFrame:
        """Perform column-wise combine with another DataFrame.

        Combines a DataFrame with `other` DataFrame using `func`
        to element-wise combine columns. The row and column indexes of the
        resulting DataFrame will be the union of the two.

        Args:
            other (DataFrame):
                The DataFrame to merge column-wise.
            func (function):
                Function that takes two series as inputs and return a Series or a
                scalar. Used to merge the two dataframes column by columns.
            fill_value (scalar value, default None):
                The value to fill NaNs with prior to passing any column to the
                merge func.
            overwrite (bool, default True):
                If True, columns in `self` that do not exist in `other` will be
                overwritten with NaNs.

        Returns:
            DataFrame: Combination of the provided DataFrames.
        """
        raise NotImplementedError(constants.ABSTRACT_METHOD_ERROR_MESSAGE)

    def combine_first(self, other) -> DataFrame:
        """
        Update null elements with value in the same location in `other`.

        Combine two DataFrame objects by filling null values in one DataFrame
        with non-null values from other DataFrame. The row and column indexes
        of the resulting DataFrame will be the union of the two. The resulting
        dataframe contains the 'first' dataframe values and overrides the
        second one values where both first.loc[index, col] and
        second.loc[index, col] are not missing values, upon calling
        first.combine_first(second).

        Args:
            other (DataFrame):
                Provided DataFrame to use to fill null values.

        Returns:
            DataFrame: The result of combining the provided DataFrame with the other object.
        """
        raise NotImplementedError(constants.ABSTRACT_METHOD_ERROR_MESSAGE)

    def update(
        self, other, join: str = "left", overwrite: bool = True, filter_func=None
    ) -> DataFrame:
        """
        Modify in place using non-NA values from another DataFrame.

        Aligns on indices. There is no return value.

        Args:
            other (DataFrame, or object coercible into a DataFrame):
                Should have at least one matching index/column label
                with the original DataFrame. If a Series is passed,
                its name attribute must be set, and that will be
                used as the column name to align with the original DataFrame.
            join ({'left'}, default 'left'):
                Only left join is implemented, keeping the index and columns of the
                original object.
            overwrite (bool, default True):
                How to handle non-NA values for overlapping keys:
                True: overwrite original DataFrame's values
                with values from `other`.
                False: only update values that are NA in
                the original DataFrame.

            filter_func (callable(1d-array) -> bool 1d-array, optional):
                Can choose to replace values other than NA. Return True for values
                that should be updated.

        Returns:
            None: This method directly changes calling object.
        """
        raise NotImplementedError(constants.ABSTRACT_METHOD_ERROR_MESSAGE)

    # ----------------------------------------------------------------------
    # Data reshaping

    def groupby(
        self,
        by: Union[str, Sequence[str]],
        *,
        level=None,
        as_index: bool = True,
        dropna: bool = True,
    ):
        """Group DataFrame by columns.

        A groupby operation involves some combination of splitting the
        object, applying a function, and combining the results. This can be
        used to group large amounts of data and compute operations on these
        groups.

        Args:
            by (str, Sequence[str]):
                A label or list of labels may be passed to group by the columns
                in ``self``. Notice that a tuple is interpreted as a (single)
                key.
            level (int, level name, or sequence of such, default None):
                If the axis is a MultiIndex (hierarchical), group by a particular
                level or levels. Do not specify both ``by`` and ``level``.
            as_index (bool, default True):
                Default True. Return object with group labels as the index.
                Only relevant for DataFrame input. ``as_index=False`` is
                effectively "SQL-style" grouped output. This argument has no
                effect on filtrations such as ``head()``, ``tail()``, ``nth()``
                and in transformations.
            dropna (bool, default True):
                Default True. If True, and if group keys contain NA values, NA
                values together with row/column will be dropped. If False, NA
                values will also be treated as the key in groups.

        Returns:
            bigframes.core.groupby.SeriesGroupBy: A groupby object that contains information about the groups.
        """
        raise NotImplementedError(constants.ABSTRACT_METHOD_ERROR_MESSAGE)

    # ----------------------------------------------------------------------
    # Function application

    def map(self, func, na_action: Optional[str] = None) -> DataFrame:
        """Apply a function to a Dataframe elementwise.

        This method applies a function that accepts and returns a scalar
        to every element of a DataFrame.

        .. note::

           In pandas 2.1.0, DataFrame.applymap is deprecated and renamed to
           DataFrame.map.

        Args:
            func:
                Python function wrapped by ``remote_function`` decorator,
                returns a single value from a single value.
            na_action (Optional[str], default None):
                ``{None, 'ignore'}``, default None. If ‘ignore’, propagate NaN
                values, without passing them to func.

        Returns:
            bigframes.dataframe.DataFrame: Transformed DataFrame.
        """
        raise NotImplementedError(constants.ABSTRACT_METHOD_ERROR_MESSAGE)

    # ----------------------------------------------------------------------
    # Merging / joining methods

    def join(self, other, *, on: Optional[str] = None, how: str) -> DataFrame:
        """Join columns of another DataFrame.

        Join columns with `other` DataFrame on index

        Args:
            other:
                DataFrame with an Index similar to the Index of this one.
            on:
                Column in the caller to join on the index in other, otherwise
                joins index-on-index. Like an Excel VLOOKUP operation.
            how ({'left', 'right', 'outer', 'inner'}, default 'left'`):
                How to handle the operation of the two objects.
                ``left``: use calling frame's index (or column if on is specified)
                ``right``: use `other`'s index. ``outer``: form union of calling
                frame's index (or column if on is specified) with `other`'s index,
                and sort it lexicographically. ``inner``: form intersection of
                calling frame's index (or column if on is specified) with `other`'s
                index, preserving the order of the calling's one.

        Returns:
            bigframes.dataframe.DataFrame: A dataframe containing columns from both the caller and `other`.
        """
        raise NotImplementedError(constants.ABSTRACT_METHOD_ERROR_MESSAGE)

    def merge(
        self,
        right,
        how: Literal[
            "inner",
            "left",
            "outer",
            "right",
        ] = "inner",
        on: Optional[str] = None,
        *,
        left_on: Optional[str] = None,
        right_on: Optional[str] = None,
        sort: bool = False,
        suffixes: tuple[str, str] = ("_x", "_y"),
    ) -> DataFrame:
        """Merge DataFrame objects with a database-style join.

        The join is done on columns or indexes. If joining columns on
        columns, the DataFrame indexes *will be ignored*. Otherwise if joining indexes
        on indexes or indexes on a column or columns, the index will be passed on.
        When performing a cross merge, no column specifications to merge on are
        allowed.

        .. warning::
            If both key columns contain rows where the key is a null value, those
            rows will be matched against each other. This is different from usual SQL
            join behaviour and can lead to unexpected results.

        Args:
            right:
                Object to merge with.
            how:
                ``{'left', 'right', 'outer', 'inner'}, default 'inner'``
                Type of merge to be performed.
                ``left``: use only keys from left frame, similar to a SQL left outer join;
                preserve key order.
                ``right``: use only keys from right frame, similar to a SQL right outer join;
                preserve key order.
                ``outer``: use union of keys from both frames, similar to a SQL full outer
                join; sort keys lexicographically.
                ``inner``: use intersection of keys from both frames, similar to a SQL inner
                join; preserve the order of the left keys.

            on (label or list of labels):
                Columns to join on. It must be found in both DataFrames. Either on or left_on + right_on
                must be passed in.
            left_on (label or list of labels):
                Columns to join on in the left DataFrame. Either on or left_on + right_on
                must be passed in.
            right_on (label or list of labels):
                Columns to join on in the right DataFrame. Either on or left_on + right_on
                must be passed in.
            sort:
                Default False. Sort the join keys lexicographically in the
                result DataFrame. If False, the order of the join keys depends
                on the join type (how keyword).
            suffixes:
                Default ``("_x", "_y")``. A length-2 sequence where each
                element is optionally a string indicating the suffix to add to
                overlapping column names in `left` and `right` respectively.
                Pass a value of `None` instead of a string to indicate that the
                column name from `left` or `right` should be left as-is, with
                no suffix. At least one of the values must not be None.

        Returns:
            bigframes.dataframe.DataFrame: A DataFrame of the two merged objects.
        """
        raise NotImplementedError(constants.ABSTRACT_METHOD_ERROR_MESSAGE)

    def apply(self, func, *, args=(), **kwargs):
        """Apply a function along an axis of the DataFrame.

        Objects passed to the function are Series objects whose index is
        the DataFrame's index (``axis=0``) the final return type
        is inferred from the return type of the applied function.

        Args:
            func (function):
                Function to apply to each column or row.
            args (tuple):
                Positional arguments to pass to `func` in addition to the
                array/series.
            **kwargs:
                Additional keyword arguments to pass as keywords arguments to
                `func`.

        Returns:
            pandas.Series or bigframes.DataFrame: Result of applying ``func`` along the given axis of the DataFrame.
        """
        raise NotImplementedError(constants.ABSTRACT_METHOD_ERROR_MESSAGE)

    # ----------------------------------------------------------------------
    # ndarray-like stats methods

    def any(self, *, axis=0, bool_only: bool = False):
        """
        Return whether any element is True, potentially over an axis.

        Returns False unless there is at least one element within a series or
        along a Dataframe axis that is True or equivalent (e.g. non-zero or
        non-empty).

        Args:
            axis ({index (0), columns (1)}):
                Axis for the function to be applied on.
                For Series this parameter is unused and defaults to 0.
            bool_only (bool. default False):
                Include only boolean columns.

        Returns:
            Series
        """
        raise NotImplementedError(constants.ABSTRACT_METHOD_ERROR_MESSAGE)

    def all(self, axis=0, *, bool_only: bool = False):
        """
        Return whether all elements are True, potentially over an axis.

        Returns True unless there at least one element within a Series or
        along a DataFrame axis that is False or equivalent (e.g. zero or
        empty).

        Args:
            axis ({index (0), columns (1)}):
                Axis for the function to be applied on.
                For Series this parameter is unused and defaults to 0.
            bool_only (bool. default False):
                Include only boolean columns.

        Returns:
            bigframes.series.Series: Series if all elements are True.
        """
        raise NotImplementedError(constants.ABSTRACT_METHOD_ERROR_MESSAGE)

    def prod(self, axis=0, *, numeric_only: bool = False):
        """
        Return the product of the values over the requested axis.

        Args:
            aßxis ({index (0), columns (1)}):
                Axis for the function to be applied on.
                For Series this parameter is unused and defaults to 0.
            numeric_only (bool. default False):
                Include only float, int, boolean columns.

        Returns:
            bigframes.series.Series: Series with the product of the values.
        """
        raise NotImplementedError(constants.ABSTRACT_METHOD_ERROR_MESSAGE)

    def min(self, axis=0, *, numeric_only: bool = False):
        """Return the minimum of the values over the requested axis.

        If you want the *index* of the minimum, use ``idxmin``. This is the
        equivalent of the ``numpy.ndarray`` method ``argmin``.

        Args:
            axis ({index (0), columns (1)}):
                Axis for the function to be applied on.
                For Series this parameter is unused and defaults to 0.
            numeric_only (bool, default False):
                Default False. Include only float, int, boolean columns.

        Returns:
            bigframes.series.Series: Series with the minimum of the values.
        """
        raise NotImplementedError(constants.ABSTRACT_METHOD_ERROR_MESSAGE)

    def max(self, axis=0, *, numeric_only: bool = False):
        """Return the maximum of the values over the requested axis.

        If you want the *index* of the maximum, use ``idxmax``. This is
        the equivalent of the ``numpy.ndarray`` method ``argmax``.

        Args:
            axis ({index (0), columns (1)}):
                Axis for the function to be applied on.
                For Series this parameter is unused and defaults to 0.
            numeric_only (bool. default False):
                Default False. Include only float, int, boolean columns.

        Returns:
            bigframes.series.Series: Series after the maximum of values.
        """
        raise NotImplementedError(constants.ABSTRACT_METHOD_ERROR_MESSAGE)

    def sum(self, axis=0, *, numeric_only: bool = False):
        """Return the sum of the values over the requested axis.

        This is equivalent to the method ``numpy.sum``.

        Args:
            axis ({index (0), columns (1)}):
                Axis for the function to be applied on.
                For Series this parameter is unused and defaults to 0.
            numeric_only (bool. default False):
                Default False. Include only float, int, boolean columns.

        Returns:
            bigframes.series.Series: Series with the sum of values.
        """
        raise NotImplementedError(constants.ABSTRACT_METHOD_ERROR_MESSAGE)

    def mean(self, axis=0, *, numeric_only: bool = False):
        """Return the mean of the values over the requested axis.

        Args:
            axis ({index (0), columns (1)}):
                Axis for the function to be applied on.
                For Series this parameter is unused and defaults to 0.
            numeric_only (bool. default False):
                Default False. Include only float, int, boolean columns.

        Returns:
            bigframes.series.Series: Series with the mean of values.
        """
        raise NotImplementedError(constants.ABSTRACT_METHOD_ERROR_MESSAGE)

    def median(self, *, numeric_only: bool = False, exact: bool = False):
        """Return the median of the values over the requested axis.

        Args:
            numeric_only (bool. default False):
                Default False. Include only float, int, boolean columns.
            exact (bool. default False):
                Default False. Get the exact median instead of an approximate
                one. Note: ``exact=True`` not yet supported.

        Returns:
            bigframes.series.Series: Series with the median of values.
        """
        raise NotImplementedError(constants.ABSTRACT_METHOD_ERROR_MESSAGE)

    def var(self, axis=0, *, numeric_only: bool = False):
        """Return unbiased variance over requested axis.

        Normalized by N-1 by default.

        Args:
            axis ({index (0), columns (1)}):
                Axis for the function to be applied on.
                For Series this parameter is unused and defaults to 0.
            numeric_only (bool. default False):
                Default False. Include only float, int, boolean columns.

        Returns:
            bigframes.series.Series: Series with unbiased variance over requested axis.
        """
        raise NotImplementedError(constants.ABSTRACT_METHOD_ERROR_MESSAGE)

    def skew(self, *, numeric_only: bool = False):
        """Return unbiased skew over requested axis.

        Normalized by N-1.

        Args:
            numeric_only (bool, default False):
                Include only float, int, boolean columns.

        Returns:
            Series
        """
        raise NotImplementedError(constants.ABSTRACT_METHOD_ERROR_MESSAGE)

    def kurt(self, *, numeric_only: bool = False):
        """Return unbiased kurtosis over requested axis.

        Kurtosis obtained using Fisher's definition of
        kurtosis (kurtosis of normal == 0.0). Normalized by N-1.

        Args:
            numeric_only (bool, default False):
                Include only float, int, boolean columns.

        Returns:
            Series
        """
        raise NotImplementedError(constants.ABSTRACT_METHOD_ERROR_MESSAGE)

    def std(self, *, numeric_only: bool = False):
        """Return sample standard deviation over requested axis.

        Normalized by N-1 by default.

        Args:
            numeric_only (bool. default False):
                Default False. Include only float, int, boolean columns.

        Returns:
            bigframes.series.Series: Series with sample standard deviation.
        """
        raise NotImplementedError(constants.ABSTRACT_METHOD_ERROR_MESSAGE)

    def count(self, *, numeric_only: bool = False):
        """
        Count non-NA cells for each column or row.

        The values `None`, `NaN`, `NaT`, and optionally `numpy.inf` (depending
        on `pandas.options.mode.use_inf_as_na`) are considered NA.

        Args:
            numeric_only (bool, default False):
                Include only `float`, `int` or `boolean` data.

        Returns:
            bigframes.series.Series: For each column/row the number of
                non-NA/null entries. If `level` is specified returns a `DataFrame`.
        """
        raise NotImplementedError(constants.ABSTRACT_METHOD_ERROR_MESSAGE)

    def nlargest(self, n: int, columns, keep: str = "first"):
        """
        Return the first `n` rows ordered by `columns` in descending order.

        Return the first `n` rows with the largest values in `columns`, in
        descending order. The columns that are not specified are returned as
        well, but not used for ordering.

        This method is equivalent to
        ``df.sort_values(columns, ascending=False).head(n)``, but more
        performant.

        Args:
            n (int):
                Number of rows to return.
            columns (label or list of labels):
                Column label(s) to order by.
            keep ({'first', 'last', 'all'}, default 'first'):
                Where there are duplicate values:

                - ``first`` : prioritize the first occurrence(s)
                - ``last`` : prioritize the last occurrence(s)
                - ``all`` : do not drop any duplicates, even it means
                  selecting more than `n` items.

        Returns:
            DataFrame: The first `n` rows ordered by the given columns in descending order.

        .. note::
            This function cannot be used with all column types. For example, when
            specifying columns with `object` or `category` dtypes, ``TypeError`` is
            raised.
        """
        raise NotImplementedError(constants.ABSTRACT_METHOD_ERROR_MESSAGE)

    def nsmallest(self, n: int, columns, keep: str = "first"):
        """
        Return the first `n` rows ordered by `columns` in ascending order.

        Return the first `n` rows with the smallest values in `columns`, in
        ascending order. The columns that are not specified are returned as
        well, but not used for ordering.

        This method is equivalent to
        ``df.sort_values(columns, ascending=True).head(n)``, but more
        performant.

        Args:
            n (int):
                Number of rows to return.
            columns (label or list of labels):
                Column label(s) to order by.
            keep ({'first', 'last', 'all'}, default 'first'):
                Where there are duplicate values:

                - ``first`` : prioritize the first occurrence(s)
                - ``last`` : prioritize the last occurrence(s)
                - ``all`` : do not drop any duplicates, even it means
                  selecting more than `n` items.

        Returns:
            DataFrame: The first `n` rows ordered by the given columns in ascending order.

        .. note::
            This function cannot be used with all column types. For example, when
            specifying columns with `object` or `category` dtypes, ``TypeError`` is
            raised.
        """
        raise NotImplementedError(constants.ABSTRACT_METHOD_ERROR_MESSAGE)

    def idxmin(self):
        """
        Return index of first occurrence of minimum over requested axis.

        NA/null values are excluded.

        Returns:
            Series: Indexes of minima along the specified axis.
        """
        raise NotImplementedError(constants.ABSTRACT_METHOD_ERROR_MESSAGE)

    def idxmax(self):
        """
        Return index of first occurrence of maximum over requested axis.

        NA/null values are excluded.

        Returns:
            Series: Indexes of maxima along the specified axis.
        """
        raise NotImplementedError(constants.ABSTRACT_METHOD_ERROR_MESSAGE)

    def nunique(self):
        """
        Count number of distinct elements in specified axis.

        Returns:
            bigframes.series.Series: Series with number of distinct elements.
        """
        raise NotImplementedError(constants.ABSTRACT_METHOD_ERROR_MESSAGE)

    def cummin(self) -> DataFrame:
        """Return cumulative minimum over a DataFrame axis.

        Returns a DataFrame of the same size containing the cumulative minimum.

        Returns:
            bigframes.dataframe.DataFrame: Return cumulative minimum of DataFrame.
        """
        raise NotImplementedError(constants.ABSTRACT_METHOD_ERROR_MESSAGE)

    def cummax(self) -> DataFrame:
        """Return cumulative maximum over a DataFrame axis.

        Returns a DataFrame of the same size containing the cumulative maximum.

        Returns:
            bigframes.dataframe.DataFrame: Return cumulative maximum of DataFrame.
        """
        raise NotImplementedError(constants.ABSTRACT_METHOD_ERROR_MESSAGE)

    def cumsum(self) -> DataFrame:
        """Return cumulative sum over a DataFrame axis.

        Returns a DataFrame of the same size containing the cumulative sum.

        Returns:
            bigframes.dataframe.DataFrame: Return cumulative sum of DataFrame.
        """
        raise NotImplementedError(constants.ABSTRACT_METHOD_ERROR_MESSAGE)

    def cumprod(self) -> DataFrame:
        """Return cumulative product over a DataFrame axis.

        Returns a DataFrame of the same size containing the cumulative product.

        Returns:
            bigframes.dataframe.DataFrame: Return cumulative product of DataFrame.
        """
        raise NotImplementedError(constants.ABSTRACT_METHOD_ERROR_MESSAGE)

    def diff(
        self,
        periods: int = 1,
    ) -> NDFrame:
        """First discrete difference of element.

        Calculates the difference of a DataFrame element compared with another
        element in the DataFrame (default is element in previous row).

        Args:
            periods (int, default 1):
                Periods to shift for calculating difference, accepts negative
                values.

        Returns:
            bigframes.dataframe.DataFrame: First differences of the Series.
        """
        raise NotImplementedError(constants.ABSTRACT_METHOD_ERROR_MESSAGE)

    def agg(self, func):
        """
        Aggregate using one or more operations over the specified axis.

        Args:
            func (function):
                Function to use for aggregating the data.
                Accepted combinations are: string function name, list of
                function names, e.g. ``['sum', 'mean']``.

        Returns:
            DataFrame or bigframes.series.Series: Aggregated results.
        """
        raise NotImplementedError(constants.ABSTRACT_METHOD_ERROR_MESSAGE)

    def describe(self):
        """
        Generate descriptive statistics.

        Descriptive statistics include those that summarize the central
        tendency, dispersion and shape of a
        dataset's distribution, excluding ``NaN`` values.

        Only supports numeric columns.

        .. note::
            Percentile values are approximates only.

        .. note::
            For numeric data, the result's index will include ``count``,
            ``mean``, ``std``, ``min``, ``max`` as well as lower, ``50`` and
            upper percentiles. By default the lower percentile is ``25`` and the
            upper percentile is ``75``. The ``50`` percentile is the
            same as the median.

        Returns:
            bigframes.dataframe.DataFrame: Summary statistics of the Series or Dataframe provided.
        """
        raise NotImplementedError(constants.ABSTRACT_METHOD_ERROR_MESSAGE)

    def pivot(self, *, columns, index=None, values=None):
        """
        Return reshaped DataFrame organized by given index / column values.

        Reshape data (produce a "pivot" table) based on column values. Uses
        unique values from specified `index` / `columns` to form axes of the
        resulting DataFrame. This function does not support data
        aggregation, multiple values will result in a MultiIndex in the
        columns.

        .. note::
            BigQuery supports up to 10000 columns. Pivot operations on columns
            with too many unique values will fail if they would exceed this limit.

        .. note::
            The validity of the pivot operation is not checked. If columns and index
            do not together uniquely identify input rows, the output will be
            silently non-deterministic.

        Args:
            columns (str or object or a list of str):
                Column to use to make new frame's columns.

            index (str or object or a list of str, optional):
                Column to use to make new frame's index. If not given, uses existing index.

            values (str, object or a list of the previous, optional):
                Column(s) to use for populating new frame's values. If not
                specified, all remaining columns will be used and the result will
                have hierarchically indexed columns.

        Returns:
            Returns reshaped DataFrame.
        """
        raise NotImplementedError(constants.ABSTRACT_METHOD_ERROR_MESSAGE)

    def stack(self):
        """
        Stack the prescribed level(s) from columns to index.

        Return a reshaped DataFrame or Series having a multi-level
        index with one or more new inner-most levels compared to the current
        DataFrame. The new inner-most levels are created by pivoting the
        columns of the current dataframe:

        - if the columns have a single level, the output is a Series;
        - if the columns have multiple levels, the new index
            level(s) is (are) taken from the prescribed level(s) and
            the output is a DataFrame.

        .. note::
            BigQuery DataFrames does not support stack operations that would
            combine columns of different dtypes.

        Returns:
            DataFrame or Series: Stacked dataframe or series.
        """
        raise NotImplementedError(constants.ABSTRACT_METHOD_ERROR_MESSAGE)

    def unstack(self):
        """
        Pivot a level of the (necessarily hierarchical) index labels.

        Returns a DataFrame having a new level of column labels whose inner-most level
        consists of the pivoted index labels.

        If the index is not a MultiIndex, the output will be a Series
        (the analogue of stack when the columns are not a MultiIndex).

        Returns:
            DataFrame or Series
        """
        raise NotImplementedError(constants.ABSTRACT_METHOD_ERROR_MESSAGE)

    # ----------------------------------------------------------------------
    # Add index and columns

    @property
    def index(self):
        """The index (row labels) of the DataFrame.

        The index of a DataFrame is a series of labels that identify each row.
        The labels can be integers, strings, or any other hashable type. The
        index is used for label-based access and alignment, and can be accessed
        or modified using this attribute.

        Returns:
            The index labels of the DataFrame.
        """
        raise NotImplementedError(constants.ABSTRACT_METHOD_ERROR_MESSAGE)

    @property
    def columns(self):
        "The column labels of the DataFrame."
        raise NotImplementedError(constants.ABSTRACT_METHOD_ERROR_MESSAGE)

    def value_counts(
        self,
        subset=None,
        normalize: bool = False,
        sort: bool = True,
        ascending: bool = False,
        dropna: bool = True,
    ):
        """
        Return a Series containing counts of unique rows in the DataFrame.

        Args:
            subset (label or list of labels, optional):
                Columns to use when counting unique combinations.
            normalize (bool, default False):
                Return proportions rather than frequencies.
            sort (bool, default True):
                Sort by frequencies.
            ascending (bool, default False):
                Sort in ascending order.
            dropna (bool, default True):
                Don’t include counts of rows that contain NA values.

        Returns:
            Series: Series containing counts of unique rows in the DataFrame
        """
        raise NotImplementedError(constants.ABSTRACT_METHOD_ERROR_MESSAGE)

    def fillna(self, value):
        """
        Fill NA/NaN values using the specified method.

        Args:
            value (scalar, Series):
                Value to use to fill holes (e.g. 0), alternately a
                Series of values specifying which value to use for
                each index (for a Series) or column (for a DataFrame).  Values not
                in the Series will not be filled. This value cannot
                be a list.

        Returns:
            DataFrame: Object with missing values filled
        """
        raise NotImplementedError(constants.ABSTRACT_METHOD_ERROR_MESSAGE)

<<<<<<< HEAD
    def dot(self, other):
        """
        Compute the matrix multiplication between the DataFrame and other.

        This method computes the matrix product between the DataFrame and the
        values of an other Series or DataFrame.

        It can also be called using `self @ other`.

        .. note::
            The dimensions of DataFrame and other must be compatible in order to
            compute the matrix multiplication. In addition, the column names of
            DataFrame and the index of other must contain the same values, as they
            will be aligned prior to the multiplication.

            The dot method for Series computes the inner product, instead of the
            matrix product here.

        Args:
            other (Series or DataFrame):
                The other object to compute the matrix product with.

        Returns:
            Series or DataFrame
                If `other` is a Series, return the matrix product between self and
                other as a Series. If other is a DataFrame, return
                the matrix product of self and other in a DataFrame.
        """
=======
    @property
    def iloc(self):
        """Purely integer-location based indexing for selection by position."""
        raise NotImplementedError(constants.ABSTRACT_METHOD_ERROR_MESSAGE)

    @property
    def iat(self):
        """Access a single value for a row/column pair by integer position."""
        raise NotImplementedError(constants.ABSTRACT_METHOD_ERROR_MESSAGE)

    @property
    def at(self):
        """Access a single value for a row/column label pair."""
>>>>>>> e2788a8c
        raise NotImplementedError(constants.ABSTRACT_METHOD_ERROR_MESSAGE)<|MERGE_RESOLUTION|>--- conflicted
+++ resolved
@@ -2103,7 +2103,21 @@
         """
         raise NotImplementedError(constants.ABSTRACT_METHOD_ERROR_MESSAGE)
 
-<<<<<<< HEAD
+    @property
+    def iloc(self):
+        """Purely integer-location based indexing for selection by position."""
+        raise NotImplementedError(constants.ABSTRACT_METHOD_ERROR_MESSAGE)
+
+    @property
+    def iat(self):
+        """Access a single value for a row/column pair by integer position."""
+        raise NotImplementedError(constants.ABSTRACT_METHOD_ERROR_MESSAGE)
+
+    @property
+    def at(self):
+        """Access a single value for a row/column label pair."""
+        raise NotImplementedError(constants.ABSTRACT_METHOD_ERROR_MESSAGE)
+
     def dot(self, other):
         """
         Compute the matrix multiplication between the DataFrame and other.
@@ -2132,19 +2146,4 @@
                 other as a Series. If other is a DataFrame, return
                 the matrix product of self and other in a DataFrame.
         """
-=======
-    @property
-    def iloc(self):
-        """Purely integer-location based indexing for selection by position."""
-        raise NotImplementedError(constants.ABSTRACT_METHOD_ERROR_MESSAGE)
-
-    @property
-    def iat(self):
-        """Access a single value for a row/column pair by integer position."""
-        raise NotImplementedError(constants.ABSTRACT_METHOD_ERROR_MESSAGE)
-
-    @property
-    def at(self):
-        """Access a single value for a row/column label pair."""
->>>>>>> e2788a8c
         raise NotImplementedError(constants.ABSTRACT_METHOD_ERROR_MESSAGE)