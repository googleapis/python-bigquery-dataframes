--- conflicted
+++ resolved
@@ -907,10 +907,7 @@
         logic differs from numpy, but it is the same as BigQuery and the
         :class:`pandas.ArrowDtype`.
 
-<<<<<<< HEAD
-=======
-        **Examples:**
->>>>>>> 8f27e737
+        **Examples:**
 
             >>> idx = bpd.Index(
             ...     pa.array([None, np.nan, 3, None], type=pa.float64()),
