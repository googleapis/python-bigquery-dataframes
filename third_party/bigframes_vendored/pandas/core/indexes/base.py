--- conflicted
+++ resolved
@@ -25,7 +25,6 @@
     """
 
     @property
-<<<<<<< HEAD
     def name(self):
         """Returns Index name.
 
@@ -57,8 +56,6 @@
         raise NotImplementedError(constants.ABSTRACT_METHOD_ERROR_MESSAGE)
 
     @property
-=======
->>>>>>> 557ab8df
     def values(self):
         """Return an array representing the data in the Index.
 
