# Contains code from https://github.com/pandas-dev/pandas/blob/main/pandas/io/gbq.py
""" Google BigQuery support """

from __future__ import annotations

from typing import Any, Iterable, Literal, Optional, Tuple, Union

from bigframes import constants

FilterType = Tuple[str, Literal["in", "not in", "<", "<=", "==", "!=", ">=", ">"], Any]
FiltersType = Iterable[Union[FilterType, Iterable[FilterType]]]


class GBQIOMixin:
    def read_gbq(
        self,
        query_or_table: str,
        *,
        index_col: Iterable[str] | str = (),
        col_order: Iterable[str] = (),
        max_results: Optional[int] = None,
<<<<<<< HEAD
        columns: Iterable[str] = (),
        filters: FiltersType = (),
=======
        use_cache: bool = True,
>>>>>>> fb14f545
    ):
        """Loads a DataFrame from BigQuery.

        BigQuery tables are an unordered, unindexed data source. By default,
        the DataFrame will have an arbitrary index and ordering.

        Set the `index_col` argument to one or more columns to choose an
        index. The resulting DataFrame is sorted by the index columns. For the
        best performance, ensure the index columns don't contain duplicate
        values.

        .. note::
            By default, even SQL query inputs with an ORDER BY clause create a
            DataFrame with an arbitrary ordering. Use ``row_number() OVER
            (ORDER BY ...) AS rowindex`` in your SQL query and set
            ``index_col='rowindex'`` to preserve the desired ordering.

            If your query doesn't have an ordering, select ``GENERATE_UUID() AS
            rowindex`` in your SQL and set ``index_col='rowindex'`` for the
            best performance.

        **Examples:**

            >>> import bigframes.pandas as bpd
            >>> bpd.options.display.progress_bar = None

        If the input is a table ID:

            >>> df = bpd.read_gbq("bigquery-public-data.ml_datasets.penguins")

        Preserve ordering in a query input.

            >>> df = bpd.read_gbq('''
            ...    SELECT
            ...       -- Instead of an ORDER BY clause on the query, use
            ...       -- ROW_NUMBER() to create an ordered DataFrame.
            ...       ROW_NUMBER() OVER (ORDER BY AVG(pitchSpeed) DESC)
            ...         AS rowindex,
            ...
            ...       pitcherFirstName,
            ...       pitcherLastName,
            ...       AVG(pitchSpeed) AS averagePitchSpeed
            ...     FROM `bigquery-public-data.baseball.games_wide`
            ...     WHERE year = 2016
            ...     GROUP BY pitcherFirstName, pitcherLastName
            ... ''', index_col="rowindex")
            >>> df.head(2)
                     pitcherFirstName pitcherLastName  averagePitchSpeed
            rowindex
            1                Albertin         Chapman          96.514113
            2                 Zachary         Britton          94.591039
            <BLANKLINE>
            [2 rows x 3 columns]

        Reading data with `columns` and `filters` parameters:

            >>> columns = ['pitcherFirstName', 'pitcherLastName', 'year', 'pitchSpeed']
            >>> filters = [('year', '==', 2016), ('pitcherFirstName', 'in', ['John', 'Doe'])]
            >>> df = bpd.read_gbq(
            ...             "bigquery-public-data.baseball.games_wide",
            ...             columns=columns,
            ...             filters=filters,
            ...         )
            >>> df.head(1)
                     pitcherFirstName	pitcherLastName     year	pitchSpeed
            0	                 John	         Axford	    2016            98
            <BLANKLINE>
            [1 rows x 4 columns]

        Args:
            query_or_table (str):
                A SQL string to be executed or a BigQuery table to be read. The
                table must be specified in the format of
                `project.dataset.tablename` or `dataset.tablename`.
            index_col (Iterable[str] or str):
                Name of result column(s) to use for index in results DataFrame.
            col_order (Iterable[str]):
                List of BigQuery column names in the desired order for results
                DataFrame.
            max_results (Optional[int], default None):
                If set, limit the maximum number of rows to fetch from the
                query results.
<<<<<<< HEAD
            columns (Iterable[str], default ()): If not empty, only these columns
                will be read from table.
            filters (Iterable[Union[Tuple, Iterable[Tuple]]], default ()): To
                filter out data. Filter syntax: [[(column, op, val), …],…] where
                op is [==, >, >=, <, <=, !=, in, not in]. The innermost tuples
                are transposed into a set of filters applied through an AND
                operation. The outer Iterable combines these sets of filters
                through an OR operation. A single Iterable of tuples can also
                be used, meaning that no OR operation between set of filters
                is to be conducted.
=======
            use_cache (bool, default True):
                Whether to cache the query inputs. Default to True.
>>>>>>> fb14f545

        Returns:
            bigframes.dataframe.DataFrame: A DataFrame representing results of the query or table.
        """
        raise NotImplementedError(constants.ABSTRACT_METHOD_ERROR_MESSAGE)<|MERGE_RESOLUTION|>--- conflicted
+++ resolved
@@ -19,12 +19,9 @@
         index_col: Iterable[str] | str = (),
         col_order: Iterable[str] = (),
         max_results: Optional[int] = None,
-<<<<<<< HEAD
         columns: Iterable[str] = (),
         filters: FiltersType = (),
-=======
         use_cache: bool = True,
->>>>>>> fb14f545
     ):
         """Loads a DataFrame from BigQuery.
 
@@ -107,7 +104,6 @@
             max_results (Optional[int], default None):
                 If set, limit the maximum number of rows to fetch from the
                 query results.
-<<<<<<< HEAD
             columns (Iterable[str], default ()): If not empty, only these columns
                 will be read from table.
             filters (Iterable[Union[Tuple, Iterable[Tuple]]], default ()): To
@@ -118,10 +114,8 @@
                 through an OR operation. A single Iterable of tuples can also
                 be used, meaning that no OR operation between set of filters
                 is to be conducted.
-=======
             use_cache (bool, default True):
                 Whether to cache the query inputs. Default to True.
->>>>>>> fb14f545
 
         Returns:
             bigframes.dataframe.DataFrame: A DataFrame representing results of the query or table.
