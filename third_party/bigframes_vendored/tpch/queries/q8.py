# Contains code from https://github.com/pola-rs/tpch/blob/main/queries/pandas/q8.py

from datetime import date

import bigframes


def q(project_id: str, dataset_id: str, session: bigframes.Session):
    customer = session.read_gbq(
        f"{project_id}.{dataset_id}.CUSTOMER",
        index_col=bigframes.enums.DefaultIndexKind.NULL,
    )
    lineitem = session.read_gbq(
        f"{project_id}.{dataset_id}.LINEITEM",
        index_col=bigframes.enums.DefaultIndexKind.NULL,
    )
    nation = session.read_gbq(
        f"{project_id}.{dataset_id}.NATION",
        index_col=bigframes.enums.DefaultIndexKind.NULL,
    )
    orders = session.read_gbq(
        f"{project_id}.{dataset_id}.ORDERS",
        index_col=bigframes.enums.DefaultIndexKind.NULL,
    )
    part = session.read_gbq(
        f"{project_id}.{dataset_id}.PART",
        index_col=bigframes.enums.DefaultIndexKind.NULL,
    )
    region = session.read_gbq(
        f"{project_id}.{dataset_id}.REGION",
        index_col=bigframes.enums.DefaultIndexKind.NULL,
    )
    supplier = session.read_gbq(
        f"{project_id}.{dataset_id}.SUPPLIER",
        index_col=bigframes.enums.DefaultIndexKind.NULL,
    )

    var1 = "BRAZIL"
    var2 = "AMERICA"
    var3 = "ECONOMY ANODIZED STEEL"
    var4 = date(1995, 1, 1)
    var5 = date(1996, 12, 31)

    n1 = nation[["N_NATIONKEY", "N_REGIONKEY"]]
    n2 = nation[["N_NATIONKEY", "N_NAME"]]

    jn1 = part.merge(lineitem, left_on="P_PARTKEY", right_on="L_PARTKEY")
    jn2 = jn1.merge(supplier, left_on="L_SUPPKEY", right_on="S_SUPPKEY")
    jn3 = jn2.merge(orders, left_on="L_ORDERKEY", right_on="O_ORDERKEY")
    jn4 = jn3.merge(customer, left_on="O_CUSTKEY", right_on="C_CUSTKEY")
    jn5 = jn4.merge(n1, left_on="C_NATIONKEY", right_on="N_NATIONKEY")
    jn6 = jn5.merge(region, left_on="N_REGIONKEY", right_on="R_REGIONKEY")

    jn6 = jn6[(jn6["R_NAME"] == var2)]

    jn7 = jn6.merge(n2, left_on="S_NATIONKEY", right_on="N_NATIONKEY")

    jn7 = jn7[(jn7["O_ORDERDATE"] >= var4) & (jn7["O_ORDERDATE"] <= var5)]
    jn7 = jn7[jn7["P_TYPE"] == var3]

    jn7["O_YEAR"] = jn7["O_ORDERDATE"].dt.year
    jn7["VOLUME"] = jn7["L_EXTENDEDPRICE"] * (1.0 - jn7["L_DISCOUNT"])
    jn7 = jn7.rename(columns={"N_NAME": "NATION"})

    jn7["numerator"] = jn7["VOLUME"].where(jn7["NATION"] == var1, 0)
    jn7["denominator"] = jn7["VOLUME"]

    sums = jn7.groupby("O_YEAR")[["numerator", "denominator"]].sum()
    sums["MKT_SHARE"] = (sums["numerator"] / sums["denominator"]).round(2)

<<<<<<< HEAD
    result_df = jn8["MKT_SHARE"].sort_index().rename("MKT_SHARE").reset_index()
    next(result_df.to_pandas_batches())
=======
    result_df = sums["MKT_SHARE"].sort_index().rename("MKT_SHARE").reset_index()
    result_df.to_gbq()
>>>>>>> 26c6838d
<|MERGE_RESOLUTION|>--- conflicted
+++ resolved
@@ -68,10 +68,5 @@
     sums = jn7.groupby("O_YEAR")[["numerator", "denominator"]].sum()
     sums["MKT_SHARE"] = (sums["numerator"] / sums["denominator"]).round(2)
 
-<<<<<<< HEAD
-    result_df = jn8["MKT_SHARE"].sort_index().rename("MKT_SHARE").reset_index()
-    next(result_df.to_pandas_batches())
-=======
     result_df = sums["MKT_SHARE"].sort_index().rename("MKT_SHARE").reset_index()
-    result_df.to_gbq()
->>>>>>> 26c6838d
+    next(result_df.to_pandas_batches())