""" Matrix Factorization.
"""

# Author: Alexandre Gramfort <alexandre.gramfort@inria.fr>
#         Olivier Grisel <olivier.grisel@ensta.org>
#         Mathieu Blondel <mathieu@mblondel.org>
#         Denis A. Engemann <denis-alexander.engemann@inria.fr>
#         Michael Eickenberg <michael.eickenberg@inria.fr>
#         Giorgio Patrini <giorgio.patrini@anu.edu.au>
#
# License: BSD 3 clause

from abc import ABCMeta

from bigframes_vendored.sklearn.base import BaseEstimator

from bigframes import constants


class MatrixFactorization(BaseEstimator, metaclass=ABCMeta):
    """Matrix Factorization (MF).

    **Examples:**

        >>> import bigframes.pandas as bpd
        >>> from bigframes.ml.decomposition import MatrixFactorization
        >>> X = bpd.DataFrame([[1, 1], [2, 1], [3, 1.2], [4, 1], [5, 0.8], [6, 1]])
        >>> model = MatrixFactorization(feedback_type='explicit', num_factors=6, user_col='user_id', item_col='item_col', l2_reg=2.06)
<<<<<<< HEAD
        >>> W = model.fit(model.fit(X.rename(columns={'rating': 'rating_col', 'item_id': 'item_col'})))
=======
        >>> W = model.fit(X)
>>>>>>> 664de04d

    Args:
        feedback_type ('explicit' | 'implicit'):
            Specifies the feedback type for the model. The feedback type determines the algorithm that is used during training.
        num_factors (int or auto, default auto):
            Specifies the number of latent factors to use.
        user_col (str):
            The user column name.
        item_col (str):
            The item column name.
        l2_reg (float, default 1.0):
            A floating point value for L2 regularization. The default value is 1.0.
    """

    def fit(self, X, y=None):
        """Fit the model according to the given training data.

        Args:
            X (bigframes.dataframe.DataFrame or bigframes.series.Series or pandas.core.frame.DataFrame or pandas.core.series.Series):
                Series or DataFrame of shape (n_samples, n_features). Training vector,
                where `n_samples` is the number of samples and `n_features` is
                the number of features.

            y (default None):
                Ignored.

        Returns:
            bigframes.ml.decomposition.MatrixFactorization: Fitted estimator.
        """
        raise NotImplementedError(constants.ABSTRACT_METHOD_ERROR_MESSAGE)

    def score(self, X=None, y=None):
        """Calculate evaluation metrics of the model.

        .. note::

            Output matches that of the BigQuery ML.EVALUATE function.
            See: https://cloud.google.com/bigquery/docs/reference/standard-sql/bigqueryml-syntax-evaluate#matrix_factorization_models
            for the outputs relevant to this model type.

        Args:
            X (default None):
                Ignored.

            y (default None):
                Ignored.
        Returns:
            bigframes.dataframe.DataFrame: DataFrame that represents model metrics.
        """
        raise NotImplementedError(constants.ABSTRACT_METHOD_ERROR_MESSAGE)

    def predict(self, X):
        """Generate a predicted rating for every user-item row combination for a matrix factorization model.

        Args:
            X (bigframes.dataframe.DataFrame or bigframes.series.Series or pandas.core.frame.DataFrame or pandas.core.series.Series):
                Series or a DataFrame to predict.

        Returns:
            bigframes.dataframe.DataFrame: Predicted DataFrames."""
        raise NotImplementedError(constants.ABSTRACT_METHOD_ERROR_MESSAGE)<|MERGE_RESOLUTION|>--- conflicted
+++ resolved
@@ -26,11 +26,7 @@
         >>> from bigframes.ml.decomposition import MatrixFactorization
         >>> X = bpd.DataFrame([[1, 1], [2, 1], [3, 1.2], [4, 1], [5, 0.8], [6, 1]])
         >>> model = MatrixFactorization(feedback_type='explicit', num_factors=6, user_col='user_id', item_col='item_col', l2_reg=2.06)
-<<<<<<< HEAD
-        >>> W = model.fit(model.fit(X.rename(columns={'rating': 'rating_col', 'item_id': 'item_col'})))
-=======
         >>> W = model.fit(X)
->>>>>>> 664de04d
 
     Args:
         feedback_type ('explicit' | 'implicit'):
