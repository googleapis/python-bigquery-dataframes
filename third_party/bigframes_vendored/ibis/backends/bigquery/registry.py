# Contains code from https://github.com/ibis-project/ibis/blob/master/ibis/backends/bigquery/registry.py
"""Module to convert from Ibis expression to SQL string."""

import bigframes_vendored.ibis.expr.operations as vendored_ibis_ops
from ibis.backends.bigquery.registry import OPERATION_REGISTRY
import ibis.expr.operations.reductions as ibis_reductions


def _approx_quantiles(translator, op: vendored_ibis_ops.ApproximateMultiQuantile):
    arg = translator.translate(op.arg)
    num_bins = translator.translate(op.num_bins)
    return f"APPROX_QUANTILES({arg}, {num_bins})"


def _first_non_null_value(translator, op: vendored_ibis_ops.FirstNonNullValue):
    arg = translator.translate(op.arg)
    return f"FIRST_VALUE({arg} IGNORE NULLS)"


def _last_non_null_value(translator, op: vendored_ibis_ops.LastNonNullValue):
    arg = translator.translate(op.arg)
    return f"LAST_VALUE({arg} IGNORE NULLS)"


def _to_json_string(translator, op: vendored_ibis_ops.ToJsonString):
    arg = translator.translate(op.arg)
    return f"TO_JSON_STRING({arg})"


def _generate_array(translator, op: vendored_ibis_ops.GenerateArray):
    arg = translator.translate(op.arg)
    return f"GENERATE_ARRAY(0, {arg})"


<<<<<<< HEAD
def _safe_cast_to_datetime(translator, op: vendored_ibis_ops.SafeCastToDatetime):
    arg = translator.translate(op.arg)
    return f"SAFE_CAST({arg} AS DATETIME)"
=======
def _quantile(translator, op: ibis_reductions.Quantile):
    arg = translator.translate(op.arg)
    quantile = translator.translate(op.quantile)
    return f"PERCENTILE_CONT({arg}, {quantile})"
>>>>>>> 8d2a51c4


patched_ops = {
    vendored_ibis_ops.ApproximateMultiQuantile: _approx_quantiles,  # type:ignore
    vendored_ibis_ops.FirstNonNullValue: _first_non_null_value,  # type:ignore
    vendored_ibis_ops.LastNonNullValue: _last_non_null_value,  # type:ignore
    vendored_ibis_ops.ToJsonString: _to_json_string,  # type:ignore
    vendored_ibis_ops.GenerateArray: _generate_array,  # type:ignore
<<<<<<< HEAD
    vendored_ibis_ops.SafeCastToDatetime: _safe_cast_to_datetime,  # type:ignore
=======
    ibis_reductions.Quantile: _quantile,  # type:ignore
>>>>>>> 8d2a51c4
}

OPERATION_REGISTRY.update(patched_ops)<|MERGE_RESOLUTION|>--- conflicted
+++ resolved
@@ -32,16 +32,15 @@
     return f"GENERATE_ARRAY(0, {arg})"
 
 
-<<<<<<< HEAD
 def _safe_cast_to_datetime(translator, op: vendored_ibis_ops.SafeCastToDatetime):
     arg = translator.translate(op.arg)
     return f"SAFE_CAST({arg} AS DATETIME)"
-=======
+
+
 def _quantile(translator, op: ibis_reductions.Quantile):
     arg = translator.translate(op.arg)
     quantile = translator.translate(op.quantile)
     return f"PERCENTILE_CONT({arg}, {quantile})"
->>>>>>> 8d2a51c4
 
 
 patched_ops = {
@@ -50,11 +49,8 @@
     vendored_ibis_ops.LastNonNullValue: _last_non_null_value,  # type:ignore
     vendored_ibis_ops.ToJsonString: _to_json_string,  # type:ignore
     vendored_ibis_ops.GenerateArray: _generate_array,  # type:ignore
-<<<<<<< HEAD
     vendored_ibis_ops.SafeCastToDatetime: _safe_cast_to_datetime,  # type:ignore
-=======
     ibis_reductions.Quantile: _quantile,  # type:ignore
->>>>>>> 8d2a51c4
 }
 
 OPERATION_REGISTRY.update(patched_ops)