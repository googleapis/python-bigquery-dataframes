# Contains code from https://github.com/ibis-project/ibis/blob/main/ibis/backends/sql/compilers/bigquery/__init__.py
"""Module to convert from Ibis expression to SQL string."""

from __future__ import annotations

import decimal
import math
import re
from typing import Any, TYPE_CHECKING

from bigframes_vendored.ibis import util
import bigframes_vendored.ibis.backends.bigquery.datatypes as bq_datatypes
from bigframes_vendored.ibis.backends.sql.compilers.base import (
    AggGen,
    NULL,
    SQLGlotCompiler,
    STAR,
)
<<<<<<< HEAD
=======
from bigframes_vendored.ibis.backends.sql.datatypes import BigQueryType, BigQueryUDFType
>>>>>>> c16b3a89
from bigframes_vendored.ibis.backends.sql.rewrites import (
    exclude_unsupported_window_frame_from_ops,
    exclude_unsupported_window_frame_from_rank,
    exclude_unsupported_window_frame_from_row_number,
)
<<<<<<< HEAD
from ibis import util
from ibis.backends.sql.datatypes import BigQueryType, BigQueryUDFType
import ibis.common.exceptions as com
from ibis.common.temporal import DateUnit, IntervalUnit, TimestampUnit, TimeUnit
import ibis.expr.datatypes as dt
import ibis.expr.operations as ops
=======
import bigframes_vendored.ibis.common.exceptions as ibis_exceptions
from bigframes_vendored.ibis.common.temporal import (
    DateUnit,
    IntervalUnit,
    TimestampUnit,
    TimeUnit,
)
import bigframes_vendored.ibis.expr.datatypes as dt
import bigframes_vendored.ibis.expr.operations as ops
>>>>>>> c16b3a89
import numpy as np
import sqlglot as sg
from sqlglot.dialects import BigQuery
import sqlglot.expressions as sge

if TYPE_CHECKING:
    from collections.abc import Mapping

    import bigframes_vendored.ibis.expr.types as ir


_NAME_REGEX = re.compile(r'[^!"$()*,./;?@[\\\]^`{}~\n]+')


_MEMTABLE_PATTERN = re.compile(
    r"^_?ibis_(?:[A-Za-z_][A-Za-z_0-9]*)_memtable_[a-z0-9]{26}$"
)


def _qualify_memtable(
    node: sge.Expression, *, dataset: str | None, project: str | None
) -> sge.Expression:
    """Add a BigQuery dataset and project to memtable references."""
    if isinstance(node, sge.Table) and _MEMTABLE_PATTERN.match(node.name) is not None:
        node.args["db"] = dataset
        node.args["catalog"] = project
    return node


def _remove_null_ordering_from_unsupported_window(
    node: sge.Expression,
) -> sge.Expression:
    """Remove null ordering in window frame clauses not supported by BigQuery.
    BigQuery has only partial support for NULL FIRST/LAST in RANGE windows so
    we remove it from any window frame clause that doesn't support it.
    Here's the support matrix:
    ✅ sum(x) over (order by y desc nulls last)
    🚫 sum(x) over (order by y asc nulls last)
    ✅ sum(x) over (order by y asc nulls first)
    🚫 sum(x) over (order by y desc nulls first)
    """
    if isinstance(node, sge.Window):
        order = node.args.get("order")
        if order is not None:
            for key in order.args["expressions"]:
                kargs = key.args
                if kargs.get("desc") is True and kargs.get("nulls_first", False):
                    kargs["nulls_first"] = False
                elif kargs.get("desc") is False and not kargs.setdefault(
                    "nulls_first", True
                ):
                    kargs["nulls_first"] = True
    return node


class BigQueryCompiler(SQLGlotCompiler):
    dialect = BigQuery
    type_mapper = BigQueryType
    udf_type_mapper = BigQueryUDFType

    agg = AggGen(supports_order_by=True)

    rewrites = (
        exclude_unsupported_window_frame_from_ops,
        exclude_unsupported_window_frame_from_row_number,
        exclude_unsupported_window_frame_from_rank,
        *SQLGlotCompiler.rewrites,
    )

    supports_qualify = True

    UNSUPPORTED_OPS = (
        ops.DateDiff,
        ops.ExtractAuthority,
        ops.ExtractUserInfo,
        ops.FindInSet,
        ops.Median,
        ops.RegexSplit,
        ops.RowID,
        ops.TimestampDiff,
    )

    NAN = sge.Cast(
        this=sge.convert("NaN"), to=sge.DataType(this=sge.DataType.Type.DOUBLE)
    )
    POS_INF = sge.Cast(
        this=sge.convert("Infinity"), to=sge.DataType(this=sge.DataType.Type.DOUBLE)
    )
    NEG_INF = sge.Cast(
        this=sge.convert("-Infinity"), to=sge.DataType(this=sge.DataType.Type.DOUBLE)
    )

    SIMPLE_OPS = {
        ops.Arbitrary: "any_value",
        ops.StringAscii: "ascii",
        ops.BitAnd: "bit_and",
        ops.BitOr: "bit_or",
        ops.BitXor: "bit_xor",
        ops.DateFromYMD: "date",
        ops.Divide: "ieee_divide",
        ops.EndsWith: "ends_with",
        ops.GeoArea: "st_area",
        ops.GeoAsBinary: "st_asbinary",
        ops.GeoAsText: "st_astext",
        ops.GeoAzimuth: "st_azimuth",
        ops.GeoBuffer: "st_buffer",
        ops.GeoCentroid: "st_centroid",
        ops.GeoContains: "st_contains",
        ops.GeoCoveredBy: "st_coveredby",
        ops.GeoCovers: "st_covers",
        ops.GeoDWithin: "st_dwithin",
        ops.GeoDifference: "st_difference",
        ops.GeoDisjoint: "st_disjoint",
        ops.GeoDistance: "st_distance",
        ops.GeoEndPoint: "st_endpoint",
        ops.GeoEquals: "st_equals",
        ops.GeoGeometryType: "st_geometrytype",
        ops.GeoIntersection: "st_intersection",
        ops.GeoIntersects: "st_intersects",
        ops.GeoLength: "st_length",
        ops.GeoMaxDistance: "st_maxdistance",
        ops.GeoNPoints: "st_numpoints",
        ops.GeoPerimeter: "st_perimeter",
        ops.GeoPoint: "st_geogpoint",
        ops.GeoPointN: "st_pointn",
        ops.GeoStartPoint: "st_startpoint",
        ops.GeoTouches: "st_touches",
        ops.GeoUnaryUnion: "st_union_agg",
        ops.GeoUnion: "st_union",
        ops.GeoWithin: "st_within",
        ops.GeoX: "st_x",
        ops.GeoY: "st_y",
        ops.Hash: "farm_fingerprint",
        ops.IsInf: "is_inf",
        ops.IsNan: "is_nan",
        ops.Log10: "log10",
        ops.LPad: "lpad",
        ops.RPad: "rpad",
        ops.Levenshtein: "edit_distance",
        ops.Modulus: "mod",
        ops.RegexReplace: "regexp_replace",
        ops.RegexSearch: "regexp_contains",
        ops.Time: "time",
        ops.TimeFromHMS: "time_from_parts",
        ops.TimestampNow: "current_timestamp",
        ops.ExtractHost: "net.host",
    }

    def to_sqlglot(
        self,
        expr: ir.Expr,
        *,
        limit: str | None = None,
        params: Mapping[ir.Expr, Any] | None = None,
        session_dataset_id: str | None = None,
        session_project: str | None = None,
    ) -> Any:
        """Compile an Ibis expression.
        Parameters
        ----------
        expr
            Ibis expression
        limit
            For expressions yielding result sets; retrieve at most this number
            of values/rows. Overrides any limit already set on the expression.
        params
            Named unbound parameters
        session_dataset_id
            Optional dataset ID to qualify memtable references.
        session_project
            Optional project ID to qualify memtable references.
        Returns
        -------
        Any
            The output of compilation. The type of this value depends on the
            backend.
        """
        sql = super().to_sqlglot(expr, limit=limit, params=params)

        table_expr = expr.as_table()
        geocols = getattr(table_expr.schema(), "geospatial", None)

        result = sql.transform(
            _qualify_memtable,
            dataset=session_dataset_id,
            project=session_project,
        ).transform(_remove_null_ordering_from_unsupported_window)

        if geocols:
            # if there are any geospatial columns, we have to convert them to WKB,
            # so interactive mode knows how to display them
            #
            # by default bigquery returns data to python as WKT, and there's really
            # no point in supporting both if we don't need to.
            quoted = self.quoted
            result = sg.select(
                sge.Star(
                    replace=[
                        self.f.st_asbinary(sg.column(col, quoted=quoted)).as_(
                            col, quoted=quoted
                        )
                        for col in geocols
                    ]
                )
            ).from_(result.subquery())

        sources = []

        for udf_node in table_expr.op().find(ops.ScalarUDF):
            compile_func = getattr(
                self, f"_compile_{udf_node.__input_type__.name.lower()}_udf"
            )
            if sql := compile_func(udf_node):
                sources.append(sql)

        if not sources:
            return result

        sources.append(result)
        return sources

    def visit_BoundingBox(self, op, *, arg):
        name = type(op).__name__[len("Geo") :].lower()
        return sge.Dot(
            this=self.f.st_boundingbox(arg), expression=sg.to_identifier(name)
        )

    visit_GeoXMax = visit_GeoXMin = visit_GeoYMax = visit_GeoYMin = visit_BoundingBox

    def visit_GeoSimplify(self, op, *, arg, tolerance, preserve_collapsed):
        if (
            not isinstance(op.preserve_collapsed, ops.Literal)
            or op.preserve_collapsed.value
        ):
            raise ibis_exceptions.UnsupportedOperationError(
                "BigQuery simplify does not support preserving collapsed geometries, "
                "pass preserve_collapsed=False"
            )
        return self.f.st_simplify(arg, tolerance)

    def visit_ApproxMedian(self, op, *, arg, where):
        return self.agg.approx_quantiles(arg, 2, where=where)[self.f.offset(1)]

    def visit_Pi(self, op):
        return self.f.acos(-1)

    def visit_E(self, op):
        return self.f.exp(1)

    def visit_TimeDelta(self, op, *, left, right, part):
        return self.f.time_diff(left, right, part, dialect=self.dialect)

    def visit_DateDelta(self, op, *, left, right, part):
        return self.f.date_diff(left, right, part, dialect=self.dialect)

    def visit_TimestampDelta(self, op, *, left, right, part):
        left_tz = op.left.dtype.timezone
        right_tz = op.right.dtype.timezone

        if left_tz is None and right_tz is None:
            return self.f.datetime_diff(left, right, part)
        elif left_tz is not None and right_tz is not None:
            return self.f.timestamp_diff(left, right, part)

        raise ibis_exceptions.UnsupportedOperationError(
            "timestamp difference with mixed timezone/timezoneless values is not implemented"
        )

    def visit_GroupConcat(self, op, *, arg, sep, where, order_by):
        if where is not None:
            arg = self.if_(where, arg, NULL)

        if order_by:
            sep = sge.Order(this=sep, expressions=order_by)

        return sge.GroupConcat(this=arg, separator=sep)

    def visit_ApproxQuantile(self, op, *, arg, quantile, where):
        if not isinstance(op.quantile, ops.Literal):
            raise ibis_exceptions.UnsupportedOperationError(
                "quantile must be a literal in BigQuery"
            )

        # BigQuery syntax is `APPROX_QUANTILES(col, resolution)` to return
        # `resolution + 1` quantiles array. To handle this, we compute the
        # resolution ourselves then restructure the output array as needed.
        # To avoid excessive resolution we arbitrarily cap it at 100,000 -
        # since these are approximate quantiles anyway this seems fine.
        quantiles = util.promote_list(op.quantile.value)
        fracs = [decimal.Decimal(str(q)).as_integer_ratio() for q in quantiles]
        resolution = min(math.lcm(*(den for _, den in fracs)), 100_000)
        indices = [(num * resolution) // den for num, den in fracs]

        if where is not None:
            arg = self.if_(where, arg, NULL)

        if not op.arg.dtype.is_floating():
            arg = self.cast(arg, dt.float64)

        array = self.f.approx_quantiles(
            arg, sge.IgnoreNulls(this=sge.convert(resolution))
        )
        if isinstance(op, ops.ApproxQuantile):
            return array[indices[0]]

        if indices == list(range(resolution + 1)):
            return array
        else:
            return sge.Array(expressions=[array[i] for i in indices])

    visit_ApproxMultiQuantile = visit_ApproxQuantile

    def visit_FloorDivide(self, op, *, left, right):
        return self.cast(self.f.floor(self.f.ieee_divide(left, right)), op.dtype)

    def visit_Log2(self, op, *, arg):
        return self.f.log(arg, 2, dialect=self.dialect)

    def visit_Log(self, op, *, arg, base):
        if base is None:
            return self.f.ln(arg)
        return self.f.log(arg, base, dialect=self.dialect)

    def visit_ArrayRepeat(self, op, *, arg, times):
        start = step = 1
        array_length = self.f.array_length(arg)
        stop = self.f.greatest(times, 0) * array_length
        i = sg.to_identifier("i")
        idx = self.f.coalesce(
            self.f.nullif(self.f.mod(i, array_length), 0), array_length
        )
        series = self.f.generate_array(start, stop, step)
        return self.f.array(
            sg.select(arg[self.f.safe_ordinal(idx)]).from_(self._unnest(series, as_=i))
        )

    def visit_NthValue(self, op, *, arg, nth):
        if not isinstance(op.nth, ops.Literal):
            raise ibis_exceptions.UnsupportedOperationError(
                f"BigQuery `nth` must be a literal; got {type(op.nth)}"
            )
        return self.f.nth_value(arg, nth)

    def visit_StrRight(self, op, *, arg, nchars):
        return self.f.substr(arg, -self.f.least(self.f.length(arg), nchars))

    def visit_StringJoin(self, op, *, arg, sep):
        return self.f.array_to_string(self.f.array(*arg), sep)

    def visit_DayOfWeekIndex(self, op, *, arg):
        return self.f.mod(self.f.extract(self.v.dayofweek, arg) + 5, 7)

    def visit_DayOfWeekName(self, op, *, arg):
        return self.f.initcap(sge.Cast(this=arg, to="STRING FORMAT 'DAY'"))

    def visit_StringToTimestamp(self, op, *, arg, format_str):
        if (timezone := op.dtype.timezone) is not None:
            return self.f.parse_timestamp(format_str, arg, timezone)
        return self.f.parse_datetime(format_str, arg)

    def visit_ArrayCollect(self, op, *, arg, where, order_by, include_null):
        if where is not None and include_null:
            raise ibis_exceptions.UnsupportedOperationError(
                "Combining `include_null=True` and `where` is not supported "
                "by bigquery"
            )
        out = self.agg.array_agg(arg, where=where, order_by=order_by)
        if not include_null:
            out = sge.IgnoreNulls(this=out)
        return out

    def _neg_idx_to_pos(self, arg, idx):
        return self.if_(idx < 0, self.f.array_length(arg) + idx, idx)

    def visit_ArraySlice(self, op, *, arg, start, stop):
        index = sg.to_identifier("bq_arr_slice")
        cond = [index >= self._neg_idx_to_pos(arg, start)]

        if stop is not None:
            cond.append(index < self._neg_idx_to_pos(arg, stop))

        el = sg.to_identifier("el")
        return self.f.array(
            sg.select(el).from_(self._unnest(arg, as_=el, offset=index)).where(*cond)
        )

    def visit_ArrayIndex(self, op, *, arg, index):
        return arg[self.f.safe_offset(index)]

    def visit_ArrayContains(self, op, *, arg, other):
        name = sg.to_identifier(util.gen_name("bq_arr_contains"))
        return sge.Exists(
            this=sg.select(sge.convert(1))
            .from_(self._unnest(arg, as_=name))
            .where(name.eq(other))
        )

    def visit_StringContains(self, op, *, haystack, needle):
        return self.f.strpos(haystack, needle) > 0

    def visit_StringFind(self, op, *, arg, substr, start, end):
        if start is not None:
            raise NotImplementedError(
                "`start` not implemented for BigQuery string find"
            )
        if end is not None:
            raise NotImplementedError("`end` not implemented for BigQuery string find")
        return self.f.strpos(arg, substr)

    def visit_TimestampFromYMDHMS(
        self, op, *, year, month, day, hours, minutes, seconds
    ):
        return self.f.anon.DATETIME(year, month, day, hours, minutes, seconds)

    def visit_NonNullLiteral(self, op, *, value, dtype):
        if dtype.is_inet() or dtype.is_macaddr():
            return sge.convert(str(value))
        elif dtype.is_timestamp():
            funcname = "DATETIME" if dtype.timezone is None else "TIMESTAMP"
            return self.f.anon[funcname](value.isoformat())
        elif dtype.is_date():
            return self.f.date_from_parts(value.year, value.month, value.day)
        elif dtype.is_time():
            time = self.f.time_from_parts(value.hour, value.minute, value.second)
            if micros := value.microsecond:
                # bigquery doesn't support `time(12, 34, 56.789101)`, AKA a
                # float seconds specifier, so add any non-zero micros to the
                # time value
                return sge.TimeAdd(
                    this=time, expression=sge.convert(micros), unit=self.v.MICROSECOND
                )
            return time
        elif dtype.is_binary():
            return sge.Cast(
                this=sge.convert(value.hex()),
                to=sge.DataType(this=sge.DataType.Type.BINARY),
                format=sge.convert("HEX"),
            )
        elif dtype.is_interval():
            if dtype.unit == IntervalUnit.NANOSECOND:
                raise ibis_exceptions.UnsupportedOperationError(
                    "BigQuery does not support nanosecond intervals"
                )
        elif dtype.is_uuid():
            return sge.convert(str(value))

        elif dtype.is_int64():
            return sge.convert(np.int64(value))
        return None

    def visit_IntervalFromInteger(self, op, *, arg, unit):
        if unit == IntervalUnit.NANOSECOND:
            raise ibis_exceptions.UnsupportedOperationError(
                "BigQuery does not support nanosecond intervals"
            )
        return sge.Interval(this=arg, unit=self.v[unit.singular])

    def visit_Strftime(self, op, *, arg, format_str):
        arg_dtype = op.arg.dtype
        if arg_dtype.is_timestamp():
            if (timezone := arg_dtype.timezone) is None:
                return self.f.format_datetime(format_str, arg)
            else:
                return self.f.format_timestamp(format_str, arg, timezone)
        elif arg_dtype.is_date():
            return self.f.format_date(format_str, arg)
        else:
            assert arg_dtype.is_time(), arg_dtype
            return self.f.format_time(format_str, arg)

    def visit_IntervalMultiply(self, op, *, left, right):
        unit = self.v[op.left.dtype.resolution.upper()]
        return sge.Interval(this=self.f.extract(unit, left) * right, unit=unit)

    def visit_TimestampFromUNIX(self, op, *, arg, unit):
        unit = op.unit
        if unit == TimestampUnit.SECOND:
            return self.f.timestamp_seconds(arg)
        elif unit == TimestampUnit.MILLISECOND:
            return self.f.timestamp_millis(arg)
        elif unit == TimestampUnit.MICROSECOND:
            return self.f.timestamp_micros(arg)
        elif unit == TimestampUnit.NANOSECOND:
            return self.f.timestamp_micros(
                self.cast(self.f.round(arg / 1_000), dt.int64)
            )
        else:
            raise ibis_exceptions.UnsupportedOperationError(
                f"Unit not supported: {unit}"
            )

    def visit_Cast(self, op, *, arg, to):
        from_ = op.arg.dtype
        if from_.is_timestamp() and to.is_integer():
            return self.f.unix_micros(arg)
        elif from_.is_integer() and to.is_timestamp():
            return self.f.timestamp_seconds(arg)
        elif from_.is_interval() and to.is_integer():
            if from_.unit in {
                IntervalUnit.WEEK,
                IntervalUnit.QUARTER,
                IntervalUnit.NANOSECOND,
            }:
                raise ibis_exceptions.UnsupportedOperationError(
                    f"BigQuery does not allow extracting date part `{from_.unit}` from intervals"
                )
            return self.f.extract(self.v[to.resolution.upper()], arg)
        elif from_.is_floating() and to.is_integer():
            return self.cast(self.f.trunc(arg), dt.int64)
        return super().visit_Cast(op, arg=arg, to=to)

    def visit_JSONGetItem(self, op, *, arg, index):
        return arg[index]

    def visit_UnwrapJSONString(self, op, *, arg):
        return self.f.anon["safe.string"](arg)

    def visit_UnwrapJSONInt64(self, op, *, arg):
        return self.f.anon["safe.int64"](arg)

    def visit_UnwrapJSONFloat64(self, op, *, arg):
        return self.f.anon["safe.float64"](arg)

    def visit_UnwrapJSONBoolean(self, op, *, arg):
        return self.f.anon["safe.bool"](arg)

    def visit_ExtractEpochSeconds(self, op, *, arg):
        return self.f.unix_seconds(arg)

    def visit_ExtractWeekOfYear(self, op, *, arg):
        return self.f.extract(self.v.isoweek, arg)

    def visit_ExtractIsoYear(self, op, *, arg):
        return self.f.extract(self.v.isoyear, arg)

    def visit_ExtractMillisecond(self, op, *, arg):
        return self.f.extract(self.v.millisecond, arg)

    def visit_ExtractMicrosecond(self, op, *, arg):
        return self.f.extract(self.v.microsecond, arg)

    def visit_TimestampTruncate(self, op, *, arg, unit):
        if unit == IntervalUnit.NANOSECOND:
            raise ibis_exceptions.UnsupportedOperationError(
                f"BigQuery does not support truncating {op.arg.dtype} values to unit {unit!r}"
            )
        elif unit == IntervalUnit.WEEK:
            unit = "WEEK(MONDAY)"
        else:
            unit = unit.name
        return self.f.timestamp_trunc(arg, self.v[unit], dialect=self.dialect)

    def visit_DateTruncate(self, op, *, arg, unit):
        if unit == DateUnit.WEEK:
            unit = "WEEK(MONDAY)"
        else:
            unit = unit.name
        return self.f.date_trunc(arg, self.v[unit], dialect=self.dialect)

    def visit_TimeTruncate(self, op, *, arg, unit):
        if unit == TimeUnit.NANOSECOND:
            raise ibis_exceptions.UnsupportedOperationError(
                f"BigQuery does not support truncating {op.arg.dtype} values to unit {unit!r}"
            )
        else:
            unit = unit.name
        return self.f.time_trunc(arg, self.v[unit], dialect=self.dialect)

    def _nullifzero(self, step, zero, step_dtype):
        if step_dtype.is_interval():
            return self.if_(step.eq(zero), NULL, step)
        return self.f.nullif(step, zero)

    def _zero(self, dtype):
        if dtype.is_interval():
            return self.f.make_interval()
        return sge.convert(0)

    def _sign(self, value, dtype):
        if dtype.is_interval():
            zero = self._zero(dtype)
            return sge.Case(
                ifs=[
                    self.if_(value < zero, -1),
                    self.if_(value.eq(zero), 0),
                    self.if_(value > zero, 1),
                ],
                default=NULL,
            )
        return self.f.sign(value)

    def _make_range(self, func, start, stop, step, step_dtype):
        step_sign = self._sign(step, step_dtype)
        delta_sign = self._sign(stop - start, step_dtype)
        zero = self._zero(step_dtype)
        nullifzero = self._nullifzero(step, zero, step_dtype)
        condition = sg.and_(sg.not_(nullifzero.is_(NULL)), step_sign.eq(delta_sign))
        gen_array = func(start, stop, step)
        name = sg.to_identifier(util.gen_name("bq_arr_range"))
        inner = (
            sg.select(name)
            .from_(self._unnest(gen_array, as_=name))
            .where(name.neq(stop))
        )
        return self.if_(condition, self.f.array(inner), self.f.array())

    def visit_IntegerRange(self, op, *, start, stop, step):
        return self._make_range(self.f.generate_array, start, stop, step, op.step.dtype)

    def visit_TimestampRange(self, op, *, start, stop, step):
        if op.start.dtype.timezone is None or op.stop.dtype.timezone is None:
            raise ibis_exceptions.IbisTypeError(
                "Timestamps without timezone values are not supported when generating timestamp ranges"
            )
        return self._make_range(
            self.f.generate_timestamp_array, start, stop, step, op.step.dtype
        )

    def visit_First(self, op, *, arg, where, order_by, include_null):
        if where is not None:
            arg = self.if_(where, arg, NULL)
            if include_null:
                raise ibis_exceptions.UnsupportedOperationError(
                    "Combining `include_null=True` and `where` is not supported "
                    "by bigquery"
                )

        if order_by:
            arg = sge.Order(this=arg, expressions=order_by)

        if not include_null:
            arg = sge.IgnoreNulls(this=arg)

        array = self.f.array_agg(sge.Limit(this=arg, expression=sge.convert(1)))
        return array[self.f.safe_offset(0)]

    def visit_Last(self, op, *, arg, where, order_by, include_null):
        if where is not None:
            arg = self.if_(where, arg, NULL)
            if include_null:
                raise ibis_exceptions.UnsupportedOperationError(
                    "Combining `include_null=True` and `where` is not supported "
                    "by bigquery"
                )

        if order_by:
            arg = sge.Order(this=arg, expressions=order_by)

        if not include_null:
            arg = sge.IgnoreNulls(this=arg)

        array = self.f.array_reverse(self.f.array_agg(arg))
        return array[self.f.safe_offset(0)]

    def visit_ArrayFilter(self, op, *, arg, body, param):
        return self.f.array(
            sg.select(param).from_(self._unnest(arg, as_=param)).where(body)
        )

    def visit_ArrayMap(self, op, *, arg, body, param):
        return self.f.array(sg.select(body).from_(self._unnest(arg, as_=param)))

    def visit_ArrayZip(self, op, *, arg):
        lengths = [self.f.array_length(arr) - 1 for arr in arg]
        idx = sg.to_identifier(util.gen_name("bq_arr_idx"))
        indices = self._unnest(
            self.f.generate_array(0, self.f.greatest(*lengths)), as_=idx
        )
        struct_fields = [
            arr[self.f.safe_offset(idx)].as_(name)
            for name, arr in zip(op.dtype.value_type.names, arg)
        ]
        return self.f.array(
            sge.Select(kind="STRUCT", expressions=struct_fields).from_(indices)
        )

    def visit_ArrayPosition(self, op, *, arg, other):
        name = sg.to_identifier(util.gen_name("bq_arr"))
        idx = sg.to_identifier(util.gen_name("bq_arr_idx"))
        unnest = self._unnest(arg, as_=name, offset=idx)
        return self.f.coalesce(
            sg.select(idx + 1).from_(unnest).where(name.eq(other)).limit(1).subquery(),
            0,
        )

    def _unnest(self, expression, *, as_, offset=None):
        alias = sge.TableAlias(columns=[sg.to_identifier(as_)])
        return sge.Unnest(expressions=[expression], alias=alias, offset=offset)

    def visit_ArrayRemove(self, op, *, arg, other):
        name = sg.to_identifier(util.gen_name("bq_arr"))
        unnest = self._unnest(arg, as_=name)
        both_null = sg.and_(name.is_(NULL), other.is_(NULL))
        cond = sg.or_(name.neq(other), both_null)
        return self.f.array(sg.select(name).from_(unnest).where(cond))

    def visit_ArrayDistinct(self, op, *, arg):
        name = util.gen_name("bq_arr")
        return self.f.array(
            sg.select(name).distinct().from_(self._unnest(arg, as_=name))
        )

    def visit_ArraySort(self, op, *, arg):
        name = util.gen_name("bq_arr")
        return self.f.array(
            sg.select(name).from_(self._unnest(arg, as_=name)).order_by(name)
        )

    def visit_ArrayUnion(self, op, *, left, right):
        lname = util.gen_name("bq_arr_left")
        rname = util.gen_name("bq_arr_right")
        lhs = sg.select(lname).from_(self._unnest(left, as_=lname))
        rhs = sg.select(rname).from_(self._unnest(right, as_=rname))
        return self.f.array(sg.union(lhs, rhs, distinct=True))

    def visit_ArrayIntersect(self, op, *, left, right):
        lname = util.gen_name("bq_arr_left")
        rname = util.gen_name("bq_arr_right")
        lhs = sg.select(lname).from_(self._unnest(left, as_=lname))
        rhs = sg.select(rname).from_(self._unnest(right, as_=rname))
        return self.f.array(sg.intersect(lhs, rhs, distinct=True))

    def visit_RegexExtract(self, op, *, arg, pattern, index):
        matches = self.f.regexp_contains(arg, pattern)
        nonzero_index_replace = self.f.regexp_replace(
            arg,
            self.f.concat(".*?", pattern, ".*"),
            self.f.concat("\\", self.cast(index, dt.string)),
        )
        zero_index_replace = self.f.regexp_replace(
            arg, self.f.concat(".*?", self.f.concat("(", pattern, ")"), ".*"), "\\1"
        )
        extract = self.if_(index.eq(0), zero_index_replace, nonzero_index_replace)
        return self.if_(matches, extract, NULL)

    def visit_TimestampAddSub(self, op, *, left, right):
        if not isinstance(right, sge.Interval):
            raise ibis_exceptions.OperationNotDefinedError(
                "BigQuery does not support non-literals on the right side of timestamp add/subtract"
            )
        if (unit := op.right.dtype.unit) == IntervalUnit.NANOSECOND:
            raise ibis_exceptions.UnsupportedOperationError(
                f"BigQuery does not allow binary operation {type(op).__name__} with "
                f"INTERVAL offset {unit}"
            )

        opname = type(op).__name__[len("Timestamp") :]
        funcname = f"TIMESTAMP_{opname.upper()}"
        return self.f.anon[funcname](left, right)

    visit_TimestampAdd = visit_TimestampSub = visit_TimestampAddSub

    def visit_DateAddSub(self, op, *, left, right):
        if not isinstance(right, sge.Interval):
            raise ibis_exceptions.OperationNotDefinedError(
                "BigQuery does not support non-literals on the right side of date add/subtract"
            )
        if not (unit := op.right.dtype.unit).is_date():
            raise ibis_exceptions.UnsupportedOperationError(
                f"BigQuery does not allow binary operation {type(op).__name__} with "
                f"INTERVAL offset {unit}"
            )
        opname = type(op).__name__[len("Date") :]
        funcname = f"DATE_{opname.upper()}"
        return self.f.anon[funcname](left, right)

    visit_DateAdd = visit_DateSub = visit_DateAddSub

    def visit_Covariance(self, op, *, left, right, how, where):
        if where is not None:
            left = self.if_(where, left, NULL)
            right = self.if_(where, right, NULL)

        if op.left.dtype.is_boolean():
            left = self.cast(left, dt.int64)

        if op.right.dtype.is_boolean():
            right = self.cast(right, dt.int64)

        how = op.how[:4].upper()
        assert how in ("POP", "SAMP"), 'how not in ("POP", "SAMP")'
        return self.agg[f"COVAR_{how}"](left, right, where=where)

    def visit_Correlation(self, op, *, left, right, how, where):
        if how == "sample":
            raise ValueError(f"Correlation with how={how!r} is not supported.")

        if where is not None:
            left = self.if_(where, left, NULL)
            right = self.if_(where, right, NULL)

        if op.left.dtype.is_boolean():
            left = self.cast(left, dt.int64)

        if op.right.dtype.is_boolean():
            right = self.cast(right, dt.int64)

        return self.agg.corr(left, right, where=where)

    def visit_TypeOf(self, op, *, arg):
        return self._pudf("typeof", arg)

    def visit_Xor(self, op, *, left, right):
        return sg.or_(sg.and_(left, sg.not_(right)), sg.and_(sg.not_(left), right))

    def visit_HashBytes(self, op, *, arg, how):
        if how not in ("md5", "sha1", "sha256", "sha512"):
            raise NotImplementedError(how)
        return self.f[how](arg)

    @staticmethod
    def _gen_valid_name(name: str) -> str:
        candidate = "_".join(map(str.strip, _NAME_REGEX.findall(name))) or "tmp"
        # column names cannot be longer than 300 characters
        #
        # https://cloud.google.com/bigquery/docs/schemas#column_names
        #
        # it's easy to rename columns, so raise an exception telling the user
        # to do so
        #
        # we could potentially relax this and support arbitrary-length columns
        # by compressing the information using hashing, but there's no reason
        # to solve that problem until someone encounters this error and cannot
        # rename their columns
        limit = 300
        if len(candidate) > limit:
            raise ibis_exceptions.IbisError(
                f"BigQuery does not allow column names longer than {limit:d} characters. "
                "Please rename your columns to have fewer characters."
            )
        return candidate

    def visit_CountStar(self, op, *, arg, where):
        if where is not None:
            return self.f.countif(where)
        return self.f.count(STAR)

    def visit_CountDistinctStar(self, op, *, where, arg):
        # Bigquery does not support count(distinct a,b,c) or count(distinct (a, b, c))
        # as expressions must be "groupable":
        # https://cloud.google.com/bigquery/docs/reference/standard-sql/query-syntax#group_by_grouping_item
        #
        # Instead, convert the entire expression to a string
        # SELECT COUNT(DISTINCT concat(to_json_string(a), to_json_string(b)))
        # This works with an array of datatypes which generates a unique string
        # https://cloud.google.com/bigquery/docs/reference/standard-sql/json_functions#json_encodings
        row = sge.Concat(
            expressions=[
                self.f.to_json_string(sg.column(x, quoted=self.quoted))
                for x in op.arg.schema.keys()
            ]
        )
        if where is not None:
            row = self.if_(where, row, NULL)
        return self.f.count(sge.Distinct(expressions=[row]))

    def visit_Degrees(self, op, *, arg):
        return self._pudf("degrees", arg)

    def visit_Radians(self, op, *, arg):
        return self._pudf("radians", arg)

    def visit_CountDistinct(self, op, *, arg, where):
        if where is not None:
            arg = self.if_(where, arg, NULL)
        return self.f.count(sge.Distinct(expressions=[arg]))

    def visit_RandomUUID(self, op, **kwargs):
        return self.f.generate_uuid()

    def visit_ExtractFile(self, op, *, arg):
        return self._pudf("cw_url_extract_file", arg)

    def visit_ExtractFragment(self, op, *, arg):
        return self._pudf("cw_url_extract_fragment", arg)

    def visit_ExtractPath(self, op, *, arg):
        return self._pudf("cw_url_extract_path", arg)

    def visit_ExtractProtocol(self, op, *, arg):
        return self._pudf("cw_url_extract_protocol", arg)

    def visit_ExtractQuery(self, op, *, arg, key):
        if key is not None:
            return self._pudf("cw_url_extract_parameter", arg, key)
        else:
            return self._pudf("cw_url_extract_query", arg)

    def _pudf(self, name, *args):
        name = sg.table(name, db="persistent_udfs", catalog="bigquery-public-data").sql(
            self.dialect
        )
        return self.f[name](*args)

    def visit_DropColumns(self, op, *, parent, columns_to_drop):
        quoted = self.quoted
        excludes = [sg.column(column, quoted=quoted) for column in columns_to_drop]
        star = sge.Star(**{"except": excludes})
        table = sg.to_identifier(parent.alias_or_name, quoted=quoted)
        column = sge.Column(this=star, table=table)
        return sg.select(column).from_(parent)

    def visit_TableUnnest(
        self, op, *, parent, column, offset: str | None, keep_empty: bool
    ):
        quoted = self.quoted

        column_alias = sg.to_identifier(
            util.gen_name("table_unnest_column"), quoted=quoted
        )

        selcols = []

        table = sg.to_identifier(parent.alias_or_name, quoted=quoted)

        opname = op.column.name
        overlaps_with_parent = opname in op.parent.schema
        computed_column = column_alias.as_(opname, quoted=quoted)

        # replace the existing column if the unnested column hasn't been
        # renamed
        #
        # e.g., table.unnest("x")
        if overlaps_with_parent:
            selcols.append(
                sge.Column(this=sge.Star(replace=[computed_column]), table=table)
            )
        else:
            selcols.append(sge.Column(this=STAR, table=table))
            selcols.append(computed_column)

        if offset is not None:
            offset = sg.to_identifier(offset, quoted=quoted)
            selcols.append(offset)

        unnest = sge.Unnest(
            expressions=[column],
            alias=sge.TableAlias(columns=[column_alias]),
            offset=offset,
        )
        return (
            sg.select(*selcols)
            .from_(parent)
            .join(unnest, join_type="CROSS" if not keep_empty else "LEFT")
        )

    def visit_TimestampBucket(self, op, *, arg, interval, offset):
        arg_dtype = op.arg.dtype
        if arg_dtype.timezone is not None:
            funcname = "timestamp"
        else:
            funcname = "datetime"

        func = self.f[f"{funcname}_bucket"]

        origin = sge.convert("1970-01-01")
        if offset is not None:
            origin = self.f.anon[f"{funcname}_add"](origin, offset)

        return func(arg, interval, origin)

    def _array_reduction(self, *, arg, reduction):
        name = sg.to_identifier(util.gen_name(f"bq_arr_{reduction}"))
        return (
            sg.select(self.f[reduction](name))
            .from_(self._unnest(arg, as_=name))
            .subquery()
        )

    def visit_ArrayMin(self, op, *, arg):
        return self._array_reduction(arg=arg, reduction="min")

    def visit_ArrayMax(self, op, *, arg):
        return self._array_reduction(arg=arg, reduction="max")

    def visit_ArraySum(self, op, *, arg):
        return self._array_reduction(arg=arg, reduction="sum")

    def visit_ArrayMean(self, op, *, arg):
        return self._array_reduction(arg=arg, reduction="avg")

    def visit_ArrayAny(self, op, *, arg):
        return self._array_reduction(arg=arg, reduction="logical_or")

    def visit_ArrayAll(self, op, *, arg):
        return self._array_reduction(arg=arg, reduction="logical_and")

    # Customized ops for bigframes

    def visit_InMemoryTable(self, op, *, name, schema, data):
        # Avoid creating temp tables for small data, which is how memtable is
        # used in BigQuery DataFrames. Inspired by:
        # https://github.com/ibis-project/ibis/blob/efa6fb72bf4c790450d00a926d7bd809dade5902/ibis/backends/druid/compiler.py#L95
        tuples = data.to_frame().itertuples(index=False)
        quoted = self.quoted
        columns = [sg.column(col, quoted=quoted) for col in schema.names]
        array_expr = sge.DataType(
            this=sge.DataType.Type.STRUCT,
            expressions=[
                sge.ColumnDef(
                    this=sge.to_identifier(field, quoted=self.quoted),
                    kind=bq_datatypes.BigQueryType.from_ibis(type_),
                )
                for field, type_ in zip(schema.names, schema.types)
            ],
            nested=True,
        )
        array_values = [
            sge.Tuple(
                expressions=tuple(
                    self.visit_Literal(None, value=value, dtype=type_)
                    for value, type_ in zip(row, schema.types)
                )
            )
            for row in tuples
        ]
        expr = sge.Unnest(
            expressions=[
                sge.DataType(
                    this=sge.DataType.Type.ARRAY,
                    expressions=[array_expr],
                    nested=True,
                    values=array_values,
                ),
            ],
            alias=sge.TableAlias(
                this=sg.to_identifier(name, quoted=quoted),
                columns=columns,
            ),
        )
        # return expr
        return sg.select(sge.Star()).from_(expr)

    def visit_ArrayAggregate(self, op, *, arg, order_by, where):
        if len(order_by) > 0:
            expr = sge.Order(
                this=arg,
                expressions=[
                    # Avoid adding NULLS FIRST / NULLS LAST in SQL, which is
                    # unsupported in ARRAY_AGG by reconstructing the node as
                    # plain SQL text.
                    f"({order_column.args['this'].sql(dialect='bigquery')}) {'DESC' if order_column.args.get('desc') else 'ASC'}"
                    for order_column in order_by
                ],
            )
        else:
            expr = arg
        return sge.IgnoreNulls(this=self.agg.array_agg(expr, where=where))

    def visit_FirstNonNullValue(self, op, *, arg):
        return sge.IgnoreNulls(this=sge.FirstValue(this=arg))

    def visit_LastNonNullValue(self, op, *, arg):
        return sge.IgnoreNulls(this=sge.LastValue(this=arg))

    def visit_ToJsonString(self, op, *, arg):
        return self.f.to_json_string(arg)

    def visit_Quantile(self, op, *, arg, quantile, where):
        return sge.PercentileCont(this=arg, expression=quantile)

    def visit_WindowFunction(self, op, *, how, func, start, end, group_by, order_by):
        # Patch for https://github.com/ibis-project/ibis/issues/9872
        if start is None and end is None:
            spec = None
        else:
            if start is None:
                start = {}
            if end is None:
                end = {}

            start_value = start.get("value", "UNBOUNDED")
            start_side = start.get("side", "PRECEDING")
            end_value = end.get("value", "UNBOUNDED")
            end_side = end.get("side", "FOLLOWING")

            if getattr(start_value, "this", None) == "0":
                start_value = "CURRENT ROW"
                start_side = None

            if getattr(end_value, "this", None) == "0":
                end_value = "CURRENT ROW"
                end_side = None

            spec = sge.WindowSpec(
                kind=how.upper(),
                start=start_value,
                start_side=start_side,
                end=end_value,
                end_side=end_side,
                over="OVER",
            )
            spec = self._minimize_spec(op.start, op.end, spec)

        order = sge.Order(expressions=order_by) if order_by else None

        return sge.Window(this=func, partition_by=group_by, order=order, spec=spec)


compiler = BigQueryCompiler()<|MERGE_RESOLUTION|>--- conflicted
+++ resolved
@@ -16,23 +16,12 @@
     SQLGlotCompiler,
     STAR,
 )
-<<<<<<< HEAD
-=======
 from bigframes_vendored.ibis.backends.sql.datatypes import BigQueryType, BigQueryUDFType
->>>>>>> c16b3a89
 from bigframes_vendored.ibis.backends.sql.rewrites import (
     exclude_unsupported_window_frame_from_ops,
     exclude_unsupported_window_frame_from_rank,
     exclude_unsupported_window_frame_from_row_number,
 )
-<<<<<<< HEAD
-from ibis import util
-from ibis.backends.sql.datatypes import BigQueryType, BigQueryUDFType
-import ibis.common.exceptions as com
-from ibis.common.temporal import DateUnit, IntervalUnit, TimestampUnit, TimeUnit
-import ibis.expr.datatypes as dt
-import ibis.expr.operations as ops
-=======
 import bigframes_vendored.ibis.common.exceptions as ibis_exceptions
 from bigframes_vendored.ibis.common.temporal import (
     DateUnit,
@@ -42,7 +31,6 @@
 )
 import bigframes_vendored.ibis.expr.datatypes as dt
 import bigframes_vendored.ibis.expr.operations as ops
->>>>>>> c16b3a89
 import numpy as np
 import sqlglot as sg
 from sqlglot.dialects import BigQuery
