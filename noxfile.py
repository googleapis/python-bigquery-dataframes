# -*- coding: utf-8 -*-
#
# Copyright 2018 Google LLC
#
# Licensed under the Apache License, Version 2.0 (the "License");
# you may not use this file except in compliance with the License.
# You may obtain a copy of the License at
#
#     https://www.apache.org/licenses/LICENSE-2.0
#
# Unless required by applicable law or agreed to in writing, software
# distributed under the License is distributed on an "AS IS" BASIS,
# WITHOUT WARRANTIES OR CONDITIONS OF ANY KIND, either express or implied.
# See the License for the specific language governing permissions and
# limitations under the License.

from __future__ import absolute_import

import argparse
import multiprocessing
import os
import pathlib
import re
import shutil
import time
from typing import Dict, List

import nox
import nox.sessions

BLACK_VERSION = "black==22.3.0"
ISORT_VERSION = "isort==5.12.0"

# TODO: switch to 3.13 once remote functions / cloud run adds a runtime for it (internal issue 333742751)
LATEST_FULLY_SUPPORTED_PYTHON = "3.12"

# pytest-retry is not yet compatible with pytest 8.x.
# https://github.com/str0zzapreti/pytest-retry/issues/32
PYTEST_VERSION = "pytest<8.0.0dev"
SPHINX_VERSION = "sphinx==4.5.0"
LINT_PATHS = [
    "docs",
    "bigframes",
    "tests",
    "third_party",
    "noxfile.py",
    "setup.py",
]

DEFAULT_PYTHON_VERSION = "3.10"

UNIT_TEST_PYTHON_VERSIONS = ["3.9", "3.10", "3.11", "3.12", "3.13"]
UNIT_TEST_STANDARD_DEPENDENCIES = [
    "mock",
    "asyncmock",
    "freezegun",
    PYTEST_VERSION,
    "pytest-cov",
    "pytest-asyncio",
    "pytest-mock",
]
UNIT_TEST_LOCAL_DEPENDENCIES: List[str] = []
UNIT_TEST_DEPENDENCIES: List[str] = []
UNIT_TEST_EXTRAS: List[str] = []
UNIT_TEST_EXTRAS_BY_PYTHON: Dict[str, List[str]] = {"3.12": ["polars"]}

# There are 4 different ibis-framework 9.x versions we want to test against.
# 3.10 is needed for Windows tests.
SYSTEM_TEST_PYTHON_VERSIONS = ["3.9", "3.10", "3.12", "3.13"]
SYSTEM_TEST_STANDARD_DEPENDENCIES = [
    "jinja2",
    "mock",
    "openpyxl",
    PYTEST_VERSION,
    "pytest-cov",
    "pytest-retry",
    "pytest-timeout",
    "pytest-xdist",
    "google-cloud-testutils",
    "tabulate",
    "xarray",
]
SYSTEM_TEST_EXTERNAL_DEPENDENCIES = [
    "google-cloud-bigquery",
]
SYSTEM_TEST_LOCAL_DEPENDENCIES: List[str] = []
SYSTEM_TEST_DEPENDENCIES: List[str] = []
SYSTEM_TEST_EXTRAS: List[str] = ["tests"]
SYSTEM_TEST_EXTRAS_BY_PYTHON: Dict[str, List[str]] = {}

LOGGING_NAME_ENV_VAR = "BIGFRAMES_PERFORMANCE_LOG_NAME"

CURRENT_DIRECTORY = pathlib.Path(__file__).parent.absolute()

# Sessions are executed in the order so putting the smaller sessions
# ahead to fail fast at presubmit running.
# 'docfx' is excluded since it only needs to run in 'docs-presubmit'
nox.options.sessions = [
    "lint",
    "lint_setup_py",
    "mypy",
    "format",
    "docs",
    "docfx",
    "unit",
    "unit_noextras",
    "system-3.9",
    "system-3.12",
    "cover",
    "cleanup",
]

# Error if a python version is missing
nox.options.error_on_missing_interpreters = True


@nox.session(python=DEFAULT_PYTHON_VERSION)
def lint(session):
    """Run linters.

    Returns a failure if the linters find linting errors or sufficiently
    serious code quality issues.
    """
    session.install("flake8", BLACK_VERSION)
    session.run(
        "black",
        "--check",
        *LINT_PATHS,
    )
    session.run("flake8", *LINT_PATHS)


@nox.session(python=DEFAULT_PYTHON_VERSION)
def blacken(session):
    """Run black. Format code to uniform standard."""
    session.install(BLACK_VERSION)
    session.run(
        "black",
        *LINT_PATHS,
    )


@nox.session(python=DEFAULT_PYTHON_VERSION)
def format(session):
    """
    Run isort to sort imports. Then run black
    to format code to uniform standard.
    """
    session.install(BLACK_VERSION, ISORT_VERSION)
    # Use the --fss option to sort imports using strict alphabetical order.
    # See https://pycqa.github.io/isort/docs/configuration/options.html#force-sort-within-sections
    session.run(
        "isort",
        *LINT_PATHS,
    )
    session.run(
        "black",
        *LINT_PATHS,
    )


@nox.session(python=DEFAULT_PYTHON_VERSION)
def lint_setup_py(session):
    """Verify that setup.py is valid (including RST check)."""
    session.install("docutils", "pygments")
    session.run("python", "setup.py", "check", "--restructuredtext", "--strict")


def install_unittest_dependencies(session, install_test_extra, *constraints):
    standard_deps = UNIT_TEST_STANDARD_DEPENDENCIES + UNIT_TEST_DEPENDENCIES
    session.install(*standard_deps, *constraints)

<<<<<<< HEAD
=======
    if UNIT_TEST_EXTERNAL_DEPENDENCIES:
        msg = (
            "'unit_test_external_dependencies' is deprecated. Instead, please "
            "use 'unit_test_dependencies' or 'unit_test_local_dependencies'."
        )
        warnings.warn(msg, DeprecationWarning)
        session.install(*UNIT_TEST_EXTERNAL_DEPENDENCIES, *constraints)

>>>>>>> 68d73a92
    if UNIT_TEST_LOCAL_DEPENDENCIES:
        session.install(*UNIT_TEST_LOCAL_DEPENDENCIES, *constraints)

    if install_test_extra and UNIT_TEST_EXTRAS_BY_PYTHON:
        extras = UNIT_TEST_EXTRAS_BY_PYTHON.get(session.python, [])
    elif install_test_extra and UNIT_TEST_EXTRAS:
        extras = UNIT_TEST_EXTRAS
    else:
        extras = []

    if extras:
        session.install("-e", f".[{','.join(extras)}]", *constraints)
    else:
        session.install("-e", ".", *constraints)


def run_unit(session, install_test_extra):
    """Run the unit test suite."""
    constraints_path = str(
        CURRENT_DIRECTORY / "testing" / f"constraints-{session.python}.txt"
    )
    install_unittest_dependencies(session, install_test_extra, "-c", constraints_path)

    # Run py.test against the unit tests.
    scripts_path = "scripts"
    tests_path = os.path.join("tests", "unit")
    third_party_tests_path = os.path.join("third_party", "bigframes_vendored")
    session.run(
        "py.test",
        "--quiet",
        f"--junitxml=unit_{session.python}_sponge_log.xml",
        "--cov=bigframes",
        f"--cov={tests_path}",
        "--cov-append",
        "--cov-config=.coveragerc",
        "--cov-report=term-missing",
        "--cov-fail-under=0",
        tests_path,
        third_party_tests_path,
        scripts_path,
        *session.posargs,
    )


@nox.session(python=UNIT_TEST_PYTHON_VERSIONS)
def unit(session):
    run_unit(session, install_test_extra=True)


@nox.session(python=UNIT_TEST_PYTHON_VERSIONS[-1])
def unit_noextras(session):
    run_unit(session, install_test_extra=False)


@nox.session(python=DEFAULT_PYTHON_VERSION)
def mypy(session):
    """Run type checks with mypy."""
    # Editable mode is not compatible with mypy when there are multiple
    # package directories. See:
    # https://github.com/python/mypy/issues/10564#issuecomment-851687749
    session.install(".")

    # Just install the dependencies' type info directly, since "mypy --install-types"
    # might require an additional pass.
    deps = (
        set(
            [
                "mypy",
                "pandas-stubs",
                "types-protobuf",
                "types-python-dateutil",
                "types-requests",
                "types-setuptools",
                "types-tabulate",
                "polars",
            ]
        )
        | set(SYSTEM_TEST_STANDARD_DEPENDENCIES)
        | set(UNIT_TEST_STANDARD_DEPENDENCIES)
    )

    session.install(*deps)
    shutil.rmtree(".mypy_cache", ignore_errors=True)
    session.run(
        "mypy",
        "bigframes",
        os.path.join("tests", "system"),
        os.path.join("tests", "unit"),
        "--check-untyped-defs",
        "--explicit-package-bases",
        '--exclude="^third_party"',
    )


def install_systemtest_dependencies(session, install_test_extra, *constraints):
    # Use pre-release gRPC for system tests.
    # Exclude version 1.49.0rc1 which has a known issue.
    # See https://github.com/grpc/grpc/pull/30642
    session.install("--pre", "grpcio!=1.49.0rc1")

    session.install(*SYSTEM_TEST_STANDARD_DEPENDENCIES, *constraints)

    if SYSTEM_TEST_EXTERNAL_DEPENDENCIES:
        session.install(*SYSTEM_TEST_EXTERNAL_DEPENDENCIES, *constraints)

    if SYSTEM_TEST_LOCAL_DEPENDENCIES:
        session.install("-e", *SYSTEM_TEST_LOCAL_DEPENDENCIES, *constraints)

    if SYSTEM_TEST_DEPENDENCIES:
        session.install("-e", *SYSTEM_TEST_DEPENDENCIES, *constraints)

    if install_test_extra and SYSTEM_TEST_EXTRAS_BY_PYTHON:
        extras = SYSTEM_TEST_EXTRAS_BY_PYTHON.get(session.python, [])
    elif install_test_extra and SYSTEM_TEST_EXTRAS:
        extras = SYSTEM_TEST_EXTRAS
    else:
        extras = []

    if extras:
        session.install("-e", f".[{','.join(extras)}]", *constraints)
    else:
        session.install("-e", ".", *constraints)


def run_system(
    session: nox.sessions.Session,
    prefix_name,
    test_folder,
    *,
    check_cov=False,
    install_test_extra=True,
    print_duration=False,
    extra_pytest_options=(),
    timeout_seconds=900,
    num_workers=20,
):
    """Run the system test suite."""
    constraints_path = str(
        CURRENT_DIRECTORY / "testing" / f"constraints-{session.python}.txt"
    )

    # Check the value of `RUN_SYSTEM_TESTS` env var. It defaults to true.
    if os.environ.get("RUN_SYSTEM_TESTS", "true") == "false":
        session.skip("RUN_SYSTEM_TESTS is set to false, skipping")
    # Install pyopenssl for mTLS testing.
    if os.environ.get("GOOGLE_API_USE_CLIENT_CERTIFICATE", "false") == "true":
        session.install("pyopenssl")

    install_systemtest_dependencies(session, install_test_extra, "-c", constraints_path)

    # Run py.test against the system tests.
    pytest_cmd = [
        "py.test",
        "--quiet",
        f"-n={num_workers}",
        # Any individual test taking longer than 15 mins will be terminated.
        f"--timeout={timeout_seconds}",
        # Log 20 slowest tests
        "--durations=20",
        f"--junitxml={prefix_name}_{session.python}_sponge_log.xml",
    ]
    if print_duration:
        pytest_cmd.extend(
            [
                "--durations=0",
            ]
        )
    if check_cov:
        pytest_cmd.extend(
            [
                "--cov=bigframes",
                f"--cov={test_folder}",
                "--cov-append",
                "--cov-config=.coveragerc",
                "--cov-report=term-missing",
                "--cov-fail-under=0",
            ]
        )

    pytest_cmd.extend(extra_pytest_options)
    session.run(
        *pytest_cmd,
        *session.posargs,
        test_folder,
    )


@nox.session(python=SYSTEM_TEST_PYTHON_VERSIONS)
def system(session: nox.sessions.Session):
    """Run the system test suite."""
    run_system(
        session=session,
        prefix_name="system",
        test_folder=os.path.join("tests", "system", "small"),
        check_cov=True,
    )


@nox.session(python=LATEST_FULLY_SUPPORTED_PYTHON)
def system_noextras(session: nox.sessions.Session):
    """Run the system test suite."""
    run_system(
        session=session,
        prefix_name="system_noextras",
        test_folder=os.path.join("tests", "system", "small"),
        install_test_extra=False,
    )


@nox.session(python=LATEST_FULLY_SUPPORTED_PYTHON)
def doctest(session: nox.sessions.Session):
    """Run the system test suite."""
    run_system(
        session=session,
        prefix_name="doctest",
        extra_pytest_options=(
            "--doctest-modules",
            "third_party",
            "--ignore",
            "third_party/bigframes_vendored/ibis",
            "--ignore",
            "bigframes/core/compile/polars",
        ),
        test_folder="bigframes",
        check_cov=True,
        num_workers=5,
    )


@nox.session(python=SYSTEM_TEST_PYTHON_VERSIONS[-1])
def e2e(session: nox.sessions.Session):
    """Run the large tests in system test suite."""
    run_system(
        session=session,
        prefix_name="e2e",
        test_folder=os.path.join("tests", "system", "large"),
        print_duration=True,
    )


@nox.session(python=SYSTEM_TEST_PYTHON_VERSIONS[-1])
def load(session: nox.sessions.Session):
    """Run the very large tests in system test suite."""
    run_system(
        session=session,
        prefix_name="load",
        test_folder=os.path.join("tests", "system", "load"),
        print_duration=True,
        timeout_seconds=60 * 60 * 12,
    )


@nox.session(python=DEFAULT_PYTHON_VERSION)
def cover(session):
    """Run the final coverage report.

    This outputs the coverage report aggregating coverage from the test runs
    (including system test runs), and then erases coverage data.
    """
    session.install("coverage", "pytest-cov")

    # Create a coverage report that includes only the product code.
    session.run(
        "coverage",
        "report",
        "--include=bigframes/*",
        "--show-missing",
        "--fail-under=85",
    )

    # Make sure there is no dead code in our test directories.
    session.run(
        "coverage",
        "report",
        "--show-missing",
        "--include=tests/unit/*",
        "--include=tests/system/small/*",
        # TODO(b/353775058) resume coverage to 100 when the issue is fixed.
        "--fail-under=99",
    )

    session.run("coverage", "erase")


@nox.session(python=DEFAULT_PYTHON_VERSION)
def docs(session):
    """Build the docs for this library."""

    session.install("-e", ".")
    session.install(
        # We need to pin to specific versions of the `sphinxcontrib-*` packages
        # which still support sphinx 4.x.
        # See https://github.com/googleapis/sphinx-docfx-yaml/issues/344
        # and https://github.com/googleapis/sphinx-docfx-yaml/issues/345.
        "sphinxcontrib-applehelp==1.0.4",
        "sphinxcontrib-devhelp==1.0.2",
        "sphinxcontrib-htmlhelp==2.0.1",
        "sphinxcontrib-qthelp==1.0.3",
        "sphinxcontrib-serializinghtml==1.1.5",
        SPHINX_VERSION,
        "alabaster",
        "recommonmark",
    )

    shutil.rmtree(os.path.join("docs", "_build"), ignore_errors=True)

    session.run(
        "python",
        "scripts/publish_api_coverage.py",
        "docs",
    )
    session.run(
        "sphinx-build",
        "-W",  # warnings as errors
        "-T",  # show full traceback on exception
        "-N",  # no colors
        "-b",
        "html",
        "-d",
        os.path.join("docs", "_build", "doctrees", ""),
        os.path.join("docs", ""),
        os.path.join("docs", "_build", "html", ""),
    )


@nox.session(python=DEFAULT_PYTHON_VERSION)
def docfx(session):
    """Build the docfx yaml files for this library."""

    session.install("-e", ".")
    session.install(
        # We need to pin to specific versions of the `sphinxcontrib-*` packages
        # which still support sphinx 4.x.
        # See https://github.com/googleapis/sphinx-docfx-yaml/issues/344
        # and https://github.com/googleapis/sphinx-docfx-yaml/issues/345.
        "sphinxcontrib-applehelp==1.0.4",
        "sphinxcontrib-devhelp==1.0.2",
        "sphinxcontrib-htmlhelp==2.0.1",
        "sphinxcontrib-qthelp==1.0.3",
        "sphinxcontrib-serializinghtml==1.1.5",
        SPHINX_VERSION,
        "alabaster",
        "recommonmark",
        "gcp-sphinx-docfx-yaml==3.0.1",
    )

    shutil.rmtree(os.path.join("docs", "_build"), ignore_errors=True)

    session.run(
        "python",
        "scripts/publish_api_coverage.py",
        "docs",
    )
    session.run(
        "sphinx-build",
        "-T",  # show full traceback on exception
        "-N",  # no colors
        "-D",
        (
            "extensions=sphinx.ext.autodoc,"
            "sphinx.ext.autosummary,"
            "docfx_yaml.extension,"
            "sphinx.ext.intersphinx,"
            "sphinx.ext.coverage,"
            "sphinx.ext.napoleon,"
            "sphinx.ext.todo,"
            "sphinx.ext.viewcode,"
            "recommonmark"
        ),
        "-b",
        "html",
        "-d",
        os.path.join("docs", "_build", "doctrees", ""),
        os.path.join("docs", ""),
        os.path.join("docs", "_build", "html", ""),
    )


def prerelease(session: nox.sessions.Session, tests_path, extra_pytest_options=()):
    constraints_path = str(
        CURRENT_DIRECTORY / "testing" / f"constraints-{session.python}.txt"
    )

    # Ignore officially released versions of certain packages specified in
    # testing/constraints-*.txt and install a more recent, pre-release versions
    # directly
    already_installed = set()

    # PyArrow prerelease packages are published to an alternative PyPI host.
    # https://arrow.apache.org/docs/python/install.html#installing-nightly-packages
    session.install(
        "--extra-index-url",
        "https://pypi.fury.io/arrow-nightlies/",
        "--prefer-binary",
        "--pre",
        "--upgrade",
        "pyarrow",
    )
    already_installed.add("pyarrow")

    session.install(
        "--prefer-binary",
        "--pre",
        "--upgrade",
        # We exclude each version individually so that we can continue to test
        # some prerelease packages. See:
        # https://github.com/googleapis/python-bigquery-dataframes/pull/268#discussion_r1423205172
        # "pandas!=2.1.4, !=2.2.0rc0, !=2.2.0, !=2.2.1",
        "pandas",
    )
    already_installed.add("pandas")

    # Try to avoid a cap on our SQLGlot so that bigframes
    # can be integrated with SQLMesh. See:
    # https://github.com/googleapis/python-bigquery-dataframes/issues/942
    # If SQLGlot introduces something that breaks us, lets file an issue
    # upstream and/or make sure we fix bigframes to work with it.
    session.install(
        "--upgrade",
        "git+https://github.com/tobymao/sqlglot.git#egg=sqlglot",
    )
    already_installed.add("sqlglot")

    # Workaround https://github.com/googleapis/python-db-dtypes-pandas/issues/178
    session.install("--no-deps", "db-dtypes")
    already_installed.add("db-dtypes")

    # Ensure we catch breaking changes in the client libraries early.
    session.install(
        "--upgrade",
        "git+https://github.com/googleapis/python-bigquery.git#egg=google-cloud-bigquery",
    )
    already_installed.add("google-cloud-bigquery")
    session.install(
        "--upgrade",
        "-e",
        "git+https://github.com/googleapis/python-bigquery-storage.git#egg=google-cloud-bigquery-storage",
    )
    already_installed.add("google-cloud-bigquery-storage")
    session.install(
        "--upgrade",
        "git+https://github.com/googleapis/python-bigquery-pandas.git#egg=pandas-gbq",
    )
    already_installed.add("pandas-gbq")

    session.install(
        *set(UNIT_TEST_STANDARD_DEPENDENCIES + SYSTEM_TEST_STANDARD_DEPENDENCIES),
        "-c",
        constraints_path,
    )

    # Because we test minimum dependency versions on the minimum Python
    # version, the first version we test with in the unit tests sessions has a
    # constraints file containing all dependencies and extras.
    with open(
        CURRENT_DIRECTORY
        / "testing"
        / f"constraints-{UNIT_TEST_PYTHON_VERSIONS[0]}.txt",
        encoding="utf-8",
    ) as constraints_file:
        constraints_text = constraints_file.read()

    # Ignore leading whitespace and comment lines.
    deps = [
        match.group(1)
        for match in re.finditer(
            r"^\s*(\S+)(?===\S+)", constraints_text, flags=re.MULTILINE
        )
        if match.group(1) not in already_installed
    ]

    # We use --no-deps to ensure that pre-release versions aren't overwritten
    # by the version ranges in setup.py.
    session.install(*deps)
    session.install("--no-deps", "-e", ".")

    # Print out prerelease package versions.
    session.run("python", "-m", "pip", "freeze")

    # Run py.test against the tests.
    session.run(
        "py.test",
        "--quiet",
        "-n=20",
        # Any individual test taking longer than 10 mins will be terminated.
        "--timeout=600",
        f"--junitxml={os.path.split(tests_path)[-1]}_prerelease_{session.python}_sponge_log.xml",
        "--cov=bigframes",
        f"--cov={tests_path}",
        "--cov-append",
        "--cov-config=.coveragerc",
        "--cov-report=term-missing",
        "--cov-fail-under=0",
        tests_path,
        *extra_pytest_options,
        *session.posargs,
    )


@nox.session(python=UNIT_TEST_PYTHON_VERSIONS[-1])
def unit_prerelease(session: nox.sessions.Session):
    """Run the unit test suite with prerelease dependencies."""
    prerelease(session, os.path.join("tests", "unit"))


@nox.session(python=SYSTEM_TEST_PYTHON_VERSIONS[-1])
def system_prerelease(session: nox.sessions.Session):
    """Run the system test suite with prerelease dependencies."""
    small_tests_dir = os.path.join("tests", "system", "small")

    # Let's exclude remote function tests from the prerelease tests, since the
    # some of the package dependencies propagate to the cloud run functions'
    # requirements.txt, and the prerelease package versions may not be available
    # in the standard pip install.
    # This would mean that we will only rely on the standard remote function
    # tests.
    small_remote_function_tests = os.path.join(
        small_tests_dir, "test_remote_function.py"
    )
    assert os.path.exists(small_remote_function_tests)

    prerelease(
        session,
        os.path.join("tests", "system", "small"),
        (f"--ignore={small_remote_function_tests}",),
    )


@nox.session(python=SYSTEM_TEST_PYTHON_VERSIONS)
def notebook(session: nox.Session):
    google_cloud_project = os.getenv("GOOGLE_CLOUD_PROJECT")
    if not google_cloud_project:
        session.error(
            "Set GOOGLE_CLOUD_PROJECT environment variable to run notebook session."
        )

    session.install("-e", ".[all]")
    session.install(
        "pytest",
        "pytest-xdist",
        "pytest-retry",
        "nbmake",
        "google-cloud-aiplatform",
        "matplotlib",
        "seaborn",
    )

    notebooks_list = list(pathlib.Path("notebooks/").glob("*/*.ipynb"))

    denylist = [
        # Regionalized testing is manually added later.
        "notebooks/location/regionalized.ipynb",
        # These notebooks contain special colab `param {type:"string"}`
        # comments, which make it easy for customers to fill in their
        # own information.
        #
        # With the notebooks_fill_params.py script, we are able to find and
        # replace the PROJECT_ID parameter, but not the others.
        #
        # TODO(b/357904266): Test these notebooks by replacing parameters with
        # appropriate values and omitting cleanup logic that may break
        # our test infrastructure.
        "notebooks/getting_started/ml_fundamentals_bq_dataframes.ipynb",  # Needs DATASET.
        "notebooks/ml/bq_dataframes_ml_linear_regression.ipynb",  # Needs DATASET_ID.
        "notebooks/generative_ai/bq_dataframes_ml_drug_name_generation.ipynb",  # Needs CONNECTION.
        # TODO(b/332737009): investigate why we get 404 errors, even though
        # bq_dataframes_llm_code_generation creates a bucket in the sample.
        "notebooks/generative_ai/bq_dataframes_llm_code_generation.ipynb",  # Needs BUCKET_URI.
        "notebooks/generative_ai/sentiment_analysis.ipynb",  # Too slow
        "notebooks/generative_ai/bq_dataframes_llm_gemini_2.ipynb",  # Gemini 2.0 backend hasn't ready in prod.
        # TODO(b/366290533): to protect BQML quota
        "notebooks/generative_ai/bq_dataframes_llm_claude3_museum_art.ipynb",
        "notebooks/vertex_sdk/sdk2_bigframes_pytorch.ipynb",  # Needs BUCKET_URI.
        "notebooks/vertex_sdk/sdk2_bigframes_sklearn.ipynb",  # Needs BUCKET_URI.
        "notebooks/vertex_sdk/sdk2_bigframes_tensorflow.ipynb",  # Needs BUCKET_URI.
        # The experimental notebooks imagine features that don't yet
        # exist or only exist as temporary prototypes.
        "notebooks/experimental/longer_ml_demo.ipynb",
        "notebooks/experimental/semantic_operators.ipynb",
        # The notebooks that are added for more use cases, such as backing a
        # blog post, which may take longer to execute and need not be
        # continuously tested.
        "notebooks/apps/synthetic_data_generation.ipynb",
    ]

    # Convert each Path notebook object to a string using a list comprehension.
    notebooks = [str(nb) for nb in notebooks_list]

    # Remove tests that we choose not to test.
    notebooks = list(filter(lambda nb: nb not in denylist, notebooks))

    # Regionalized notebooks
    notebooks_reg = {
        "regionalized.ipynb": [
            "asia-southeast1",
            "eu",
            "europe-west4",
            "southamerica-west1",
            "us",
            "us-central1",
        ]
    }
    notebooks_reg = {
        os.path.join("notebooks/location", nb): regions
        for nb, regions in notebooks_reg.items()
    }

    # The pytest --nbmake exits silently with "no tests ran" message if
    # one of the notebook paths supplied does not exist. Let's make sure that
    # each path exists.
    for nb in notebooks + list(notebooks_reg):
        assert os.path.exists(nb), nb

    # Determine whether to enable multi-process mode based on the environment
    # variable. If BENCHMARK_AND_PUBLISH is "true", it indicates we're running
    # a benchmark, so we disable multi-process mode. If BENCHMARK_AND_PUBLISH
    # is "false", we enable multi-process mode for faster execution.
    multi_process_mode = os.getenv("BENCHMARK_AND_PUBLISH", "false") == "false"

    try:
        # Populate notebook parameters and make a backup so that the notebooks
        # are runnable.
        session.run(
            "python",
            CURRENT_DIRECTORY / "scripts" / "notebooks_fill_params.py",
            *notebooks,
        )

        processes = []
        for notebook in notebooks:
            args = (
                "python",
                "scripts/run_and_publish_benchmark.py",
                "--notebook",
                f"--benchmark-path={notebook}",
            )
            if multi_process_mode:
                process = multiprocessing.Process(
                    target=session.run,
                    args=args,
                )
                process.start()
                processes.append(process)
                # Adding a small delay between starting each
                # process to avoid potential race conditions。
                time.sleep(1)
            else:
                session.run(*args)

        for notebook, regions in notebooks_reg.items():
            for region in regions:
                region_args = (
                    "python",
                    "scripts/run_and_publish_benchmark.py",
                    "--notebook",
                    f"--benchmark-path={notebook}",
                    f"--region={region}",
                )
                if multi_process_mode:
                    process = multiprocessing.Process(
                        target=session.run,
                        args=region_args,
                    )
                    process.start()
                    processes.append(process)
                    # Adding a small delay between starting each
                    # process to avoid potential race conditions。
                    time.sleep(1)
                else:
                    session.run(*region_args)

        for process in processes:
            process.join()
    finally:
        # Prevent our notebook changes from getting checked in to git
        # accidentally.
        session.run(
            "python",
            CURRENT_DIRECTORY / "scripts" / "notebooks_restore_from_backup.py",
            *notebooks,
        )
        session.run(
            "python",
            "scripts/run_and_publish_benchmark.py",
            "--notebook",
            "--publish-benchmarks=notebooks/",
        )


@nox.session(python=DEFAULT_PYTHON_VERSION)
def benchmark(session: nox.Session):
    session.install("-e", ".[all]")
    base_path = os.path.join("tests", "benchmark")

    parser = argparse.ArgumentParser()
    parser.add_argument(
        "-i",
        "--iterations",
        type=int,
        default=1,
        help="Number of iterations to run each benchmark.",
    )
    parser.add_argument(
        "-o",
        "--output-csv",
        nargs="?",
        const=True,
        default=False,
        help=(
            "Determines whether to output results to a CSV file. If no location is provided, "
            "a temporary location is automatically generated."
        ),
    )
    parser.add_argument(
        "-b",
        "--benchmark-filter",
        nargs="+",
        help=(
            "List of file or directory names to include in the benchmarks. If not provided, "
            "all benchmarks are run."
        ),
    )

    args = parser.parse_args(session.posargs)

    benchmark_script_list: List[pathlib.Path] = []
    if args.benchmark_filter:
        for filter_item in args.benchmark_filter:
            full_path = os.path.join(base_path, filter_item)
            if os.path.isdir(full_path):
                benchmark_script_list.extend(pathlib.Path(full_path).rglob("*.py"))
            elif os.path.isfile(full_path) and full_path.endswith(".py"):
                benchmark_script_list.append(pathlib.Path(full_path))
            else:
                raise ValueError(
                    f"Item {filter_item} does not match any valid file or directory"
                )
    else:
        benchmark_script_list = list(pathlib.Path(base_path).rglob("*.py"))

    try:
        for benchmark in benchmark_script_list:
            if benchmark.name in ("__init__.py", "utils.py"):
                continue
            session.run(
                "python",
                "scripts/run_and_publish_benchmark.py",
                f"--benchmark-path={benchmark}",
                f"--iterations={args.iterations}",
            )
    finally:
        session.run(
            "python",
            "scripts/run_and_publish_benchmark.py",
            f"--publish-benchmarks={base_path}",
            f"--iterations={args.iterations}",
            f"--output-csv={args.output_csv}",
        )


@nox.session(python="3.10")
def release_dry_run(session):
    env = {}

    # If the project root is not set, then take current directory as the project
    # root. See the release script for how the project root is set/used. This is
    # specially useful when the developer runs the nox session on local machine.
    if not os.environ.get("PROJECT_ROOT") and not os.environ.get(
        "KOKORO_ARTIFACTS_DIR"
    ):
        env["PROJECT_ROOT"] = "."
    session.run(".kokoro/release-nightly.sh", "--dry-run", env=env)


@nox.session(python=DEFAULT_PYTHON_VERSION)
def cleanup(session):
    """Clean up stale and/or temporary resources in the test project."""
    google_cloud_project = os.getenv("GOOGLE_CLOUD_PROJECT")
    cleanup_options = []
    if google_cloud_project:
        cleanup_options.append(f"--project-id={google_cloud_project}")

    # Cleanup a few stale (more than 12 hours old) temporary cloud run
    # functions created by bigframems. This will help keeping the test GCP
    # project within the "Number of functions" quota
    # https://cloud.google.com/functions/quotas#resource_limits
    recency_cutoff_hours = 12
    cleanup_count_per_location = 20
    cleanup_options.extend(
        [
            f"--recency-cutoff={recency_cutoff_hours}",
            "cleanup",
            f"--number={cleanup_count_per_location}",
        ]
    )

    session.install("-e", ".")

    session.run("python", "scripts/manage_cloud_functions.py", *cleanup_options)<|MERGE_RESOLUTION|>--- conflicted
+++ resolved
@@ -170,17 +170,6 @@
     standard_deps = UNIT_TEST_STANDARD_DEPENDENCIES + UNIT_TEST_DEPENDENCIES
     session.install(*standard_deps, *constraints)
 
-<<<<<<< HEAD
-=======
-    if UNIT_TEST_EXTERNAL_DEPENDENCIES:
-        msg = (
-            "'unit_test_external_dependencies' is deprecated. Instead, please "
-            "use 'unit_test_dependencies' or 'unit_test_local_dependencies'."
-        )
-        warnings.warn(msg, DeprecationWarning)
-        session.install(*UNIT_TEST_EXTERNAL_DEPENDENCIES, *constraints)
-
->>>>>>> 68d73a92
     if UNIT_TEST_LOCAL_DEPENDENCIES:
         session.install(*UNIT_TEST_LOCAL_DEPENDENCIES, *constraints)
 
