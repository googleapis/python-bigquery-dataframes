# -*- coding: utf-8 -*-
#
# Copyright 2018 Google LLC
#
# Licensed under the Apache License, Version 2.0 (the "License");
# you may not use this file except in compliance with the License.
# You may obtain a copy of the License at
#
#     https://www.apache.org/licenses/LICENSE-2.0
#
# Unless required by applicable law or agreed to in writing, software
# distributed under the License is distributed on an "AS IS" BASIS,
# WITHOUT WARRANTIES OR CONDITIONS OF ANY KIND, either express or implied.
# See the License for the specific language governing permissions and
# limitations under the License.

from __future__ import absolute_import

import argparse
import multiprocessing
import os
import pathlib
import re
import shutil
import time
from typing import Dict, List

import nox
import nox.sessions

BLACK_VERSION = "black==22.3.0"
FLAKE8_VERSION = "flake8==7.1.2"
ISORT_VERSION = "isort==5.12.0"
MYPY_VERSION = "mypy==1.15.0"

# TODO: switch to 3.13 once remote functions / cloud run adds a runtime for it (internal issue 333742751)
LATEST_FULLY_SUPPORTED_PYTHON = "3.12"

# Notebook tests should match colab and BQ Studio.
# Check with import sys; sys.version_info
# on a fresh notebook runtime.
COLAB_AND_BQ_STUDIO_PYTHON_VERSIONS = [
    # BQ Studio
    "3.10",
    # colab.research.google.com
    "3.11",
]

# pytest-retry is not yet compatible with pytest 8.x.
# https://github.com/str0zzapreti/pytest-retry/issues/32
PYTEST_VERSION = "pytest<8.0.0dev"
SPHINX_VERSION = "sphinx==4.5.0"
LINT_PATHS = [
    "docs",
    "bigframes",
    "tests",
    "third_party",
    "noxfile.py",
    "setup.py",
]

DEFAULT_PYTHON_VERSION = "3.10"

# Cloud Run Functions supports Python versions up to 3.12
# https://cloud.google.com/run/docs/runtimes/python
E2E_TEST_PYTHON_VERSION = "3.12"

UNIT_TEST_PYTHON_VERSIONS = ["3.9", "3.10", "3.11", "3.12", "3.13"]
UNIT_TEST_STANDARD_DEPENDENCIES = [
    "mock",
    "asyncmock",
    PYTEST_VERSION,
    "pytest-asyncio",
    "pytest-cov",
    "pytest-mock",
    "pytest-timeout",
]
UNIT_TEST_LOCAL_DEPENDENCIES: List[str] = []
UNIT_TEST_DEPENDENCIES: List[str] = []
UNIT_TEST_EXTRAS: List[str] = ["tests", "anywidget"]
UNIT_TEST_EXTRAS_BY_PYTHON: Dict[str, List[str]] = {
    "3.12": ["tests", "polars", "scikit-learn", "anywidget"],
}

# 3.10 is needed for Windows tests as it is the only version installed in the
# bigframes-windows container image. For more information, search
# bigframes/windows-docker, internally.
SYSTEM_TEST_PYTHON_VERSIONS = ["3.9", "3.10", "3.12", "3.13"]
SYSTEM_TEST_STANDARD_DEPENDENCIES = [
    "jinja2",
    "mock",
    "openpyxl",
    PYTEST_VERSION,
    "pytest-cov",
    "pytest-retry",
    "pytest-timeout",
    "pytest-xdist",
    "google-cloud-testutils",
    "tabulate",
    "xarray",
]
SYSTEM_TEST_EXTERNAL_DEPENDENCIES = [
    "google-cloud-bigquery",
]
SYSTEM_TEST_LOCAL_DEPENDENCIES: List[str] = []
SYSTEM_TEST_DEPENDENCIES: List[str] = []
SYSTEM_TEST_EXTRAS: List[str] = []
SYSTEM_TEST_EXTRAS_BY_PYTHON: Dict[str, List[str]] = {
<<<<<<< HEAD
    "3.9": ["tests"],
    "3.10": ["tests", "polars"],
    "3.12": ["tests", "scikit-learn", "polars"],
=======
    "3.9": ["tests", "anywidget"],
    "3.10": ["tests"],
    "3.12": ["tests", "scikit-learn", "polars", "anywidget"],
>>>>>>> c88a8253
    "3.13": ["tests", "polars"],
}

LOGGING_NAME_ENV_VAR = "BIGFRAMES_PERFORMANCE_LOG_NAME"

CURRENT_DIRECTORY = pathlib.Path(__file__).parent.absolute()

# Sessions are executed in the order so putting the smaller sessions
# ahead to fail fast at presubmit running.
nox.options.sessions = [
    "system-3.9",
    "system-3.12",
    "cover",
    # TODO(b/401609005): remove
    "cleanup",
]

# Error if a python version is missing
nox.options.error_on_missing_interpreters = True


@nox.session(python=DEFAULT_PYTHON_VERSION)
def lint(session):
    """Run linters.

    Returns a failure if the linters find linting errors or sufficiently
    serious code quality issues.
    """
    session.install(FLAKE8_VERSION, BLACK_VERSION, ISORT_VERSION)
    session.run(
        "isort",
        "--check",
        *LINT_PATHS,
    )
    session.run(
        "black",
        "--check",
        *LINT_PATHS,
    )
    session.run("flake8", *LINT_PATHS)


@nox.session(python=DEFAULT_PYTHON_VERSION)
def blacken(session):
    """Run black. Format code to uniform standard."""
    session.install(BLACK_VERSION)
    session.run(
        "black",
        *LINT_PATHS,
    )


@nox.session(python=DEFAULT_PYTHON_VERSION)
def format(session):
    """
    Run isort to sort imports. Then run black
    to format code to uniform standard.
    """
    session.install(BLACK_VERSION, ISORT_VERSION)
    # Use the --fss option to sort imports using strict alphabetical order.
    # See https://pycqa.github.io/isort/docs/configuration/options.html#force-sort-within-sections
    session.run(
        "isort",
        *LINT_PATHS,
    )
    session.run(
        "black",
        *LINT_PATHS,
    )


@nox.session(python=DEFAULT_PYTHON_VERSION)
def lint_setup_py(session):
    """Verify that setup.py is valid (including RST check)."""
    session.install("docutils", "pygments")
    session.run("python", "setup.py", "check", "--restructuredtext", "--strict")

    session.install("twine", "wheel")
    shutil.rmtree("build", ignore_errors=True)
    shutil.rmtree("dist", ignore_errors=True)
    session.run("python", "setup.py", "sdist")
    session.run(
        "python", "-m", "twine", "check", *pathlib.Path("dist").glob("*.tar.gz")
    )


def install_unittest_dependencies(session, install_test_extra, *constraints):
    standard_deps = UNIT_TEST_STANDARD_DEPENDENCIES + UNIT_TEST_DEPENDENCIES
    session.install(*standard_deps, *constraints)

    if UNIT_TEST_LOCAL_DEPENDENCIES:
        session.install(*UNIT_TEST_LOCAL_DEPENDENCIES, *constraints)

    if install_test_extra:
        if session.python in UNIT_TEST_EXTRAS_BY_PYTHON:
            extras = UNIT_TEST_EXTRAS_BY_PYTHON[session.python]
        else:
            extras = UNIT_TEST_EXTRAS
        session.install("-e", f".[{','.join(extras)}]", *constraints)
    else:
        session.install("-e", ".", *constraints)


def run_unit(session, install_test_extra):
    """Run the unit test suite."""
    constraints_path = str(
        CURRENT_DIRECTORY / "testing" / f"constraints-{session.python}.txt"
    )
    install_unittest_dependencies(session, install_test_extra, "-c", constraints_path)

    # Run py.test against the unit tests.
    scripts_path = "scripts"
    tests_path = os.path.join("tests", "unit")
    third_party_tests_path = os.path.join("third_party", "bigframes_vendored")
    session.run(
        "py.test",
        "--quiet",
        # Any individual test taking longer than 1 mins will be terminated.
        "--timeout=60",
        # Log 20 slowest tests
        "--durations=20",
        f"--junitxml=unit_{session.python}_sponge_log.xml",
        "--cov=bigframes",
        f"--cov={tests_path}",
        "--cov-append",
        "--cov-config=.coveragerc",
        "--cov-report=term-missing",
        "--cov-fail-under=0",
        tests_path,
        third_party_tests_path,
        scripts_path,
        *session.posargs,
    )


@nox.session(python=UNIT_TEST_PYTHON_VERSIONS)
def unit(session):
    run_unit(session, install_test_extra=True)


@nox.session(python=UNIT_TEST_PYTHON_VERSIONS[-1])
def unit_noextras(session):
    run_unit(session, install_test_extra=False)


@nox.session(python=DEFAULT_PYTHON_VERSION)
def mypy(session):
    """Run type checks with mypy."""
    # Editable mode is not compatible with mypy when there are multiple
    # package directories. See:
    # https://github.com/python/mypy/issues/10564#issuecomment-851687749
    session.install(".")

    # Just install the dependencies' type info directly, since "mypy --install-types"
    # might require an additional pass.
    deps = (
        set(
            [
                MYPY_VERSION,
                # TODO: update to latest pandas-stubs once we resolve bigframes issues.
                "pandas-stubs<=2.2.3.241126",
                "types-protobuf",
                "types-python-dateutil",
                "types-requests",
                "types-setuptools",
                "types-tabulate",
                "polars",
                "anywidget",
            ]
        )
        | set(SYSTEM_TEST_STANDARD_DEPENDENCIES)
        | set(UNIT_TEST_STANDARD_DEPENDENCIES)
    )

    session.install(*deps)
    shutil.rmtree(".mypy_cache", ignore_errors=True)
    session.run(
        "mypy",
        "bigframes",
        os.path.join("tests", "system"),
        os.path.join("tests", "unit"),
        "--check-untyped-defs",
        "--explicit-package-bases",
        '--exclude="^third_party"',
    )


def install_systemtest_dependencies(session, install_test_extra, *constraints):
    # Use pre-release gRPC for system tests.
    # Exclude version 1.49.0rc1 which has a known issue.
    # See https://github.com/grpc/grpc/pull/30642
    session.install("--pre", "grpcio!=1.49.0rc1")

    session.install(*SYSTEM_TEST_STANDARD_DEPENDENCIES, *constraints)

    if SYSTEM_TEST_EXTERNAL_DEPENDENCIES:
        session.install(*SYSTEM_TEST_EXTERNAL_DEPENDENCIES, *constraints)

    if SYSTEM_TEST_LOCAL_DEPENDENCIES:
        session.install("-e", *SYSTEM_TEST_LOCAL_DEPENDENCIES, *constraints)

    if SYSTEM_TEST_DEPENDENCIES:
        session.install("-e", *SYSTEM_TEST_DEPENDENCIES, *constraints)

    if install_test_extra and SYSTEM_TEST_EXTRAS_BY_PYTHON:
        extras = SYSTEM_TEST_EXTRAS_BY_PYTHON.get(session.python, [])
    elif install_test_extra and SYSTEM_TEST_EXTRAS:
        extras = SYSTEM_TEST_EXTRAS
    else:
        extras = []

    if extras:
        session.install("-e", f".[{','.join(extras)}]", *constraints)
    else:
        session.install("-e", ".", *constraints)


def run_system(
    session: nox.sessions.Session,
    prefix_name,
    test_folder,
    *,
    check_cov=False,
    install_test_extra=True,
    print_duration=False,
    extra_pytest_options=(),
    timeout_seconds=900,
    num_workers=20,
):
    """Run the system test suite."""
    constraints_path = str(
        CURRENT_DIRECTORY / "testing" / f"constraints-{session.python}.txt"
    )

    # Check the value of `RUN_SYSTEM_TESTS` env var. It defaults to true.
    if os.environ.get("RUN_SYSTEM_TESTS", "true") == "false":
        session.skip("RUN_SYSTEM_TESTS is set to false, skipping")
    # Install pyopenssl for mTLS testing.
    if os.environ.get("GOOGLE_API_USE_CLIENT_CERTIFICATE", "false") == "true":
        session.install("pyopenssl")

    install_systemtest_dependencies(session, install_test_extra, "-c", constraints_path)

    # Print out package versions for debugging.
    session.run("python", "-m", "pip", "freeze")

    # Run py.test against the system tests.
    pytest_cmd = [
        "py.test",
        "-v",
        f"-n={num_workers}",
        # Any individual test taking longer than 15 mins will be terminated.
        f"--timeout={timeout_seconds}",
        # Log 20 slowest tests
        "--durations=20",
        f"--junitxml={prefix_name}_{session.python}_sponge_log.xml",
    ]
    if print_duration:
        pytest_cmd.extend(
            [
                "--durations=0",
            ]
        )
    if check_cov:
        pytest_cmd.extend(
            [
                "--cov=bigframes",
                f"--cov={test_folder}",
                "--cov-append",
                "--cov-config=.coveragerc",
                "--cov-report=term-missing",
                "--cov-fail-under=0",
            ]
        )

    pytest_cmd.extend(extra_pytest_options)
    session.run(
        *pytest_cmd,
        *session.posargs,
        test_folder,
    )


@nox.session(python=SYSTEM_TEST_PYTHON_VERSIONS)
def system(session: nox.sessions.Session):
    """Run the system test suite."""
    run_system(
        session=session,
        prefix_name="system",
        test_folder=os.path.join("tests", "system", "small"),
        check_cov=True,
    )


@nox.session(python=LATEST_FULLY_SUPPORTED_PYTHON)
def system_noextras(session: nox.sessions.Session):
    """Run the system test suite."""
    run_system(
        session=session,
        prefix_name="system_noextras",
        test_folder=os.path.join("tests", "system", "small"),
        install_test_extra=False,
    )


@nox.session(python=LATEST_FULLY_SUPPORTED_PYTHON)
def doctest(session: nox.sessions.Session):
    """Run the system test suite."""
    run_system(
        session=session,
        prefix_name="doctest",
        extra_pytest_options=(
            "--doctest-modules",
            "third_party",
            "--ignore",
            "third_party/bigframes_vendored/ibis",
            "--ignore",
            "bigframes/core/compile/polars",
            "--ignore",
            "bigframes/testing",
        ),
        test_folder="bigframes",
        check_cov=True,
        num_workers=5,
    )


@nox.session(python=E2E_TEST_PYTHON_VERSION)
def e2e(session: nox.sessions.Session):
    """Run the large tests in system test suite."""
    run_system(
        session=session,
        prefix_name="e2e",
        test_folder=os.path.join("tests", "system", "large"),
        print_duration=True,
    )


@nox.session(python=SYSTEM_TEST_PYTHON_VERSIONS[-1])
def load(session: nox.sessions.Session):
    """Run the very large tests in system test suite."""
    run_system(
        session=session,
        prefix_name="load",
        test_folder=os.path.join("tests", "system", "load"),
        print_duration=True,
        timeout_seconds=60 * 60 * 12,
    )


@nox.session(python=DEFAULT_PYTHON_VERSION)
def cover(session):
    """Run the final coverage report.

    This outputs the coverage report aggregating coverage from the test runs
    (including system test runs), and then erases coverage data.
    """
    session.install("coverage", "pytest-cov")

    # Create a coverage report that includes only the product code.
    omitted_paths = [
        # non-prod, unit tested
        "bigframes/core/compile/polars/*",
        "bigframes/core/compile/sqlglot/*",
        # untested
        "bigframes/streaming/*",
        # utils
        "bigframes/testing/*",
    ]

    session.run(
        "coverage",
        "report",
        "--include=bigframes/*",
        # Only unit tested
        f"--omit={','.join(omitted_paths)}",
        "--show-missing",
        "--fail-under=84",
    )

    # Make sure there is no dead code in our system test directories.
    session.run(
        "coverage",
        "report",
        "--show-missing",
        "--include=tests/system/small/*",
        # TODO(b/353775058) resume coverage to 100 when the issue is fixed.
        "--fail-under=99",
    )

    session.run("coverage", "erase")


@nox.session(python=DEFAULT_PYTHON_VERSION)
def docs(session):
    """Build the docs for this library."""
    session.install("-e", ".[scikit-learn]")
    session.install(
        # We need to pin to specific versions of the `sphinxcontrib-*` packages
        # which still support sphinx 4.x.
        # See https://github.com/googleapis/sphinx-docfx-yaml/issues/344
        # and https://github.com/googleapis/sphinx-docfx-yaml/issues/345.
        "sphinxcontrib-applehelp==1.0.4",
        "sphinxcontrib-devhelp==1.0.2",
        "sphinxcontrib-htmlhelp==2.0.1",
        "sphinxcontrib-qthelp==1.0.3",
        "sphinxcontrib-serializinghtml==1.1.5",
        SPHINX_VERSION,
        "alabaster",
        "recommonmark",
        "anywidget",
    )

    shutil.rmtree(os.path.join("docs", "_build"), ignore_errors=True)

    session.run(
        "python",
        "scripts/publish_api_coverage.py",
        "docs",
    )
    session.run(
        "sphinx-build",
        "-W",  # warnings as errors
        "-T",  # show full traceback on exception
        "-N",  # no colors
        "-b",
        "html",
        "-d",
        os.path.join("docs", "_build", "doctrees", ""),
        os.path.join("docs", ""),
        os.path.join("docs", "_build", "html", ""),
    )


@nox.session(python=DEFAULT_PYTHON_VERSION)
def docfx(session):
    """Build the docfx yaml files for this library."""

    session.install("-e", ".[scikit-learn]")
    session.install(
        # We need to pin to specific versions of the `sphinxcontrib-*` packages
        # which still support sphinx 4.x.
        # See https://github.com/googleapis/sphinx-docfx-yaml/issues/344
        # and https://github.com/googleapis/sphinx-docfx-yaml/issues/345.
        "sphinxcontrib-applehelp==1.0.4",
        "sphinxcontrib-devhelp==1.0.2",
        "sphinxcontrib-htmlhelp==2.0.1",
        "sphinxcontrib-qthelp==1.0.3",
        "sphinxcontrib-serializinghtml==1.1.5",
        SPHINX_VERSION,
        "alabaster",
        "recommonmark",
        "gcp-sphinx-docfx-yaml==3.0.1",
        "anywidget",
    )

    shutil.rmtree(os.path.join("docs", "_build"), ignore_errors=True)

    session.run(
        "python",
        "scripts/publish_api_coverage.py",
        "docs",
    )
    session.run(
        "sphinx-build",
        "-T",  # show full traceback on exception
        "-N",  # no colors
        "-D",
        (
            "extensions=sphinx.ext.autodoc,"
            "sphinx.ext.autosummary,"
            "docfx_yaml.extension,"
            "sphinx.ext.intersphinx,"
            "sphinx.ext.coverage,"
            "sphinx.ext.napoleon,"
            "sphinx.ext.todo,"
            "sphinx.ext.viewcode,"
            "recommonmark"
        ),
        "-b",
        "html",
        "-d",
        os.path.join("docs", "_build", "doctrees", ""),
        os.path.join("docs", ""),
        os.path.join("docs", "_build", "html", ""),
    )


def prerelease(session: nox.sessions.Session, tests_path, extra_pytest_options=()):
    constraints_path = str(
        CURRENT_DIRECTORY / "testing" / f"constraints-{session.python}.txt"
    )

    # Ignore officially released versions of certain packages specified in
    # testing/constraints-*.txt and install a more recent, pre-release versions
    # directly
    already_installed = set()

    # PyArrow prerelease packages are published to an alternative PyPI host.
    # https://arrow.apache.org/docs/python/install.html#installing-nightly-packages
    session.install(
        "--extra-index-url",
        "https://pypi.fury.io/arrow-nightlies/",
        "--prefer-binary",
        "--pre",
        "--upgrade",
        "pyarrow",
    )
    already_installed.add("pyarrow")

    session.install(
        "--prefer-binary",
        "--pre",
        "--upgrade",
        # We exclude each version individually so that we can continue to test
        # some prerelease packages. See:
        # https://github.com/googleapis/python-bigquery-dataframes/pull/268#discussion_r1423205172
        # "pandas!=2.1.4, !=2.2.0rc0, !=2.2.0, !=2.2.1",
        "pandas",
    )
    already_installed.add("pandas")

    # Try to avoid a cap on our SQLGlot so that bigframes
    # can be integrated with SQLMesh. See:
    # https://github.com/googleapis/python-bigquery-dataframes/issues/942
    # If SQLGlot introduces something that breaks us, lets file an issue
    # upstream and/or make sure we fix bigframes to work with it.
    session.install(
        "--upgrade",
        "git+https://github.com/tobymao/sqlglot.git#egg=sqlglot",
    )
    already_installed.add("sqlglot")

    # Workaround https://github.com/googleapis/python-db-dtypes-pandas/issues/178
    session.install("--no-deps", "db-dtypes")
    already_installed.add("db-dtypes")

    # Ensure we catch breaking changes in the client libraries early.
    session.install(
        "--upgrade",
        "git+https://github.com/googleapis/python-bigquery.git#egg=google-cloud-bigquery",
    )
    already_installed.add("google-cloud-bigquery")
    session.install(
        "--upgrade",
        "-e",
        "git+https://github.com/googleapis/python-bigquery-storage.git#egg=google-cloud-bigquery-storage",
    )
    already_installed.add("google-cloud-bigquery-storage")
    session.install(
        "--upgrade",
        "git+https://github.com/googleapis/python-bigquery-pandas.git#egg=pandas-gbq",
    )
    already_installed.add("pandas-gbq")

    session.install(
        *set(UNIT_TEST_STANDARD_DEPENDENCIES + SYSTEM_TEST_STANDARD_DEPENDENCIES),
        "-c",
        constraints_path,
    )

    # Because we test minimum dependency versions on the minimum Python
    # version, the first version we test with in the unit tests sessions has a
    # constraints file containing all dependencies and extras.
    with open(
        CURRENT_DIRECTORY
        / "testing"
        / f"constraints-{UNIT_TEST_PYTHON_VERSIONS[0]}.txt",
        encoding="utf-8",
    ) as constraints_file:
        constraints_text = constraints_file.read()

    # Ignore leading whitespace and comment lines.
    deps = [
        match.group(1)
        for match in re.finditer(
            r"^\s*(\S+)(?===\S+)", constraints_text, flags=re.MULTILINE
        )
        if match.group(1) not in already_installed
    ]

    print(already_installed)

    # We use --no-deps to ensure that pre-release versions aren't overwritten
    # by the version ranges in setup.py.
    session.install(*deps)
    session.install("--no-deps", "-e", ".")

    # Print out prerelease package versions.
    session.run("python", "-m", "pip", "freeze")

    # Run py.test against the tests.
    session.run(
        "py.test",
        "--quiet",
        "-n=20",
        # Any individual test taking longer than 10 mins will be terminated.
        "--timeout=600",
        f"--junitxml={os.path.split(tests_path)[-1]}_prerelease_{session.python}_sponge_log.xml",
        "--cov=bigframes",
        f"--cov={tests_path}",
        "--cov-append",
        "--cov-config=.coveragerc",
        "--cov-report=term-missing",
        "--cov-fail-under=0",
        tests_path,
        *extra_pytest_options,
        *session.posargs,
    )


@nox.session(python=UNIT_TEST_PYTHON_VERSIONS[-1])
def unit_prerelease(session: nox.sessions.Session):
    """Run the unit test suite with prerelease dependencies."""
    prerelease(session, os.path.join("tests", "unit"))


@nox.session(python=SYSTEM_TEST_PYTHON_VERSIONS[-1])
def system_prerelease(session: nox.sessions.Session):
    """Run the system test suite with prerelease dependencies."""
    small_tests_dir = os.path.join("tests", "system", "small")

    # Let's exclude remote function tests from the prerelease tests, since the
    # some of the package dependencies propagate to the cloud run functions'
    # requirements.txt, and the prerelease package versions may not be available
    # in the standard pip install.
    # This would mean that we will only rely on the standard remote function
    # tests.
    small_remote_function_tests = os.path.join(
        small_tests_dir, "functions", "test_remote_function.py"
    )
    assert os.path.exists(small_remote_function_tests)

    prerelease(
        session,
        os.path.join("tests", "system", "small"),
        (f"--ignore={small_remote_function_tests}",),
    )


@nox.session(python=COLAB_AND_BQ_STUDIO_PYTHON_VERSIONS)
def notebook(session: nox.Session):
    google_cloud_project = os.getenv("GOOGLE_CLOUD_PROJECT")
    if not google_cloud_project:
        session.error(
            "Set GOOGLE_CLOUD_PROJECT environment variable to run notebook session."
        )

    session.install("-e", ".[all]")
    session.install(
        "pytest",
        "pytest-xdist",
        "pytest-retry",
        "nbmake",
        "google-cloud-aiplatform",
        "matplotlib",
        "seaborn",
        "anywidget",
    )

    notebooks_list = list(pathlib.Path("notebooks/").glob("*/*.ipynb"))

    denylist = [
        # Regionalized testing is manually added later.
        "notebooks/location/regionalized.ipynb",
        # These notebooks contain special colab `param {type:"string"}`
        # comments, which make it easy for customers to fill in their
        # own information.
        #
        # With the notebooks_fill_params.py script, we are able to find and
        # replace the PROJECT_ID parameter, but not the others.
        #
        # TODO(b/357904266): Test these notebooks by replacing parameters with
        # appropriate values and omitting cleanup logic that may break
        # our test infrastructure.
        "notebooks/getting_started/ml_fundamentals_bq_dataframes.ipynb",  # Needs DATASET.
        "notebooks/ml/bq_dataframes_ml_linear_regression.ipynb",  # Needs DATASET_ID.
        "notebooks/ml/bq_dataframes_ml_linear_regression_big.ipynb",  # Needs DATASET_ID.
        "notebooks/generative_ai/bq_dataframes_ml_drug_name_generation.ipynb",  # Needs CONNECTION.
        # TODO(b/332737009): investigate why we get 404 errors, even though
        # bq_dataframes_llm_code_generation creates a bucket in the sample.
        "notebooks/generative_ai/bq_dataframes_llm_code_generation.ipynb",  # Needs BUCKET_URI.
        "notebooks/generative_ai/sentiment_analysis.ipynb",  # Too slow
        "notebooks/generative_ai/bq_dataframes_llm_gemini_2.ipynb",  # Gemini 2.0 backend hasn't ready in prod.
        "notebooks/generative_ai/bq_dataframes_llm_vector_search.ipynb",  # Needs DATASET_ID.
        "notebooks/generative_ai/bq_dataframes_ml_drug_name_generation.ipynb",  # Needs CONNECTION.
        # TODO(b/366290533): to protect BQML quota
        "notebooks/generative_ai/bq_dataframes_llm_claude3_museum_art.ipynb",
        "notebooks/vertex_sdk/sdk2_bigframes_pytorch.ipynb",  # Needs BUCKET_URI.
        "notebooks/vertex_sdk/sdk2_bigframes_sklearn.ipynb",  # Needs BUCKET_URI.
        "notebooks/vertex_sdk/sdk2_bigframes_tensorflow.ipynb",  # Needs BUCKET_URI.
        # The experimental notebooks imagine features that don't yet
        # exist or only exist as temporary prototypes.
        "notebooks/experimental/ai_operators.ipynb",
        "notebooks/experimental/semantic_operators.ipynb",
        # The notebooks that are added for more use cases, such as backing a
        # blog post, which may take longer to execute and need not be
        # continuously tested.
        "notebooks/apps/synthetic_data_generation.ipynb",
        "notebooks/multimodal/multimodal_dataframe.ipynb",  # too slow
        # This anywidget notebook uses deferred execution, so it won't
        # produce metrics for the performance benchmark script.
        "notebooks/dataframes/anywidget_mode.ipynb",
    ]

    # TODO: remove exception for Python 3.13 cloud run adds a runtime for it (internal issue 333742751)
    # TODO: remove exception for Python 3.13 if nbmake adds support for
    # sys.exit(0) or pytest.skip(...).
    # See: https://github.com/treebeardtech/nbmake/issues/134
    if session.python == "3.13":
        denylist.extend(
            [
                "notebooks/getting_started/getting_started_bq_dataframes.ipynb",
                "notebooks/remote_functions/remote_function_usecases.ipynb",
                "notebooks/remote_functions/remote_function_vertex_claude_model.ipynb",
                "notebooks/remote_functions/remote_function.ipynb",
            ]
        )

    # Convert each Path notebook object to a string using a list comprehension.
    notebooks = [str(nb) for nb in notebooks_list]

    # Remove tests that we choose not to test.
    notebooks = list(filter(lambda nb: nb not in denylist, notebooks))

    # Regionalized notebooks
    notebooks_reg = {
        "regionalized.ipynb": [
            "asia-southeast1",
            "eu",
            "europe-west4",
            "southamerica-west1",
            "us",
            "us-central1",
        ]
    }
    notebooks_reg = {
        os.path.join("notebooks/location", nb): regions
        for nb, regions in notebooks_reg.items()
    }

    # The pytest --nbmake exits silently with "no tests ran" message if
    # one of the notebook paths supplied does not exist. Let's make sure that
    # each path exists.
    for nb in notebooks + list(notebooks_reg):
        assert os.path.exists(nb), nb

    # Determine whether to enable multi-process mode based on the environment
    # variable. If BENCHMARK_AND_PUBLISH is "true", it indicates we're running
    # a benchmark, so we disable multi-process mode. If BENCHMARK_AND_PUBLISH
    # is "false", we enable multi-process mode for faster execution.
    multi_process_mode = os.getenv("BENCHMARK_AND_PUBLISH", "false") == "false"

    try:
        # Populate notebook parameters and make a backup so that the notebooks
        # are runnable.
        session.run(
            "python",
            CURRENT_DIRECTORY / "scripts" / "notebooks_fill_params.py",
            *notebooks,
        )

        processes = []
        for notebook in notebooks:
            args = (
                "python",
                "scripts/run_and_publish_benchmark.py",
                "--notebook",
                f"--benchmark-path={notebook}",
            )
            if multi_process_mode:
                process = multiprocessing.Process(
                    target=session.run,
                    args=args,
                )
                process.start()
                processes.append(process)
                # Adding a small delay between starting each
                # process to avoid potential race conditions。
                time.sleep(1)
            else:
                session.run(*args)

        for notebook, regions in notebooks_reg.items():
            for region in regions:
                region_args = (
                    "python",
                    "scripts/run_and_publish_benchmark.py",
                    "--notebook",
                    f"--benchmark-path={notebook}",
                    f"--region={region}",
                )
                if multi_process_mode:
                    process = multiprocessing.Process(
                        target=session.run,
                        args=region_args,
                    )
                    process.start()
                    processes.append(process)
                    # Adding a small delay between starting each
                    # process to avoid potential race conditions。
                    time.sleep(1)
                else:
                    session.run(*region_args)

        for process in processes:
            process.join()
    finally:
        # Prevent our notebook changes from getting checked in to git
        # accidentally.
        session.run(
            "python",
            CURRENT_DIRECTORY / "scripts" / "notebooks_restore_from_backup.py",
            *notebooks,
        )
        session.run(
            "python",
            "scripts/run_and_publish_benchmark.py",
            "--notebook",
            "--publish-benchmarks=notebooks/",
        )


@nox.session(python=DEFAULT_PYTHON_VERSION)
def benchmark(session: nox.Session):
    session.install("-e", ".[all]")
    base_path = os.path.join("tests", "benchmark")

    parser = argparse.ArgumentParser()
    parser.add_argument(
        "-i",
        "--iterations",
        type=int,
        default=1,
        help="Number of iterations to run each benchmark.",
    )
    parser.add_argument(
        "-o",
        "--output-csv",
        nargs="?",
        const=True,
        default=False,
        help=(
            "Determines whether to output results to a CSV file. If no location is provided, "
            "a temporary location is automatically generated."
        ),
    )
    parser.add_argument(
        "-b",
        "--benchmark-filter",
        nargs="+",
        help=(
            "List of file or directory names to include in the benchmarks. If not provided, "
            "all benchmarks are run."
        ),
    )

    args = parser.parse_args(session.posargs)

    benchmark_script_list: List[pathlib.Path] = []
    if args.benchmark_filter:
        for filter_item in args.benchmark_filter:
            full_path = os.path.join(base_path, filter_item)
            if os.path.isdir(full_path):
                benchmark_script_list.extend(pathlib.Path(full_path).rglob("*.py"))
            elif os.path.isfile(full_path) and full_path.endswith(".py"):
                benchmark_script_list.append(pathlib.Path(full_path))
            else:
                raise ValueError(
                    f"Item {filter_item} does not match any valid file or directory"
                )
    else:
        benchmark_script_list = list(pathlib.Path(base_path).rglob("*.py"))

    try:
        for benchmark in benchmark_script_list:
            if benchmark.name in ("__init__.py", "utils.py"):
                continue
            session.run(
                "python",
                "scripts/run_and_publish_benchmark.py",
                f"--benchmark-path={benchmark}",
                f"--iterations={args.iterations}",
            )
    finally:
        session.run(
            "python",
            "scripts/run_and_publish_benchmark.py",
            f"--publish-benchmarks={base_path}",
            f"--iterations={args.iterations}",
            f"--output-csv={args.output_csv}",
        )


@nox.session(python="3.10")
def release_dry_run(session):
    env = {}

    # If the project root is not set, then take current directory as the project
    # root. See the release script for how the project root is set/used. This is
    # specially useful when the developer runs the nox session on local machine.
    if not os.environ.get("PROJECT_ROOT") and not os.environ.get(
        "KOKORO_ARTIFACTS_DIR"
    ):
        env["PROJECT_ROOT"] = "."
    session.run(".kokoro/release-nightly.sh", "--dry-run", env=env)


@nox.session(python=DEFAULT_PYTHON_VERSION)
def cleanup(session):
    """Clean up stale and/or temporary resources in the test project."""
    google_cloud_project = os.getenv("GOOGLE_CLOUD_PROJECT")
    cleanup_options = []
    if google_cloud_project:
        cleanup_options.append(f"--project-id={google_cloud_project}")

    # Cleanup a few stale (more than 12 hours old) temporary cloud run
    # functions created by bigframems. This will help keeping the test GCP
    # project within the "Number of functions" quota
    # https://cloud.google.com/functions/quotas#resource_limits
    recency_cutoff_hours = 12
    cleanup_count_per_location = 40
    cleanup_options.extend(
        [
            f"--recency-cutoff={recency_cutoff_hours}",
            "cleanup",
            f"--number={cleanup_count_per_location}",
        ]
    )

    session.install("-e", ".")

    session.run("python", "scripts/manage_cloud_functions.py", *cleanup_options)<|MERGE_RESOLUTION|>--- conflicted
+++ resolved
@@ -106,15 +106,9 @@
 SYSTEM_TEST_DEPENDENCIES: List[str] = []
 SYSTEM_TEST_EXTRAS: List[str] = []
 SYSTEM_TEST_EXTRAS_BY_PYTHON: Dict[str, List[str]] = {
-<<<<<<< HEAD
-    "3.9": ["tests"],
+    "3.9": ["tests", "anywidget"],
     "3.10": ["tests", "polars"],
-    "3.12": ["tests", "scikit-learn", "polars"],
-=======
-    "3.9": ["tests", "anywidget"],
-    "3.10": ["tests"],
     "3.12": ["tests", "scikit-learn", "polars", "anywidget"],
->>>>>>> c88a8253
     "3.13": ["tests", "polars"],
 }
 
