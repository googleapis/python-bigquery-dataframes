# -*- coding: utf-8 -*-
#
# Copyright 2018 Google LLC
#
# Licensed under the Apache License, Version 2.0 (the "License");
# you may not use this file except in compliance with the License.
# You may obtain a copy of the License at
#
#     https://www.apache.org/licenses/LICENSE-2.0
#
# Unless required by applicable law or agreed to in writing, software
# distributed under the License is distributed on an "AS IS" BASIS,
# WITHOUT WARRANTIES OR CONDITIONS OF ANY KIND, either express or implied.
# See the License for the specific language governing permissions and
# limitations under the License.

from __future__ import absolute_import

import argparse
import multiprocessing
import os
import pathlib
import re
import shutil
import time
from typing import Dict, List

import nox
import nox.sessions

BLACK_VERSION = "black==22.3.0"
FLAKE8_VERSION = "flake8==7.1.2"
ISORT_VERSION = "isort==5.12.0"
MYPY_VERSION = "mypy==1.15.0"

# TODO: switch to 3.13 once remote functions / cloud run adds a runtime for it (internal issue 333742751)
LATEST_FULLY_SUPPORTED_PYTHON = "3.12"

# Notebook tests should match colab and BQ Studio.
# Check with import sys; sys.version_info
# on a fresh notebook runtime.
COLAB_AND_BQ_STUDIO_PYTHON_VERSIONS = [
    # BQ Studio
    "3.10",
    # colab.research.google.com
    "3.11",
]

# pytest-retry is not yet compatible with pytest 8.x.
# https://github.com/str0zzapreti/pytest-retry/issues/32
PYTEST_VERSION = "pytest<8.0.0dev"
SPHINX_VERSION = "sphinx==4.5.0"
LINT_PATHS = [
    "docs",
    "bigframes",
    "tests",
    "third_party",
    "noxfile.py",
    "setup.py",
]

DEFAULT_PYTHON_VERSION = "3.10"

# Cloud Run Functions supports Python versions up to 3.12
# https://cloud.google.com/run/docs/runtimes/python
E2E_TEST_PYTHON_VERSION = "3.12"

UNIT_TEST_PYTHON_VERSIONS = ["3.9", "3.10", "3.11", "3.12", "3.13"]
UNIT_TEST_STANDARD_DEPENDENCIES = [
    "mock",
    "asyncmock",
    PYTEST_VERSION,
    "pytest-asyncio",
    "pytest-cov",
    "pytest-mock",
    "pytest-timeout",
]
UNIT_TEST_LOCAL_DEPENDENCIES: List[str] = []
UNIT_TEST_DEPENDENCIES: List[str] = []
UNIT_TEST_EXTRAS: List[str] = ["tests", "anywidget"]
UNIT_TEST_EXTRAS_BY_PYTHON: Dict[str, List[str]] = {
    "3.12": ["tests", "polars", "scikit-learn", "anywidget"],
}

# 3.10 is needed for Windows tests as it is the only version installed in the
# bigframes-windows container image. For more information, search
# bigframes/windows-docker, internally.
SYSTEM_TEST_PYTHON_VERSIONS = ["3.9", "3.10", "3.12", "3.13"]
SYSTEM_TEST_STANDARD_DEPENDENCIES = [
    "jinja2",
    "mock",
    "openpyxl",
    PYTEST_VERSION,
    "pytest-cov",
    "pytest-retry",
    "pytest-timeout",
    "pytest-xdist",
    "google-cloud-testutils",
    "tabulate",
    "xarray",
]
SYSTEM_TEST_EXTERNAL_DEPENDENCIES = [
    "google-cloud-bigquery",
]
SYSTEM_TEST_LOCAL_DEPENDENCIES: List[str] = []
SYSTEM_TEST_DEPENDENCIES: List[str] = []
SYSTEM_TEST_EXTRAS: List[str] = []
SYSTEM_TEST_EXTRAS_BY_PYTHON: Dict[str, List[str]] = {
    "3.9": ["tests", "anywidget"],
    "3.10": ["tests"],
<<<<<<< HEAD
    LATEST_FULLY_SUPPORTED_PYTHON: ["all"],
    "3.13": ["tests"],
=======
    "3.12": ["tests", "scikit-learn", "polars", "anywidget"],
    "3.13": ["tests", "polars"],
>>>>>>> 47ff1379
}

LOGGING_NAME_ENV_VAR = "BIGFRAMES_PERFORMANCE_LOG_NAME"

CURRENT_DIRECTORY = pathlib.Path(__file__).parent.absolute()

# Sessions are executed in the order so putting the smaller sessions
# ahead to fail fast at presubmit running.
nox.options.sessions = [
    "system-3.9",
    "system-3.12",
    "cover",
    # TODO(b/401609005): remove
    "cleanup",
]

# Error if a python version is missing
nox.options.error_on_missing_interpreters = True


@nox.session(python=DEFAULT_PYTHON_VERSION)
def lint(session):
    """Run linters.

    Returns a failure if the linters find linting errors or sufficiently
    serious code quality issues.
    """
    session.install(FLAKE8_VERSION, BLACK_VERSION, ISORT_VERSION)
    session.run(
        "isort",
        "--check",
        *LINT_PATHS,
    )
    session.run(
        "black",
        "--check",
        *LINT_PATHS,
    )
    session.run("flake8", *LINT_PATHS)


@nox.session(python=DEFAULT_PYTHON_VERSION)
def blacken(session):
    """Run black. Format code to uniform standard."""
    session.install(BLACK_VERSION)
    session.run(
        "black",
        *LINT_PATHS,
    )


@nox.session(python=DEFAULT_PYTHON_VERSION)
def format(session):
    """
    Run isort to sort imports. Then run black
    to format code to uniform standard.
    """
    session.install(BLACK_VERSION, ISORT_VERSION)
    # Use the --fss option to sort imports using strict alphabetical order.
    # See https://pycqa.github.io/isort/docs/configuration/options.html#force-sort-within-sections
    session.run(
        "isort",
        *LINT_PATHS,
    )
    session.run(
        "black",
        *LINT_PATHS,
    )


@nox.session(python=DEFAULT_PYTHON_VERSION)
def lint_setup_py(session):
    """Verify that setup.py is valid (including RST check)."""
    session.install("docutils", "pygments")
    session.run("python", "setup.py", "check", "--restructuredtext", "--strict")

    session.install("twine", "wheel")
    shutil.rmtree("build", ignore_errors=True)
    shutil.rmtree("dist", ignore_errors=True)
    session.run("python", "setup.py", "sdist")
    session.run(
        "python", "-m", "twine", "check", *pathlib.Path("dist").glob("*.tar.gz")
    )


def install_unittest_dependencies(session, install_test_extra, *constraints):
    standard_deps = UNIT_TEST_STANDARD_DEPENDENCIES + UNIT_TEST_DEPENDENCIES
    session.install(*standard_deps, *constraints)

    if UNIT_TEST_LOCAL_DEPENDENCIES:
        session.install(*UNIT_TEST_LOCAL_DEPENDENCIES, *constraints)

    if install_test_extra:
        if session.python in UNIT_TEST_EXTRAS_BY_PYTHON:
            extras = UNIT_TEST_EXTRAS_BY_PYTHON[session.python]
        else:
            extras = UNIT_TEST_EXTRAS
        session.install("-e", f".[{','.join(extras)}]", *constraints)
    else:
        session.install("-e", ".", *constraints)


def run_unit(session, install_test_extra):
    """Run the unit test suite."""
    constraints_path = str(
        CURRENT_DIRECTORY / "testing" / f"constraints-{session.python}.txt"
    )
    install_unittest_dependencies(session, install_test_extra, "-c", constraints_path)

    # Run py.test against the unit tests.
    scripts_path = "scripts"
    tests_path = os.path.join("tests", "unit")
    third_party_tests_path = os.path.join("third_party", "bigframes_vendored")
    session.run(
        "py.test",
        "--quiet",
        # Any individual test taking longer than 1 mins will be terminated.
        "--timeout=60",
        # Log 20 slowest tests
        "--durations=20",
        f"--junitxml=unit_{session.python}_sponge_log.xml",
        "--cov=bigframes",
        f"--cov={tests_path}",
        "--cov-append",
        "--cov-config=.coveragerc",
        "--cov-report=term-missing",
        "--cov-fail-under=0",
        tests_path,
        third_party_tests_path,
        scripts_path,
        *session.posargs,
    )


@nox.session(python=UNIT_TEST_PYTHON_VERSIONS)
def unit(session):
    run_unit(session, install_test_extra=True)


@nox.session(python=UNIT_TEST_PYTHON_VERSIONS[-1])
def unit_noextras(session):
    run_unit(session, install_test_extra=False)


@nox.session(python=DEFAULT_PYTHON_VERSION)
def mypy(session):
    """Run type checks with mypy."""
    # Editable mode is not compatible with mypy when there are multiple
    # package directories. See:
    # https://github.com/python/mypy/issues/10564#issuecomment-851687749
    session.install(".")

    # Just install the dependencies' type info directly, since "mypy --install-types"
    # might require an additional pass.
    deps = (
        set(
            [
                MYPY_VERSION,
                # TODO: update to latest pandas-stubs once we resolve bigframes issues.
                "pandas-stubs<=2.2.3.241126",
                "types-protobuf",
                "types-python-dateutil",
                "types-requests",
                "types-setuptools",
                "types-tabulate",
                "polars",
                "anywidget",
            ]
        )
        | set(SYSTEM_TEST_STANDARD_DEPENDENCIES)
        | set(UNIT_TEST_STANDARD_DEPENDENCIES)
    )

    session.install(*deps)
    shutil.rmtree(".mypy_cache", ignore_errors=True)
    session.run(
        "mypy",
        "bigframes",
        os.path.join("tests", "system"),
        os.path.join("tests", "unit"),
        "--check-untyped-defs",
        "--explicit-package-bases",
        '--exclude="^third_party"',
    )


def install_systemtest_dependencies(session, install_test_extra, *constraints):
    # Use pre-release gRPC for system tests.
    # Exclude version 1.49.0rc1 which has a known issue.
    # See https://github.com/grpc/grpc/pull/30642
    session.install("--pre", "grpcio!=1.49.0rc1")

    session.install(*SYSTEM_TEST_STANDARD_DEPENDENCIES, *constraints)

    if SYSTEM_TEST_EXTERNAL_DEPENDENCIES:
        session.install(*SYSTEM_TEST_EXTERNAL_DEPENDENCIES, *constraints)

    if SYSTEM_TEST_LOCAL_DEPENDENCIES:
        session.install("-e", *SYSTEM_TEST_LOCAL_DEPENDENCIES, *constraints)

    if SYSTEM_TEST_DEPENDENCIES:
        session.install("-e", *SYSTEM_TEST_DEPENDENCIES, *constraints)

    if install_test_extra and SYSTEM_TEST_EXTRAS_BY_PYTHON:
        extras = SYSTEM_TEST_EXTRAS_BY_PYTHON.get(session.python, [])
    elif install_test_extra and SYSTEM_TEST_EXTRAS:
        extras = SYSTEM_TEST_EXTRAS
    else:
        extras = []

    if extras:
        session.install("-e", f".[{','.join(extras)}]", *constraints)
    else:
        session.install("-e", ".", *constraints)


def run_system(
    session: nox.sessions.Session,
    prefix_name,
    test_folder,
    *,
    check_cov=False,
    install_test_extra=True,
    print_duration=False,
    extra_pytest_options=(),
    timeout_seconds=900,
    num_workers=20,
):
    """Run the system test suite."""
    constraints_path = str(
        CURRENT_DIRECTORY / "testing" / f"constraints-{session.python}.txt"
    )

    # Check the value of `RUN_SYSTEM_TESTS` env var. It defaults to true.
    if os.environ.get("RUN_SYSTEM_TESTS", "true") == "false":
        session.skip("RUN_SYSTEM_TESTS is set to false, skipping")
    # Install pyopenssl for mTLS testing.
    if os.environ.get("GOOGLE_API_USE_CLIENT_CERTIFICATE", "false") == "true":
        session.install("pyopenssl")

    install_systemtest_dependencies(session, install_test_extra, "-c", constraints_path)

    # Print out package versions for debugging.
    session.run("python", "-m", "pip", "freeze")

    # Run py.test against the system tests.
    pytest_cmd = [
        "py.test",
        "-v",
        f"-n={num_workers}",
        # Any individual test taking longer than 15 mins will be terminated.
        f"--timeout={timeout_seconds}",
        # Log 20 slowest tests
        "--durations=20",
        f"--junitxml={prefix_name}_{session.python}_sponge_log.xml",
    ]
    if print_duration:
        pytest_cmd.extend(
            [
                "--durations=0",
            ]
        )
    if check_cov:
        pytest_cmd.extend(
            [
                "--cov=bigframes",
                f"--cov={test_folder}",
                "--cov-append",
                "--cov-config=.coveragerc",
                "--cov-report=term-missing",
                "--cov-fail-under=0",
            ]
        )

    pytest_cmd.extend(extra_pytest_options)
    session.run(
        *pytest_cmd,
        *session.posargs,
        test_folder,
    )


@nox.session(python=SYSTEM_TEST_PYTHON_VERSIONS)
def system(session: nox.sessions.Session):
    """Run the system test suite."""
    run_system(
        session=session,
        prefix_name="system",
        test_folder=os.path.join("tests", "system", "small"),
        check_cov=True,
    )


@nox.session(python=LATEST_FULLY_SUPPORTED_PYTHON)
def system_noextras(session: nox.sessions.Session):
    """Run the system test suite."""
    run_system(
        session=session,
        prefix_name="system_noextras",
        test_folder=os.path.join("tests", "system", "small"),
        install_test_extra=False,
    )


@nox.session(python=LATEST_FULLY_SUPPORTED_PYTHON)
def doctest(session: nox.sessions.Session):
    """Run the system test suite."""
    run_system(
        session=session,
        prefix_name="doctest",
        extra_pytest_options=(
            "--doctest-modules",
            "third_party",
            "--ignore",
            "third_party/bigframes_vendored/ibis",
<<<<<<< HEAD
=======
            "--ignore",
            "bigframes/core/compile/polars",
            "--ignore",
            "bigframes/testing",
>>>>>>> 47ff1379
        ),
        test_folder="bigframes",
        check_cov=True,
        num_workers=5,
    )


@nox.session(python=E2E_TEST_PYTHON_VERSION)
def e2e(session: nox.sessions.Session):
    """Run the large tests in system test suite."""
    run_system(
        session=session,
        prefix_name="e2e",
        test_folder=os.path.join("tests", "system", "large"),
        print_duration=True,
    )


@nox.session(python=SYSTEM_TEST_PYTHON_VERSIONS[-1])
def load(session: nox.sessions.Session):
    """Run the very large tests in system test suite."""
    run_system(
        session=session,
        prefix_name="load",
        test_folder=os.path.join("tests", "system", "load"),
        print_duration=True,
        timeout_seconds=60 * 60 * 12,
    )


@nox.session(python=DEFAULT_PYTHON_VERSION)
def cover(session):
    """Run the final coverage report.

    This outputs the coverage report aggregating coverage from the test runs
    (including system test runs), and then erases coverage data.
    """
    session.install("coverage", "pytest-cov")

    # Create a coverage report that includes only the product code.
    omitted_paths = [
        # non-prod, unit tested
        "bigframes/core/compile/polars/*",
        "bigframes/core/compile/sqlglot/*",
        # untested
        "bigframes/streaming/*",
        # utils
        "bigframes/testing/*",
    ]

    session.run(
        "coverage",
        "report",
        "--include=bigframes/*",
        # Only unit tested
        f"--omit={','.join(omitted_paths)}",
        "--show-missing",
        "--fail-under=84",
    )

    # Make sure there is no dead code in our system test directories.
    session.run(
        "coverage",
        "report",
        "--show-missing",
        "--include=tests/system/small/*",
        # TODO(b/353775058) resume coverage to 100 when the issue is fixed.
        "--fail-under=99",
    )

    session.run("coverage", "erase")


@nox.session(python=DEFAULT_PYTHON_VERSION)
def docs(session):
    """Build the docs for this library."""
    session.install("-e", ".[scikit-learn]")
    session.install(
        # We need to pin to specific versions of the `sphinxcontrib-*` packages
        # which still support sphinx 4.x.
        # See https://github.com/googleapis/sphinx-docfx-yaml/issues/344
        # and https://github.com/googleapis/sphinx-docfx-yaml/issues/345.
        "sphinxcontrib-applehelp==1.0.4",
        "sphinxcontrib-devhelp==1.0.2",
        "sphinxcontrib-htmlhelp==2.0.1",
        "sphinxcontrib-qthelp==1.0.3",
        "sphinxcontrib-serializinghtml==1.1.5",
        SPHINX_VERSION,
        "alabaster",
        "recommonmark",
        "anywidget",
    )

    shutil.rmtree(os.path.join("docs", "_build"), ignore_errors=True)

    session.run(
        "python",
        "scripts/publish_api_coverage.py",
        "docs",
    )
    session.run(
        "sphinx-build",
        "-W",  # warnings as errors
        "-T",  # show full traceback on exception
        "-N",  # no colors
        "-b",
        "html",
        "-d",
        os.path.join("docs", "_build", "doctrees", ""),
        os.path.join("docs", ""),
        os.path.join("docs", "_build", "html", ""),
    )


@nox.session(python=DEFAULT_PYTHON_VERSION)
def docfx(session):
    """Build the docfx yaml files for this library."""

    session.install("-e", ".[scikit-learn]")
    session.install(
        # We need to pin to specific versions of the `sphinxcontrib-*` packages
        # which still support sphinx 4.x.
        # See https://github.com/googleapis/sphinx-docfx-yaml/issues/344
        # and https://github.com/googleapis/sphinx-docfx-yaml/issues/345.
        "sphinxcontrib-applehelp==1.0.4",
        "sphinxcontrib-devhelp==1.0.2",
        "sphinxcontrib-htmlhelp==2.0.1",
        "sphinxcontrib-qthelp==1.0.3",
        "sphinxcontrib-serializinghtml==1.1.5",
        SPHINX_VERSION,
        "alabaster",
        "recommonmark",
        "gcp-sphinx-docfx-yaml==3.0.1",
        "anywidget",
    )

    shutil.rmtree(os.path.join("docs", "_build"), ignore_errors=True)

    session.run(
        "python",
        "scripts/publish_api_coverage.py",
        "docs",
    )
    session.run(
        "sphinx-build",
        "-T",  # show full traceback on exception
        "-N",  # no colors
        "-D",
        (
            "extensions=sphinx.ext.autodoc,"
            "sphinx.ext.autosummary,"
            "docfx_yaml.extension,"
            "sphinx.ext.intersphinx,"
            "sphinx.ext.coverage,"
            "sphinx.ext.napoleon,"
            "sphinx.ext.todo,"
            "sphinx.ext.viewcode,"
            "recommonmark"
        ),
        "-b",
        "html",
        "-d",
        os.path.join("docs", "_build", "doctrees", ""),
        os.path.join("docs", ""),
        os.path.join("docs", "_build", "html", ""),
    )


def prerelease(session: nox.sessions.Session, tests_path, extra_pytest_options=()):
    constraints_path = str(
        CURRENT_DIRECTORY / "testing" / f"constraints-{session.python}.txt"
    )

    # Ignore officially released versions of certain packages specified in
    # testing/constraints-*.txt and install a more recent, pre-release versions
    # directly
    already_installed = set()

    # PyArrow prerelease packages are published to an alternative PyPI host.
    # https://arrow.apache.org/docs/python/install.html#installing-nightly-packages
    session.install(
        "--extra-index-url",
        "https://pypi.fury.io/arrow-nightlies/",
        "--prefer-binary",
        "--pre",
        "--upgrade",
        "pyarrow",
    )
    already_installed.add("pyarrow")

    session.install(
        "--prefer-binary",
        "--pre",
        "--upgrade",
        # We exclude each version individually so that we can continue to test
        # some prerelease packages. See:
        # https://github.com/googleapis/python-bigquery-dataframes/pull/268#discussion_r1423205172
        # "pandas!=2.1.4, !=2.2.0rc0, !=2.2.0, !=2.2.1",
        "pandas",
    )
    already_installed.add("pandas")

    # Try to avoid a cap on our SQLGlot so that bigframes
    # can be integrated with SQLMesh. See:
    # https://github.com/googleapis/python-bigquery-dataframes/issues/942
    # If SQLGlot introduces something that breaks us, lets file an issue
    # upstream and/or make sure we fix bigframes to work with it.
    session.install(
        "--upgrade",
        "git+https://github.com/tobymao/sqlglot.git#egg=sqlglot",
    )
    already_installed.add("sqlglot")

    # Workaround https://github.com/googleapis/python-db-dtypes-pandas/issues/178
    session.install("--no-deps", "db-dtypes")
    already_installed.add("db-dtypes")

    # Ensure we catch breaking changes in the client libraries early.
    session.install(
        "--upgrade",
        "git+https://github.com/googleapis/python-bigquery.git#egg=google-cloud-bigquery",
    )
    already_installed.add("google-cloud-bigquery")
    session.install(
        "--upgrade",
        "-e",
        "git+https://github.com/googleapis/python-bigquery-storage.git#egg=google-cloud-bigquery-storage",
    )
    already_installed.add("google-cloud-bigquery-storage")
    session.install(
        "--upgrade",
        "git+https://github.com/googleapis/python-bigquery-pandas.git#egg=pandas-gbq",
    )
    already_installed.add("pandas-gbq")

    session.install(
        *set(UNIT_TEST_STANDARD_DEPENDENCIES + SYSTEM_TEST_STANDARD_DEPENDENCIES),
        "-c",
        constraints_path,
    )

    # Because we test minimum dependency versions on the minimum Python
    # version, the first version we test with in the unit tests sessions has a
    # constraints file containing all dependencies and extras.
    with open(
        CURRENT_DIRECTORY
        / "testing"
        / f"constraints-{UNIT_TEST_PYTHON_VERSIONS[0]}.txt",
        encoding="utf-8",
    ) as constraints_file:
        constraints_text = constraints_file.read()

    # Ignore leading whitespace and comment lines.
    deps = [
        match.group(1)
        for match in re.finditer(
            r"^\s*(\S+)(?===\S+)", constraints_text, flags=re.MULTILINE
        )
        if match.group(1) not in already_installed
    ]

    print(already_installed)

    # We use --no-deps to ensure that pre-release versions aren't overwritten
    # by the version ranges in setup.py.
    session.install(*deps)
    session.install("--no-deps", "-e", ".")

    # Print out prerelease package versions.
    session.run("python", "-m", "pip", "freeze")

    # Run py.test against the tests.
    session.run(
        "py.test",
        "--quiet",
        "-n=20",
        # Any individual test taking longer than 10 mins will be terminated.
        "--timeout=600",
        f"--junitxml={os.path.split(tests_path)[-1]}_prerelease_{session.python}_sponge_log.xml",
        "--cov=bigframes",
        f"--cov={tests_path}",
        "--cov-append",
        "--cov-config=.coveragerc",
        "--cov-report=term-missing",
        "--cov-fail-under=0",
        tests_path,
        *extra_pytest_options,
        *session.posargs,
    )


@nox.session(python=UNIT_TEST_PYTHON_VERSIONS[-1])
def unit_prerelease(session: nox.sessions.Session):
    """Run the unit test suite with prerelease dependencies."""
    prerelease(session, os.path.join("tests", "unit"))


@nox.session(python=SYSTEM_TEST_PYTHON_VERSIONS[-1])
def system_prerelease(session: nox.sessions.Session):
    """Run the system test suite with prerelease dependencies."""
    small_tests_dir = os.path.join("tests", "system", "small")

    # Let's exclude remote function tests from the prerelease tests, since the
    # some of the package dependencies propagate to the cloud run functions'
    # requirements.txt, and the prerelease package versions may not be available
    # in the standard pip install.
    # This would mean that we will only rely on the standard remote function
    # tests.
    small_remote_function_tests = os.path.join(
        small_tests_dir, "functions", "test_remote_function.py"
    )
    assert os.path.exists(small_remote_function_tests)

    prerelease(
        session,
        os.path.join("tests", "system", "small"),
        (f"--ignore={small_remote_function_tests}",),
    )


@nox.session(python=COLAB_AND_BQ_STUDIO_PYTHON_VERSIONS)
def notebook(session: nox.Session):
    google_cloud_project = os.getenv("GOOGLE_CLOUD_PROJECT")
    if not google_cloud_project:
        session.error(
            "Set GOOGLE_CLOUD_PROJECT environment variable to run notebook session."
        )

    session.install("-e", ".[all]")
    session.install(
        "pytest",
        "pytest-xdist",
        "pytest-retry",
        "nbmake",
        "google-cloud-aiplatform",
        "matplotlib",
        "seaborn",
        "anywidget",
    )

    notebooks_list = list(pathlib.Path("notebooks/").glob("*/*.ipynb"))

    denylist = [
        # Regionalized testing is manually added later.
        "notebooks/location/regionalized.ipynb",
        # These notebooks contain special colab `param {type:"string"}`
        # comments, which make it easy for customers to fill in their
        # own information.
        #
        # With the notebooks_fill_params.py script, we are able to find and
        # replace the PROJECT_ID parameter, but not the others.
        #
        # TODO(b/357904266): Test these notebooks by replacing parameters with
        # appropriate values and omitting cleanup logic that may break
        # our test infrastructure.
        "notebooks/getting_started/ml_fundamentals_bq_dataframes.ipynb",  # Needs DATASET.
        "notebooks/ml/bq_dataframes_ml_linear_regression.ipynb",  # Needs DATASET_ID.
        "notebooks/ml/bq_dataframes_ml_linear_regression_big.ipynb",  # Needs DATASET_ID.
        "notebooks/generative_ai/bq_dataframes_ml_drug_name_generation.ipynb",  # Needs CONNECTION.
        # TODO(b/332737009): investigate why we get 404 errors, even though
        # bq_dataframes_llm_code_generation creates a bucket in the sample.
        "notebooks/generative_ai/bq_dataframes_llm_code_generation.ipynb",  # Needs BUCKET_URI.
        "notebooks/generative_ai/sentiment_analysis.ipynb",  # Too slow
        "notebooks/generative_ai/bq_dataframes_llm_gemini_2.ipynb",  # Gemini 2.0 backend hasn't ready in prod.
        "notebooks/generative_ai/bq_dataframes_llm_vector_search.ipynb",  # Needs DATASET_ID.
        "notebooks/generative_ai/bq_dataframes_ml_drug_name_generation.ipynb",  # Needs CONNECTION.
        # TODO(b/366290533): to protect BQML quota
        "notebooks/generative_ai/bq_dataframes_llm_claude3_museum_art.ipynb",
        "notebooks/vertex_sdk/sdk2_bigframes_pytorch.ipynb",  # Needs BUCKET_URI.
        "notebooks/vertex_sdk/sdk2_bigframes_sklearn.ipynb",  # Needs BUCKET_URI.
        "notebooks/vertex_sdk/sdk2_bigframes_tensorflow.ipynb",  # Needs BUCKET_URI.
        # The experimental notebooks imagine features that don't yet
        # exist or only exist as temporary prototypes.
        "notebooks/experimental/ai_operators.ipynb",
        "notebooks/experimental/semantic_operators.ipynb",
        # The notebooks that are added for more use cases, such as backing a
        # blog post, which may take longer to execute and need not be
        # continuously tested.
        "notebooks/apps/synthetic_data_generation.ipynb",
        "notebooks/multimodal/multimodal_dataframe.ipynb",  # too slow
        # This anywidget notebook uses deferred execution, so it won't
        # produce metrics for the performance benchmark script.
        "notebooks/dataframes/anywidget_mode.ipynb",
    ]

    # TODO: remove exception for Python 3.13 cloud run adds a runtime for it (internal issue 333742751)
    # TODO: remove exception for Python 3.13 if nbmake adds support for
    # sys.exit(0) or pytest.skip(...).
    # See: https://github.com/treebeardtech/nbmake/issues/134
    if session.python == "3.13":
        denylist.extend(
            [
                "notebooks/getting_started/getting_started_bq_dataframes.ipynb",
                "notebooks/remote_functions/remote_function_usecases.ipynb",
                "notebooks/remote_functions/remote_function_vertex_claude_model.ipynb",
                "notebooks/remote_functions/remote_function.ipynb",
            ]
        )

    # Convert each Path notebook object to a string using a list comprehension.
    notebooks = [str(nb) for nb in notebooks_list]

    # Remove tests that we choose not to test.
    notebooks = list(filter(lambda nb: nb not in denylist, notebooks))

    # Regionalized notebooks
    notebooks_reg = {
        "regionalized.ipynb": [
            "asia-southeast1",
            "eu",
            "europe-west4",
            "southamerica-west1",
            "us",
            "us-central1",
        ]
    }
    notebooks_reg = {
        os.path.join("notebooks/location", nb): regions
        for nb, regions in notebooks_reg.items()
    }

    # The pytest --nbmake exits silently with "no tests ran" message if
    # one of the notebook paths supplied does not exist. Let's make sure that
    # each path exists.
    for nb in notebooks + list(notebooks_reg):
        assert os.path.exists(nb), nb

    # Determine whether to enable multi-process mode based on the environment
    # variable. If BENCHMARK_AND_PUBLISH is "true", it indicates we're running
    # a benchmark, so we disable multi-process mode. If BENCHMARK_AND_PUBLISH
    # is "false", we enable multi-process mode for faster execution.
    multi_process_mode = os.getenv("BENCHMARK_AND_PUBLISH", "false") == "false"

    try:
        # Populate notebook parameters and make a backup so that the notebooks
        # are runnable.
        session.run(
            "python",
            CURRENT_DIRECTORY / "scripts" / "notebooks_fill_params.py",
            *notebooks,
        )

        processes = []
        for notebook in notebooks:
            args = (
                "python",
                "scripts/run_and_publish_benchmark.py",
                "--notebook",
                f"--benchmark-path={notebook}",
            )
            if multi_process_mode:
                process = multiprocessing.Process(
                    target=session.run,
                    args=args,
                )
                process.start()
                processes.append(process)
                # Adding a small delay between starting each
                # process to avoid potential race conditions。
                time.sleep(1)
            else:
                session.run(*args)

        for notebook, regions in notebooks_reg.items():
            for region in regions:
                region_args = (
                    "python",
                    "scripts/run_and_publish_benchmark.py",
                    "--notebook",
                    f"--benchmark-path={notebook}",
                    f"--region={region}",
                )
                if multi_process_mode:
                    process = multiprocessing.Process(
                        target=session.run,
                        args=region_args,
                    )
                    process.start()
                    processes.append(process)
                    # Adding a small delay between starting each
                    # process to avoid potential race conditions。
                    time.sleep(1)
                else:
                    session.run(*region_args)

        for process in processes:
            process.join()
    finally:
        # Prevent our notebook changes from getting checked in to git
        # accidentally.
        session.run(
            "python",
            CURRENT_DIRECTORY / "scripts" / "notebooks_restore_from_backup.py",
            *notebooks,
        )
        session.run(
            "python",
            "scripts/run_and_publish_benchmark.py",
            "--notebook",
            "--publish-benchmarks=notebooks/",
        )


@nox.session(python=DEFAULT_PYTHON_VERSION)
def benchmark(session: nox.Session):
    session.install("-e", ".[all]")
    base_path = os.path.join("tests", "benchmark")

    parser = argparse.ArgumentParser()
    parser.add_argument(
        "-i",
        "--iterations",
        type=int,
        default=1,
        help="Number of iterations to run each benchmark.",
    )
    parser.add_argument(
        "-o",
        "--output-csv",
        nargs="?",
        const=True,
        default=False,
        help=(
            "Determines whether to output results to a CSV file. If no location is provided, "
            "a temporary location is automatically generated."
        ),
    )
    parser.add_argument(
        "-b",
        "--benchmark-filter",
        nargs="+",
        help=(
            "List of file or directory names to include in the benchmarks. If not provided, "
            "all benchmarks are run."
        ),
    )

    args = parser.parse_args(session.posargs)

    benchmark_script_list: List[pathlib.Path] = []
    if args.benchmark_filter:
        for filter_item in args.benchmark_filter:
            full_path = os.path.join(base_path, filter_item)
            if os.path.isdir(full_path):
                benchmark_script_list.extend(pathlib.Path(full_path).rglob("*.py"))
            elif os.path.isfile(full_path) and full_path.endswith(".py"):
                benchmark_script_list.append(pathlib.Path(full_path))
            else:
                raise ValueError(
                    f"Item {filter_item} does not match any valid file or directory"
                )
    else:
        benchmark_script_list = list(pathlib.Path(base_path).rglob("*.py"))

    try:
        for benchmark in benchmark_script_list:
            if benchmark.name in ("__init__.py", "utils.py"):
                continue
            session.run(
                "python",
                "scripts/run_and_publish_benchmark.py",
                f"--benchmark-path={benchmark}",
                f"--iterations={args.iterations}",
            )
    finally:
        session.run(
            "python",
            "scripts/run_and_publish_benchmark.py",
            f"--publish-benchmarks={base_path}",
            f"--iterations={args.iterations}",
            f"--output-csv={args.output_csv}",
        )


@nox.session(python="3.10")
def release_dry_run(session):
    env = {}

    # If the project root is not set, then take current directory as the project
    # root. See the release script for how the project root is set/used. This is
    # specially useful when the developer runs the nox session on local machine.
    if not os.environ.get("PROJECT_ROOT") and not os.environ.get(
        "KOKORO_ARTIFACTS_DIR"
    ):
        env["PROJECT_ROOT"] = "."
    session.run(".kokoro/release-nightly.sh", "--dry-run", env=env)


@nox.session(python=DEFAULT_PYTHON_VERSION)
def cleanup(session):
    """Clean up stale and/or temporary resources in the test project."""
    google_cloud_project = os.getenv("GOOGLE_CLOUD_PROJECT")
    cleanup_options = []
    if google_cloud_project:
        cleanup_options.append(f"--project-id={google_cloud_project}")

    # Cleanup a few stale (more than 12 hours old) temporary cloud run
    # functions created by bigframems. This will help keeping the test GCP
    # project within the "Number of functions" quota
    # https://cloud.google.com/functions/quotas#resource_limits
    recency_cutoff_hours = 12
    cleanup_count_per_location = 40
    cleanup_options.extend(
        [
            f"--recency-cutoff={recency_cutoff_hours}",
            "cleanup",
            f"--number={cleanup_count_per_location}",
        ]
    )

    session.install("-e", ".")

    session.run("python", "scripts/manage_cloud_functions.py", *cleanup_options)<|MERGE_RESOLUTION|>--- conflicted
+++ resolved
@@ -108,13 +108,8 @@
 SYSTEM_TEST_EXTRAS_BY_PYTHON: Dict[str, List[str]] = {
     "3.9": ["tests", "anywidget"],
     "3.10": ["tests"],
-<<<<<<< HEAD
     LATEST_FULLY_SUPPORTED_PYTHON: ["all"],
-    "3.13": ["tests"],
-=======
-    "3.12": ["tests", "scikit-learn", "polars", "anywidget"],
     "3.13": ["tests", "polars"],
->>>>>>> 47ff1379
 }
 
 LOGGING_NAME_ENV_VAR = "BIGFRAMES_PERFORMANCE_LOG_NAME"
@@ -430,13 +425,6 @@
             "third_party",
             "--ignore",
             "third_party/bigframes_vendored/ibis",
-<<<<<<< HEAD
-=======
-            "--ignore",
-            "bigframes/core/compile/polars",
-            "--ignore",
-            "bigframes/testing",
->>>>>>> 47ff1379
         ),
         test_folder="bigframes",
         check_cov=True,
