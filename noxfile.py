--- conflicted
+++ resolved
@@ -124,13 +124,10 @@
 # Sessions are executed in the order so putting the smaller sessions
 # ahead to fail fast at presubmit running.
 nox.options.sessions = [
-<<<<<<< HEAD
-=======
     # Include unit_noextras to ensure at least some unit tests contribute to
     # coverage.
     # TODO(tswast): Consider removing this when unit_noextras and cover is run
     # from GitHub actions.
->>>>>>> ddb4df0d
     "unit_noextras",
     "system-3.9",  # No extras.
     f"system-{LATEST_FULLY_SUPPORTED_PYTHON}",  # All extras.
