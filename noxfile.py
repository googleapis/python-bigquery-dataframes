--- conflicted
+++ resolved
@@ -963,8 +963,6 @@
     # https://cloud.google.com/functions/quotas#resource_limits
     recency_cutoff_hours = 12
     cleanup_count_per_location = 20
-<<<<<<< HEAD
-=======
     cleanup_options.extend(
         [
             f"--recency-cutoff={recency_cutoff_hours}",
@@ -972,7 +970,6 @@
             f"--number={cleanup_count_per_location}",
         ]
     )
->>>>>>> 62a88e87
 
     session.install("-e", ".")
 
