# Copyright 2023 Google LLC
#
# Licensed under the Apache License, Version 2.0 (the "License");
# you may not use this file except in compliance with the License.
# You may obtain a copy of the License at
#
#     http://www.apache.org/licenses/LICENSE-2.0
#
# Unless required by applicable law or agreed to in writing, software
# distributed under the License is distributed on an "AS IS" BASIS,
# WITHOUT WARRANTIES OR CONDITIONS OF ANY KIND, either express or implied.
# See the License for the specific language governing permissions and
# limitations under the License.

import copy
import datetime
<<<<<<< HEAD
from typing import Literal, Optional, Sequence
=======
from typing import Any, Dict, Optional, Sequence
>>>>>>> 734cc652
import unittest.mock as mock

from bigframes_vendored.google_cloud_bigquery import _pandas_helpers
import google.auth.credentials
import google.cloud.bigquery
import google.cloud.bigquery.table
import pyarrow
import pytest

import bigframes
import bigframes.clients
<<<<<<< HEAD
=======
import bigframes.core.global_session
>>>>>>> 734cc652
import bigframes.dataframe
import bigframes.session.clients

"""Utilities for creating test resources."""


TEST_SCHEMA = (google.cloud.bigquery.SchemaField("col", "INTEGER"),)


def create_bigquery_session(
    *,
    bqclient: Optional[mock.Mock] = None,
    session_id: str = "abcxyz",
    table_schema: Sequence[google.cloud.bigquery.SchemaField] = TEST_SCHEMA,
    anonymous_dataset: Optional[google.cloud.bigquery.DatasetReference] = None,
    location: str = "test-region",
    ordering_mode: Literal["strict", "partial"] = "partial"
) -> bigframes.Session:
    """[Experimental] Create a mock BigQuery DataFrames session that avoids making Google Cloud API calls.

    Intended for unit test environments that don't have access to the network.
    """
    credentials = mock.create_autospec(
        google.auth.credentials.Credentials, instance=True
    )

    bq_time = datetime.datetime.now()
    table_time = bq_time + datetime.timedelta(minutes=1)

    if anonymous_dataset is None:
        anonymous_dataset = google.cloud.bigquery.DatasetReference(
            "test-project",
            "test_dataset",
        )

    if bqclient is None:
        bqclient = mock.create_autospec(google.cloud.bigquery.Client, instance=True)
        bqclient.project = "test-project"
        bqclient.location = location

        # Mock the location.
        table = mock.create_autospec(google.cloud.bigquery.Table, instance=True)
        table._properties = {}
        # TODO(tswast): support tables created before and after the session started.
        type(table).created = mock.PropertyMock(return_value=table_time)
        type(table).location = mock.PropertyMock(return_value=location)
        type(table).schema = mock.PropertyMock(return_value=table_schema)
        type(table).reference = mock.PropertyMock(
            return_value=anonymous_dataset.table("test_table")
        )
        type(table).num_rows = mock.PropertyMock(return_value=1000000000)
        bqclient.get_table.return_value = table

    queries = []
    job_configs = []

    def query_mock(
        query,
        *args,
        job_config: Optional[google.cloud.bigquery.QueryJobConfig] = None,
        **kwargs
    ):
        queries.append(query)
        job_configs.append(copy.deepcopy(job_config))
        query_job = mock.create_autospec(google.cloud.bigquery.QueryJob, instance=True)
        query_job._properties = {}
        type(query_job).destination = mock.PropertyMock(
            return_value=anonymous_dataset.table("test_table"),
        )
        type(query_job).statement_type = mock.PropertyMock(return_value="SELECT")

        if job_config is not None and job_config.create_session:
            type(query_job).session_info = google.cloud.bigquery.SessionInfo(
                {"sessionId": session_id},
            )

        if query.startswith("SELECT CURRENT_TIMESTAMP()"):
            query_job.result = mock.MagicMock(return_value=[[bq_time]])
        elif "CREATE TEMP TABLE".casefold() in query.casefold():
            type(query_job).destination = mock.PropertyMock(
                return_value=anonymous_dataset.table("temp_table_from_session"),
            )
        else:
            type(query_job).schema = mock.PropertyMock(return_value=table_schema)

        return query_job

    def query_and_wait_mock(query, *args, job_config=None, **kwargs):
        queries.append(query)
        job_configs.append(copy.deepcopy(job_config))

        if query.startswith("SELECT CURRENT_TIMESTAMP()"):
            return iter([[datetime.datetime.now()]])

        rows = mock.create_autospec(
            google.cloud.bigquery.table.RowIterator, instance=True
        )
        row = mock.create_autospec(google.cloud.bigquery.table.Row, instance=True)
        rows.__iter__.return_value = [row]
        type(rows).schema = mock.PropertyMock(return_value=table_schema)
        rows.to_arrow.return_value = pyarrow.Table.from_pydict(
            {field.name: [None] for field in table_schema},
            schema=pyarrow.schema(
                _pandas_helpers.bq_to_arrow_field(field) for field in table_schema
            ),
        )

        if job_config is not None and job_config.destination is None:
            # Assume that the query finishes fast enough for jobless mode.
            type(rows).job_id = mock.PropertyMock(return_value=None)

        return rows

    bqclient.query.side_effect = query_mock
    bqclient.query_and_wait.side_effect = query_and_wait_mock

    clients_provider = mock.create_autospec(bigframes.session.clients.ClientsProvider)
    type(clients_provider).bqclient = mock.PropertyMock(return_value=bqclient)
    clients_provider._credentials = credentials

    bqoptions = bigframes.BigQueryOptions(
        credentials=credentials,
        location=location,
        ordering_mode=ordering_mode,
    )
    session = bigframes.Session(context=bqoptions, clients_provider=clients_provider)
    session._bq_connection_manager = mock.create_autospec(
        bigframes.clients.BqConnectionManager, instance=True
    )
    session._queries = queries  # type: ignore
    session._job_configs = job_configs  # type: ignore
    return session


def create_dataframe(
    monkeypatch: pytest.MonkeyPatch,
    *,
    session: Optional[bigframes.Session] = None,
    data: Optional[Dict[str, Sequence[Any]]] = None,
) -> bigframes.dataframe.DataFrame:
    """[Experimental] Create a mock DataFrame that avoids making Google Cloud API calls.

    Intended for unit test environments that don't have access to the network.
    """
    if session is None:
        session = create_bigquery_session()

    if data is None:
        data = {"col": []}

    # Since this may create a ReadLocalNode, the session we explicitly pass in
    # might not actually be used. Mock out the global session, too.
    monkeypatch.setattr(bigframes.core.global_session, "_global_session", session)
    bigframes.options.bigquery._session_started = True
    return bigframes.dataframe.DataFrame(data, session=session)<|MERGE_RESOLUTION|>--- conflicted
+++ resolved
@@ -14,11 +14,7 @@
 
 import copy
 import datetime
-<<<<<<< HEAD
-from typing import Literal, Optional, Sequence
-=======
-from typing import Any, Dict, Optional, Sequence
->>>>>>> 734cc652
+from typing import Any, Dict, Literal, Optional, Sequence
 import unittest.mock as mock
 
 from bigframes_vendored.google_cloud_bigquery import _pandas_helpers
@@ -30,10 +26,7 @@
 
 import bigframes
 import bigframes.clients
-<<<<<<< HEAD
-=======
 import bigframes.core.global_session
->>>>>>> 734cc652
 import bigframes.dataframe
 import bigframes.session.clients
 
@@ -50,7 +43,7 @@
     table_schema: Sequence[google.cloud.bigquery.SchemaField] = TEST_SCHEMA,
     anonymous_dataset: Optional[google.cloud.bigquery.DatasetReference] = None,
     location: str = "test-region",
-    ordering_mode: Literal["strict", "partial"] = "partial"
+    ordering_mode: Literal["strict", "partial"] = "partial",
 ) -> bigframes.Session:
     """[Experimental] Create a mock BigQuery DataFrames session that avoids making Google Cloud API calls.
 
@@ -94,7 +87,7 @@
         query,
         *args,
         job_config: Optional[google.cloud.bigquery.QueryJobConfig] = None,
-        **kwargs
+        **kwargs,
     ):
         queries.append(query)
         job_configs.append(copy.deepcopy(job_config))
