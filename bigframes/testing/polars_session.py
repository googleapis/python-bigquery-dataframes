# Copyright 2024 Google LLC
#
# Licensed under the Apache License, Version 2.0 (the "License");
# you may not use this file except in compliance with the License.
# You may obtain a copy of the License at
#
#     http://www.apache.org/licenses/LICENSE-2.0
#
# Unless required by applicable law or agreed to in writing, software
# distributed under the License is distributed on an "AS IS" BASIS,
# WITHOUT WARRANTIES OR CONDITIONS OF ANY KIND, either express or implied.
# See the License for the specific language governing permissions and
# limitations under the License.

import dataclasses
from typing import Union
import weakref

import pandas
import polars

import bigframes
import bigframes.core.blocks
import bigframes.core.compile.polars
import bigframes.dataframe
import bigframes.session.execution_spec
import bigframes.session.executor
import bigframes.session.metrics


# Does not support to_sql, dry_run, peek, cached
@dataclasses.dataclass
class TestExecutor(bigframes.session.executor.Executor):
    compiler = bigframes.core.compile.polars.PolarsCompiler()

    def execute(
        self,
        array_value: bigframes.core.ArrayValue,
        execution_spec: bigframes.session.execution_spec.ExecutionSpec,
    ):
        """
        Execute the ArrayValue, storing the result to a temporary session-owned table.
        """
        if execution_spec.destination_spec is not None:
            raise ValueError(
                f"TestExecutor does not support destination spec: {execution_spec.destination_spec}"
            )
        lazy_frame: polars.LazyFrame = self.compiler.compile(array_value.node)
        if execution_spec.peek is not None:
            lazy_frame = lazy_frame.limit(execution_spec.peek)
        pa_table = lazy_frame.collect().to_arrow()
        # Currently, pyarrow types might not quite be exactly the ones in the bigframes schema.
        # Nullability may be different, and might use large versions of list, string datatypes.
        return bigframes.session.executor.ExecuteResult(
            _arrow_batches=pa_table.to_batches(),
            schema=array_value.schema,
            total_bytes=pa_table.nbytes,
            total_rows=pa_table.num_rows,
        )

    def cached(
        self,
        array_value: bigframes.core.ArrayValue,
        *,
        config,
    ) -> None:
        return


class TestSession(bigframes.session.Session):
    def __init__(self):
        self._location = None  # type: ignore
        self._bq_kms_key_name = None  # type: ignore
        self._clients_provider = None  # type: ignore
        self._bq_connection = None  # type: ignore
        self._skip_bq_connection_check = True
        self._session_id: str = "test_session"
        self._objects: list[
            weakref.ReferenceType[
                Union[
                    bigframes.core.indexes.Index,
                    bigframes.series.Series,
                    bigframes.dataframe.DataFrame,
                ]
            ]
        ] = []
        self._strictly_ordered: bool = True
        self._allow_ambiguity = False  # type: ignore
        self._default_index_type = bigframes.enums.DefaultIndexKind.SEQUENTIAL_INT64
        self._metrics = bigframes.session.metrics.ExecutionMetrics()
        self._function_session = None  # type: ignore
        self._temp_storage_manager = None  # type: ignore
        self._executor = TestExecutor()
        self._loader = None  # type: ignore

    def read_pandas(self, pandas_dataframe, write_engine="default"):
        original_input = pandas_dataframe

        # override read_pandas to always keep data local-only
        if isinstance(pandas_dataframe, pandas.Series):
            pandas_dataframe = pandas_dataframe.to_frame()

        local_block = bigframes.core.blocks.Block.from_local(pandas_dataframe, self)
<<<<<<< HEAD
        bf_df = bigframes.dataframe.DataFrame(local_block)

        if isinstance(original_input, pandas.Series):
            series = bf_df[bf_df.columns[0]]
            series.name = original_input.name
            return series

        if isinstance(original_input, pandas.Index):
            return bf_df.index

        return bf_df
=======
        return bigframes.dataframe.DataFrame(local_block)
>>>>>>> 5df828b6

    @property
    def bqclient(self):
        # prevents logger from trying to call bq upon any errors
        return None<|MERGE_RESOLUTION|>--- conflicted
+++ resolved
@@ -101,7 +101,6 @@
             pandas_dataframe = pandas_dataframe.to_frame()
 
         local_block = bigframes.core.blocks.Block.from_local(pandas_dataframe, self)
-<<<<<<< HEAD
         bf_df = bigframes.dataframe.DataFrame(local_block)
 
         if isinstance(original_input, pandas.Series):
@@ -113,9 +112,6 @@
             return bf_df.index
 
         return bf_df
-=======
-        return bigframes.dataframe.DataFrame(local_block)
->>>>>>> 5df828b6
 
     @property
     def bqclient(self):
