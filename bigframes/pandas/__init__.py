# Copyright 2023 Google LLC
#
# Licensed under the Apache License, Version 2.0 (the "License");
# you may not use this file except in compliance with the License.
# You may obtain a copy of the License at
#
#     http://www.apache.org/licenses/LICENSE-2.0
#
# Unless required by applicable law or agreed to in writing, software
# distributed under the License is distributed on an "AS IS" BASIS,
# WITHOUT WARRANTIES OR CONDITIONS OF ANY KIND, either express or implied.
# See the License for the specific language governing permissions and
# limitations under the License.

"""BigQuery DataFrames provides a DataFrame API backed by the BigQuery engine."""

from __future__ import annotations

from collections import namedtuple
import inspect
import typing
from typing import (
    Any,
    Callable,
    Dict,
    IO,
    Iterable,
    List,
    Literal,
    MutableSequence,
    Optional,
    Sequence,
    Tuple,
    Union,
)

from google.cloud import bigquery
import numpy
import pandas
from pandas._typing import (
    CompressionOptions,
    FilePath,
    ReadPickleBuffer,
    StorageOptions,
)

import bigframes._config as config
import bigframes.constants as constants
import bigframes.core.blocks
import bigframes.core.global_session as global_session
import bigframes.core.indexes
import bigframes.core.reshape
import bigframes.dataframe
import bigframes.operations as ops
import bigframes.series
import bigframes.session
import bigframes.session.clients
import third_party.bigframes_vendored.pandas.core.reshape.concat as vendored_pandas_concat
import third_party.bigframes_vendored.pandas.core.reshape.encoding as vendored_pandas_encoding
import third_party.bigframes_vendored.pandas.core.reshape.merge as vendored_pandas_merge
import third_party.bigframes_vendored.pandas.core.reshape.tile as vendored_pandas_tile
import third_party.bigframes_vendored.pandas.io.gbq as vendored_pandas_gbq


# Include method definition so that the method appears in our docs for
# bigframes.pandas general functions.
@typing.overload
def concat(
    objs: Iterable[bigframes.series.Series],
    *,
    axis: typing.Literal["index", 0] = ...,
    join=...,
    ignore_index=...,
) -> bigframes.series.Series:
    ...


@typing.overload
def concat(
    objs: Iterable[bigframes.dataframe.DataFrame],
    *,
    axis: typing.Literal["index", 0] = ...,
    join=...,
    ignore_index=...,
) -> bigframes.dataframe.DataFrame:
    ...


@typing.overload
def concat(
    objs: Iterable[Union[bigframes.dataframe.DataFrame, bigframes.series.Series]],
    *,
    axis: typing.Literal["columns", 1],
    join=...,
    ignore_index=...,
) -> bigframes.dataframe.DataFrame:
    ...


@typing.overload
def concat(
    objs: Iterable[Union[bigframes.dataframe.DataFrame, bigframes.series.Series]],
    *,
    axis=...,
    join=...,
    ignore_index=...,
) -> Union[bigframes.dataframe.DataFrame, bigframes.series.Series]:
    ...


def concat(
    objs: Iterable[Union[bigframes.dataframe.DataFrame, bigframes.series.Series]],
    *,
    axis: typing.Union[str, int] = 0,
    join: Literal["inner", "outer"] = "outer",
    ignore_index: bool = False,
) -> Union[bigframes.dataframe.DataFrame, bigframes.series.Series]:
    return bigframes.core.reshape.concat(
        objs=objs, axis=axis, join=join, ignore_index=ignore_index
    )


concat.__doc__ = vendored_pandas_concat.concat.__doc__


def cut(
    x: bigframes.series.Series,
    bins: int,
    *,
    labels: Optional[bool] = None,
) -> bigframes.series.Series:
    return bigframes.core.reshape.cut(
        x,
        bins,
        labels=labels,
    )


cut.__doc__ = vendored_pandas_tile.cut.__doc__


def get_dummies(
    data: Union[DataFrame, Series],
    prefix: Union[List, dict, str, None] = None,
    prefix_sep: Union[List, dict, str, None] = "_",
    dummy_na: bool = False,
    columns: Optional[List] = None,
    drop_first: bool = False,
    dtype: Any = None,
) -> DataFrame:
    # simplify input parameters into per-input-label lists
    # also raise errors for invalid parameters
    column_labels, prefixes, prefix_seps = _standardize_get_dummies_params(
        data, prefix, prefix_sep, columns, dtype
    )

    # combine prefixes into per-column-id list
    full_columns_prefixes, columns_ids = _determine_get_dummies_columns_from_labels(
        data, column_labels, prefix is not None, prefixes, prefix_seps
    )

    # run queries to compute unique values
    block = data._block
    max_unique_value = (
        bigframes.core.blocks._BQ_MAX_COLUMNS
        - len(block.value_columns)
        - len(block.index_columns)
        - 1
    ) // len(column_labels)
    columns_values = [
        block._get_unique_values([col_id], max_unique_value) for col_id in columns_ids
    ]

    # for each dummified column, add the content of the output columns via block operations
    intermediate_col_ids = []
    for i in range(len(columns_values)):
        level = columns_values[i].get_level_values(0).sort_values().dropna()
        if drop_first:
            level = level[1:]
        column_label = full_columns_prefixes[i]
        column_id = columns_ids[i]
        block, new_intermediate_col_ids = _perform_get_dummies_block_operations(
            block, level, column_label, column_id, dummy_na
        )
        intermediate_col_ids.extend(new_intermediate_col_ids)

    # drop dummified columns (and the intermediate columns we added)
    block = block.drop_columns(columns_ids + intermediate_col_ids)
    return DataFrame(block)


get_dummies.__doc__ = vendored_pandas_encoding.get_dummies.__doc__


def _standardize_get_dummies_params(
    data: Union[DataFrame, Series],
    prefix: Union[List, dict, str, None],
    prefix_sep: Union[List, dict, str, None],
    columns: Optional[List],
    dtype: Any,
) -> Tuple[List, List[str], List[str]]:
    block = data._block

    if isinstance(data, Series):
        columns = [block.column_labels[0]]
    if columns is not None and not pandas.api.types.is_list_like(columns):
        raise TypeError("Input must be a list-like for parameter `columns`")
    if dtype is not None and dtype not in [
        pandas.BooleanDtype,
        bool,
        "Boolean",
        "boolean",
        "bool",
    ]:
        raise NotImplementedError(
            f"Only Boolean dtype is currently supported. {constants.FEEDBACK_LINK}"
        )

    if columns is None:
        default_dummy_types = [pandas.StringDtype, "string[pyarrow]"]
        columns = []
        columns_set = set()
        for col_id in block.value_columns:
            label = block.col_id_to_label[col_id]
            if (
                label not in columns_set
                and block.expr.get_column_type(col_id) in default_dummy_types
            ):
                columns.append(label)
                columns_set.add(label)

    column_labels: List = typing.cast(List, columns)

    def parse_prefix_kwarg(kwarg, kwarg_name) -> Optional[List[str]]:
        if kwarg is None:
            return None
        if isinstance(kwarg, str):
            return [kwarg] * len(column_labels)
        if isinstance(kwarg, dict):
            return [kwarg[column] for column in column_labels]
        kwarg = typing.cast(List, kwarg)
        if pandas.api.types.is_list_like(kwarg) and len(kwarg) != len(column_labels):
            raise ValueError(
                f"Length of '{kwarg_name}' ({len(kwarg)}) did not match "
                f"the length of the columns being encoded ({len(column_labels)})."
            )
        if pandas.api.types.is_list_like(kwarg):
            return list(map(str, kwarg))
        raise TypeError(f"{kwarg_name} kwarg must be a string, list, or dictionary")

    prefix_seps = parse_prefix_kwarg(prefix_sep or "_", "prefix_sep")
    prefix_seps = typing.cast(List, prefix_seps)
    prefixes = parse_prefix_kwarg(prefix, "prefix")
    if prefixes is None:
        prefixes = column_labels
    prefixes = typing.cast(List, prefixes)

    return column_labels, prefixes, prefix_seps


def _determine_get_dummies_columns_from_labels(
    data: Union[DataFrame, Series],
    column_labels: List,
    prefix_given: bool,
    prefixes: List[str],
    prefix_seps: List[str],
) -> Tuple[List[str], List[str]]:
    block = data._block

    columns_ids = []
    columns_prefixes = []
    for i in range(len(column_labels)):
        label = column_labels[i]
        empty_prefix = label is None or (isinstance(data, Series) and not prefix_given)
        full_prefix = "" if empty_prefix else prefixes[i] + prefix_seps[i]

        for col_id in block.label_to_col_id[label]:
            columns_ids.append(col_id)
            columns_prefixes.append(full_prefix)

    return columns_prefixes, columns_ids


def _perform_get_dummies_block_operations(
    block: bigframes.core.blocks.Block,
    level: pandas.Index,
    column_label: str,
    column_id: str,
    dummy_na: bool,
) -> Tuple[bigframes.core.blocks.Block, List[str]]:
    intermediate_col_ids = []
    for value in level:
        new_column_label = f"{column_label}{value}"
        if column_label == "":
            new_column_label = value
        new_block, new_id = block.apply_unary_op(
            column_id, ops.BinopPartialLeft(ops.eq_op, value)
        )
        intermediate_col_ids.append(new_id)
        block, _ = new_block.apply_unary_op(
            new_id,
            ops.BinopPartialRight(ops.fillna_op, False),
            result_label=new_column_label,
        )
    if dummy_na:
        # dummy column name for na depends on the dtype
        na_string = str(pandas.Index([None], dtype=level.dtype)[0])
        new_column_label = f"{column_label}{na_string}"
        block, _ = block.apply_unary_op(
            column_id, ops.isnull_op, result_label=new_column_label
        )
    return block, intermediate_col_ids


def qcut(
    x: bigframes.series.Series,
    q: int,
    *,
    labels: Optional[bool] = None,
    duplicates: typing.Literal["drop", "error"] = "error",
) -> bigframes.series.Series:
    return bigframes.core.reshape.qcut(x, q, labels=labels, duplicates=duplicates)


qcut.__doc__ = vendored_pandas_tile.qcut.__doc__


def merge(
    left: DataFrame,
    right: DataFrame,
    how: Literal[
        "inner",
        "left",
        "outer",
        "right",
        "cross",
    ] = "inner",
    on: Optional[str] = None,
    *,
    left_on: Optional[str] = None,
    right_on: Optional[str] = None,
    sort: bool = False,
    suffixes: tuple[str, str] = ("_x", "_y"),
) -> DataFrame:
    return bigframes.core.joins.merge(
        left,
        right,
        how=how,
        on=on,
        left_on=left_on,
        right_on=right_on,
        sort=sort,
        suffixes=suffixes,
    )


merge.__doc__ = vendored_pandas_merge.merge.__doc__


def _set_default_session_location_if_possible(query):
    # Set the location as per the query if this is the first query the user is
    # running and:
    # (1) Default session has not started yet, and
    # (2) Location is not set yet, and
    # (3) Use of regional endpoints is not set.
    # If query is a table name, then it would be the location of the table.
    # If query is a SQL with a table, then it would be table's location.
    # If query is a SQL with no table, then it would be the BQ default location.
    if (
        options.bigquery._session_started
        or options.bigquery.location
        or options.bigquery.use_regional_endpoints
    ):
        return

    clients_provider = bigframes.session.clients.ClientsProvider(
        project=options.bigquery.project,
        location=options.bigquery.location,
        use_regional_endpoints=options.bigquery.use_regional_endpoints,
        credentials=options.bigquery.credentials,
        application_name=options.bigquery.application_name,
    )

    bqclient = clients_provider.bqclient

    if bigframes.session._is_query(query):
        job = bqclient.query(query, bigquery.QueryJobConfig(dry_run=True))
        options.bigquery.location = job.location
    else:
        table = bqclient.get_table(query)
        options.bigquery.location = table.location


# Note: the following methods are duplicated from Session. This duplication
# enables the following:
#
# 1. Static type checking knows the argument and return types, which is
#    difficult to do with decorators. Aside: When we require Python 3.10, we
#    can use Concatenate for generic typing in decorators. See:
#    https://stackoverflow.com/a/68290080/101923
# 2. docstrings get processed by static processing tools, such as VS Code's
#    autocomplete.
# 3. Positional arguments function as expected. If we were to pull in the
#    methods directly from Session, a Session object would need to be the first
#    argument, even if we allow a default value.
# 4. Allows to set BigQuery options for the BigFrames session based on the
#    method and its arguments.


def read_csv(
    filepath_or_buffer: str | IO["bytes"],
    *,
    sep: Optional[str] = ",",
    header: Optional[int] = 0,
    names: Optional[
        Union[MutableSequence[Any], numpy.ndarray[Any, Any], Tuple[Any, ...], range]
    ] = None,
    index_col: Optional[
        Union[int, str, Sequence[Union[str, int]], Literal[False]]
    ] = None,
    usecols: Optional[
        Union[
            MutableSequence[str],
            Tuple[str, ...],
            Sequence[int],
            pandas.Series,
            pandas.Index,
            numpy.ndarray[Any, Any],
            Callable[[Any], bool],
        ]
    ] = None,
    dtype: Optional[Dict] = None,
    engine: Optional[
        Literal["c", "python", "pyarrow", "python-fwf", "bigquery"]
    ] = None,
    encoding: Optional[str] = None,
    **kwargs,
) -> bigframes.dataframe.DataFrame:
    return global_session.with_default_session(
        bigframes.session.Session.read_csv,
        filepath_or_buffer=filepath_or_buffer,
        sep=sep,
        header=header,
        names=names,
        index_col=index_col,
        usecols=usecols,
        dtype=dtype,
        engine=engine,
        encoding=encoding,
        **kwargs,
    )


read_csv.__doc__ = inspect.getdoc(bigframes.session.Session.read_csv)


def read_json(
    path_or_buf: str | IO["bytes"],
    *,
    orient: Literal[
        "split", "records", "index", "columns", "values", "table"
    ] = "columns",
    dtype: Optional[Dict] = None,
    encoding: Optional[str] = None,
    lines: bool = False,
    engine: Literal["ujson", "pyarrow", "bigquery"] = "ujson",
    **kwargs,
) -> bigframes.dataframe.DataFrame:
    return global_session.with_default_session(
        bigframes.session.Session.read_json,
        path_or_buf=path_or_buf,
        orient=orient,
        dtype=dtype,
        encoding=encoding,
        lines=lines,
        engine=engine,
        **kwargs,
    )


read_json.__doc__ = inspect.getdoc(bigframes.session.Session.read_json)


def read_gbq(
    query_or_table: str,
    *,
    index_col: Iterable[str] | str = (),
    col_order: Iterable[str] = (),
    max_results: Optional[int] = None,
<<<<<<< HEAD
    columns: Iterable[str] = (),
    filters: vendored_pandas_gbq.FiltersType = (),
=======
    use_cache: bool = True,
>>>>>>> fb14f545
) -> bigframes.dataframe.DataFrame:
    _set_default_session_location_if_possible(query_or_table)
    return global_session.with_default_session(
        bigframes.session.Session.read_gbq,
        query_or_table,
        index_col=index_col,
        col_order=col_order,
        max_results=max_results,
<<<<<<< HEAD
        columns=columns,
        filters=filters,
=======
        use_cache=use_cache,
>>>>>>> fb14f545
    )


read_gbq.__doc__ = inspect.getdoc(bigframes.session.Session.read_gbq)


def read_gbq_model(model_name: str):
    return global_session.with_default_session(
        bigframes.session.Session.read_gbq_model,
        model_name,
    )


read_gbq_model.__doc__ = inspect.getdoc(bigframes.session.Session.read_gbq_model)


def read_gbq_query(
    query: str,
    *,
    index_col: Iterable[str] | str = (),
    col_order: Iterable[str] = (),
    max_results: Optional[int] = None,
    use_cache: bool = True,
) -> bigframes.dataframe.DataFrame:
    _set_default_session_location_if_possible(query)
    return global_session.with_default_session(
        bigframes.session.Session.read_gbq_query,
        query,
        index_col=index_col,
        col_order=col_order,
        max_results=max_results,
        use_cache=use_cache,
    )


read_gbq_query.__doc__ = inspect.getdoc(bigframes.session.Session.read_gbq_query)


def read_gbq_table(
    query: str,
    *,
    index_col: Iterable[str] | str = (),
    col_order: Iterable[str] = (),
    max_results: Optional[int] = None,
    use_cache: bool = True,
) -> bigframes.dataframe.DataFrame:
    _set_default_session_location_if_possible(query)
    return global_session.with_default_session(
        bigframes.session.Session.read_gbq_table,
        query,
        index_col=index_col,
        col_order=col_order,
        max_results=max_results,
        use_cache=use_cache,
    )


read_gbq_table.__doc__ = inspect.getdoc(bigframes.session.Session.read_gbq_table)


def read_pandas(pandas_dataframe: pandas.DataFrame) -> bigframes.dataframe.DataFrame:
    return global_session.with_default_session(
        bigframes.session.Session.read_pandas,
        pandas_dataframe,
    )


read_pandas.__doc__ = inspect.getdoc(bigframes.session.Session.read_pandas)


def read_pickle(
    filepath_or_buffer: FilePath | ReadPickleBuffer,
    compression: CompressionOptions = "infer",
    storage_options: StorageOptions = None,
):
    return global_session.with_default_session(
        bigframes.session.Session.read_pickle,
        filepath_or_buffer=filepath_or_buffer,
        compression=compression,
        storage_options=storage_options,
    )


read_pickle.__doc__ = inspect.getdoc(bigframes.session.Session.read_pickle)


def read_parquet(path: str | IO["bytes"]) -> bigframes.dataframe.DataFrame:
    return global_session.with_default_session(
        bigframes.session.Session.read_parquet,
        path,
    )


read_parquet.__doc__ = inspect.getdoc(bigframes.session.Session.read_parquet)


def remote_function(
    input_types: List[type],
    output_type: type,
    dataset: Optional[str] = None,
    bigquery_connection: Optional[str] = None,
    reuse: bool = True,
    name: Optional[str] = None,
    packages: Optional[Sequence[str]] = None,
):
    return global_session.with_default_session(
        bigframes.session.Session.remote_function,
        input_types=input_types,
        output_type=output_type,
        dataset=dataset,
        bigquery_connection=bigquery_connection,
        reuse=reuse,
        name=name,
        packages=packages,
    )


remote_function.__doc__ = inspect.getdoc(bigframes.session.Session.remote_function)


def read_gbq_function(function_name: str):
    return global_session.with_default_session(
        bigframes.session.Session.read_gbq_function,
        function_name=function_name,
    )


read_gbq_function.__doc__ = inspect.getdoc(bigframes.session.Session.read_gbq_function)

# pandas dtype attributes
NA = pandas.NA
BooleanDtype = pandas.BooleanDtype
Float64Dtype = pandas.Float64Dtype
Int64Dtype = pandas.Int64Dtype
StringDtype = pandas.StringDtype
ArrowDtype = pandas.ArrowDtype

# Class aliases
# TODO(swast): Make these real classes so we can refer to these in type
# checking and docstrings.
DataFrame = bigframes.dataframe.DataFrame
Index = bigframes.core.indexes.Index
Series = bigframes.series.Series

# Other public pandas attributes
NamedAgg = namedtuple("NamedAgg", ["column", "aggfunc"])

options = config.options
"""Global :class:`~bigframes._config.Options` to configure BigQuery DataFrames."""

option_context = config.option_context
"""Global :class:`~bigframes._config.option_context` to configure BigQuery DataFrames."""

# Session management APIs
get_global_session = global_session.get_global_session
close_session = global_session.close_session
reset_session = global_session.close_session


# Use __all__ to let type checkers know what is part of the public API.
__all___ = [
    # Functions
    "concat",
    "merge",
    "read_csv",
    "read_gbq",
    "read_gbq_function",
    "read_gbq_model",
    "read_pandas",
    "read_pickle",
    "remote_function",
    # pandas dtype attributes
    "NA",
    "BooleanDtype",
    "Float64Dtype",
    "Int64Dtype",
    "StringDtype",
    "ArrowDtype"
    # Class aliases
    "DataFrame",
    "Index",
    "Series",
    # Other public pandas attributes
    "NamedAgg",
    "options",
    "option_context",
    # Session management APIs
    "get_global_session",
    "close_session",
    "reset_session",
]<|MERGE_RESOLUTION|>--- conflicted
+++ resolved
@@ -487,12 +487,9 @@
     index_col: Iterable[str] | str = (),
     col_order: Iterable[str] = (),
     max_results: Optional[int] = None,
-<<<<<<< HEAD
     columns: Iterable[str] = (),
     filters: vendored_pandas_gbq.FiltersType = (),
-=======
     use_cache: bool = True,
->>>>>>> fb14f545
 ) -> bigframes.dataframe.DataFrame:
     _set_default_session_location_if_possible(query_or_table)
     return global_session.with_default_session(
@@ -501,12 +498,9 @@
         index_col=index_col,
         col_order=col_order,
         max_results=max_results,
-<<<<<<< HEAD
         columns=columns,
         filters=filters,
-=======
         use_cache=use_cache,
->>>>>>> fb14f545
     )
 
 
