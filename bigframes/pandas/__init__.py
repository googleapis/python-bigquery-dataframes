--- conflicted
+++ resolved
@@ -633,11 +633,7 @@
 
 
 def remote_function(
-<<<<<<< HEAD
-    input_types: Union[Literal["row"], Sequence[type]],
-=======
-    input_types: Union[type, Sequence[type]],
->>>>>>> 03c1b0d8
+    input_types: Union[type, Sequence[type], Literal["row"]],
     output_type: type,
     dataset: Optional[str] = None,
     bigquery_connection: Optional[str] = None,
