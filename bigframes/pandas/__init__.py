--- conflicted
+++ resolved
@@ -34,12 +34,8 @@
 import bigframes.core.tools
 import bigframes.dataframe
 import bigframes.enums
-<<<<<<< HEAD
-import bigframes.functions._utils as functions_utils
+import bigframes.functions._utils as bff_utils
 from bigframes.pandas.core.api import to_timedelta
-=======
-import bigframes.functions._utils as bff_utils
->>>>>>> fe4fbb4d
 from bigframes.pandas.io.api import (
     from_glob_path,
     read_csv,
