# Copyright 2023 Google LLC
#
# Licensed under the Apache License, Version 2.0 (the "License");
# you may not use this file except in compliance with the License.
# You may obtain a copy of the License at
#
#     http://www.apache.org/licenses/LICENSE-2.0
#
# Unless required by applicable law or agreed to in writing, software
# distributed under the License is distributed on an "AS IS" BASIS,
# WITHOUT WARRANTIES OR CONDITIONS OF ANY KIND, either express or implied.
# See the License for the specific language governing permissions and
# limitations under the License.

"""BigQuery DataFrames provides a DataFrame API backed by the BigQuery engine."""

from __future__ import annotations

from collections import namedtuple
import inspect
import typing
from typing import (
    Any,
    Callable,
    Dict,
    IO,
    Iterable,
    List,
    Literal,
    MutableSequence,
    Optional,
    Sequence,
    Tuple,
    Union,
)

from google.cloud import bigquery
import numpy
import pandas
from pandas._typing import (
    CompressionOptions,
    FilePath,
    ReadPickleBuffer,
    StorageOptions,
)

import bigframes._config as config
import bigframes.constants as constants
import bigframes.core.blocks
import bigframes.core.global_session as global_session
import bigframes.core.indexes
import bigframes.core.reshape
import bigframes.dataframe
import bigframes.operations as ops
import bigframes.series
import bigframes.session
import bigframes.session.clients
import third_party.bigframes_vendored.pandas.core.reshape.concat as vendored_pandas_concat
import third_party.bigframes_vendored.pandas.core.reshape.encoding as vendored_pandas_encoding
import third_party.bigframes_vendored.pandas.core.reshape.merge as vendored_pandas_merge
import third_party.bigframes_vendored.pandas.core.reshape.tile as vendored_pandas_tile


# Include method definition so that the method appears in our docs for
# bigframes.pandas general functions.
@typing.overload
def concat(
    objs: Iterable[bigframes.series.Series],
    *,
    axis: typing.Literal["index", 0] = ...,
    join=...,
    ignore_index=...,
) -> bigframes.series.Series:
    ...


@typing.overload
def concat(
    objs: Iterable[bigframes.dataframe.DataFrame],
    *,
    axis: typing.Literal["index", 0] = ...,
    join=...,
    ignore_index=...,
) -> bigframes.dataframe.DataFrame:
    ...


@typing.overload
def concat(
    objs: Iterable[Union[bigframes.dataframe.DataFrame, bigframes.series.Series]],
    *,
    axis: typing.Literal["columns", 1],
    join=...,
    ignore_index=...,
) -> bigframes.dataframe.DataFrame:
    ...


@typing.overload
def concat(
    objs: Iterable[Union[bigframes.dataframe.DataFrame, bigframes.series.Series]],
    *,
    axis=...,
    join=...,
    ignore_index=...,
) -> Union[bigframes.dataframe.DataFrame, bigframes.series.Series]:
    ...


def concat(
    objs: Iterable[Union[bigframes.dataframe.DataFrame, bigframes.series.Series]],
    *,
    axis: typing.Union[str, int] = 0,
    join: Literal["inner", "outer"] = "outer",
    ignore_index: bool = False,
) -> Union[bigframes.dataframe.DataFrame, bigframes.series.Series]:
    return bigframes.core.reshape.concat(
        objs=objs, axis=axis, join=join, ignore_index=ignore_index
    )


concat.__doc__ = vendored_pandas_concat.concat.__doc__


def cut(
    x: bigframes.series.Series,
    bins: int,
    *,
    labels: Optional[bool] = None,
) -> bigframes.series.Series:
    return bigframes.core.reshape.cut(
        x,
        bins,
        labels=labels,
    )


cut.__doc__ = vendored_pandas_tile.cut.__doc__


<<<<<<< HEAD
def get_dummies(
    data: Union[DataFrame, Series],
    prefix: Union[List, str, None] = None,
    prefix_sep: Union[List, str, None] = "_",
    dummy_na: bool = False,
    columns: Optional[List] = None,
    sparse: bool = False,
    drop_first: bool = False,
    dtype: Any = None,
) -> DataFrame:
    block = data._block

    if isinstance(data, Series):
        columns = [block.value_columns[0]]
    if columns is not None and not pandas.api.types.is_list_like(columns):
        raise TypeError("Input must be a list-like for parameter `columns`")
    if dtype is not None and dtype not in [
        pandas.BooleanDtype,
        bool,
        "Boolean",
        "boolean",
        "bool",
    ]:
        raise NotImplementedError(
            f"Only Boolean dtype is currently supported. {constants.FEEDBACK_LINK}"
        )

    if columns is None:
        default_dummy_types = [pandas.StringDtype]
        columns = [
            col_id
            for col_id in block.value_columns
            if block.expr.get_column_type(col_id) in default_dummy_types
        ]

    prefix_given = prefix is not None

    def parse_prefix_kwarg(kwarg, kwarg_name):
        if pandas.api.types.is_list_like(kwarg) and len(kwarg) != len(columns):
            raise ValueError(
                f"Length of '{kwarg_name}' ({len(kwarg)}) did not match "
                f"the length of the columns being encoded ({len(columns)})."
            )
        elif pandas.api.types.is_list_like(kwarg):
            return list(map(str, kwarg))
        elif isinstance(kwarg, str):
            return [kwarg] * len(columns)
        elif isinstance(kwarg, dict):
            return [kwarg[column] for column in columns]
        elif kwarg is None:
            return None
        else:
            raise TypeError(f"{kwarg_name} kwarg must be a string, list, or dictionary")

    prefix_sep = parse_prefix_kwarg(prefix_sep, "prefix_sep")
    if prefix_sep is None:
        prefix_sep = ["_"] * len(columns)
    prefix = parse_prefix_kwarg(prefix, "prefix")
    if prefix is None:
        prefix = columns

    max_unique_value = (
        bigframes.core.blocks._BQ_MAX_COLUMNS
        - len(block.value_columns)
        - len(block.index_columns)
        - 1
    ) // len(columns)
    columns_ids = []
    full_prefixes_with_duplicity = []
    for i in range(len(columns)):
        label = columns[i]
        full_prefix = prefix[i] + prefix_sep[i]
        for col_id in block.label_to_col_id[label]:
            columns_ids.append(col_id)
            full_prefixes_with_duplicity.append(full_prefix)

    columns_values = block._get_unique_values(columns_ids, max_unique_value)

    result = block.drop_columns(columns_ids)
    for i in range(columns_values.nlevels):
        level = columns_values.get_level_values(i).sort_values()
        column_label = full_prefixes_with_duplicity[i]
        column_id = columns_ids[i]

        already_seen = set()
        for value in level:
            if pandas.isna(value):
                continue
            if value in already_seen:
                continue
            already_seen.add(value)
            if drop_first and len(already_seen) == 1:
                continue

            new_column_label = f"{column_label}{value}"
            if isinstance(data, Series) and not prefix_given:
                # in this special case, the columns are labeled with
                # the scalar itself, not a string
                new_column_label = value

            new_block, new_id = block.apply_unary_op(
                column_id, ops.BinopPartialLeft(ops.eq_op, value)
            )
            new_block, new_id = new_block.apply_unary_op(
                new_id, ops.BinopPartialRight(ops.fillna_op, False)
            )

            new_block = new_block.select_column(new_id)
            new_block = new_block.with_column_labels([new_column_label])
            result_index, _ = result.index.join(
                new_block.index, how="left", block_identity_join=True
            )
            result = result_index._block
        if dummy_na:
            # dummy column name for na depends on the dtype
            na_string = str(pandas.Index([None], dtype=level.dtype)[0])
            new_column_label = f"{column_label}{na_string}"
            new_block, new_id = block.apply_unary_op(column_id, ops.isnull_op)
            new_block = new_block.select_column(new_id)
            new_block = new_block.with_column_labels([new_column_label])
            result_index, _ = result.index.join(
                new_block.index, how="left", block_identity_join=True
            )
            result = result_index._block

    return DataFrame(result)


get_dummies.__doc__ = vendored_pandas_encoding.get_dummies.__doc__
=======
def qcut(
    x: bigframes.series.Series,
    q: int,
    *,
    labels: Optional[bool] = None,
    duplicates: typing.Literal["drop", "error"] = "error",
) -> bigframes.series.Series:
    return bigframes.core.reshape.qcut(x, q, labels=labels, duplicates=duplicates)


qcut.__doc__ = vendored_pandas_tile.qcut.__doc__
>>>>>>> 29032d06


def merge(
    left: DataFrame,
    right: DataFrame,
    how: Literal[
        "inner",
        "left",
        "outer",
        "right",
    ] = "inner",
    on: Optional[str] = None,
    *,
    left_on: Optional[str] = None,
    right_on: Optional[str] = None,
    sort: bool = False,
    suffixes: tuple[str, str] = ("_x", "_y"),
) -> DataFrame:
    return bigframes.core.joins.merge(
        left,
        right,
        how=how,
        on=on,
        left_on=left_on,
        right_on=right_on,
        sort=sort,
        suffixes=suffixes,
    )


merge.__doc__ = vendored_pandas_merge.merge.__doc__


def _set_default_session_location_if_possible(query):
    # Set the location as per the query if this is the first query the user is
    # running and:
    # (1) Default session has not started yet, and
    # (2) Location is not set yet, and
    # (3) Use of regional endpoints is not set.
    # If query is a table name, then it would be the location of the table.
    # If query is a SQL with a table, then it would be table's location.
    # If query is a SQL with no table, then it would be the BQ default location.
    if (
        options.bigquery._session_started
        or options.bigquery.location
        or options.bigquery.use_regional_endpoints
    ):
        return

    clients_provider = bigframes.session.clients.ClientsProvider(
        project=options.bigquery.project,
        location=options.bigquery.location,
        use_regional_endpoints=options.bigquery.use_regional_endpoints,
        credentials=options.bigquery.credentials,
        application_name=options.bigquery.application_name,
    )

    bqclient = clients_provider.bqclient

    if bigframes.session._is_query(query):
        job = bqclient.query(query, bigquery.QueryJobConfig(dry_run=True))
        options.bigquery.location = job.location
    else:
        table = bqclient.get_table(query)
        options.bigquery.location = table.location


# Note: the following methods are duplicated from Session. This duplication
# enables the following:
#
# 1. Static type checking knows the argument and return types, which is
#    difficult to do with decorators. Aside: When we require Python 3.10, we
#    can use Concatenate for generic typing in decorators. See:
#    https://stackoverflow.com/a/68290080/101923
# 2. docstrings get processed by static processing tools, such as VS Code's
#    autocomplete.
# 3. Positional arguments function as expected. If we were to pull in the
#    methods directly from Session, a Session object would need to be the first
#    argument, even if we allow a default value.
# 4. Allows to set BigQuery options for the BigFrames session based on the
#    method and its arguments.


def read_csv(
    filepath_or_buffer: str | IO["bytes"],
    *,
    sep: Optional[str] = ",",
    header: Optional[int] = 0,
    names: Optional[
        Union[MutableSequence[Any], numpy.ndarray[Any, Any], Tuple[Any, ...], range]
    ] = None,
    index_col: Optional[
        Union[int, str, Sequence[Union[str, int]], Literal[False]]
    ] = None,
    usecols: Optional[
        Union[
            MutableSequence[str],
            Tuple[str, ...],
            Sequence[int],
            pandas.Series,
            pandas.Index,
            numpy.ndarray[Any, Any],
            Callable[[Any], bool],
        ]
    ] = None,
    dtype: Optional[Dict] = None,
    engine: Optional[
        Literal["c", "python", "pyarrow", "python-fwf", "bigquery"]
    ] = None,
    encoding: Optional[str] = None,
    **kwargs,
) -> bigframes.dataframe.DataFrame:
    return global_session.with_default_session(
        bigframes.session.Session.read_csv,
        filepath_or_buffer=filepath_or_buffer,
        sep=sep,
        header=header,
        names=names,
        index_col=index_col,
        usecols=usecols,
        dtype=dtype,
        engine=engine,
        encoding=encoding,
        **kwargs,
    )


read_csv.__doc__ = inspect.getdoc(bigframes.session.Session.read_csv)


def read_json(
    path_or_buf: str | IO["bytes"],
    *,
    orient: Literal[
        "split", "records", "index", "columns", "values", "table"
    ] = "columns",
    dtype: Optional[Dict] = None,
    encoding: Optional[str] = None,
    lines: bool = False,
    engine: Literal["ujson", "pyarrow", "bigquery"] = "ujson",
    **kwargs,
) -> bigframes.dataframe.DataFrame:
    return global_session.with_default_session(
        bigframes.session.Session.read_json,
        path_or_buf=path_or_buf,
        orient=orient,
        dtype=dtype,
        encoding=encoding,
        lines=lines,
        engine=engine,
        **kwargs,
    )


read_json.__doc__ = inspect.getdoc(bigframes.session.Session.read_json)


def read_gbq(
    query_or_table: str,
    *,
    index_col: Iterable[str] | str = (),
    col_order: Iterable[str] = (),
    max_results: Optional[int] = None,
) -> bigframes.dataframe.DataFrame:
    _set_default_session_location_if_possible(query_or_table)
    return global_session.with_default_session(
        bigframes.session.Session.read_gbq,
        query_or_table,
        index_col=index_col,
        col_order=col_order,
        max_results=max_results,
    )


read_gbq.__doc__ = inspect.getdoc(bigframes.session.Session.read_gbq)


def read_gbq_model(model_name: str):
    return global_session.with_default_session(
        bigframes.session.Session.read_gbq_model,
        model_name,
    )


read_gbq_model.__doc__ = inspect.getdoc(bigframes.session.Session.read_gbq_model)


def read_gbq_query(
    query: str,
    *,
    index_col: Iterable[str] | str = (),
    col_order: Iterable[str] = (),
    max_results: Optional[int] = None,
) -> bigframes.dataframe.DataFrame:
    _set_default_session_location_if_possible(query)
    return global_session.with_default_session(
        bigframes.session.Session.read_gbq_query,
        query,
        index_col=index_col,
        col_order=col_order,
        max_results=max_results,
    )


read_gbq_query.__doc__ = inspect.getdoc(bigframes.session.Session.read_gbq_query)


def read_gbq_table(
    query: str,
    *,
    index_col: Iterable[str] | str = (),
    col_order: Iterable[str] = (),
    max_results: Optional[int] = None,
) -> bigframes.dataframe.DataFrame:
    _set_default_session_location_if_possible(query)
    return global_session.with_default_session(
        bigframes.session.Session.read_gbq_table,
        query,
        index_col=index_col,
        col_order=col_order,
        max_results=max_results,
    )


read_gbq_table.__doc__ = inspect.getdoc(bigframes.session.Session.read_gbq_table)


def read_pandas(pandas_dataframe: pandas.DataFrame) -> bigframes.dataframe.DataFrame:
    return global_session.with_default_session(
        bigframes.session.Session.read_pandas,
        pandas_dataframe,
    )


read_pandas.__doc__ = inspect.getdoc(bigframes.session.Session.read_pandas)


def read_pickle(
    filepath_or_buffer: FilePath | ReadPickleBuffer,
    compression: CompressionOptions = "infer",
    storage_options: StorageOptions = None,
):
    return global_session.with_default_session(
        bigframes.session.Session.read_pickle,
        filepath_or_buffer=filepath_or_buffer,
        compression=compression,
        storage_options=storage_options,
    )


read_pickle.__doc__ = inspect.getdoc(bigframes.session.Session.read_pickle)


def read_parquet(path: str | IO["bytes"]) -> bigframes.dataframe.DataFrame:
    return global_session.with_default_session(
        bigframes.session.Session.read_parquet,
        path,
    )


read_parquet.__doc__ = inspect.getdoc(bigframes.session.Session.read_parquet)


def remote_function(
    input_types: List[type],
    output_type: type,
    dataset: Optional[str] = None,
    bigquery_connection: Optional[str] = None,
    reuse: bool = True,
    name: Optional[str] = None,
    packages: Optional[Sequence[str]] = None,
):
    return global_session.with_default_session(
        bigframes.session.Session.remote_function,
        input_types=input_types,
        output_type=output_type,
        dataset=dataset,
        bigquery_connection=bigquery_connection,
        reuse=reuse,
        name=name,
        packages=packages,
    )


remote_function.__doc__ = inspect.getdoc(bigframes.session.Session.remote_function)


def read_gbq_function(function_name: str):
    return global_session.with_default_session(
        bigframes.session.Session.read_gbq_function,
        function_name=function_name,
    )


read_gbq_function.__doc__ = inspect.getdoc(bigframes.session.Session.read_gbq_function)

# pandas dtype attributes
NA = pandas.NA
BooleanDtype = pandas.BooleanDtype
Float64Dtype = pandas.Float64Dtype
Int64Dtype = pandas.Int64Dtype
StringDtype = pandas.StringDtype
ArrowDtype = pandas.ArrowDtype

# Class aliases
# TODO(swast): Make these real classes so we can refer to these in type
# checking and docstrings.
DataFrame = bigframes.dataframe.DataFrame
Index = bigframes.core.indexes.Index
Series = bigframes.series.Series

# Other public pandas attributes
NamedAgg = namedtuple("NamedAgg", ["column", "aggfunc"])

options = config.options
"""Global :class:`~bigframes._config.Options` to configure BigQuery DataFrames."""

# Session management APIs
get_global_session = global_session.get_global_session
close_session = global_session.close_session
reset_session = global_session.close_session


# Use __all__ to let type checkers know what is part of the public API.
__all___ = [
    # Functions
    "concat",
    "merge",
    "read_csv",
    "read_gbq",
    "read_gbq_function",
    "read_gbq_model",
    "read_pandas",
    "read_pickle",
    "remote_function",
    # pandas dtype attributes
    "NA",
    "BooleanDtype",
    "Float64Dtype",
    "Int64Dtype",
    "StringDtype",
    "ArrowDtype"
    # Class aliases
    "DataFrame",
    "Index",
    "Series",
    # Other public pandas attributes
    "NamedAgg",
    "options",
    # Session management APIs
    "get_global_session",
    "close_session",
    "reset_session",
]<|MERGE_RESOLUTION|>--- conflicted
+++ resolved
@@ -138,7 +138,6 @@
 cut.__doc__ = vendored_pandas_tile.cut.__doc__
 
 
-<<<<<<< HEAD
 def get_dummies(
     data: Union[DataFrame, Series],
     prefix: Union[List, str, None] = None,
@@ -268,7 +267,8 @@
 
 
 get_dummies.__doc__ = vendored_pandas_encoding.get_dummies.__doc__
-=======
+
+
 def qcut(
     x: bigframes.series.Series,
     q: int,
@@ -280,7 +280,6 @@
 
 
 qcut.__doc__ = vendored_pandas_tile.qcut.__doc__
->>>>>>> 29032d06
 
 
 def merge(
