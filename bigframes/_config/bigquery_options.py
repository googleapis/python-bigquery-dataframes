# Copyright 2023 Google LLC
#
# Licensed under the Apache License, Version 2.0 (the "License");
# you may not use this file except in compliance with the License.
# You may obtain a copy of the License at
#
#     http://www.apache.org/licenses/LICENSE-2.0
#
# Unless required by applicable law or agreed to in writing, software
# distributed under the License is distributed on an "AS IS" BASIS,
# WITHOUT WARRANTIES OR CONDITIONS OF ANY KIND, either express or implied.
# See the License for the specific language governing permissions and
# limitations under the License.

"""Options for BigQuery DataFrames."""

from __future__ import annotations

from typing import Optional
import warnings

import google.api_core.exceptions
import google.auth.credentials
import jellyfish

import bigframes.constants
import bigframes.exceptions

SESSION_STARTED_MESSAGE = (
    "Cannot change '{attribute}' once a session has started. "
    "Call bigframes.pandas.close_session() first, if you are using the bigframes.pandas API."
)


UNKNOWN_LOCATION_MESSAGE = "The location '{location}' is set to an unknown value. Did you mean '{possibility}'?"


def _validate_location(value: Optional[str]):

    if value is None:
        return

    if value not in bigframes.constants.ALL_BIGQUERY_LOCATIONS:
        location = str(value)
        possibility = min(
            bigframes.constants.ALL_BIGQUERY_LOCATIONS,
            key=lambda item: jellyfish.levenshtein_distance(location, item),
        )
        warnings.warn(
            UNKNOWN_LOCATION_MESSAGE.format(location=location, possibility=possibility),
            # There are many layers before we get to (possibly) the user's code:
            # -> bpd.options.bigquery.location = "us-central-1"
            # -> location.setter
            # -> _validate_location
            stacklevel=3,
            category=bigframes.exceptions.UnknownLocationWarning,
        )


class BigQueryOptions:
    """Encapsulates configuration for working with a session."""

    def __init__(
        self,
        credentials: Optional[google.auth.credentials.Credentials] = None,
        project: Optional[str] = None,
        location: Optional[str] = None,
        bq_connection: Optional[str] = None,
        use_regional_endpoints: bool = False,
        application_name: Optional[str] = None,
        kms_key_name: Optional[str] = None,
        skip_bq_connection_check: bool = False,
        *,
        _strictly_ordered: bool = True,
    ):
        self._credentials = credentials
        self._project = project
        self._location = location
        self._bq_connection = bq_connection
        self._use_regional_endpoints = use_regional_endpoints
        self._application_name = application_name
        self._kms_key_name = kms_key_name
        self._skip_bq_connection_check = skip_bq_connection_check
        self._session_started = False
<<<<<<< HEAD
=======
        # Determines the ordering strictness for the session. For internal use only.
>>>>>>> 0433a1cf
        self._strictly_ordered_internal = _strictly_ordered

    @property
    def application_name(self) -> Optional[str]:
        """The application name to amend to the user-agent sent to Google APIs.

        The application name to amend to the user agent sent to Google APIs.
        The recommended format is  ``"application-name/major.minor.patch_version"``
        or ``"(gpn:PartnerName;)"`` for official Google partners.
        """
        return self._application_name

    @application_name.setter
    def application_name(self, value: Optional[str]):
        if self._session_started and self._application_name != value:
            raise ValueError(
                SESSION_STARTED_MESSAGE.format(attribute="application_name")
            )
        self._application_name = value

    @property
    def credentials(self) -> Optional[google.auth.credentials.Credentials]:
        """The OAuth2 credentials to use for this client."""
        return self._credentials

    @credentials.setter
    def credentials(self, value: Optional[google.auth.credentials.Credentials]):
        if self._session_started and self._credentials is not value:
            raise ValueError(SESSION_STARTED_MESSAGE.format(attribute="credentials"))
        self._credentials = value

    @property
    def location(self) -> Optional[str]:
        """Default location for job, datasets, and tables.

        For more information, see https://cloud.google.com/bigquery/docs/locations BigQuery locations.
        """
        return self._location

    @location.setter
    def location(self, value: Optional[str]):
        if self._session_started and self._location != value:
            raise ValueError(SESSION_STARTED_MESSAGE.format(attribute="location"))
        _validate_location(value)
        self._location = value

    @property
    def project(self) -> Optional[str]:
        """Google Cloud project ID to use for billing and as the default project."""
        return self._project

    @project.setter
    def project(self, value: Optional[str]):
        if self._session_started and self._project != value:
            raise ValueError(SESSION_STARTED_MESSAGE.format(attribute="project"))
        self._project = value

    @property
    def bq_connection(self) -> Optional[str]:
        """Name of the BigQuery connection to use in the form
        <PROJECT_NUMBER/PROJECT_ID>.<LOCATION>.<CONNECTION_ID>.

        You either need to create the connection in a location of your choice, or
        you need the Project Admin IAM role to enable the service to create the
        connection for you.

        If this option isn't available, or the project or location isn't provided,
        then the default connection project/location/connection_id is used in the session.

        If this option isn't provided, or project or location aren't provided,
        session will use its default project/location/connection_id as default connection.
        """
        return self._bq_connection

    @bq_connection.setter
    def bq_connection(self, value: Optional[str]):
        if self._session_started and self._bq_connection != value:
            raise ValueError(SESSION_STARTED_MESSAGE.format(attribute="bq_connection"))
        self._bq_connection = value

    @property
    def skip_bq_connection_check(self) -> bool:
        """Forcibly use the BigQuery connection.

        Setting this flag to True would avoid creating the BigQuery connection
        and checking or setting IAM permissions on it. So if the BigQuery
        connection (default or user-provided) does not exist, or it does not have
        necessary permissions set up to support BigQuery DataFrames operations,
        then a runtime error will be reported.
        """
        return self._skip_bq_connection_check

    @skip_bq_connection_check.setter
    def skip_bq_connection_check(self, value: bool):
        if self._session_started and self._skip_bq_connection_check != value:
            raise ValueError(
                SESSION_STARTED_MESSAGE.format(attribute="skip_bq_connection_check")
            )
        self._skip_bq_connection_check = value

    @property
    def use_regional_endpoints(self) -> bool:
        """Flag to connect to regional API endpoints.

        .. deprecated:: 0.13.0
            Use of regional endpoints is a feature in Preview and
            available only in selected regions and projects.

        Requires that ``location`` is set. For example, to connect to
        asia-northeast1-bigquery.googleapis.com, specify
        ``location='asia-northeast1'`` and ``use_regional_endpoints=True``.
        """
        return self._use_regional_endpoints

    @use_regional_endpoints.setter
    def use_regional_endpoints(self, value: bool):
        if self._session_started and self._use_regional_endpoints != value:
            raise ValueError(
                SESSION_STARTED_MESSAGE.format(attribute="use_regional_endpoints")
            )

        if value:
            warnings.warn(
                "Use of regional endpoints is a feature in preview and "
                "available only in selected regions and projects. "
            )

        self._use_regional_endpoints = value

    @property
    def kms_key_name(self) -> Optional[str]:
        """
        Customer-managed encryption key
        used to control encryption of the data at rest in BigQuery. This key
        takes the format projects/PROJECT_ID/locations/LOCATION/keyRings/KEYRING/cryptoKeys/KEY

        Customer managed encryption key used to control encryption of the
        data-at-rest in BigQuery. This is of the format
        projects/PROJECT_ID/locations/LOCATION/keyRings/KEYRING/cryptoKeys/KEY

        For more information, see https://cloud.google.com/bigquery/docs/customer-managed-encryption
        Customer-managed Cloud KMS keys

        Make sure the project used for Bigquery DataFrames has the
        Cloud KMS CryptoKey Encrypter/Decrypter IAM role in the key's project.
        For more information, see https://cloud.google.com/bigquery/docs/customer-managed-encryption#assign_role
        Assign the Encrypter/Decrypter.
        """
        return self._kms_key_name

    @kms_key_name.setter
    def kms_key_name(self, value: str):
        if self._session_started and self._kms_key_name != value:
            raise ValueError(SESSION_STARTED_MESSAGE.format(attribute="kms_key_name"))

        self._kms_key_name = value

    @property
    def _strictly_ordered(self) -> bool:
        """Internal use only. Controls whether total row order is always maintained for DataFrame/Series."""
        return self._strictly_ordered_internal<|MERGE_RESOLUTION|>--- conflicted
+++ resolved
@@ -82,10 +82,7 @@
         self._kms_key_name = kms_key_name
         self._skip_bq_connection_check = skip_bq_connection_check
         self._session_started = False
-<<<<<<< HEAD
-=======
         # Determines the ordering strictness for the session. For internal use only.
->>>>>>> 0433a1cf
         self._strictly_ordered_internal = _strictly_ordered
 
     @property
