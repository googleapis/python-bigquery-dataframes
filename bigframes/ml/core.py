--- conflicted
+++ resolved
@@ -70,26 +70,9 @@
                 resulting table value must include all input columns, with new
                 columns appended to the end.
         """
-<<<<<<< HEAD
         # TODO: Preserve ordering information?
         input_sql, index_col_ids, index_labels = input_data._to_sql_query(
             include_index=True
-=======
-        assert len(x.columns) == 1 and len(y.columns) == 1
-
-        input_data = x.join(y, how="outer").cache()
-        x_column_id, y_column_id = x._block.value_columns[0], y._block.value_columns[0]
-
-        return self._apply_sql(
-            input_data,
-            lambda source_df: self._base_sql_generator.ml_distance(
-                x_column_id,
-                y_column_id,
-                type=type,
-                source_df=source_df,
-                name=name,
-            ),
->>>>>>> e9505337
         )
 
         result_sql = apply_sql_tvf(input_sql)
