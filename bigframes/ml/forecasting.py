# Copyright 2023 Google LLC
#
# Licensed under the Apache License, Version 2.0 (the "License");
# you may not use this file except in compliance with the License.
# You may obtain a copy of the License at
#
#     http://www.apache.org/licenses/LICENSE-2.0
#
# Unless required by applicable law or agreed to in writing, software
# distributed under the License is distributed on an "AS IS" BASIS,
# WITHOUT WARRANTIES OR CONDITIONS OF ANY KIND, either express or implied.
# See the License for the specific language governing permissions and
# limitations under the License.

"""Forcasting models."""

from __future__ import annotations

from typing import List, Optional, Union

from google.cloud import bigquery

import bigframes
from bigframes.core import log_adapter
from bigframes.ml import base, core, globals, utils
import bigframes.pandas as bpd

_BQML_PARAMS_MAPPING = {
    "horizon": "horizon",
    "auto_arima": "autoArima",
    "auto_arima_max_order": "autoArimaMaxOrder",
    "auto_arima_min_order": "autoArimaMinOrder",
    "order": "nonSeasonalOrder",
    "data_frequency": "dataFrequency",
    "holiday_region": "holidayRegion",
    "clean_spikes_and_dips": "cleanSpikesAndDips",
    "adjust_step_changes": "adjustStepChanges",
    "time_series_length_fraction": "timeSeriesLengthFraction",
    "min_time_series_length": "minTimeSeriesLength",
    "max_time_series_length": "maxTimeSeriesLength",
    "decompose_time_series": "decomposeTimeSeries",
    "trend_smoothing_window_size": "trendSmoothingWindowSize",
}


@log_adapter.class_logger
class ARIMAPlus(base.SupervisedTrainablePredictor):
    """Time Series ARIMA Plus model.

    Args:
        horizon (int, default 1,000):
            The number of time points to forecast. Default to 1,000, max value 10,000.

        auto_arima (bool, default True):
            Determines whether the training process uses auto.ARIMA or not. If True, training automatically finds the best non-seasonal order (that is, the p, d, q tuple) and decides whether or not to include a linear drift term when d is 1.

        auto_arima_max_order (int or None, default None):
            The maximum value for the sum of non-seasonal p and q.

        auto_arima_min_order (int or None, default None):
            The minimum value for the sum of non-seasonal p and q.

        data_frequency (str, default "auto_frequency"):
            The data frequency of the input time series.
            Possible values are "auto_frequency", "per_minute", "hourly", "daily", "weekly", "monthly", "quarterly", "yearly"

        include_drift (bool, defalut False):
            Determines whether the model should include a linear drift term or not. The drift term is applicable when non-seasonal d is 1.

        holiday_region (str or None, default None):
            The geographical region based on which the holiday effect is applied in modeling. By default, holiday effect modeling isn't used.
            Possible values see https://cloud.google.com/bigquery/docs/reference/standard-sql/bigqueryml-syntax-create-time-series#holiday_region.

        clean_spikes_and_dips (bool, default True):
            Determines whether or not to perform automatic spikes and dips detection and cleanup in the model training pipeline. The spikes and dips are replaced with local linear interpolated values when they're detected.

        adjust_step_changes (bool, default True):
            Determines whether or not to perform automatic step change detection and adjustment in the model training pipeline.

        time_series_length_fraction (float or None, default None):
            The fraction of the interpolated length of the time series that's used to model the time series trend component. All of the time points of the time series are used to model the non-trend component.

        min_time_series_length (int or None, default None):
            The minimum number of time points that are used in modeling the trend component of the time series.

        max_time_series_length (int or None, default None):
            The maximum number of time points in a time series that can be used in modeling the trend component of the time series.

        trend_smoothing_window_size (int or None, default None):
            The smoothing window size for the trend component.

        decompose_time_series (bool, default True):
            Determines whether the separate components of both the history and forecast parts of the time series (such as holiday effect and seasonal components) are saved in the model.
    """

    def __init__(
        self,
        *,
        horizon: int = 1000,
        auto_arima: bool = True,
        auto_arima_max_order: Optional[int] = None,
        auto_arima_min_order: Optional[int] = None,
        data_frequency: str = "auto_frequency",
        include_drift: bool = False,
        holiday_region: Optional[str] = None,
        clean_spikes_and_dips: bool = True,
        adjust_step_changes: bool = True,
        time_series_length_fraction: Optional[float] = None,
        min_time_series_length: Optional[int] = None,
        max_time_series_length: Optional[int] = None,
        trend_smoothing_window_size: Optional[int] = None,
        decompose_time_series: bool = True,
    ):
        self.horizon = horizon
        self.auto_arima = auto_arima
        self.auto_arima_max_order = auto_arima_max_order
        self.auto_arima_min_order = auto_arima_min_order
        self.data_frequency = data_frequency
        self.include_drift = include_drift
        self.holiday_region = holiday_region
        self.clean_spikes_and_dips = clean_spikes_and_dips
        self.adjust_step_changes = adjust_step_changes
        self.time_series_length_fraction = time_series_length_fraction
        self.min_time_series_length = min_time_series_length
        self.max_time_series_length = max_time_series_length
        self.trend_smoothing_window_size = trend_smoothing_window_size
        self.decompose_time_series = decompose_time_series
        # TODO(garrettwu) add order and seasonalities params, which need struct/array

        self._bqml_model: Optional[core.BqmlModel] = None
        self._bqml_model_factory = globals.bqml_model_factory()

    @classmethod
    def _from_bq(cls, session: bigframes.Session, model: bigquery.Model) -> ARIMAPlus:
        assert model.model_type == "ARIMA_PLUS"

        kwargs: dict = {}
        last_fitting = model.training_runs[-1]["trainingOptions"]

        dummy_arima = cls()
        for bf_param, bf_value in dummy_arima.__dict__.items():
            bqml_param = _BQML_PARAMS_MAPPING.get(bf_param)
            if bqml_param in last_fitting:
                # Convert types
                if bf_param in ["time_series_length_fraction"]:
                    kwargs[bf_param] = float(last_fitting[bqml_param])
                elif bf_param in [
                    "auto_arima_max_order",
                    "auto_arima_min_order",
                    "min_time_series_length",
                    "max_time_series_length",
                    "trend_smoothing_window_size",
                ]:
                    kwargs[bf_param] = int(last_fitting[bqml_param])
                elif bf_param in ["holiday_region"]:
                    kwargs[bf_param] = str(last_fitting[bqml_param])
                else:
                    kwargs[bf_param] = type(bf_value)(last_fitting[bqml_param])

        new_arima_plus = cls(**kwargs)
        new_arima_plus._bqml_model = core.BqmlModel(session, model)
        return new_arima_plus

    @property
    def _bqml_options(self) -> dict:
        """The model options as they will be set for BQML."""
        options = {
            "model_type": "ARIMA_PLUS",
            "horizon": self.horizon,
            "auto_arima": self.auto_arima,
            "data_frequency": self.data_frequency,
            "clean_spikes_and_dips": self.clean_spikes_and_dips,
            "adjust_step_changes": self.adjust_step_changes,
            "decompose_time_series": self.decompose_time_series,
        }

        if self.auto_arima_max_order is not None:
            options["auto_arima_max_order"] = self.auto_arima_max_order
        if self.auto_arima_min_order is not None:
            options["auto_arima_min_order"] = self.auto_arima_min_order
        if self.holiday_region is not None:
            options["holiday_region"] = self.holiday_region
        if self.time_series_length_fraction is not None:
            options["time_series_length_fraction"] = self.time_series_length_fraction
        if self.min_time_series_length is not None:
            options["min_time_series_length"] = self.min_time_series_length
        if self.max_time_series_length is not None:
            options["max_time_series_length"] = self.max_time_series_length
        if self.trend_smoothing_window_size is not None:
            options["trend_smoothing_window_size"] = self.trend_smoothing_window_size

        if self.include_drift:
            options["include_drift"] = True

        return options

    def _fit(
        self,
        X: Union[bpd.DataFrame, bpd.Series],
        y: Union[bpd.DataFrame, bpd.Series],
        transforms: Optional[List[str]] = None,
    ):
        """Fit the model to training data.

        Args:
            X (bigframes.dataframe.DataFrame or bigframes.series.Series):
                A dataframe of training timestamp.

            y (bigframes.dataframe.DataFrame or bigframes.series.Series):
                Target values for training.
            transforms (Optional[List[str]], default None):
                Do not use. Internal param to be deprecated.
                Use bigframes.ml.pipeline instead.

        Returns:
            ARIMAPlus: Fitted estimator.
        """
        if X.columns.size != 1:
            raise ValueError(
                "Time series timestamp input X must only contain 1 column."
            )
        if y.columns.size != 1:
            raise ValueError("Time series data input y must only contain 1 column.")

        X, y = utils.convert_to_dataframe(X, y)

        self._bqml_model = self._bqml_model_factory.create_time_series_model(
            X,
            y,
            transforms=transforms,
            options=self._bqml_options,
        )

    def predict(
        self, X=None, *, horizon: int = 3, confidence_level: float = 0.95
    ) -> bpd.DataFrame:
        """Forecast time series at future horizon.

        .. note::

            Output matches that of the BigQuery ML.FORECAST function.
            See: https://cloud.google.com/bigquery/docs/reference/standard-sql/bigqueryml-syntax-forecast

        Args:
            X (default None):
                ignored, to be compatible with other APIs.
            horizon (int, default: 3):
                an int value that specifies the number of time points to forecast.
                The default value is 3, and the maximum value is 1000.
            confidence_level (float, default 0.95):
                A float value that specifies percentage of the future values that fall in the prediction interval.
                The valid input range is [0.0, 1.0).

        Returns:
            bigframes.dataframe.DataFrame: The predicted DataFrames. Which
                contains 2 columns: "forecast_timestamp" and "forecast_value".
        """
        if horizon < 1 or horizon > 1000:
            raise ValueError(f"horizon must be [1, 1000], but is {horizon}.")
        if confidence_level < 0.0 or confidence_level >= 1.0:
            raise ValueError(
                f"confidence_level must be [0.0, 1.0), but is {confidence_level}."
            )

        if not self._bqml_model:
            raise RuntimeError("A model must be fitted before predict")

        return self._bqml_model.forecast(
            options={"horizon": horizon, "confidence_level": confidence_level}
        )

<<<<<<< HEAD
    @property
    def coef_(
        self,
    ) -> bpd.DataFrame:
        """Inspect the coefficients of the model.

        ..note::

            Output matches that of the ML.ARIMA_COEFFICIENTS function.
            See: https://cloud.google.com/bigquery/docs/reference/standard-sql/bigqueryml-syntax-arima-coefficients
            for the outputs relevant to this model type.

        Returns:
            bigframes.dataframe.DataFrame:
                A DataFrame with the coefficients for the model.
        """

        if not self._bqml_model:
            raise RuntimeError("A model must be fitted before inspect coefficients")
        return self._bqml_model.arima_coefficients()
=======
    def detect_anomalies(
        self,
        X: Union[bpd.DataFrame, bpd.Series],
        *,
        anomaly_prob_threshold: float = 0.95,
    ) -> bpd.DataFrame:
        """Detect the anomaly data points of the input.

        Args:
            X (bigframes.dataframe.DataFrame or bigframes.series.Series):
                Series or a DataFrame to detect anomalies.
            anomaly_prob_threshold (float, default 0.95):
                Identifies the custom threshold to use for anomaly detection. The value must be in the range [0, 1), with a default value of 0.95.

        Returns:
            bigframes.dataframe.DataFrame: Detected DataFrame."""
        if anomaly_prob_threshold < 0.0 or anomaly_prob_threshold >= 1.0:
            raise ValueError(
                f"anomaly_prob_threshold must be [0.0, 1.0), but is {anomaly_prob_threshold}."
            )

        if not self._bqml_model:
            raise RuntimeError("A model must be fitted before detect_anomalies")

        (X,) = utils.convert_to_dataframe(X)

        return self._bqml_model.detect_anomalies(
            X, options={"anomaly_prob_threshold": anomaly_prob_threshold}
        )
>>>>>>> a5c94ec9

    def score(
        self,
        X: Union[bpd.DataFrame, bpd.Series],
        y: Union[bpd.DataFrame, bpd.Series],
    ) -> bpd.DataFrame:
        """Calculate evaluation metrics of the model.

        .. note::

            Output matches that of the BigQuery ML.EVALUTE function.
            See: https://cloud.google.com/bigquery/docs/reference/standard-sql/bigqueryml-syntax-evaluate#time_series_models
            for the outputs relevant to this model type.

        Args:
            X (bigframes.dataframe.DataFrame or bigframes.series.Series):
                A BigQuery DataFrame only contains 1 column as
                evaluation timestamp. The timestamp must be within the horizon
                of the model, which by default is 1000 data points.
            y (bigframes.dataframe.DataFrame or bigframes.series.Series):
                A BigQuery DataFrame only contains 1 column as
                evaluation numeric values.

        Returns:
            bigframes.dataframe.DataFrame: A DataFrame as evaluation result.
        """
        if not self._bqml_model:
            raise RuntimeError("A model must be fitted before score")
        X, y = utils.convert_to_dataframe(X, y)

        input_data = X.join(y, how="outer")
        return self._bqml_model.evaluate(input_data)

    def summary(
        self,
        show_all_candidate_models: bool = False,
    ) -> bpd.DataFrame:
        """Summary of the evaluation metrics of the time series model.

        .. note::

            Output matches that of the BigQuery ML.ARIMA_EVALUATE function.
            See: https://cloud.google.com/bigquery/docs/reference/standard-sql/bigqueryml-syntax-arima-evaluate
            for the outputs relevant to this model type.

        Args:
            show_all_candidate_models (bool, default to False):
                Whether to show evaluation metrics or an error message for either
                all candidate models or for only the best model with the lowest
                AIC. Default to False.

        Returns:
            bigframes.dataframe.DataFrame: A DataFrame as evaluation result.
        """
        if not self._bqml_model:
            raise RuntimeError("A model must be fitted before score")
        return self._bqml_model.arima_evaluate(show_all_candidate_models)

    def to_gbq(self, model_name: str, replace: bool = False) -> ARIMAPlus:
        """Save the model to BigQuery.

        Args:
            model_name (str):
                The name of the model.
            replace (bool, default False):
                Determine whether to replace if the model already exists. Default to False.

        Returns:
            ARIMAPlus: Saved model."""
        if not self._bqml_model:
            raise RuntimeError("A model must be fitted before it can be saved")

        new_model = self._bqml_model.copy(model_name, replace)
        return new_model.session.read_gbq_model(model_name)<|MERGE_RESOLUTION|>--- conflicted
+++ resolved
@@ -269,7 +269,6 @@
             options={"horizon": horizon, "confidence_level": confidence_level}
         )
 
-<<<<<<< HEAD
     @property
     def coef_(
         self,
@@ -290,7 +289,7 @@
         if not self._bqml_model:
             raise RuntimeError("A model must be fitted before inspect coefficients")
         return self._bqml_model.arima_coefficients()
-=======
+
     def detect_anomalies(
         self,
         X: Union[bpd.DataFrame, bpd.Series],
@@ -320,7 +319,6 @@
         return self._bqml_model.detect_anomalies(
             X, options={"anomaly_prob_threshold": anomaly_prob_threshold}
         )
->>>>>>> a5c94ec9
 
     def score(
         self,
