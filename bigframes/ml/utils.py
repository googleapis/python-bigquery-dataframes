--- conflicted
+++ resolved
@@ -13,11 +13,7 @@
 # limitations under the License.
 
 import typing
-<<<<<<< HEAD
-from typing import Any, Generator, Iterable, Literal, Mapping, Optional, Tuple, Union
-=======
-from typing import Any, Generator, Literal, Mapping, Optional, Union
->>>>>>> 30c8883f
+from typing import Any, Generator, Literal, Mapping, Optional, Tuple, Union
 
 import bigframes_vendored.constants as constants
 from google.cloud import bigquery
