--- conflicted
+++ resolved
@@ -12,11 +12,7 @@
 # See the License for the specific language governing permissions and
 # limitations under the License.
 
-<<<<<<< HEAD
-"""A scrollable, paginated table widget for BigQuery DataFrames."""
-=======
 """Interactive, paginated table widget for BigFrames DataFrames."""
->>>>>>> f4a7206e
 
 from __future__ import annotations
 
