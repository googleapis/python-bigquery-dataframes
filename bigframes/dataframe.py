# Copyright 2023 Google LLC
#
# Licensed under the Apache License, Version 2.0 (the "License");
# you may not use this file except in compliance with the License.
# You may obtain a copy of the License at
#
#     http://www.apache.org/licenses/LICENSE-2.0
#
# Unless required by applicable law or agreed to in writing, software
# distributed under the License is distributed on an "AS IS" BASIS,
# WITHOUT WARRANTIES OR CONDITIONS OF ANY KIND, either express or implied.
# See the License for the specific language governing permissions and
# limitations under the License.

"""DataFrame is a two dimensional data structure."""

from __future__ import annotations

import datetime
import os
import re
import sys
import textwrap
import typing
from typing import (
    Callable,
    Dict,
    Iterable,
    List,
    Literal,
    Mapping,
    Optional,
    Sequence,
    Tuple,
    Union,
)

import bigframes_vendored.pandas.core.frame as vendored_pandas_frame
import bigframes_vendored.pandas.pandas._typing as vendored_pandas_typing
import google.api_core.exceptions
import google.cloud.bigquery as bigquery
import numpy
import pandas
import tabulate

import bigframes
import bigframes._config.display_options as display_options
import bigframes.constants as constants
import bigframes.core
from bigframes.core import log_adapter
import bigframes.core.block_transforms as block_ops
import bigframes.core.blocks as blocks
import bigframes.core.expression as ex
import bigframes.core.groupby as groupby
import bigframes.core.guid
import bigframes.core.indexers as indexers
import bigframes.core.indexes as indexes
import bigframes.core.ordering as order
import bigframes.core.utils as utils
import bigframes.core.window
import bigframes.dtypes
import bigframes.formatting_helpers as formatter
import bigframes.operations as ops
import bigframes.operations.aggregations as agg_ops
import bigframes.operations.plotting as plotting
import bigframes.series
import bigframes.series as bf_series
import bigframes.session._io.bigquery

if typing.TYPE_CHECKING:
    import bigframes.session

    SingleItemValue = Union[bigframes.series.Series, int, float, Callable]

LevelType = typing.Hashable
LevelsType = typing.Union[LevelType, typing.Sequence[LevelType]]

ERROR_IO_ONLY_GS_PATHS = f"Only Google Cloud Storage (gs://...) paths are supported. {constants.FEEDBACK_LINK}"
ERROR_IO_REQUIRES_WILDCARD = (
    "Google Cloud Storage path must contain a wildcard '*' character. See: "
    "https://cloud.google.com/bigquery/docs/reference/standard-sql/other-statements#export_data_statement"
    f"{constants.FEEDBACK_LINK}"
)


# Inherits from pandas DataFrame so that we can use the same docstrings.
@log_adapter.class_logger
class DataFrame(vendored_pandas_frame.DataFrame):
    __doc__ = vendored_pandas_frame.DataFrame.__doc__

    def __init__(
        self,
        data=None,
        index: vendored_pandas_typing.Axes | None = None,
        columns: vendored_pandas_typing.Axes | None = None,
        dtype: typing.Optional[
            bigframes.dtypes.DtypeString | bigframes.dtypes.Dtype
        ] = None,
        copy: typing.Optional[bool] = None,
        *,
        session: typing.Optional[bigframes.session.Session] = None,
    ):
        if copy is not None and not copy:
            raise ValueError(
                f"DataFrame constructor only supports copy=True. {constants.FEEDBACK_LINK}"
            )

        # Check to see if constructing from BigQuery-backed objects before
        # falling back to pandas constructor
        block = None
        if isinstance(data, blocks.Block):
            block = data

        elif isinstance(data, DataFrame):
            block = data._get_block()

        # Dict of Series
        elif (
            utils.is_dict_like(data)
            and len(data) >= 1
            and any(isinstance(data[key], bf_series.Series) for key in data.keys())
        ):
            if not all(isinstance(data[key], bf_series.Series) for key in data.keys()):
                # TODO(tbergeron): Support local list/series data by converting to memtable.
                raise NotImplementedError(
                    f"Cannot mix Series with other types. {constants.FEEDBACK_LINK}"
                )
            keys = list(data.keys())
            first_label, first_series = keys[0], data[keys[0]]
            block = (
                typing.cast(bf_series.Series, first_series)
                ._get_block()
                .with_column_labels([first_label])
            )

            for key in keys[1:]:
                other = typing.cast(bf_series.Series, data[key])
                other_block = other._block.with_column_labels([key])
                # Pandas will keep original sorting if all indices are aligned.
                # We cannot detect this easily however, and so always sort on index
                block, _ = block.join(  # type:ignore
                    other_block, how="outer", sort=True
                )

        if block:
            if index is not None:
                bf_index = indexes.Index(index)
                idx_block = bf_index._block
                idx_cols = idx_block.index_columns
                block, (_, r_mapping) = block.reset_index().join(
                    bf_index._block.reset_index(), how="inner"
                )
                block = block.set_index([r_mapping[idx_col] for idx_col in idx_cols])
            if columns:
                block = block.select_columns(list(columns))  # type:ignore
            if dtype:
                block = block.multi_apply_unary_op(
                    block.value_columns, ops.AsTypeOp(to_type=dtype)
                )
            self._block = block

        else:
            import bigframes.pandas

            pd_dataframe = pandas.DataFrame(
                data=data,
                index=index,  # type:ignore
                columns=columns,  # type:ignore
                dtype=dtype,  # type:ignore
            )
            if session:
                self._block = session.read_pandas(pd_dataframe)._get_block()
            else:
                self._block = bigframes.pandas.read_pandas(pd_dataframe)._get_block()
        self._query_job: Optional[bigquery.QueryJob] = None

        # Runs strict validations to ensure internal type predictions and ibis are completely in sync
        # Do not execute these validations outside of testing suite.
        if "PYTEST_CURRENT_TEST" in os.environ:
            self._block.expr.validate_schema()

    def __dir__(self):
        return dir(type(self)) + [
            label
            for label in self._block.column_labels
            if label and isinstance(label, str)
        ]

    def _ipython_key_completions_(self) -> List[str]:
        return list(
            [
                label
                for label in self._block.column_labels
                if label and isinstance(label, str)
            ]
        )

    def _find_indices(
        self,
        columns: Union[blocks.Label, Sequence[blocks.Label]],
        tolerance: bool = False,
    ) -> Sequence[int]:
        """Find corresponding indices in df._block.column_labels for column name(s).
        Order is kept the same as input names order.

        Args:
            columns: column name(s)
            tolerance: True to pass through columns not found. False to raise
                ValueError.
        """
        col_ids = self._sql_names(columns, tolerance)
        return [self._block.value_columns.index(col_id) for col_id in col_ids]

    def _resolve_label_exact(self, label) -> Optional[str]:
        """Returns the column id matching the label if there is exactly
        one such column. If there are multiple columns with the same name,
        raises an error. If there is no such column, returns None."""
        matches = self._block.label_to_col_id.get(label, [])
        if len(matches) > 1:
            raise ValueError(
                f"Multiple columns matching id {label} were found. {constants.FEEDBACK_LINK}"
            )
        return matches[0] if len(matches) != 0 else None

    def _sql_names(
        self,
        columns: Union[blocks.Label, Sequence[blocks.Label], pandas.Index],
        tolerance: bool = False,
    ) -> Sequence[str]:
        """Retrieve sql name (column name in BQ schema) of column(s)."""
        labels = (
            columns
            if utils.is_list_like(columns) and not isinstance(columns, tuple)
            else [columns]
        )  # type:ignore
        results: Sequence[str] = []
        for label in labels:
            col_ids = self._block.label_to_col_id.get(label, [])
            if not tolerance and len(col_ids) == 0:
                raise ValueError(f"Column name {label} doesn't exist")
            results = (*results, *col_ids)
        return results

    @property
    def index(
        self,
    ) -> indexes.Index:
        return indexes.Index.from_frame(self)

    @index.setter
    def index(self, value):
        # TODO: Handle assigning MultiIndex
        result = self._assign_single_item("_new_bf_index", value).set_index(
            "_new_bf_index"
        )
        self._set_block(result._get_block())
        self.index.name = value.name if hasattr(value, "name") else None

    @property
    def loc(self) -> indexers.LocDataFrameIndexer:
        return indexers.LocDataFrameIndexer(self)

    @property
    def iloc(self) -> indexers.ILocDataFrameIndexer:
        return indexers.ILocDataFrameIndexer(self)

    @property
    def iat(self) -> indexers.IatDataFrameIndexer:
        return indexers.IatDataFrameIndexer(self)

    @property
    def at(self) -> indexers.AtDataFrameIndexer:
        return indexers.AtDataFrameIndexer(self)

    @property
    def dtypes(self) -> pandas.Series:
        return pandas.Series(data=self._block.dtypes, index=self._block.column_labels)

    @property
    def columns(self) -> pandas.Index:
        return self.dtypes.index

    @columns.setter
    def columns(self, labels: pandas.Index):
        new_block = self._block.with_column_labels(labels)
        self._set_block(new_block)

    @property
    def shape(self) -> Tuple[int, int]:
        return self._block.shape

    @property
    def size(self) -> int:
        rows, cols = self.shape
        return rows * cols

    @property
    def ndim(self) -> int:
        return 2

    @property
    def empty(self) -> bool:
        return self.size == 0

    @property
    def values(self) -> numpy.ndarray:
        return self.to_numpy()

    @property
    def bqclient(self) -> bigframes.Session:
        """BigQuery REST API Client the DataFrame uses for operations."""
        return self._session.bqclient

    @property
    def _session(self) -> bigframes.Session:
        return self._get_block().expr.session

    def __len__(self):
        rows, _ = self.shape
        return rows

    def __iter__(self):
        return iter(self.columns)

    def astype(
        self,
        dtype: Union[bigframes.dtypes.DtypeString, bigframes.dtypes.Dtype],
    ) -> DataFrame:
        return self._apply_unary_op(ops.AsTypeOp(to_type=dtype))

    def _to_sql_query(
        self, include_index: bool
    ) -> Tuple[str, list[str], list[blocks.Label]]:
        """Compiles this DataFrame's expression tree to SQL, optionally
        including index columns.

        Args:
            include_index (bool):
                whether to include index columns.

        Returns:
            a tuple of (sql_string, index_column_id_list, index_column_label_list).
                If include_index is set to False, index_column_id_list and index_column_label_list
                return empty lists.
        """
        return self._block.to_sql_query(include_index)

    @property
    def sql(self) -> str:
        """Compiles this DataFrame's expression tree to SQL."""
        sql, _, _ = self._to_sql_query(include_index=False)
        return sql

    @property
    def query_job(self) -> Optional[bigquery.QueryJob]:
        """BigQuery job metadata for the most recent query.

        Returns:
            The most recent `QueryJob
            <https://cloud.google.com/python/docs/reference/bigquery/latest/google.cloud.bigquery.job.QueryJob>`_.
        """
        if self._query_job is None:
            self._set_internal_query_job(self._compute_dry_run())
        return self._query_job

    def memory_usage(self, index: bool = True):
        n_rows, _ = self.shape
        # like pandas, treat all variable-size objects as just 8-byte pointers, ignoring actual object
        column_sizes = self.dtypes.map(
            lambda dtype: bigframes.dtypes.DTYPE_BYTE_SIZES.get(dtype, 8) * n_rows
        )
        if index:
            index_size = pandas.Series([self.index._memory_usage()], index=["Index"])
            column_sizes = pandas.concat([index_size, column_sizes])
        return column_sizes

    def info(
        self,
        verbose: Optional[bool] = None,
        buf=None,
        max_cols: Optional[int] = None,
        memory_usage: Optional[bool] = None,
        show_counts: Optional[bool] = None,
    ):
        obuf = buf or sys.stdout

        n_rows, n_columns = self.shape

        max_cols = (
            max_cols
            if max_cols is not None
            else bigframes.options.display.max_info_columns
        )

        show_all_columns = verbose if verbose is not None else (n_columns < max_cols)

        obuf.write(f"{type(self)}\n")

        index_type = "MultiIndex" if self.index.nlevels > 1 else "Index"

        # These accessses are kind of expensive, maybe should try to skip?
        first_indice = self.index[0]
        last_indice = self.index[-1]
        obuf.write(f"{index_type}: {n_rows} entries, {first_indice} to {last_indice}\n")

        dtype_strings = self.dtypes.astype("string")
        if show_all_columns:
            obuf.write(f"Data columns (total {n_columns} columns):\n")
            column_info = self.columns.to_frame(name="Column")

            max_rows = bigframes.options.display.max_info_rows
            too_many_rows = n_rows > max_rows if max_rows is not None else False

            if show_counts if show_counts is not None else (not too_many_rows):
                non_null_counts = self.count().to_pandas()
                column_info["Non-Null Count"] = non_null_counts.map(
                    lambda x: f"{int(x)} non-null"
                )

            column_info["Dtype"] = dtype_strings

            column_info = column_info.reset_index(drop=True)
            column_info.index.name = "#"

            column_info_formatted = tabulate.tabulate(column_info, headers="keys")  # type: ignore
            obuf.write(column_info_formatted)
            obuf.write("\n")

        else:  # Just number of columns and first, last
            obuf.write(
                f"Columns: {n_columns} entries, {self.columns[0]} to {self.columns[-1]}\n"
            )
        dtype_counts = dtype_strings.value_counts().sort_index(ascending=True).items()
        dtype_counts_formatted = ", ".join(
            f"{dtype}({count})" for dtype, count in dtype_counts
        )
        obuf.write(f"dtypes: {dtype_counts_formatted}\n")

        show_memory = (
            memory_usage
            if memory_usage is not None
            else bigframes.options.display.memory_usage
        )
        if show_memory:
            # TODO: Convert to different units (kb, mb, etc.)
            obuf.write(f"memory usage: {self.memory_usage().sum()} bytes\n")

    def select_dtypes(self, include=None, exclude=None) -> DataFrame:
        # Create empty pandas dataframe with same schema and then leverage actual pandas implementation
        as_pandas = pandas.DataFrame(
            {
                col_id: pandas.Series([], dtype=dtype)
                for col_id, dtype in zip(self._block.value_columns, self._block.dtypes)
            }
        )
        selected_columns = tuple(
            as_pandas.select_dtypes(include=include, exclude=exclude).columns
        )
        return DataFrame(self._block.select_columns(selected_columns))

    def _set_internal_query_job(self, query_job: bigquery.QueryJob):
        self._query_job = query_job

    def __getitem__(
        self,
        key: Union[
            blocks.Label,
            Sequence[blocks.Label],
            # Index of column labels can be treated the same as a sequence of column labels.
            pandas.Index,
            bigframes.series.Series,
        ],
    ):  # No return type annotations (like pandas) as type cannot always be determined statically
        """Gets the specified column(s) from the DataFrame."""
        # NOTE: This implements the operations described in
        # https://pandas.pydata.org/docs/getting_started/intro_tutorials/03_subset_data.html

        if isinstance(key, bigframes.series.Series):
            return self._getitem_bool_series(key)

        if isinstance(key, typing.Hashable):
            return self._getitem_label(key)
        # Select a subset of columns or re-order columns.
        # In Ibis after you apply a projection, any column objects from the
        # table before the projection can't be combined with column objects
        # from the table after the projection. This is because the table after
        # a projection is considered a totally separate table expression.
        #
        # This is unexpected behavior for a pandas user, who expects their old
        # Series objects to still work with the new / mutated DataFrame. We
        # avoid applying a projection in Ibis until it's absolutely necessary
        # to provide pandas-like semantics.
        # TODO(swast): Do we need to apply implicit join when doing a
        # projection?

        # Select a number of columns as DF.
        key = key if utils.is_list_like(key) else [key]  # type:ignore

        selected_ids: Tuple[str, ...] = ()
        for label in key:
            col_ids = self._block.label_to_col_id[label]
            selected_ids = (*selected_ids, *col_ids)

        return DataFrame(self._block.select_columns(selected_ids))

    def _getitem_label(self, key: blocks.Label):
        col_ids = self._block.cols_matching_label(key)
        if len(col_ids) == 0:
            raise KeyError(key)
        block = self._block.select_columns(col_ids)
        if isinstance(self.columns, pandas.MultiIndex):
            # Multiindex should drop-level if not selecting entire
            key_levels = len(key) if isinstance(key, tuple) else 1
            index_levels = self.columns.nlevels
            if key_levels < index_levels:
                block = block.with_column_labels(
                    block.column_labels.droplevel(list(range(key_levels)))
                )
                # Force return DataFrame in this case, even if only single column
                return DataFrame(block)

        if len(col_ids) == 1:
            return bigframes.series.Series(block)
        return DataFrame(block)

    # Bool Series selects rows
    def _getitem_bool_series(self, key: bigframes.series.Series) -> DataFrame:
        if not key.dtype == pandas.BooleanDtype():
            raise NotImplementedError(
                f"Only boolean series currently supported for indexing. {constants.FEEDBACK_LINK}"
            )
            # TODO: enforce stricter alignment
        combined_index, (
            get_column_left,
            get_column_right,
        ) = self._block.join(key._block, how="left")
        block = combined_index
        filter_col_id = get_column_right[key._value_column]
        block = block.filter_by_id(filter_col_id)
        block = block.drop_columns([filter_col_id])
        return DataFrame(block)

    def __getattr__(self, key: str):
        if key in self._block.column_labels:
            return self.__getitem__(key)
        elif hasattr(pandas.DataFrame, key):
            raise AttributeError(
                textwrap.dedent(
                    f"""
                    BigQuery DataFrames has not yet implemented an equivalent to
                    'pandas.DataFrame.{key}'. {constants.FEEDBACK_LINK}
                    """
                )
            )
        else:
            raise AttributeError(key)

    def __setattr__(self, key: str, value):
        if key in ["_block", "_query_job"]:
            object.__setattr__(self, key, value)
            return
        # Can this be removed???
        try:
            # boring attributes go through boring old path
            object.__getattribute__(self, key)
            return object.__setattr__(self, key, value)
        except AttributeError:
            pass

        # if this fails, go on to more involved attribute setting
        # (note that this matches __getattr__, above).
        try:
            if key in self.columns:
                self[key] = value
            else:
                object.__setattr__(self, key, value)
        # Can this be removed?
        except (AttributeError, TypeError):
            object.__setattr__(self, key, value)

    def __repr__(self) -> str:
        """Converts a DataFrame to a string. Calls to_pandas.

        Only represents the first `bigframes.options.display.max_rows`.
        """
        opts = bigframes.options.display
        max_results = opts.max_rows
        if opts.repr_mode == "deferred":
            return formatter.repr_query_job(self.query_job)

        self._cached()
        # TODO(swast): pass max_columns and get the true column count back. Maybe
        # get 1 more column than we have requested so that pandas can add the
        # ... for us?
        pandas_df, row_count, query_job = self._block.retrieve_repr_request_results(
            max_results
        )

        self._set_internal_query_job(query_job)

        column_count = len(pandas_df.columns)

        with display_options.pandas_repr(opts):
            repr_string = repr(pandas_df)

        # Modify the end of the string to reflect count.
        lines = repr_string.split("\n")
        pattern = re.compile("\\[[0-9]+ rows x [0-9]+ columns\\]")
        if pattern.match(lines[-1]):
            lines = lines[:-2]

        if row_count > len(lines) - 1:
            lines.append("...")

        lines.append("")
        lines.append(f"[{row_count} rows x {column_count} columns]")
        return "\n".join(lines)

    def _repr_html_(self) -> str:
        """
        Returns an html string primarily for use by notebooks for displaying
        a representation of the DataFrame. Displays 20 rows by default since
        many notebooks are not configured for large tables.
        """
        opts = bigframes.options.display
        max_results = bigframes.options.display.max_rows
        if opts.repr_mode == "deferred":
            return formatter.repr_query_job_html(self.query_job)

        self._cached()
        # TODO(swast): pass max_columns and get the true column count back. Maybe
        # get 1 more column than we have requested so that pandas can add the
        # ... for us?
        pandas_df, row_count, query_job = self._block.retrieve_repr_request_results(
            max_results
        )

        self._set_internal_query_job(query_job)

        column_count = len(pandas_df.columns)

        with display_options.pandas_repr(opts):
            # _repr_html_ stub is missing so mypy thinks it's a Series. Ignore mypy.
            html_string = pandas_df._repr_html_()  # type:ignore

        html_string += f"[{row_count} rows x {column_count} columns in total]"
        return html_string

    def __setitem__(self, key: str, value: SingleItemValue):
        """Modify or insert a column into the DataFrame.

        Note: This does **not** modify the original table the DataFrame was
        derived from.
        """
        df = self._assign_single_item(key, value)
        self._set_block(df._get_block())

    def _apply_binop(
        self,
        other: float | int | bigframes.series.Series | DataFrame,
        op,
        axis: str | int = "columns",
        how: str = "outer",
        reverse: bool = False,
    ):
        if isinstance(other, (float, int)):
            return self._apply_scalar_binop(other, op, reverse=reverse)
        elif isinstance(other, indexes.Index):
            return self._apply_series_binop(
                other.to_series(index=self.index),
                op,
                axis=axis,
                how=how,
                reverse=reverse,
            )
        elif isinstance(other, bigframes.series.Series):
            return self._apply_series_binop(
                other, op, axis=axis, how=how, reverse=reverse
            )
        elif isinstance(other, DataFrame):
            return self._apply_dataframe_binop(other, op, how=how, reverse=reverse)
        raise NotImplementedError(
            f"binary operation is not implemented on the second operand of type {type(other).__name__}."
            f"{constants.FEEDBACK_LINK}"
        )

    def _apply_scalar_binop(
        self, other: float | int, op: ops.BinaryOp, reverse: bool = False
    ) -> DataFrame:
        block = self._block
        for column_id, label in zip(
            self._block.value_columns, self._block.column_labels
        ):
            expr = (
                op.as_expr(ex.const(other), column_id)
                if reverse
                else op.as_expr(column_id, ex.const(other))
            )
            block, _ = block.project_expr(expr, label)
            block = block.drop_columns([column_id])
        return DataFrame(block)

    def _apply_series_binop(
        self,
        other: bigframes.series.Series,
        op: ops.BinaryOp,
        axis: str | int = "columns",
        how: str = "outer",
        reverse: bool = False,
    ) -> DataFrame:
        if axis not in ("columns", "index", 0, 1):
            raise ValueError(f"Invalid input: axis {axis}.")

        if axis in ("columns", 1):
            raise NotImplementedError(
                f"Row Series operations haven't been supported. {constants.FEEDBACK_LINK}"
            )

        block, (get_column_left, get_column_right) = self._block.join(
            other._block, how=how
        )

        series_column_id = other._value_column
        series_col = get_column_right[series_column_id]
        for column_id, label in zip(
            self._block.value_columns, self._block.column_labels
        ):
            self_col = get_column_left[column_id]
            expr = (
                op.as_expr(series_col, self_col)
                if reverse
                else op.as_expr(self_col, series_col)
            )
            block, _ = block.project_expr(expr, label)
            block = block.drop_columns([get_column_left[column_id]])

        block = block.drop_columns([series_col])
        block = block.with_index_labels(self.index.names)
        return DataFrame(block)

    def _apply_dataframe_binop(
        self,
        other: DataFrame,
        op: ops.BinaryOp,
        how: str = "outer",
        reverse: bool = False,
    ) -> DataFrame:
        # Join rows
        block, (get_column_left, get_column_right) = self._block.join(
            other._block, how=how
        )
        # join columns schema
        # indexers will be none for exact match
        columns, lcol_indexer, rcol_indexer = self.columns.join(
            other.columns, how=how, return_indexers=True
        )

        binop_result_ids = []

        column_indices = zip(
            lcol_indexer if (lcol_indexer is not None) else range(len(columns)),
            rcol_indexer if (lcol_indexer is not None) else range(len(columns)),
        )

        for left_index, right_index in column_indices:
            if left_index >= 0 and right_index >= 0:  # -1 indices indicate missing
                self_col_id = get_column_left[self._block.value_columns[left_index]]
                other_col_id = get_column_right[other._block.value_columns[right_index]]
                expr = (
                    op.as_expr(other_col_id, self_col_id)
                    if reverse
                    else op.as_expr(self_col_id, other_col_id)
                )
            elif left_index >= 0:
                self_col_id = get_column_left[self._block.value_columns[left_index]]
                expr = (
                    op.as_expr(ex.const(None), self_col_id)
                    if reverse
                    else op.as_expr(self_col_id, ex.const(None))
                )
            elif right_index >= 0:
                other_col_id = get_column_right[other._block.value_columns[right_index]]
                expr = (
                    op.as_expr(other_col_id, ex.const(None))
                    if reverse
                    else op.as_expr(ex.const(None), other_col_id)
                )
            else:
                # Should not be possible
                raise ValueError("No right or left index.")
            block, result_col_id = block.project_expr(expr)
            binop_result_ids.append(result_col_id)

        block = block.select_columns(binop_result_ids).with_column_labels(columns)
        return DataFrame(block)

    def eq(self, other: typing.Any, axis: str | int = "columns") -> DataFrame:
        return self._apply_binop(other, ops.eq_op, axis=axis)

    def ne(self, other: typing.Any, axis: str | int = "columns") -> DataFrame:
        return self._apply_binop(other, ops.ne_op, axis=axis)

    __eq__ = eq  # type: ignore

    __ne__ = ne  # type: ignore

    def le(self, other: typing.Any, axis: str | int = "columns") -> DataFrame:
        return self._apply_binop(other, ops.le_op, axis=axis)

    def lt(self, other: typing.Any, axis: str | int = "columns") -> DataFrame:
        return self._apply_binop(other, ops.lt_op, axis=axis)

    def ge(self, other: typing.Any, axis: str | int = "columns") -> DataFrame:
        return self._apply_binop(other, ops.ge_op, axis=axis)

    def gt(self, other: typing.Any, axis: str | int = "columns") -> DataFrame:
        return self._apply_binop(other, ops.gt_op, axis=axis)

    __lt__ = lt

    __le__ = le

    __gt__ = gt

    __ge__ = ge

    def add(
        self,
        other: float | int | bigframes.series.Series | DataFrame,
        axis: str | int = "columns",
    ) -> DataFrame:
        # TODO(swast): Support fill_value parameter.
        # TODO(swast): Support level parameter with MultiIndex.
        return self._apply_binop(other, ops.add_op, axis=axis)

    __radd__ = __add__ = radd = add

    def sub(
        self,
        other: float | int | bigframes.series.Series | DataFrame,
        axis: str | int = "columns",
    ) -> DataFrame:
        return self._apply_binop(other, ops.sub_op, axis=axis)

    __sub__ = subtract = sub

    def rsub(
        self,
        other: float | int | bigframes.series.Series | DataFrame,
        axis: str | int = "columns",
    ) -> DataFrame:
        return self._apply_binop(other, ops.sub_op, axis=axis, reverse=True)

    __rsub__ = rsub

    def mul(
        self,
        other: float | int | bigframes.series.Series | DataFrame,
        axis: str | int = "columns",
    ) -> DataFrame:
        return self._apply_binop(other, ops.mul_op, axis=axis)

    __rmul__ = __mul__ = rmul = multiply = mul

    def truediv(
        self,
        other: float | int | bigframes.series.Series | DataFrame,
        axis: str | int = "columns",
    ) -> DataFrame:
        return self._apply_binop(other, ops.div_op, axis=axis)

    div = divide = __truediv__ = truediv

    def rtruediv(
        self,
        other: float | int | bigframes.series.Series | DataFrame,
        axis: str | int = "columns",
    ) -> DataFrame:
        return self._apply_binop(other, ops.div_op, axis=axis, reverse=True)

    __rtruediv__ = rdiv = rtruediv

    def floordiv(
        self,
        other: float | int | bigframes.series.Series | DataFrame,
        axis: str | int = "columns",
    ) -> DataFrame:
        return self._apply_binop(other, ops.floordiv_op, axis=axis)

    __floordiv__ = floordiv

    def rfloordiv(
        self,
        other: float | int | bigframes.series.Series | DataFrame,
        axis: str | int = "columns",
    ) -> DataFrame:
        return self._apply_binop(other, ops.floordiv_op, axis=axis, reverse=True)

    __rfloordiv__ = rfloordiv

    def mod(self, other: int | bigframes.series.Series | DataFrame, axis: str | int = "columns") -> DataFrame:  # type: ignore
        return self._apply_binop(other, ops.mod_op, axis=axis)

    def rmod(self, other: int | bigframes.series.Series | DataFrame, axis: str | int = "columns") -> DataFrame:  # type: ignore
        return self._apply_binop(other, ops.mod_op, axis=axis, reverse=True)

    __mod__ = mod

    __rmod__ = rmod

    def pow(
        self, other: int | bigframes.series.Series, axis: str | int = "columns"
    ) -> DataFrame:
        return self._apply_binop(other, ops.pow_op, axis=axis)

    def rpow(
        self, other: int | bigframes.series.Series, axis: str | int = "columns"
    ) -> DataFrame:
        return self._apply_binop(other, ops.pow_op, axis=axis, reverse=True)

    __pow__ = pow

    __rpow__ = rpow

    def align(
        self,
        other: typing.Union[DataFrame, bigframes.series.Series],
        join: str = "outer",
        axis: typing.Union[str, int, None] = None,
    ) -> typing.Tuple[
        typing.Union[DataFrame, bigframes.series.Series],
        typing.Union[DataFrame, bigframes.series.Series],
    ]:
        axis_n = utils.get_axis_number(axis) if axis else None
        if axis_n == 1 and isinstance(other, bigframes.series.Series):
            raise NotImplementedError(
                f"align with series and axis=1 not supported. {constants.FEEDBACK_LINK}"
            )
        left_block, right_block = block_ops.align(
            self._block, other._block, join=join, axis=axis
        )
        return DataFrame(left_block), other.__class__(right_block)

    def update(self, other, join: str = "left", overwrite=True, filter_func=None):
        other = other if isinstance(other, DataFrame) else DataFrame(other)
        if join != "left":
            raise ValueError("Only 'left' join supported for update")

        if filter_func is not None:  # Will always take other if possible

            def update_func(
                left: bigframes.series.Series, right: bigframes.series.Series
            ) -> bigframes.series.Series:
                return left.mask(right.notna() & filter_func(left), right)

        elif overwrite:

            def update_func(
                left: bigframes.series.Series, right: bigframes.series.Series
            ) -> bigframes.series.Series:
                return left.mask(right.notna(), right)

        else:

            def update_func(
                left: bigframes.series.Series, right: bigframes.series.Series
            ) -> bigframes.series.Series:
                return left.mask(left.isna(), right)

        result = self.combine(other, update_func, how=join)

        self._set_block(result._block)

    def combine(
        self,
        other: DataFrame,
        func: typing.Callable[
            [bigframes.series.Series, bigframes.series.Series], bigframes.series.Series
        ],
        fill_value=None,
        overwrite: bool = True,
        *,
        how: str = "outer",
    ) -> DataFrame:
        l_aligned, r_aligned = block_ops.align(self._block, other._block, join=how)

        other_missing_labels = self._block.column_labels.difference(
            other._block.column_labels
        )

        l_frame = DataFrame(l_aligned)
        r_frame = DataFrame(r_aligned)
        results = []
        for (label, lseries), (_, rseries) in zip(l_frame.items(), r_frame.items()):
            if not ((label in other_missing_labels) and not overwrite):
                if fill_value is not None:
                    result = func(
                        lseries.fillna(fill_value), rseries.fillna(fill_value)
                    )
                else:
                    result = func(lseries, rseries)
            else:
                result = (
                    lseries.fillna(fill_value) if fill_value is not None else lseries
                )
            results.append(result)

        if all([isinstance(val, bigframes.series.Series) for val in results]):
            import bigframes.core.reshape as rs

            return rs.concat(results, axis=1)
        else:
            raise ValueError("'func' must return Series")

    def combine_first(self, other: DataFrame):
        return self._apply_dataframe_binop(other, ops.fillna_op)

    def corr(self, method="pearson", min_periods=None, numeric_only=False) -> DataFrame:
        if method != "pearson":
            raise NotImplementedError(
                f"Only Pearson correlation is currently supported. {constants.FEEDBACK_LINK}"
            )
        if min_periods:
            raise NotImplementedError(
                f"min_periods not yet supported. {constants.FEEDBACK_LINK}"
            )

        if not numeric_only:
            frame = self._raise_on_non_numeric("corr")
        else:
            frame = self._drop_non_numeric()

        return DataFrame(frame._block.calculate_pairwise_metric(op=agg_ops.CorrOp()))

    def cov(self, *, numeric_only: bool = False) -> DataFrame:
        if not numeric_only:
            frame = self._raise_on_non_numeric("corr")
        else:
            frame = self._drop_non_numeric()

        return DataFrame(frame._block.calculate_pairwise_metric(agg_ops.CovOp()))

    def to_pandas(
        self,
        max_download_size: Optional[int] = None,
        sampling_method: Optional[str] = None,
        random_state: Optional[int] = None,
        *,
        ordered: bool = True,
    ) -> pandas.DataFrame:
        """Write DataFrame to pandas DataFrame.

        Args:
            max_download_size (int, default None):
                Download size threshold in MB. If max_download_size is exceeded when downloading data
                (e.g., to_pandas()), the data will be downsampled if
                bigframes.options.sampling.enable_downsampling is True, otherwise, an error will be
                raised. If set to a value other than None, this will supersede the global config.
            sampling_method (str, default None):
                Downsampling algorithms to be chosen from, the choices are: "head": This algorithm
                returns a portion of the data from the beginning. It is fast and requires minimal
                computations to perform the downsampling; "uniform": This algorithm returns uniform
                random samples of the data. If set to a value other than None, this will supersede
                the global config.
            random_state (int, default None):
                The seed for the uniform downsampling algorithm. If provided, the uniform method may
                take longer to execute and require more computation. If set to a value other than
                None, this will supersede the global config.
            ordered (bool, default True):
                Determines whether the resulting pandas dataframe will be deterministically ordered.
                In some cases, unordered may result in a faster-executing query.

        Returns:
            pandas.DataFrame: A pandas DataFrame with all rows and columns of this DataFrame if the
                data_sampling_threshold_mb is not exceeded; otherwise, a pandas DataFrame with
                downsampled rows and all columns of this DataFrame.
        """
        # TODO(orrbradford): Optimize this in future. Potentially some cases where we can return the stored query job
<<<<<<< HEAD
        self._optimize_query_complexity()
=======

>>>>>>> 9ac4ed8a
        df, query_job = self._block.to_pandas(
            max_download_size=max_download_size,
            sampling_method=sampling_method,
            random_state=random_state,
            ordered=ordered,
        )
        self._set_internal_query_job(query_job)
        return df.set_axis(self._block.column_labels, axis=1, copy=False)

    def to_pandas_batches(self) -> Iterable[pandas.DataFrame]:
        """Stream DataFrame results to an iterable of pandas DataFrame"""
        self._optimize_query_complexity()
        return self._block.to_pandas_batches()

    def _compute_dry_run(self) -> bigquery.QueryJob:
        return self._block._compute_dry_run()

    def copy(self) -> DataFrame:
        return DataFrame(self._block)

    def head(self, n: int = 5) -> DataFrame:
        return typing.cast(DataFrame, self.iloc[:n])

    def tail(self, n: int = 5) -> DataFrame:
        return typing.cast(DataFrame, self.iloc[-n:])

    def peek(self, n: int = 5, *, force: bool = True) -> pandas.DataFrame:
        """
        Preview n arbitrary rows from the dataframe. No guarantees about row selection or ordering.
        ``DataFrame.peek(force=False)`` will always be very fast, but will not succeed if data requires
        full data scanning. Using ``force=True`` will always succeed, but may be perform queries.
        Query results will be cached so that future steps will benefit from these queries.

        Args:
            n (int, default 5):
                The number of rows to select from the dataframe. Which N rows are returned is non-deterministic.
            force (bool, default True):
                If the data cannot be peeked efficiently, the dataframe will instead be fully materialized as part
                of the operation if ``force=True``. If ``force=False``, the operation will throw a ValueError.
        Returns:
            pandas.DataFrame: A pandas DataFrame with n rows.

        Raises:
            ValueError: If force=False and data cannot be efficiently peeked.
        """
        maybe_result = self._block.try_peek(n)
        if maybe_result is None:
            if force:
                self._cached()
                maybe_result = self._block.try_peek(n, force=True)
                assert maybe_result is not None
            else:
                raise ValueError(
                    "Cannot peek efficiently when data has aggregates, joins or window functions applied. Use force=True to fully compute dataframe."
                )
        return maybe_result.set_axis(self._block.column_labels, axis=1, copy=False)

    def nlargest(
        self,
        n: int,
        columns: typing.Union[blocks.Label, typing.Sequence[blocks.Label]],
        keep: str = "first",
    ) -> DataFrame:
        if keep not in ("first", "last", "all"):
            raise ValueError("'keep must be one of 'first', 'last', or 'all'")
        column_ids = self._sql_names(columns)
        return DataFrame(block_ops.nlargest(self._block, n, column_ids, keep=keep))

    def nsmallest(
        self,
        n: int,
        columns: typing.Union[blocks.Label, typing.Sequence[blocks.Label]],
        keep: str = "first",
    ) -> DataFrame:
        if keep not in ("first", "last", "all"):
            raise ValueError("'keep must be one of 'first', 'last', or 'all'")
        column_ids = self._sql_names(columns)
        return DataFrame(block_ops.nsmallest(self._block, n, column_ids, keep=keep))

    def drop(
        self,
        labels: typing.Any = None,
        *,
        axis: typing.Union[int, str] = 0,
        index: typing.Any = None,
        columns: Union[blocks.Label, Sequence[blocks.Label]] = None,
        level: typing.Optional[LevelType] = None,
    ) -> DataFrame:
        if labels:
            if index or columns:
                raise ValueError("Cannot specify both 'labels' and 'index'/'columns")
            axis_n = utils.get_axis_number(axis)
            if axis_n == 0:
                index = labels
            else:
                columns = labels

        block = self._block
        if index is not None:
            level_id = self._resolve_levels(level or 0)[0]

            if utils.is_list_like(index):
                # Only tuple is treated as multi-index value combinations
                if isinstance(index, tuple):
                    if level is not None:
                        raise ValueError("Multi-index tuple can't specify level.")
                    condition_id = None
                    for i, idx in enumerate(index):
                        level_id = self._resolve_levels(i)[0]
                        block, condition_id_cur = block.project_expr(
                            ops.ne_op.as_expr(level_id, ex.const(idx))
                        )
                        if condition_id:
                            block, condition_id = block.apply_binary_op(
                                condition_id, condition_id_cur, ops.or_op
                            )
                        else:
                            condition_id = condition_id_cur

                    condition_id = typing.cast(str, condition_id)
                else:
                    block, inverse_condition_id = block.apply_unary_op(
                        level_id, ops.IsInOp(values=tuple(index), match_nulls=True)
                    )
                    block, condition_id = block.apply_unary_op(
                        inverse_condition_id, ops.invert_op
                    )
            elif isinstance(index, indexes.Index):
                return self._drop_by_index(index)
            else:
                block, condition_id = block.project_expr(
                    ops.ne_op.as_expr(level_id, ex.const(index))
                )
            block = block.filter_by_id(condition_id, keep_null=True).select_columns(
                self._block.value_columns
            )
        if columns:
            block = block.drop_columns(self._sql_names(columns))
        if index is None and not columns:
            raise ValueError("Must specify 'labels' or 'index'/'columns")
        return DataFrame(block)

    def _drop_by_index(self, index: indexes.Index) -> DataFrame:
        block = index._block
        block, ordering_col = block.promote_offsets()
        joined_index, (get_column_left, get_column_right) = self._block.join(block)

        new_ordering_col = get_column_right[ordering_col]
        drop_block = joined_index
        drop_block, drop_col = drop_block.apply_unary_op(
            new_ordering_col,
            ops.isnull_op,
        )

        drop_block = drop_block.filter_by_id(drop_col)
        original_columns = [
            get_column_left[column] for column in self._block.value_columns
        ]
        drop_block = drop_block.select_columns(original_columns)
        return DataFrame(drop_block)

    def droplevel(self, level: LevelsType, axis: int | str = 0):
        axis_n = utils.get_axis_number(axis)
        if axis_n == 0:
            resolved_level_ids = self._resolve_levels(level)
            return DataFrame(self._block.drop_levels(resolved_level_ids))
        else:
            if isinstance(self.columns, pandas.MultiIndex):
                new_df = self.copy()
                new_df.columns = self.columns.droplevel(level)
                return new_df
            else:
                raise ValueError("Columns must be a multiindex to drop levels.")

    def swaplevel(self, i: int = -2, j: int = -1, axis: int | str = 0):
        axis_n = utils.get_axis_number(axis)
        if axis_n == 0:
            level_i = self._block.index_columns[i]
            level_j = self._block.index_columns[j]
            mapping = {level_i: level_j, level_j: level_i}
            reordering = [
                mapping.get(index_id, index_id)
                for index_id in self._block.index_columns
            ]
            return DataFrame(self._block.reorder_levels(reordering))
        else:
            if isinstance(self.columns, pandas.MultiIndex):
                new_df = self.copy()
                new_df.columns = self.columns.swaplevel(i, j)
                return new_df
            else:
                raise ValueError("Columns must be a multiindex to reorder levels.")

    def reorder_levels(self, order: LevelsType, axis: int | str = 0):
        axis_n = utils.get_axis_number(axis)
        if axis_n == 0:
            resolved_level_ids = self._resolve_levels(order)
            return DataFrame(self._block.reorder_levels(resolved_level_ids))
        else:
            if isinstance(self.columns, pandas.MultiIndex):
                new_df = self.copy()
                new_df.columns = self.columns.reorder_levels(order)
                return new_df
            else:
                raise ValueError("Columns must be a multiindex to reorder levels.")

    def _resolve_levels(self, level: LevelsType) -> typing.Sequence[str]:
        return self._block.index.resolve_level(level)

    def rename(self, *, columns: Mapping[blocks.Label, blocks.Label]) -> DataFrame:
        block = self._block.rename(columns=columns)
        return DataFrame(block)

    def rename_axis(
        self,
        mapper: typing.Union[blocks.Label, typing.Sequence[blocks.Label]],
        **kwargs,
    ) -> DataFrame:
        if len(kwargs) != 0:
            raise NotImplementedError(
                f"rename_axis does not currently support any keyword arguments. {constants.FEEDBACK_LINK}"
            )
        # limited implementation: the new index name is simply the 'mapper' parameter
        if utils.is_list_like(mapper):
            labels = mapper
        else:
            labels = [mapper]
        return DataFrame(self._block.with_index_labels(labels))

    def equals(self, other: typing.Union[bigframes.series.Series, DataFrame]) -> bool:
        # Must be same object type, same column dtypes, and same label values
        if not isinstance(other, DataFrame):
            return False
        return block_ops.equals(self._block, other._block)

    def assign(self, **kwargs) -> DataFrame:
        # TODO(garrettwu) Support list-like values. Requires ordering.
        # TODO(garrettwu) Support callable values.

        cur = self
        for k, v in kwargs.items():
            cur = cur._assign_single_item(k, v)

        return cur

    def _assign_single_item(
        self,
        k: str,
        v: SingleItemValue,
    ) -> DataFrame:
        if isinstance(v, bigframes.series.Series):
            return self._assign_series_join_on_index(k, v)
        elif isinstance(v, bigframes.dataframe.DataFrame):
            v_df_col_count = len(v._block.value_columns)
            if v_df_col_count != 1:
                raise ValueError(
                    f"Cannot set a DataFrame with {v_df_col_count} columns to the single column {k}"
                )
            return self._assign_series_join_on_index(k, v[v.columns[0]])
        elif callable(v):
            copy = self.copy()
            copy[k] = v(copy)
            return copy
        elif utils.is_list_like(v):
            return self._assign_single_item_listlike(k, v)
        else:
            return self._assign_scalar(k, v)

    def _assign_single_item_listlike(self, k: str, v: Sequence) -> DataFrame:
        given_rows = len(v)
        actual_rows = len(self)
        assigning_to_empty_df = len(self.columns) == 0 and actual_rows == 0
        if not assigning_to_empty_df and given_rows != actual_rows:
            raise ValueError(
                f"Length of values ({given_rows}) does not match length of index ({actual_rows})"
            )

        local_df = DataFrame({k: v}, session=self._get_block().expr.session)
        # local_df is likely (but not guaranteed) to be cached locally
        # since the original list came from memory and so is probably < MAX_INLINE_DF_SIZE

        new_column_block = local_df._block
        original_index_column_ids = self._block.index_columns
        self_block = self._block.reset_index(drop=False)
        if assigning_to_empty_df:
            if len(self._block.index_columns) > 1:
                # match error raised by pandas here
                raise ValueError(
                    "Assigning listlike to a first column under multiindex is not supported."
                )
            result_block = new_column_block.with_index_labels(self._block.index.names)
            result_block = result_block.with_column_labels([k])
        else:
            result_block, (
                get_column_left,
                get_column_right,
            ) = self_block.join(new_column_block, how="left", block_identity_join=True)
            result_block = result_block.set_index(
                [get_column_left[col_id] for col_id in original_index_column_ids],
                index_labels=self._block.index.names,
            )
            src_col = get_column_right[new_column_block.value_columns[0]]
            # Check to see if key exists, and modify in place
            col_ids = self._block.cols_matching_label(k)
            for col_id in col_ids:
                result_block = result_block.copy_values(
                    src_col, get_column_left[col_id]
                )
            if len(col_ids) > 0:
                result_block = result_block.drop_columns([src_col])
        return DataFrame(result_block)

    def _assign_scalar(self, label: str, value: Union[int, float]) -> DataFrame:
        col_ids = self._block.cols_matching_label(label)

        block, constant_col_id = self._block.create_constant(value, label)
        for col_id in col_ids:
            block = block.copy_values(constant_col_id, col_id)

        if len(col_ids) > 0:
            block = block.drop_columns([constant_col_id])

        return DataFrame(block)

    def _assign_series_join_on_index(
        self, label: str, series: bigframes.series.Series
    ) -> DataFrame:
        block, (get_column_left, get_column_right) = self._block.join(
            series._block, how="left"
        )

        column_ids = [
            get_column_left[col_id] for col_id in self._block.cols_matching_label(label)
        ]
        source_column = get_column_right[series._value_column]

        # Replace each column matching the label
        for column_id in column_ids:
            block = block.copy_values(source_column, column_id).assign_label(
                column_id, label
            )

        if not column_ids:
            # Append case, so new column needs appropriate label
            block = block.assign_label(source_column, label)
        else:
            # Update case, remove after copying into columns
            block = block.drop_columns([source_column])

        return DataFrame(block.with_index_labels(self.index.names))

    def reset_index(self, *, drop: bool = False) -> DataFrame:
        block = self._block.reset_index(drop)
        return DataFrame(block)

    def set_index(
        self,
        keys: typing.Union[blocks.Label, typing.Sequence[blocks.Label]],
        append: bool = False,
        drop: bool = True,
    ) -> DataFrame:
        if not utils.is_list_like(keys):
            keys = typing.cast(typing.Sequence[blocks.Label], (keys,))
        else:
            keys = typing.cast(typing.Sequence[blocks.Label], tuple(keys))
        col_ids = [self._resolve_label_exact(key) for key in keys]
        missing = [keys[i] for i in range(len(col_ids)) if col_ids[i] is None]
        if len(missing) > 0:
            raise KeyError(f"None of {missing} are in the columns")
        # convert col_ids to non-optional strs since we just determined they are not None
        col_ids_strs: List[str] = [col_id for col_id in col_ids if col_id is not None]
        return DataFrame(self._block.set_index(col_ids_strs, append=append, drop=drop))

    def sort_index(
        self, ascending: bool = True, na_position: Literal["first", "last"] = "last"
    ) -> DataFrame:
        if na_position not in ["first", "last"]:
            raise ValueError("Param na_position must be one of 'first' or 'last'")
        na_last = na_position == "last"
        index_columns = self._block.index_columns
        ordering = [
            order.ascending_over(column, na_last)
            if ascending
            else order.descending_over(column, na_last)
            for column in index_columns
        ]
        return DataFrame(self._block.order_by(ordering))

    def sort_values(
        self,
        by: str | typing.Sequence[str],
        *,
        ascending: bool | typing.Sequence[bool] = True,
        kind: str = "quicksort",
        na_position: typing.Literal["first", "last"] = "last",
    ) -> DataFrame:
        if na_position not in {"first", "last"}:
            raise ValueError("Param na_position must be one of 'first' or 'last'")

        sort_labels = list(by) if utils.is_list_like(by) else [by]
        sort_column_ids = self._sql_names(sort_labels)

        len_by = len(sort_labels)
        if not isinstance(ascending, bool):
            if len(ascending) != len_by:
                raise ValueError("Length of 'ascending' must equal length of 'by'")
            sort_directions = ascending
        else:
            sort_directions = (ascending,) * len_by

        ordering = []
        for i in range(len(sort_labels)):
            column_id = sort_column_ids[i]
            is_ascending = sort_directions[i]
            na_last = na_position == "last"
            ordering.append(
                order.ascending_over(column_id, na_last)
                if is_ascending
                else order.descending_over(column_id, na_last)
            )
        return DataFrame(self._block.order_by(ordering))

    def eval(self, expr: str) -> DataFrame:
        import bigframes.core.eval as bf_eval

        return bf_eval.eval(self, expr, target=self)

    def query(self, expr: str) -> DataFrame:
        import bigframes.core.eval as bf_eval

        eval_result = bf_eval.eval(self, expr, target=None)
        return self[eval_result]

    def value_counts(
        self,
        subset: typing.Union[blocks.Label, typing.Sequence[blocks.Label]] = None,
        normalize: bool = False,
        sort: bool = True,
        ascending: bool = False,
        dropna: bool = True,
    ):
        # 'sort'=False allows arbitrary sorting, so we will sort anyways and ignore the param
        columns = self._sql_names(subset) if subset else self._block.value_columns
        block = block_ops.value_counts(
            self._block,
            columns,
            normalize=normalize,
            sort=sort,
            ascending=ascending,
            dropna=dropna,
        )
        return bigframes.series.Series(block)

    def add_prefix(self, prefix: str, axis: int | str | None = None) -> DataFrame:
        axis = 1 if axis is None else axis
        return DataFrame(self._get_block().add_prefix(prefix, axis))

    def add_suffix(self, suffix: str, axis: int | str | None = None) -> DataFrame:
        axis = 1 if axis is None else axis
        return DataFrame(self._get_block().add_suffix(suffix, axis))

    def filter(
        self,
        items: typing.Optional[typing.Iterable] = None,
        like: typing.Optional[str] = None,
        regex: typing.Optional[str] = None,
        axis: int | str | None = None,
    ) -> DataFrame:
        if sum([(items is not None), (like is not None), (regex is not None)]) != 1:
            raise ValueError(
                "Need to provide exactly one of 'items', 'like', or 'regex'"
            )
        axis_n = utils.get_axis_number(axis) if (axis is not None) else 1
        if axis_n == 0:  # row labels
            return self._filter_rows(items, like, regex)
        else:  # column labels
            return self._filter_columns(items, like, regex)

    def _filter_rows(
        self,
        items: typing.Optional[typing.Iterable] = None,
        like: typing.Optional[str] = None,
        regex: typing.Optional[str] = None,
    ) -> DataFrame:
        if len(self._block.index_columns) > 1:
            raise NotImplementedError(
                f"Method filter does not support rows multiindex. {constants.FEEDBACK_LINK}"
            )
        if (like is not None) or (regex is not None):
            block = self._block
            block, label_string_id = block.apply_unary_op(
                self._block.index_columns[0],
                ops.AsTypeOp(to_type=pandas.StringDtype(storage="pyarrow")),
            )
            if like is not None:
                block, mask_id = block.apply_unary_op(
                    label_string_id, ops.StrContainsOp(pat=like)
                )
            else:  # regex
                assert regex is not None
                block, mask_id = block.apply_unary_op(
                    label_string_id, ops.StrContainsRegexOp(pat=regex)
                )

            block = block.filter_by_id(mask_id)
            block = block.select_columns(self._block.value_columns)
            return DataFrame(block)
        elif items is not None:
            # Behavior matches pandas 2.1+, older pandas versions would reindex
            block = self._block
            block, mask_id = block.apply_unary_op(
                self._block.index_columns[0], ops.IsInOp(values=tuple(items))
            )
            block = block.filter_by_id(mask_id)
            block = block.select_columns(self._block.value_columns)
            return DataFrame(block)
        else:
            raise ValueError("Need to provide 'items', 'like', or 'regex'")

    def _filter_columns(
        self,
        items: typing.Optional[typing.Iterable] = None,
        like: typing.Optional[str] = None,
        regex: typing.Optional[str] = None,
    ) -> DataFrame:
        if (like is not None) or (regex is not None):

            def label_filter(label):
                label_str = label if isinstance(label, str) else str(label)
                if like:
                    return like in label_str
                else:  # regex
                    return re.match(regex, label_str) is not None

            cols = [
                col_id
                for col_id, label in zip(self._block.value_columns, self.columns)
                if label_filter(label)
            ]
            return DataFrame(self._block.select_columns(cols))
        if items is not None:
            # Behavior matches pandas 2.1+, older pandas versions would reorder using order of items
            new_columns = self.columns.intersection(pandas.Index(items))
            return self.reindex(columns=new_columns)
        else:
            raise ValueError("Need to provide 'items', 'like', or 'regex'")

    def reindex(
        self,
        labels=None,
        *,
        index=None,
        columns=None,
        axis: typing.Optional[typing.Union[str, int]] = None,
        validate: typing.Optional[bool] = None,
    ):
        if labels:
            if index or columns:
                raise ValueError("Cannot specify both 'labels' and 'index'/'columns")
            axis_n = utils.get_axis_number(axis) if (axis is not None) else 0
            if axis_n == 0:
                index = labels
            else:
                columns = labels
        if (index is not None) and (columns is not None):
            return self._reindex_columns(columns)._reindex_rows(
                index, validate=validate or False
            )
        if index is not None:
            return self._reindex_rows(index, validate=validate or False)
        if columns is not None:
            return self._reindex_columns(columns)

    def _reindex_rows(
        self,
        index,
        *,
        validate: typing.Optional[bool] = None,
    ):
        if validate and not self.index.is_unique:
            raise ValueError("Original index must be unique to reindex")
        keep_original_names = False
        if isinstance(index, indexes.Index):
            new_indexer = DataFrame(data=index._block)[[]]
        else:
            if not isinstance(index, pandas.Index):
                keep_original_names = True
                index = pandas.Index(index)
            if index.nlevels != self.index.nlevels:
                raise NotImplementedError(
                    "Cannot reindex with index with different nlevels"
                )
            new_indexer = DataFrame(index=index, session=self._session)[[]]
        # multiindex join is senstive to index names, so we will set all these
        result = new_indexer.rename_axis(range(new_indexer.index.nlevels)).join(
            self.rename_axis(range(self.index.nlevels)),
            how="left",
        )
        # and then reset the names after the join
        return result.rename_axis(
            self.index.names if keep_original_names else index.names
        )

    def _reindex_columns(self, columns):
        block = self._block
        new_column_index, indexer = self.columns.reindex(columns)
        result_cols = []
        for label, index in zip(columns, indexer):
            if index >= 0:
                result_cols.append(self._block.value_columns[index])
            else:
                block, null_col = block.create_constant(
                    pandas.NA, label, dtype=pandas.Float64Dtype()
                )
                result_cols.append(null_col)
        result_df = DataFrame(block.select_columns(result_cols))
        result_df.columns = new_column_index
        return result_df

    def reindex_like(self, other: DataFrame, *, validate: typing.Optional[bool] = None):
        return self.reindex(index=other.index, columns=other.columns, validate=validate)

    def interpolate(self, method: str = "linear") -> DataFrame:
        if method == "pad":
            return self.ffill()
        result = block_ops.interpolate(self._block, method)
        return DataFrame(result)

    def fillna(self, value=None) -> DataFrame:
        return self._apply_binop(value, ops.fillna_op, how="left")

    def replace(
        self, to_replace: typing.Any, value: typing.Any = None, *, regex: bool = False
    ):
        if utils.is_dict_like(value):
            return self.apply(
                lambda x: x.replace(
                    to_replace=to_replace, value=value[x.name], regex=regex
                )
                if (x.name in value)
                else x
            )
        return self.apply(
            lambda x: x.replace(to_replace=to_replace, value=value, regex=regex)
        )

    def ffill(self, *, limit: typing.Optional[int] = None) -> DataFrame:
        window = bigframes.core.WindowSpec(preceding=limit, following=0)
        return self._apply_window_op(agg_ops.LastNonNullOp(), window)

    def bfill(self, *, limit: typing.Optional[int] = None) -> DataFrame:
        window = bigframes.core.WindowSpec(preceding=0, following=limit)
        return self._apply_window_op(agg_ops.FirstNonNullOp(), window)

    def isin(self, values) -> DataFrame:
        if utils.is_dict_like(values):
            block = self._block
            result_ids = []
            for col, label in zip(self._block.value_columns, self._block.column_labels):
                if label in values.keys():
                    value_for_key = values[label]
                    block, result_id = block.apply_unary_op(
                        col,
                        ops.IsInOp(values=tuple(value_for_key), match_nulls=True),
                        label,
                    )
                    result_ids.append(result_id)
                else:
                    block, result_id = block.create_constant(
                        False, label=label, dtype=pandas.BooleanDtype()
                    )
                    result_ids.append(result_id)
            return DataFrame(block.select_columns(result_ids)).fillna(value=False)
        elif utils.is_list_like(values):
            return self._apply_unary_op(
                ops.IsInOp(values=tuple(values), match_nulls=True)
            ).fillna(value=False)
        else:
            raise TypeError(
                "only list-like objects are allowed to be passed to "
                f"isin(), you passed a [{type(values).__name__}]"
            )

    def keys(self) -> pandas.Index:
        return self.columns

    def items(self):
        column_ids = self._block.value_columns
        column_labels = self._block.column_labels
        for col_id, col_label in zip(column_ids, column_labels):
            yield col_label, bigframes.series.Series(self._block.select_column(col_id))

    def iterrows(self) -> Iterable[tuple[typing.Any, pandas.Series]]:
        for df in self.to_pandas_batches():
            for item in df.iterrows():
                yield item

    def itertuples(
        self, index: bool = True, name: typing.Optional[str] = "Pandas"
    ) -> Iterable[tuple[typing.Any, ...]]:
        for df in self.to_pandas_batches():
            for item in df.itertuples(index=index, name=name):
                yield item

    def dropna(
        self,
        *,
        axis: int | str = 0,
        inplace: bool = False,
        how: str = "any",
        ignore_index=False,
    ) -> DataFrame:
        if inplace:
            raise NotImplementedError(
                f"'inplace'=True not supported. {constants.FEEDBACK_LINK}"
            )
        if how not in ("any", "all"):
            raise ValueError("'how' must be one of 'any', 'all'")

        axis_n = utils.get_axis_number(axis)

        if axis_n == 0:
            result = block_ops.dropna(self._block, self._block.value_columns, how=how)  # type: ignore
            if ignore_index:
                result = result.reset_index()
            return DataFrame(result)
        else:
            isnull_block = self._block.multi_apply_unary_op(
                self._block.value_columns, ops.isnull_op
            )
            if how == "any":
                null_locations = DataFrame(isnull_block).any().to_pandas()
            else:  # 'all'
                null_locations = DataFrame(isnull_block).all().to_pandas()
            keep_columns = [
                col
                for col, to_drop in zip(self._block.value_columns, null_locations)
                if not to_drop
            ]
            return DataFrame(self._block.select_columns(keep_columns))

    def any(
        self,
        *,
        axis: typing.Union[str, int] = 0,
        bool_only: bool = False,
    ) -> bigframes.series.Series:
        if not bool_only:
            frame = self._raise_on_non_boolean("any")
        else:
            frame = self._drop_non_bool()
        block = frame._block.aggregate_all_and_stack(
            agg_ops.any_op, dtype=pandas.BooleanDtype(), axis=axis
        )
        return bigframes.series.Series(block.select_column("values"))

    def all(
        self, axis: typing.Union[str, int] = 0, *, bool_only: bool = False
    ) -> bigframes.series.Series:
        if not bool_only:
            frame = self._raise_on_non_boolean("all")
        else:
            frame = self._drop_non_bool()
        block = frame._block.aggregate_all_and_stack(
            agg_ops.all_op, dtype=pandas.BooleanDtype(), axis=axis
        )
        return bigframes.series.Series(block.select_column("values"))

    def sum(
        self, axis: typing.Union[str, int] = 0, *, numeric_only: bool = False
    ) -> bigframes.series.Series:
        if not numeric_only:
            frame = self._raise_on_non_numeric("sum")
        else:
            frame = self._drop_non_numeric()
        block = frame._block.aggregate_all_and_stack(agg_ops.sum_op, axis=axis)
        return bigframes.series.Series(block.select_column("values"))

    def mean(
        self, axis: typing.Union[str, int] = 0, *, numeric_only: bool = False
    ) -> bigframes.series.Series:
        if not numeric_only:
            frame = self._raise_on_non_numeric("mean")
        else:
            frame = self._drop_non_numeric()
        block = frame._block.aggregate_all_and_stack(agg_ops.mean_op, axis=axis)
        return bigframes.series.Series(block.select_column("values"))

    def median(
        self, *, numeric_only: bool = False, exact: bool = False
    ) -> bigframes.series.Series:
        if exact:
            raise NotImplementedError(
                f"Only approximate median is supported. {constants.FEEDBACK_LINK}"
            )
        if not numeric_only:
            frame = self._raise_on_non_numeric("median")
        else:
            frame = self._drop_non_numeric()
        block = frame._block.aggregate_all_and_stack(agg_ops.median_op)
        return bigframes.series.Series(block.select_column("values"))

    def std(
        self, axis: typing.Union[str, int] = 0, *, numeric_only: bool = False
    ) -> bigframes.series.Series:
        if not numeric_only:
            frame = self._raise_on_non_numeric("std")
        else:
            frame = self._drop_non_numeric()
        block = frame._block.aggregate_all_and_stack(agg_ops.std_op, axis=axis)
        return bigframes.series.Series(block.select_column("values"))

    def var(
        self, axis: typing.Union[str, int] = 0, *, numeric_only: bool = False
    ) -> bigframes.series.Series:
        if not numeric_only:
            frame = self._raise_on_non_numeric("var")
        else:
            frame = self._drop_non_numeric()
        block = frame._block.aggregate_all_and_stack(agg_ops.var_op, axis=axis)
        return bigframes.series.Series(block.select_column("values"))

    def min(
        self, axis: typing.Union[str, int] = 0, *, numeric_only: bool = False
    ) -> bigframes.series.Series:
        if not numeric_only:
            frame = self._raise_on_non_numeric("min")
        else:
            frame = self._drop_non_numeric()
        block = frame._block.aggregate_all_and_stack(agg_ops.min_op, axis=axis)
        return bigframes.series.Series(block.select_column("values"))

    def max(
        self, axis: typing.Union[str, int] = 0, *, numeric_only: bool = False
    ) -> bigframes.series.Series:
        if not numeric_only:
            frame = self._raise_on_non_numeric("max")
        else:
            frame = self._drop_non_numeric()
        block = frame._block.aggregate_all_and_stack(agg_ops.max_op, axis=axis)
        return bigframes.series.Series(block.select_column("values"))

    def prod(
        self, axis: typing.Union[str, int] = 0, *, numeric_only: bool = False
    ) -> bigframes.series.Series:
        if not numeric_only:
            frame = self._raise_on_non_numeric("prod")
        else:
            frame = self._drop_non_numeric()
        block = frame._block.aggregate_all_and_stack(agg_ops.product_op, axis=axis)
        return bigframes.series.Series(block.select_column("values"))

    product = prod

    def count(self, *, numeric_only: bool = False) -> bigframes.series.Series:
        if not numeric_only:
            frame = self
        else:
            frame = self._drop_non_numeric()
        block = frame._block.aggregate_all_and_stack(agg_ops.count_op)
        return bigframes.series.Series(block.select_column("values"))

    def nunique(self) -> bigframes.series.Series:
        block = self._block.aggregate_all_and_stack(agg_ops.nunique_op)
        return bigframes.series.Series(block.select_column("values"))

    def agg(
        self, func: str | typing.Sequence[str]
    ) -> DataFrame | bigframes.series.Series:
        if utils.is_list_like(func):
            if any(
                dtype not in bigframes.dtypes.NUMERIC_BIGFRAMES_TYPES_PERMISSIVE
                for dtype in self.dtypes
            ):
                raise NotImplementedError(
                    f"Multiple aggregations only supported on numeric columns. {constants.FEEDBACK_LINK}"
                )
            aggregations = [agg_ops.lookup_agg_func(f) for f in func]
            return DataFrame(
                self._block.summarize(
                    self._block.value_columns,
                    aggregations,
                )
            )
        else:
            return bigframes.series.Series(
                self._block.aggregate_all_and_stack(
                    agg_ops.lookup_agg_func(typing.cast(str, func))
                )
            )

    aggregate = agg

    def idxmin(self) -> bigframes.series.Series:
        return bigframes.series.Series(block_ops.idxmin(self._block))

    def idxmax(self) -> bigframes.series.Series:
        return bigframes.series.Series(block_ops.idxmax(self._block))

    def melt(
        self,
        id_vars: typing.Optional[typing.Iterable[typing.Hashable]] = None,
        value_vars: typing.Optional[typing.Iterable[typing.Hashable]] = None,
        var_name: typing.Union[
            typing.Hashable, typing.Sequence[typing.Hashable]
        ] = None,
        value_name: typing.Hashable = "value",
    ):
        if var_name is None:
            # Determine default var_name. Attempt to use column labels if they are unique
            if self.columns.nlevels > 1:
                if len(set(self.columns.names)) == len(self.columns.names):
                    var_name = self.columns.names
                else:
                    var_name = [f"variable_{i}" for i in range(len(self.columns.names))]
            else:
                var_name = self.columns.name or "variable"

        var_name = tuple(var_name) if utils.is_list_like(var_name) else (var_name,)

        if id_vars is not None:
            id_col_ids = [self._resolve_label_exact(col) for col in id_vars]
        else:
            id_col_ids = []
        if value_vars is not None:
            val_col_ids = [self._resolve_label_exact(col) for col in value_vars]
        else:
            val_col_ids = [
                col_id
                for col_id in self._block.value_columns
                if col_id not in id_col_ids
            ]

        return DataFrame(
            self._block.melt(id_col_ids, val_col_ids, var_name, value_name)
        )

    def describe(self) -> DataFrame:
        df_numeric = self._drop_non_numeric(permissive=False)
        if len(df_numeric.columns) == 0:
            raise NotImplementedError(
                f"df.describe() currently only supports numeric values. {constants.FEEDBACK_LINK}"
            )
        result = df_numeric.agg(
            ["count", "mean", "std", "min", "25%", "50%", "75%", "max"]
        )
        return typing.cast(DataFrame, result)

    def skew(self, *, numeric_only: bool = False):
        if not numeric_only:
            frame = self._raise_on_non_numeric("skew")
        else:
            frame = self._drop_non_numeric()
        result_block = block_ops.skew(frame._block, frame._block.value_columns)
        return bigframes.series.Series(result_block)

    def kurt(self, *, numeric_only: bool = False):
        if not numeric_only:
            frame = self._raise_on_non_numeric("kurt")
        else:
            frame = self._drop_non_numeric()
        result_block = block_ops.kurt(frame._block, frame._block.value_columns)
        return bigframes.series.Series(result_block)

    kurtosis = kurt

    def _pivot(
        self,
        *,
        columns: typing.Union[blocks.Label, Sequence[blocks.Label]],
        columns_unique_values: typing.Optional[
            typing.Union[pandas.Index, Sequence[object]]
        ] = None,
        index: typing.Optional[
            typing.Union[blocks.Label, Sequence[blocks.Label]]
        ] = None,
        values: typing.Optional[
            typing.Union[blocks.Label, Sequence[blocks.Label]]
        ] = None,
    ) -> DataFrame:
        if index:
            block = self.set_index(index)._block
        else:
            block = self._block

        column_ids = self._sql_names(columns)
        if values:
            value_col_ids = self._sql_names(values)
        else:
            value_col_ids = [
                col for col in block.value_columns if col not in column_ids
            ]

        pivot_block = block.pivot(
            columns=column_ids,
            values=value_col_ids,
            columns_unique_values=columns_unique_values,
            values_in_index=utils.is_list_like(values),
        )
        return DataFrame(pivot_block)

    def pivot(
        self,
        *,
        columns: typing.Union[blocks.Label, Sequence[blocks.Label]],
        index: typing.Optional[
            typing.Union[blocks.Label, Sequence[blocks.Label]]
        ] = None,
        values: typing.Optional[
            typing.Union[blocks.Label, Sequence[blocks.Label]]
        ] = None,
    ) -> DataFrame:
        return self._pivot(columns=columns, index=index, values=values)

    def stack(self, level: LevelsType = -1):
        if not isinstance(self.columns, pandas.MultiIndex):
            if level not in [0, -1, self.columns.name]:
                raise IndexError(f"Invalid level {level} for single-level index")
            return self._stack_mono()
        return self._stack_multi(level)

    def _stack_mono(self):
        result_block = self._block.stack()
        return bigframes.series.Series(result_block)

    def _stack_multi(self, level: LevelsType = -1):
        n_levels = self.columns.nlevels
        if not utils.is_list_like(level):
            level = [level]
        level_indices = []
        for level_ref in level:
            if isinstance(level_ref, int):
                if level_ref < 0:
                    level_indices.append(n_levels + level_ref)
                else:
                    level_indices.append(level_ref)
            else:  # str
                level_indices.append(self.columns.names.index(level_ref))  # type: ignore

        new_order = [
            *[i for i in range(n_levels) if i not in level_indices],
            *level_indices,
        ]

        original_columns = typing.cast(pandas.MultiIndex, self.columns)
        new_columns = original_columns.reorder_levels(new_order)

        block = self._block.with_column_labels(new_columns)

        block = block.stack(levels=len(level))
        return DataFrame(block)

    def unstack(self, level: LevelsType = -1):
        if not utils.is_list_like(level):
            level = [level]

        block = self._block
        # Special case, unstack with mono-index transpose into a series
        if self.index.nlevels == 1:
            block = block.stack(how="right", levels=self.columns.nlevels)
            return bigframes.series.Series(block)

        # Pivot by index levels
        unstack_ids = self._resolve_levels(level)
        block = block.reset_index(drop=False)
        block = block.set_index(
            [col for col in self._block.index_columns if col not in unstack_ids]
        )

        pivot_block = block.pivot(
            columns=unstack_ids,
            values=self._block.value_columns,
            values_in_index=True,
        )
        return DataFrame(pivot_block)

    def _drop_non_numeric(self, permissive=True) -> DataFrame:
        types_to_keep = (
            set(bigframes.dtypes.NUMERIC_BIGFRAMES_TYPES_PERMISSIVE)
            if permissive
            else set(bigframes.dtypes.NUMERIC_BIGFRAMES_TYPES_RESTRICTIVE)
        )
        non_numeric_cols = [
            col_id
            for col_id, dtype in zip(self._block.value_columns, self._block.dtypes)
            if dtype not in types_to_keep
        ]
        return DataFrame(self._block.drop_columns(non_numeric_cols))

    def _drop_non_bool(self) -> DataFrame:
        non_bool_cols = [
            col_id
            for col_id, dtype in zip(self._block.value_columns, self._block.dtypes)
            if dtype not in bigframes.dtypes.BOOL_BIGFRAMES_TYPES
        ]
        return DataFrame(self._block.drop_columns(non_bool_cols))

    def _raise_on_non_numeric(self, op: str):
        if not all(
            dtype in bigframes.dtypes.NUMERIC_BIGFRAMES_TYPES_PERMISSIVE
            for dtype in self._block.dtypes
        ):
            raise NotImplementedError(
                f"'{op}' does not support non-numeric columns. "
                f"Set 'numeric_only'=True to ignore non-numeric columns. {constants.FEEDBACK_LINK}"
            )
        return self

    def _raise_on_non_boolean(self, op: str):
        if not all(
            dtype in bigframes.dtypes.BOOL_BIGFRAMES_TYPES
            for dtype in self._block.dtypes
        ):
            raise NotImplementedError(
                f"'{op}' does not support non-bool columns. "
                f"Set 'bool_only'=True to ignore non-bool columns. {constants.FEEDBACK_LINK}"
            )
        return self

    def merge(
        self,
        right: DataFrame,
        how: Literal[
            "inner",
            "left",
            "outer",
            "right",
            "cross",
        ] = "inner",
        # TODO(garrettwu): Currently can take inner, outer, left and right. To support
        # cross joins
        on: Union[blocks.Label, Sequence[blocks.Label], None] = None,
        *,
        left_on: Union[blocks.Label, Sequence[blocks.Label], None] = None,
        right_on: Union[blocks.Label, Sequence[blocks.Label], None] = None,
        sort: bool = False,
        suffixes: tuple[str, str] = ("_x", "_y"),
    ) -> DataFrame:
        if how == "cross":
            if on is not None:
                raise ValueError("'on' is not supported for cross join.")
            result_block = self._block.merge(
                right._block,
                left_join_ids=[],
                right_join_ids=[],
                suffixes=suffixes,
                how=how,
                sort=True,
            )
            return DataFrame(result_block)

        if on is None:
            if left_on is None or right_on is None:
                raise ValueError("Must specify `on` or `left_on` + `right_on`.")
        else:
            if left_on is not None or right_on is not None:
                raise ValueError(
                    "Can not pass both `on` and `left_on` + `right_on` params."
                )
            left_on, right_on = on, on

        if utils.is_list_like(left_on):
            left_on = list(left_on)  # type: ignore
        else:
            left_on = [left_on]

        if utils.is_list_like(right_on):
            right_on = list(right_on)  # type: ignore
        else:
            right_on = [right_on]

        left_join_ids = []
        for label in left_on:  # type: ignore
            left_col_id = self._resolve_label_exact(label)
            # 0 elements already throws an exception
            if not left_col_id:
                raise ValueError(f"No column {label} found in self.")
            left_join_ids.append(left_col_id)

        right_join_ids = []
        for label in right_on:  # type: ignore
            right_col_id = right._resolve_label_exact(label)
            if not right_col_id:
                raise ValueError(f"No column {label} found in other.")
            right_join_ids.append(right_col_id)

        block = self._block.merge(
            right._block,
            how,
            left_join_ids,
            right_join_ids,
            sort=sort,
            suffixes=suffixes,
        )
        return DataFrame(block)

    def join(
        self, other: DataFrame, *, on: Optional[str] = None, how: str = "left"
    ) -> DataFrame:
        left, right = self, other
        if not left.columns.intersection(right.columns).empty:
            raise NotImplementedError(
                f"Deduping column names is not implemented. {constants.FEEDBACK_LINK}"
            )
        if how == "cross":
            if on is not None:
                raise ValueError("'on' is not supported for cross join.")
            result_block = left._block.merge(
                right._block,
                left_join_ids=[],
                right_join_ids=[],
                suffixes=("", ""),
                how="cross",
                sort=True,
            )
            return DataFrame(result_block)

        # Join left columns with right index
        if on is not None:
            if other._block.index.nlevels != 1:
                raise ValueError(
                    "Join on columns must match the index level of the other DataFrame. Join on column with multi-index haven't been supported."
                )
            # Switch left index with on column
            left_columns = left.columns
            left_idx_original_names = left.index.names
            left_idx_names_in_cols = [
                f"bigframes_left_idx_name_{i}" for i in range(len(left.index.names))
            ]
            left.index.names = left_idx_names_in_cols
            left = left.reset_index(drop=False)
            left = left.set_index(on)

            # Join on index and switch back
            combined_df = left._perform_join_by_index(right, how=how)
            combined_df.index.name = on
            combined_df = combined_df.reset_index(drop=False)
            combined_df = combined_df.set_index(left_idx_names_in_cols)

            # To be consistent with Pandas
            combined_df.index.names = (
                left_idx_original_names
                if how in ("inner", "left")
                else ([None] * len(combined_df.index.names))
            )

            # Reorder columns
            combined_df = combined_df[list(left_columns) + list(right.columns)]
            return combined_df

        # Join left index with right index
        if left._block.index.nlevels != right._block.index.nlevels:
            raise ValueError("Index to join on must have the same number of levels.")

        return left._perform_join_by_index(right, how=how)

    def _perform_join_by_index(
        self, other: Union[DataFrame, indexes.Index], *, how: str = "left"
    ):
        block, _ = self._block.join(other._block, how=how, block_identity_join=True)
        return DataFrame(block)

    def rolling(self, window: int, min_periods=None) -> bigframes.core.window.Window:
        # To get n size window, need current row and n-1 preceding rows.
        window_spec = bigframes.core.WindowSpec(
            preceding=window - 1, following=0, min_periods=min_periods or window
        )
        return bigframes.core.window.Window(
            self._block, window_spec, self._block.value_columns
        )

    def expanding(self, min_periods: int = 1) -> bigframes.core.window.Window:
        window_spec = bigframes.core.WindowSpec(following=0, min_periods=min_periods)
        return bigframes.core.window.Window(
            self._block, window_spec, self._block.value_columns
        )

    def groupby(
        self,
        by: typing.Union[
            blocks.Label,
            bigframes.series.Series,
            typing.Sequence[typing.Union[blocks.Label, bigframes.series.Series]],
            None,
        ] = None,
        *,
        level: typing.Optional[LevelsType] = None,
        as_index: bool = True,
        dropna: bool = True,
    ) -> groupby.DataFrameGroupBy:
        if (by is not None) and (level is not None):
            raise ValueError("Do not specify both 'by' and 'level'")
        if by is not None:
            return self._groupby_series(by, as_index=as_index, dropna=dropna)
        if level is not None:
            return self._groupby_level(level, as_index=as_index, dropna=dropna)
        else:
            raise TypeError("You have to supply one of 'by' and 'level'")

    def _groupby_level(
        self,
        level: LevelsType,
        as_index: bool = True,
        dropna: bool = True,
    ):
        return groupby.DataFrameGroupBy(
            self._block,
            by_col_ids=self._resolve_levels(level),
            as_index=as_index,
            dropna=dropna,
        )

    def _groupby_series(
        self,
        by: typing.Union[
            blocks.Label,
            bigframes.series.Series,
            typing.Sequence[typing.Union[blocks.Label, bigframes.series.Series]],
        ],
        as_index: bool = True,
        dropna: bool = True,
    ):
        if not isinstance(by, bigframes.series.Series) and utils.is_list_like(by):
            by = list(by)
        else:
            by = [typing.cast(typing.Union[blocks.Label, bigframes.series.Series], by)]

        block = self._block
        col_ids: typing.Sequence[str] = []
        for key in by:
            if isinstance(key, bigframes.series.Series):
                block, (
                    get_column_left,
                    get_column_right,
                ) = block.join(key._block, how="inner" if dropna else "left")
                col_ids = [
                    *[get_column_left[value] for value in col_ids],
                    get_column_right[key._value_column],
                ]
            else:
                # Interpret as index level or column name
                col_matches = block.label_to_col_id.get(key, [])
                level_matches = block.index_name_to_col_id.get(key, [])
                matches = [*col_matches, *level_matches]
                if len(matches) != 1:
                    raise ValueError(
                        f"GroupBy key {key} does not match a unique column or index level. BigQuery DataFrames only interprets lists of strings as column or index names, not directly as per-row group assignments."
                    )
                col_ids = [*col_ids, matches[0]]

        return groupby.DataFrameGroupBy(
            block,
            by_col_ids=col_ids,
            as_index=as_index,
            dropna=dropna,
        )

    def abs(self) -> DataFrame:
        return self._apply_unary_op(ops.abs_op)

    def isna(self) -> DataFrame:
        return self._apply_unary_op(ops.isnull_op)

    isnull = isna

    def notna(self) -> DataFrame:
        return self._apply_unary_op(ops.notnull_op)

    notnull = notna

    def cumsum(self):
        is_numeric_types = [
            (dtype in bigframes.dtypes.NUMERIC_BIGFRAMES_TYPES_PERMISSIVE)
            for _, dtype in self.dtypes.items()
        ]
        if not all(is_numeric_types):
            raise ValueError("All values must be numeric to apply cumsum.")
        return self._apply_window_op(
            agg_ops.sum_op,
            bigframes.core.WindowSpec(following=0),
        )

    def cumprod(self) -> DataFrame:
        is_numeric_types = [
            (dtype in bigframes.dtypes.NUMERIC_BIGFRAMES_TYPES_PERMISSIVE)
            for _, dtype in self.dtypes.items()
        ]
        if not all(is_numeric_types):
            raise ValueError("All values must be numeric to apply cumsum.")
        return self._apply_window_op(
            agg_ops.product_op,
            bigframes.core.WindowSpec(following=0),
        )

    def cummin(self) -> DataFrame:
        return self._apply_window_op(
            agg_ops.min_op,
            bigframes.core.WindowSpec(following=0),
        )

    def cummax(self) -> DataFrame:
        return self._apply_window_op(
            agg_ops.max_op,
            bigframes.core.WindowSpec(following=0),
        )

    def shift(self, periods: int = 1) -> DataFrame:
        window = bigframes.core.WindowSpec(
            preceding=periods if periods > 0 else None,
            following=-periods if periods < 0 else None,
        )
        return self._apply_window_op(agg_ops.ShiftOp(periods), window)

    def diff(self, periods: int = 1) -> DataFrame:
        window = bigframes.core.WindowSpec(
            preceding=periods if periods > 0 else None,
            following=-periods if periods < 0 else None,
        )
        return self._apply_window_op(agg_ops.DiffOp(periods), window)

    def pct_change(self, periods: int = 1) -> DataFrame:
        # Future versions of pandas will not perfrom ffill automatically
        df = self.ffill()
        return DataFrame(block_ops.pct_change(df._block, periods=periods))

    def _apply_window_op(
        self,
        op: agg_ops.WindowOp,
        window_spec: bigframes.core.WindowSpec,
    ):
        block, result_ids = self._block.multi_apply_window_op(
            self._block.value_columns,
            op,
            window_spec=window_spec,
        )
        return DataFrame(block.select_columns(result_ids))

    def sample(
        self,
        n: Optional[int] = None,
        frac: Optional[float] = None,
        *,
        random_state: Optional[int] = None,
        sort: Optional[bool | Literal["random"]] = "random",
    ) -> DataFrame:
        if n is not None and frac is not None:
            raise ValueError("Only one of 'n' or 'frac' parameter can be specified.")

        ns = (n,) if n is not None else ()
        fracs = (frac,) if frac is not None else ()
        return DataFrame(
            self._block._split(
                ns=ns, fracs=fracs, random_state=random_state, sort=sort
            )[0]
        )

    def _split(
        self,
        ns: Iterable[int] = (),
        fracs: Iterable[float] = (),
        *,
        random_state: Optional[int] = None,
    ) -> List[DataFrame]:
        """Internal function to support splitting DF to multiple parts along index axis.

        At most one of ns and fracs can be passed in. If neither, default to ns = (1,).
        Return a list of sampled DataFrames.
        """
        blocks = self._block._split(ns=ns, fracs=fracs, random_state=random_state)
        return [DataFrame(block) for block in blocks]

    @classmethod
    def from_dict(
        cls,
        data: dict,
        orient: str = "columns",
        dtype=None,
        columns=None,
    ) -> DataFrame:
        return cls(pandas.DataFrame.from_dict(data, orient, dtype, columns))  # type: ignore

    @classmethod
    def from_records(
        cls,
        data,
        index=None,
        exclude=None,
        columns=None,
        coerce_float: bool = False,
        nrows: int | None = None,
    ) -> DataFrame:
        return cls(
            pandas.DataFrame.from_records(
                data, index, exclude, columns, coerce_float, nrows
            )
        )

    def to_csv(
        self, path_or_buf: str, sep=",", *, header: bool = True, index: bool = True
    ) -> None:
        # TODO(swast): Can we support partition columns argument?
        # TODO(chelsealin): Support local file paths.
        # TODO(swast): Some warning that wildcard is recommended for large
        # query results? See:
        # https://cloud.google.com/bigquery/docs/exporting-data#limit_the_exported_file_size
        if not path_or_buf.startswith("gs://"):
            raise NotImplementedError(ERROR_IO_ONLY_GS_PATHS)
        if "*" not in path_or_buf:
            raise NotImplementedError(ERROR_IO_REQUIRES_WILDCARD)

        result_table = self._run_io_query(
            index=index, ordering_id=bigframes.session._io.bigquery.IO_ORDERING_ID
        )
        export_data_statement = bigframes.session._io.bigquery.create_export_csv_statement(
            f"{result_table.project}.{result_table.dataset_id}.{result_table.table_id}",
            uri=path_or_buf,
            field_delimiter=sep,
            header=header,
        )
        _, query_job = self._block.expr.session._start_query(export_data_statement)
        self._set_internal_query_job(query_job)

    def to_json(
        self,
        path_or_buf: str,
        orient: Literal[
            "split", "records", "index", "columns", "values", "table"
        ] = "columns",
        *,
        lines: bool = False,
        index: bool = True,
    ) -> None:
        # TODO(swast): Can we support partition columns argument?
        # TODO(chelsealin): Support local file paths.
        if not path_or_buf.startswith("gs://"):
            raise NotImplementedError(ERROR_IO_ONLY_GS_PATHS)

        if "*" not in path_or_buf:
            raise NotImplementedError(ERROR_IO_REQUIRES_WILDCARD)

        # TODO(ashleyxu) Support lines=False for small tables with arrays and TO_JSON_STRING.
        # See: https://cloud.google.com/bigquery/docs/reference/standard-sql/json_functions#to_json_string
        if lines is False:
            raise NotImplementedError(
                f"Only newline-delimited JSON is supported. Add `lines=True` to your function call. {constants.FEEDBACK_LINK}"
            )

        if lines is True and orient != "records":
            raise ValueError(
                "'lines' keyword is only valid when 'orient' is 'records'."
            )

        result_table = self._run_io_query(
            index=index, ordering_id=bigframes.session._io.bigquery.IO_ORDERING_ID
        )
        export_data_statement = bigframes.session._io.bigquery.create_export_data_statement(
            f"{result_table.project}.{result_table.dataset_id}.{result_table.table_id}",
            uri=path_or_buf,
            format="JSON",
            export_options={},
        )
        _, query_job = self._block.expr.session._start_query(export_data_statement)
        self._set_internal_query_job(query_job)

    def to_gbq(
        self,
        destination_table: Optional[str] = None,
        *,
        if_exists: Optional[Literal["fail", "replace", "append"]] = None,
        index: bool = True,
        ordering_id: Optional[str] = None,
        clustering_columns: Union[pandas.Index, Iterable[typing.Hashable]] = (),
    ) -> str:
        dispositions = {
            "fail": bigquery.WriteDisposition.WRITE_EMPTY,
            "replace": bigquery.WriteDisposition.WRITE_TRUNCATE,
            "append": bigquery.WriteDisposition.WRITE_APPEND,
        }

        temp_table_ref = None

        if destination_table is None:
            if if_exists is not None and if_exists != "replace":
                raise ValueError(
                    f"Got invalid value {repr(if_exists)} for if_exists. "
                    "When no destination table is specified, a new table is always created. "
                    "None or 'replace' are the only valid options in this case."
                )
            if_exists = "replace"

            temp_table_ref = bigframes.session._io.bigquery.random_table(
                self._session._anonymous_dataset
            )
            destination_table = f"{temp_table_ref.project}.{temp_table_ref.dataset_id}.{temp_table_ref.table_id}"

        table_parts = destination_table.split(".")
        default_project = self._block.expr.session.bqclient.project

        if len(table_parts) == 2:
            destination_dataset = f"{default_project}.{table_parts[0]}"
        elif len(table_parts) == 3:
            destination_dataset = f"{table_parts[0]}.{table_parts[1]}"
        else:
            raise ValueError(
                f"Got invalid value for destination_table {repr(destination_table)}. "
                "Should be of the form 'datasetId.tableId' or 'projectId.datasetId.tableId'."
            )

        if if_exists is None:
            if_exists = "fail"

        if if_exists not in dispositions:
            raise ValueError(
                f"Got invalid value {repr(if_exists)} for if_exists. "
                f"Valid options include None or one of {dispositions.keys()}."
            )

        try:
            self._session.bqclient.get_dataset(destination_dataset)
        except google.api_core.exceptions.NotFound:
            self._session.bqclient.create_dataset(destination_dataset, exists_ok=True)

        clustering_fields = self._map_clustering_columns(
            clustering_columns, index=index
        )

        job_config = bigquery.QueryJobConfig(
            write_disposition=dispositions[if_exists],
            destination=bigquery.table.TableReference.from_string(
                destination_table,
                default_project=default_project,
            ),
            clustering_fields=clustering_fields if clustering_fields else None,
        )

        self._run_io_query(index=index, ordering_id=ordering_id, job_config=job_config)

        if temp_table_ref:
            bigframes.session._io.bigquery.set_table_expiration(
                self._session.bqclient,
                temp_table_ref,
                datetime.datetime.now(datetime.timezone.utc)
                + constants.DEFAULT_EXPIRATION,
            )

        return destination_table

    def to_numpy(
        self, dtype=None, copy=False, na_value=None, **kwargs
    ) -> numpy.ndarray:
        return self.to_pandas().to_numpy(dtype, copy, na_value, **kwargs)

    __array__ = to_numpy

    def to_parquet(
        self,
        path: str,
        *,
        compression: Optional[Literal["snappy", "gzip"]] = "snappy",
        index: bool = True,
    ) -> None:
        # TODO(swast): Can we support partition columns argument?
        # TODO(chelsealin): Support local file paths.
        # TODO(swast): Some warning that wildcard is recommended for large
        # query results? See:
        # https://cloud.google.com/bigquery/docs/exporting-data#limit_the_exported_file_size
        if not path.startswith("gs://"):
            raise NotImplementedError(ERROR_IO_ONLY_GS_PATHS)

        if "*" not in path:
            raise NotImplementedError(ERROR_IO_REQUIRES_WILDCARD)

        if compression not in {None, "snappy", "gzip"}:
            raise ValueError("'{0}' is not valid for compression".format(compression))

        export_options: Dict[str, Union[bool, str]] = {}
        if compression:
            export_options["compression"] = compression.upper()

        result_table = self._run_io_query(
            index=index, ordering_id=bigframes.session._io.bigquery.IO_ORDERING_ID
        )
        export_data_statement = bigframes.session._io.bigquery.create_export_data_statement(
            f"{result_table.project}.{result_table.dataset_id}.{result_table.table_id}",
            uri=path,
            format="PARQUET",
            export_options=export_options,
        )
        _, query_job = self._block.expr.session._start_query(export_data_statement)
        self._set_internal_query_job(query_job)

    def to_dict(
        self,
        orient: Literal[
            "dict", "list", "series", "split", "tight", "records", "index"
        ] = "dict",
        into: type[dict] = dict,
        **kwargs,
    ) -> dict | list[dict]:
        return self.to_pandas().to_dict(orient, into, **kwargs)  # type: ignore

    def to_excel(self, excel_writer, sheet_name: str = "Sheet1", **kwargs) -> None:
        return self.to_pandas().to_excel(excel_writer, sheet_name, **kwargs)

    def to_latex(
        self,
        buf=None,
        columns: Sequence | None = None,
        header: bool | Sequence[str] = True,
        index: bool = True,
        **kwargs,
    ) -> str | None:
        return self.to_pandas().to_latex(
            buf, columns=columns, header=header, index=index, **kwargs  # type: ignore
        )

    def to_records(
        self, index: bool = True, column_dtypes=None, index_dtypes=None
    ) -> numpy.recarray:
        return self.to_pandas().to_records(index, column_dtypes, index_dtypes)

    def to_string(
        self,
        buf=None,
        columns: Sequence[str] | None = None,
        col_space=None,
        header: bool | Sequence[str] = True,
        index: bool = True,
        na_rep: str = "NaN",
        formatters=None,
        float_format=None,
        sparsify: bool | None = None,
        index_names: bool = True,
        justify: str | None = None,
        max_rows: int | None = None,
        max_cols: int | None = None,
        show_dimensions: bool = False,
        decimal: str = ".",
        line_width: int | None = None,
        min_rows: int | None = None,
        max_colwidth: int | None = None,
        encoding: str | None = None,
    ) -> str | None:
        return self.to_pandas().to_string(
            buf,
            columns,  # type: ignore
            col_space,
            header,  # type: ignore
            index,
            na_rep,
            formatters,
            float_format,
            sparsify,
            index_names,
            justify,
            max_rows,
            max_cols,
            show_dimensions,
            decimal,
            line_width,
            min_rows,
            max_colwidth,
            encoding,
        )

    def to_html(
        self,
        buf=None,
        columns: Sequence[str] | None = None,
        col_space=None,
        header: bool = True,
        index: bool = True,
        na_rep: str = "NaN",
        formatters=None,
        float_format=None,
        sparsify: bool | None = None,
        index_names: bool = True,
        justify: str | None = None,
        max_rows: int | None = None,
        max_cols: int | None = None,
        show_dimensions: bool = False,
        decimal: str = ".",
        bold_rows: bool = True,
        classes: str | list | tuple | None = None,
        escape: bool = True,
        notebook: bool = False,
        border: int | None = None,
        table_id: str | None = None,
        render_links: bool = False,
        encoding: str | None = None,
    ) -> str:
        return self.to_pandas().to_html(
            buf,
            columns,  # type: ignore
            col_space,
            header,
            index,
            na_rep,
            formatters,
            float_format,
            sparsify,
            index_names,
            justify,  # type: ignore
            max_rows,
            max_cols,
            show_dimensions,
            decimal,
            bold_rows,
            classes,
            escape,
            notebook,
            border,
            table_id,
            render_links,
            encoding,
        )

    def to_markdown(
        self,
        buf=None,
        mode: str = "wt",
        index: bool = True,
        **kwargs,
    ) -> str | None:
        return self.to_pandas().to_markdown(buf, mode, index, **kwargs)  # type: ignore

    def to_pickle(self, path, **kwargs) -> None:
        return self.to_pandas().to_pickle(path, **kwargs)

    def to_orc(self, path=None, **kwargs) -> bytes | None:
        as_pandas = self.to_pandas()
        # to_orc only works with default index
        as_pandas_default_index = as_pandas.reset_index()
        return as_pandas_default_index.to_orc(path, **kwargs)

    def _apply_unary_op(self, operation: ops.UnaryOp) -> DataFrame:
        block = self._block.multi_apply_unary_op(self._block.value_columns, operation)
        return DataFrame(block)

    def _map_clustering_columns(
        self,
        clustering_columns: Union[pandas.Index, Iterable[typing.Hashable]],
        index: bool,
    ) -> List[str]:
        """Maps the provided clustering columns to the existing columns in the DataFrame."""

        def map_columns_on_occurrence(columns):
            mapped_columns = []
            for col in clustering_columns:
                if col in columns:
                    count = columns.count(col)
                    mapped_columns.extend([col] * count)
            return mapped_columns

        if not clustering_columns:
            return []

        if len(list(clustering_columns)) != len(set(clustering_columns)):
            raise ValueError("Duplicates are not supported in clustering_columns")

        all_possible_columns = (
            (set(self.columns) | set(self.index.names)) if index else set(self.columns)
        )
        missing_columns = set(clustering_columns) - all_possible_columns
        if missing_columns:
            raise ValueError(
                f"Clustering columns not found in DataFrame: {missing_columns}"
            )

        clustering_columns_for_df = map_columns_on_occurrence(
            list(self._block.column_labels)
        )
        clustering_columns_for_index = (
            map_columns_on_occurrence(list(self.index.names)) if index else []
        )

        (
            clustering_columns_for_df,
            clustering_columns_for_index,
        ) = utils.get_standardized_ids(
            clustering_columns_for_df, clustering_columns_for_index
        )

        return clustering_columns_for_index + clustering_columns_for_df

    def _prepare_export(
        self, index: bool, ordering_id: Optional[str]
    ) -> Tuple[bigframes.core.ArrayValue, Dict[str, str]]:
        array_value = self._block.expr

        new_col_labels, new_idx_labels = utils.get_standardized_ids(
            self._block.column_labels, self.index.names
        )

        columns = list(self._block.value_columns)
        column_labels = new_col_labels
        # This code drops unnamed indexes to keep consistent with the behavior of
        # most pandas write APIs. The exception is `pandas.to_csv`, which keeps
        # unnamed indexes as `Unnamed: 0`.
        # TODO(chelsealin): check if works for multiple indexes.
        if index and self.index.name is not None:
            columns.extend(self._block.index_columns)
            column_labels.extend(new_idx_labels)
        else:
            array_value = array_value.drop_columns(self._block.index_columns)

        # Make columns in SQL reflect _labels_ not _ids_. Note: This may use
        # the arbitrary unicode column labels feature in BigQuery, which is
        # currently (June 2023) in preview.
        id_overrides = {
            col_id: col_label for col_id, col_label in zip(columns, column_labels)
        }

        if ordering_id is not None:
            array_value = array_value.promote_offsets(ordering_id)
        return array_value, id_overrides

    def _run_io_query(
        self,
        index: bool,
        ordering_id: Optional[str] = None,
        job_config: Optional[bigquery.job.QueryJobConfig] = None,
    ) -> bigquery.TableReference:
        """Executes a query job presenting this dataframe and returns the destination
        table."""
        session = self._block.expr.session
        self._optimize_query_complexity()
        export_array, id_overrides = self._prepare_export(
            index=index, ordering_id=ordering_id
        )

        _, query_job = session._execute(
            export_array,
            job_config=job_config,
            sorted=False,
            col_id_overrides=id_overrides,
        )
        self._set_internal_query_job(query_job)

        # The query job should have finished, so there should be always be a result table.
        result_table = query_job.destination
        assert result_table is not None
        return result_table

    def map(self, func, na_action: Optional[str] = None) -> DataFrame:
        if not callable(func):
            raise TypeError("the first argument must be callable")

        if na_action not in {None, "ignore"}:
            raise ValueError(f"na_action={na_action} not supported")

        # TODO(shobs): Support **kwargs
        # Reproject as workaround to applying filter too late. This forces the filter
        # to be applied before passing data to remote function, protecting from bad
        # inputs causing errors.
        reprojected_df = DataFrame(self._block._force_reproject())
        return reprojected_df._apply_unary_op(
            ops.RemoteFunctionOp(func=func, apply_on_null=(na_action is None))
        )

    def apply(self, func, *, args: typing.Tuple = (), **kwargs):
        results = {name: func(col, *args, **kwargs) for name, col in self.items()}
        if all(
            [
                isinstance(val, bigframes.series.Series) or utils.is_list_like(val)
                for val in results.values()
            ]
        ):
            return DataFrame(data=results)
        else:
            return pandas.Series(data=results)

    def drop_duplicates(
        self,
        subset: typing.Union[blocks.Label, typing.Sequence[blocks.Label]] = None,
        *,
        keep: str = "first",
    ) -> DataFrame:
        if subset is None:
            column_ids = self._block.value_columns
        elif utils.is_list_like(subset):
            column_ids = [
                id for label in subset for id in self._block.label_to_col_id[label]
            ]
        else:
            # interpret as single label
            column_ids = self._block.label_to_col_id[typing.cast(blocks.Label, subset)]
        block = block_ops.drop_duplicates(self._block, column_ids, keep)
        return DataFrame(block)

    def duplicated(self, subset=None, keep: str = "first") -> bigframes.series.Series:
        if subset is None:
            column_ids = self._block.value_columns
        else:
            column_ids = [
                id for label in subset for id in self._block.label_to_col_id[label]
            ]
        block, indicator = block_ops.indicate_duplicates(self._block, column_ids, keep)
        return bigframes.series.Series(
            block.select_column(
                indicator,
            )
        )

    def rank(
        self,
        axis=0,
        method: str = "average",
        numeric_only=False,
        na_option: str = "keep",
        ascending=True,
    ) -> DataFrame:
        df = self._drop_non_numeric() if numeric_only else self
        return DataFrame(block_ops.rank(df._block, method, na_option, ascending))

    def first_valid_index(self):
        return

    applymap = map

    def _slice(
        self,
        start: typing.Optional[int] = None,
        stop: typing.Optional[int] = None,
        step: typing.Optional[int] = None,
    ) -> DataFrame:
        block = self._block.slice(start=start, stop=stop, step=step)
        return DataFrame(block)

    def __array_ufunc__(
        self, ufunc: numpy.ufunc, method: str, *inputs, **kwargs
    ) -> DataFrame:
        """Used to support numpy ufuncs.
        See: https://numpy.org/doc/stable/reference/ufuncs.html
        """
        if method != "__call__" or len(inputs) > 2 or len(kwargs) > 0:
            return NotImplemented

        if len(inputs) == 1 and ufunc in ops.NUMPY_TO_OP:
            return self._apply_unary_op(ops.NUMPY_TO_OP[ufunc])
        if len(inputs) == 2 and ufunc in ops.NUMPY_TO_BINOP:
            binop = ops.NUMPY_TO_BINOP[ufunc]
            if inputs[0] is self:
                return self._apply_binop(inputs[1], binop)
            else:
                return self._apply_binop(inputs[0], binop, reverse=True)

        return NotImplemented

    def _set_block(self, block: blocks.Block):
        self._block = block

    def _get_block(self) -> blocks.Block:
        return self._block

    def _cached(self, *, force: bool = False) -> DataFrame:
        """Materialize dataframe to a temporary table.
        No-op if the dataframe represents a trivial transformation of an existing materialization.
        Force=True is used for BQML integration where need to copy data rather than use snapshot.
        """
        self._set_block(self._block.cached(force=force))
        return self

    def _optimize_query_complexity(self):
        """Reduce query complexity by caching repeated subtrees and recursively materializing maximum-complexity subtrees.
        May generate many queries and take substantial time to execute.
        """
        # TODO: Move all this to session
        new_expr = self._session._simplify_with_caching(self._block.expr)
        self._set_block(self._block.swap_array_expr(new_expr))

    _DataFrameOrSeries = typing.TypeVar("_DataFrameOrSeries")

    def dot(self, other: _DataFrameOrSeries) -> _DataFrameOrSeries:
        if not isinstance(other, (DataFrame, bf_series.Series)):
            raise NotImplementedError(
                f"Only DataFrame or Series operand is supported. {constants.FEEDBACK_LINK}"
            )

        if len(self.index.names) > 1 or len(other.index.names) > 1:
            raise NotImplementedError(
                f"Multi-index input is not supported. {constants.FEEDBACK_LINK}"
            )

        if len(self.columns.names) > 1 or (
            isinstance(other, DataFrame) and len(other.columns.names) > 1
        ):
            raise NotImplementedError(
                f"Multi-level column input is not supported. {constants.FEEDBACK_LINK}"
            )

        # Convert the dataframes into cell-value-decomposed representation, i.e.
        # each cell value is present in a separate row
        row_id = "row"
        col_id = "col"
        val_id = "val"
        left_suffix = "_left"
        right_suffix = "_right"
        cvd_columns = [row_id, col_id, val_id]

        def get_left_id(id):
            return f"{id}{left_suffix}"

        def get_right_id(id):
            return f"{id}{right_suffix}"

        other_frame = other if isinstance(other, DataFrame) else other.to_frame()

        left = self.stack().reset_index()
        left.columns = cvd_columns

        right = other_frame.stack().reset_index()
        right.columns = cvd_columns

        merged = left.merge(
            right,
            left_on=col_id,
            right_on=row_id,
            suffixes=(left_suffix, right_suffix),
        )

        left_row_id = get_left_id(row_id)
        right_col_id = get_right_id(col_id)

        aggregated = (
            merged.assign(
                val=merged[get_left_id(val_id)] * merged[get_right_id(val_id)]
            )[[left_row_id, right_col_id, val_id]]
            .groupby([left_row_id, right_col_id])
            .sum(numeric_only=True)
        )
        aggregated_noindex = aggregated.reset_index()
        aggregated_noindex.columns = cvd_columns
        result = aggregated_noindex._pivot(
            columns=col_id, columns_unique_values=other_frame.columns, index=row_id
        )

        # Set the index names to match the left side matrix
        result.index.names = self.index.names

        # Pivot has the result columns ordered alphabetically. It should still
        # match the columns in the right sided matrix. Let's reorder them as per
        # the right side matrix
        if not result.columns.difference(other_frame.columns).empty:
            raise RuntimeError(
                f"Could not construct all columns. {constants.FEEDBACK_LINK}"
            )
        result = result[other_frame.columns]

        if isinstance(other, bf_series.Series):
            # There should be exactly one column in the result
            result = result[result.columns[0]].rename()

        return result

    @property
    def plot(self):
        return plotting.PlotAccessor(self)

    __matmul__ = dot<|MERGE_RESOLUTION|>--- conflicted
+++ resolved
@@ -1076,11 +1076,7 @@
                 downsampled rows and all columns of this DataFrame.
         """
         # TODO(orrbradford): Optimize this in future. Potentially some cases where we can return the stored query job
-<<<<<<< HEAD
         self._optimize_query_complexity()
-=======
-
->>>>>>> 9ac4ed8a
         df, query_job = self._block.to_pandas(
             max_download_size=max_download_size,
             sampling_method=sampling_method,
