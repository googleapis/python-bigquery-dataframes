# Copyright 2023 Google LLC
#
# Licensed under the Apache License, Version 2.0 (the "License");
# you may not use this file except in compliance with the License.
# You may obtain a copy of the License at
#
#     http://www.apache.org/licenses/LICENSE-2.0
#
# Unless required by applicable law or agreed to in writing, software
# distributed under the License is distributed on an "AS IS" BASIS,
# WITHOUT WARRANTIES OR CONDITIONS OF ANY KIND, either express or implied.
# See the License for the specific language governing permissions and
# limitations under the License.

"""DataFrame is a two dimensional data structure."""

from __future__ import annotations

import datetime
<<<<<<< HEAD
import inspect
import os
=======
>>>>>>> 86e0f38a
import re
import sys
import textwrap
import typing
from typing import (
    Callable,
    Dict,
    Iterable,
    List,
    Literal,
    Mapping,
    Optional,
    Sequence,
    Tuple,
    Union,
)

import bigframes_vendored.pandas.core.frame as vendored_pandas_frame
import bigframes_vendored.pandas.pandas._typing as vendored_pandas_typing
import google.api_core.exceptions
import google.cloud.bigquery as bigquery
import numpy
import pandas
import tabulate

import bigframes
import bigframes._config.display_options as display_options
import bigframes.constants as constants
import bigframes.core
from bigframes.core import log_adapter
import bigframes.core.block_transforms as block_ops
import bigframes.core.blocks as blocks
import bigframes.core.convert
import bigframes.core.expression as ex
import bigframes.core.groupby as groupby
import bigframes.core.guid
import bigframes.core.indexers as indexers
import bigframes.core.indexes as indexes
import bigframes.core.ordering as order
import bigframes.core.utils as utils
import bigframes.core.window
import bigframes.dtypes
import bigframes.formatting_helpers as formatter
import bigframes.operations as ops
import bigframes.operations.aggregations as agg_ops
import bigframes.operations.plotting as plotting
import bigframes.series
import bigframes.series as bf_series
import bigframes.session._io.bigquery

if typing.TYPE_CHECKING:
    import bigframes.session

    SingleItemValue = Union[bigframes.series.Series, int, float, Callable]

LevelType = typing.Hashable
LevelsType = typing.Union[LevelType, typing.Sequence[LevelType]]

ERROR_IO_ONLY_GS_PATHS = f"Only Google Cloud Storage (gs://...) paths are supported. {constants.FEEDBACK_LINK}"
ERROR_IO_REQUIRES_WILDCARD = (
    "Google Cloud Storage path must contain a wildcard '*' character. See: "
    "https://cloud.google.com/bigquery/docs/reference/standard-sql/other-statements#export_data_statement"
    f"{constants.FEEDBACK_LINK}"
)


# Inherits from pandas DataFrame so that we can use the same docstrings.
@log_adapter.class_logger
class DataFrame(vendored_pandas_frame.DataFrame):
    __doc__ = vendored_pandas_frame.DataFrame.__doc__

    def __init__(
        self,
        data=None,
        index: vendored_pandas_typing.Axes | None = None,
        columns: vendored_pandas_typing.Axes | None = None,
        dtype: typing.Optional[
            bigframes.dtypes.DtypeString | bigframes.dtypes.Dtype
        ] = None,
        copy: typing.Optional[bool] = None,
        *,
        session: typing.Optional[bigframes.session.Session] = None,
    ):
        if copy is not None and not copy:
            raise ValueError(
                f"DataFrame constructor only supports copy=True. {constants.FEEDBACK_LINK}"
            )

        # Check to see if constructing from BigQuery-backed objects before
        # falling back to pandas constructor
        block = None
        if isinstance(data, blocks.Block):
            block = data

        elif isinstance(data, DataFrame):
            block = data._get_block()

        # Dict of Series
        elif (
            utils.is_dict_like(data)
            and len(data) >= 1
            and any(isinstance(data[key], bf_series.Series) for key in data.keys())
        ):
            if not all(isinstance(data[key], bf_series.Series) for key in data.keys()):
                # TODO(tbergeron): Support local list/series data by converting to memtable.
                raise NotImplementedError(
                    f"Cannot mix Series with other types. {constants.FEEDBACK_LINK}"
                )
            keys = list(data.keys())
            first_label, first_series = keys[0], data[keys[0]]
            block = (
                typing.cast(bf_series.Series, first_series)
                ._get_block()
                .with_column_labels([first_label])
            )

            for key in keys[1:]:
                other = typing.cast(bf_series.Series, data[key])
                other_block = other._block.with_column_labels([key])
                # Pandas will keep original sorting if all indices are aligned.
                # We cannot detect this easily however, and so always sort on index
                block, _ = block.join(  # type:ignore
                    other_block, how="outer", sort=True
                )

        if block:
            if index is not None:
                bf_index = indexes.Index(index)
                idx_block = bf_index._block
                idx_cols = idx_block.index_columns
                block, (_, r_mapping) = block.reset_index().join(
                    bf_index._block.reset_index(), how="inner"
                )
                block = block.set_index([r_mapping[idx_col] for idx_col in idx_cols])
            if columns:
                block = block.select_columns(list(columns))  # type:ignore
            if dtype:
                block = block.multi_apply_unary_op(
                    block.value_columns, ops.AsTypeOp(to_type=dtype)
                )
            self._block = block

        else:
            import bigframes.pandas

            pd_dataframe = pandas.DataFrame(
                data=data,
                index=index,  # type:ignore
                columns=columns,  # type:ignore
                dtype=dtype,  # type:ignore
            )
            if session:
                self._block = session.read_pandas(pd_dataframe)._get_block()
            else:
                self._block = bigframes.pandas.read_pandas(pd_dataframe)._get_block()
        self._query_job: Optional[bigquery.QueryJob] = None

    def __dir__(self):
        return dir(type(self)) + [
            label
            for label in self._block.column_labels
            if label and isinstance(label, str)
        ]

    def _ipython_key_completions_(self) -> List[str]:
        return list(
            [
                label
                for label in self._block.column_labels
                if label and isinstance(label, str)
            ]
        )

    def _find_indices(
        self,
        columns: Union[blocks.Label, Sequence[blocks.Label]],
        tolerance: bool = False,
    ) -> Sequence[int]:
        """Find corresponding indices in df._block.column_labels for column name(s).
        Order is kept the same as input names order.

        Args:
            columns: column name(s)
            tolerance: True to pass through columns not found. False to raise
                ValueError.
        """
        col_ids = self._sql_names(columns, tolerance)
        return [self._block.value_columns.index(col_id) for col_id in col_ids]

    def _resolve_label_exact(self, label) -> Optional[str]:
        """Returns the column id matching the label if there is exactly
        one such column. If there are multiple columns with the same name,
        raises an error. If there is no such column, returns None."""
        matches = self._block.label_to_col_id.get(label, [])
        if len(matches) > 1:
            raise ValueError(
                f"Multiple columns matching id {label} were found. {constants.FEEDBACK_LINK}"
            )
        return matches[0] if len(matches) != 0 else None

    def _sql_names(
        self,
        columns: Union[blocks.Label, Sequence[blocks.Label], pandas.Index],
        tolerance: bool = False,
    ) -> Sequence[str]:
        """Retrieve sql name (column name in BQ schema) of column(s)."""
        labels = (
            columns
            if utils.is_list_like(columns) and not isinstance(columns, tuple)
            else [columns]
        )  # type:ignore
        results: Sequence[str] = []
        for label in labels:
            col_ids = self._block.label_to_col_id.get(label, [])
            if not tolerance and len(col_ids) == 0:
                raise ValueError(f"Column name {label} doesn't exist")
            results = (*results, *col_ids)
        return results

    @property
    def index(
        self,
    ) -> indexes.Index:
        return indexes.Index.from_frame(self)

    @index.setter
    def index(self, value):
        # TODO: Handle assigning MultiIndex
        result = self._assign_single_item("_new_bf_index", value).set_index(
            "_new_bf_index"
        )
        self._set_block(result._get_block())
        self.index.name = value.name if hasattr(value, "name") else None

    @property
    def loc(self) -> indexers.LocDataFrameIndexer:
        return indexers.LocDataFrameIndexer(self)

    @property
    def iloc(self) -> indexers.ILocDataFrameIndexer:
        return indexers.ILocDataFrameIndexer(self)

    @property
    def iat(self) -> indexers.IatDataFrameIndexer:
        return indexers.IatDataFrameIndexer(self)

    @property
    def at(self) -> indexers.AtDataFrameIndexer:
        return indexers.AtDataFrameIndexer(self)

    @property
    def dtypes(self) -> pandas.Series:
        return pandas.Series(data=self._block.dtypes, index=self._block.column_labels)

    @property
    def columns(self) -> pandas.Index:
        return self.dtypes.index

    @columns.setter
    def columns(self, labels: pandas.Index):
        new_block = self._block.with_column_labels(labels)
        self._set_block(new_block)

    @property
    def shape(self) -> Tuple[int, int]:
        return self._block.shape

    @property
    def size(self) -> int:
        rows, cols = self.shape
        return rows * cols

    @property
    def ndim(self) -> int:
        return 2

    @property
    def empty(self) -> bool:
        return self.size == 0

    @property
    def values(self) -> numpy.ndarray:
        return self.to_numpy()

    @property
    def bqclient(self) -> bigframes.Session:
        """BigQuery REST API Client the DataFrame uses for operations."""
        return self._session.bqclient

    @property
    def _session(self) -> bigframes.Session:
        return self._get_block().expr.session

    def __len__(self):
        """Returns number of rows in the DataFrame, serves `len` operator.

        **Examples:**

            >>> import bigframes.pandas as bpd
            >>> bpd.options.display.progress_bar = None

            >>> df = bpd.DataFrame({
            ...         'a': [0, 1, 2],
            ...         'b': [3, 4, 5]
            ...      })
            >>> len(df)
            3
        """
        rows, _ = self.shape
        return rows

    def __iter__(self):
        return iter(self.columns)

    def astype(
        self,
        dtype: Union[bigframes.dtypes.DtypeString, bigframes.dtypes.Dtype],
    ) -> DataFrame:
        return self._apply_unary_op(ops.AsTypeOp(to_type=dtype))

    def _to_sql_query(
        self, include_index: bool
    ) -> Tuple[str, list[str], list[blocks.Label]]:
        """Compiles this DataFrame's expression tree to SQL, optionally
        including index columns.

        Args:
            include_index (bool):
                whether to include index columns.

        Returns:
            a tuple of (sql_string, index_column_id_list, index_column_label_list).
                If include_index is set to False, index_column_id_list and index_column_label_list
                return empty lists.
        """
        return self._block.to_sql_query(include_index)

    @property
    def sql(self) -> str:
        """Compiles this DataFrame's expression tree to SQL."""
        sql, _, _ = self._to_sql_query(include_index=False)
        return sql

    @property
    def query_job(self) -> Optional[bigquery.QueryJob]:
        """BigQuery job metadata for the most recent query.

        Returns:
            The most recent `QueryJob
            <https://cloud.google.com/python/docs/reference/bigquery/latest/google.cloud.bigquery.job.QueryJob>`_.
        """
        if self._query_job is None:
            self._set_internal_query_job(self._compute_dry_run())
        return self._query_job

    def memory_usage(self, index: bool = True):
        n_rows, _ = self.shape
        # like pandas, treat all variable-size objects as just 8-byte pointers, ignoring actual object
        column_sizes = self.dtypes.map(
            lambda dtype: bigframes.dtypes.DTYPE_BYTE_SIZES.get(dtype, 8) * n_rows
        )
        if index:
            index_size = pandas.Series([self.index._memory_usage()], index=["Index"])
            column_sizes = pandas.concat([index_size, column_sizes])
        return column_sizes

    def info(
        self,
        verbose: Optional[bool] = None,
        buf=None,
        max_cols: Optional[int] = None,
        memory_usage: Optional[bool] = None,
        show_counts: Optional[bool] = None,
    ):
        obuf = buf or sys.stdout

        n_rows, n_columns = self.shape

        max_cols = (
            max_cols
            if max_cols is not None
            else bigframes.options.display.max_info_columns
        )

        show_all_columns = verbose if verbose is not None else (n_columns < max_cols)

        obuf.write(f"{type(self)}\n")

        index_type = "MultiIndex" if self.index.nlevels > 1 else "Index"

        # These accessses are kind of expensive, maybe should try to skip?
        first_indice = self.index[0]
        last_indice = self.index[-1]
        obuf.write(f"{index_type}: {n_rows} entries, {first_indice} to {last_indice}\n")

        dtype_strings = self.dtypes.astype("string")
        if show_all_columns:
            obuf.write(f"Data columns (total {n_columns} columns):\n")
            column_info = self.columns.to_frame(name="Column")

            max_rows = bigframes.options.display.max_info_rows
            too_many_rows = n_rows > max_rows if max_rows is not None else False

            if show_counts if show_counts is not None else (not too_many_rows):
                non_null_counts = self.count().to_pandas()
                column_info["Non-Null Count"] = non_null_counts.map(
                    lambda x: f"{int(x)} non-null"
                )

            column_info["Dtype"] = dtype_strings

            column_info = column_info.reset_index(drop=True)
            column_info.index.name = "#"

            column_info_formatted = tabulate.tabulate(column_info, headers="keys")  # type: ignore
            obuf.write(column_info_formatted)
            obuf.write("\n")

        else:  # Just number of columns and first, last
            obuf.write(
                f"Columns: {n_columns} entries, {self.columns[0]} to {self.columns[-1]}\n"
            )
        dtype_counts = dtype_strings.value_counts().sort_index(ascending=True).items()
        dtype_counts_formatted = ", ".join(
            f"{dtype}({count})" for dtype, count in dtype_counts
        )
        obuf.write(f"dtypes: {dtype_counts_formatted}\n")

        show_memory = (
            memory_usage
            if memory_usage is not None
            else bigframes.options.display.memory_usage
        )
        if show_memory:
            # TODO: Convert to different units (kb, mb, etc.)
            obuf.write(f"memory usage: {self.memory_usage().sum()} bytes\n")

    def select_dtypes(self, include=None, exclude=None) -> DataFrame:
        # Create empty pandas dataframe with same schema and then leverage actual pandas implementation
        as_pandas = pandas.DataFrame(
            {
                col_id: pandas.Series([], dtype=dtype)
                for col_id, dtype in zip(self._block.value_columns, self._block.dtypes)
            }
        )
        selected_columns = tuple(
            as_pandas.select_dtypes(include=include, exclude=exclude).columns
        )
        return DataFrame(self._block.select_columns(selected_columns))

    def _set_internal_query_job(self, query_job: bigquery.QueryJob):
        self._query_job = query_job

    def __getitem__(
        self,
        key: Union[
            blocks.Label,
            Sequence[blocks.Label],
            # Index of column labels can be treated the same as a sequence of column labels.
            pandas.Index,
            bigframes.series.Series,
        ],
    ):  # No return type annotations (like pandas) as type cannot always be determined statically
        """Gets the specified column(s) from the DataFrame."""
        # NOTE: This implements the operations described in
        # https://pandas.pydata.org/docs/getting_started/intro_tutorials/03_subset_data.html

        if isinstance(key, bigframes.series.Series):
            return self._getitem_bool_series(key)

        if isinstance(key, typing.Hashable):
            return self._getitem_label(key)
        # Select a subset of columns or re-order columns.
        # In Ibis after you apply a projection, any column objects from the
        # table before the projection can't be combined with column objects
        # from the table after the projection. This is because the table after
        # a projection is considered a totally separate table expression.
        #
        # This is unexpected behavior for a pandas user, who expects their old
        # Series objects to still work with the new / mutated DataFrame. We
        # avoid applying a projection in Ibis until it's absolutely necessary
        # to provide pandas-like semantics.
        # TODO(swast): Do we need to apply implicit join when doing a
        # projection?

        # Select a number of columns as DF.
        key = key if utils.is_list_like(key) else [key]  # type:ignore

        selected_ids: Tuple[str, ...] = ()
        for label in key:
            col_ids = self._block.label_to_col_id[label]
            selected_ids = (*selected_ids, *col_ids)

        return DataFrame(self._block.select_columns(selected_ids))

    def _getitem_label(self, key: blocks.Label):
        col_ids = self._block.cols_matching_label(key)
        if len(col_ids) == 0:
            raise KeyError(key)
        block = self._block.select_columns(col_ids)
        if isinstance(self.columns, pandas.MultiIndex):
            # Multiindex should drop-level if not selecting entire
            key_levels = len(key) if isinstance(key, tuple) else 1
            index_levels = self.columns.nlevels
            if key_levels < index_levels:
                block = block.with_column_labels(
                    block.column_labels.droplevel(list(range(key_levels)))
                )
                # Force return DataFrame in this case, even if only single column
                return DataFrame(block)

        if len(col_ids) == 1:
            return bigframes.series.Series(block)
        return DataFrame(block)

    # Bool Series selects rows
    def _getitem_bool_series(self, key: bigframes.series.Series) -> DataFrame:
        if not key.dtype == pandas.BooleanDtype():
            raise NotImplementedError(
                f"Only boolean series currently supported for indexing. {constants.FEEDBACK_LINK}"
            )
            # TODO: enforce stricter alignment
        combined_index, (
            get_column_left,
            get_column_right,
        ) = self._block.join(key._block, how="left")
        block = combined_index
        filter_col_id = get_column_right[key._value_column]
        block = block.filter_by_id(filter_col_id)
        block = block.drop_columns([filter_col_id])
        return DataFrame(block)

    def __getattr__(self, key: str):
        if key in self._block.column_labels:
            return self.__getitem__(key)
        elif hasattr(pandas.DataFrame, key):
            raise AttributeError(
                textwrap.dedent(
                    f"""
                    BigQuery DataFrames has not yet implemented an equivalent to
                    'pandas.DataFrame.{key}'. {constants.FEEDBACK_LINK}
                    """
                )
            )
        else:
            raise AttributeError(key)

    def __setattr__(self, key: str, value):
        if key in ["_block", "_query_job"]:
            object.__setattr__(self, key, value)
            return
        # Can this be removed???
        try:
            # boring attributes go through boring old path
            object.__getattribute__(self, key)
            return object.__setattr__(self, key, value)
        except AttributeError:
            pass

        # if this fails, go on to more involved attribute setting
        # (note that this matches __getattr__, above).
        try:
            if key in self.columns:
                self[key] = value
            else:
                object.__setattr__(self, key, value)
        # Can this be removed?
        except (AttributeError, TypeError):
            object.__setattr__(self, key, value)

    def __repr__(self) -> str:
        """Converts a DataFrame to a string. Calls to_pandas.

        Only represents the first `bigframes.options.display.max_rows`.
        """
        opts = bigframes.options.display
        max_results = opts.max_rows
        if opts.repr_mode == "deferred":
            return formatter.repr_query_job(self.query_job)

        self._cached()
        # TODO(swast): pass max_columns and get the true column count back. Maybe
        # get 1 more column than we have requested so that pandas can add the
        # ... for us?
        pandas_df, row_count, query_job = self._block.retrieve_repr_request_results(
            max_results
        )

        self._set_internal_query_job(query_job)

        column_count = len(pandas_df.columns)

        with display_options.pandas_repr(opts):
            repr_string = repr(pandas_df)

        # Modify the end of the string to reflect count.
        lines = repr_string.split("\n")
        pattern = re.compile("\\[[0-9]+ rows x [0-9]+ columns\\]")
        if pattern.match(lines[-1]):
            lines = lines[:-2]

        if row_count > len(lines) - 1:
            lines.append("...")

        lines.append("")
        lines.append(f"[{row_count} rows x {column_count} columns]")
        return "\n".join(lines)

    def _repr_html_(self) -> str:
        """
        Returns an html string primarily for use by notebooks for displaying
        a representation of the DataFrame. Displays 20 rows by default since
        many notebooks are not configured for large tables.
        """
        opts = bigframes.options.display
        max_results = bigframes.options.display.max_rows
        if opts.repr_mode == "deferred":
            return formatter.repr_query_job_html(self.query_job)

        self._cached()
        # TODO(swast): pass max_columns and get the true column count back. Maybe
        # get 1 more column than we have requested so that pandas can add the
        # ... for us?
        pandas_df, row_count, query_job = self._block.retrieve_repr_request_results(
            max_results
        )

        self._set_internal_query_job(query_job)

        column_count = len(pandas_df.columns)

        with display_options.pandas_repr(opts):
            # _repr_html_ stub is missing so mypy thinks it's a Series. Ignore mypy.
            html_string = pandas_df._repr_html_()  # type:ignore

        html_string += f"[{row_count} rows x {column_count} columns in total]"
        return html_string

    def __setitem__(self, key: str, value: SingleItemValue):
        """Modify or insert a column into the DataFrame.

        Note: This does **not** modify the original table the DataFrame was
        derived from.
        """
        df = self._assign_single_item(key, value)
        self._set_block(df._get_block())

    def _apply_binop(
        self,
        other: float | int | bigframes.series.Series | DataFrame,
        op,
        axis: str | int = "columns",
        how: str = "outer",
        reverse: bool = False,
    ):
        if isinstance(other, (float, int, bool)):
            return self._apply_scalar_binop(other, op, reverse=reverse)
        elif isinstance(other, DataFrame):
            return self._apply_dataframe_binop(other, op, how=how, reverse=reverse)
        elif isinstance(other, pandas.DataFrame):
            return self._apply_dataframe_binop(
                DataFrame(other), op, how=how, reverse=reverse
            )
        elif utils.get_axis_number(axis) == 0:
            bf_series = bigframes.core.convert.to_bf_series(other, self.index)
            return self._apply_series_binop_axis_0(bf_series, op, how, reverse)
        elif utils.get_axis_number(axis) == 1:
            pd_series = bigframes.core.convert.to_pd_series(other, self.columns)
            return self._apply_series_binop_axis_1(pd_series, op, how, reverse)
        raise NotImplementedError(
            f"binary operation is not implemented on the second operand of type {type(other).__name__}."
            f"{constants.FEEDBACK_LINK}"
        )

    def _apply_scalar_binop(
        self, other: float | int, op: ops.BinaryOp, reverse: bool = False
    ) -> DataFrame:
        block = self._block
        for column_id, label in zip(
            self._block.value_columns, self._block.column_labels
        ):
            expr = (
                op.as_expr(ex.const(other), column_id)
                if reverse
                else op.as_expr(column_id, ex.const(other))
            )
            block, _ = block.project_expr(expr, label)
            block = block.drop_columns([column_id])
        return DataFrame(block)

    def _apply_series_binop_axis_0(
        self,
        other: bigframes.series.Series,
        op: ops.BinaryOp,
        how: str = "outer",
        reverse: bool = False,
    ) -> DataFrame:
        block, (get_column_left, get_column_right) = self._block.join(
            other._block, how=how
        )

        series_column_id = other._value_column
        series_col = get_column_right[series_column_id]
        for column_id, label in zip(
            self._block.value_columns, self._block.column_labels
        ):
            self_col = get_column_left[column_id]
            expr = (
                op.as_expr(series_col, self_col)
                if reverse
                else op.as_expr(self_col, series_col)
            )
            block, _ = block.project_expr(expr, label)
            block = block.drop_columns([get_column_left[column_id]])

        block = block.drop_columns([series_col])
        block = block.with_index_labels(self.index.names)
        return DataFrame(block)

    def _apply_series_binop_axis_1(
        self,
        other: pandas.Series,
        op: ops.BinaryOp,
        how: str = "outer",
        reverse: bool = False,
    ) -> DataFrame:
        # Somewhat different alignment than df-df so separate codepath for now.
        if self.columns.equals(other.index):
            columns, lcol_indexer, rcol_indexer = self.columns, None, None
        else:
            if not (self.columns.is_unique and other.index.is_unique):
                raise ValueError("Cannot align non-unique indices")
            columns, lcol_indexer, rcol_indexer = self.columns.join(
                other.index, how=how, return_indexers=True
            )

        binop_result_ids = []

        column_indices = zip(
            lcol_indexer if (lcol_indexer is not None) else range(len(columns)),
            rcol_indexer if (rcol_indexer is not None) else range(len(columns)),
        )

        block = self._block
        for left_index, right_index in column_indices:
            if left_index >= 0 and right_index >= 0:  # -1 indices indicate missing
                self_col_id = self._block.value_columns[left_index]
                other_scalar = other.iloc[right_index]
                expr = (
                    op.as_expr(ex.const(other_scalar), self_col_id)
                    if reverse
                    else op.as_expr(self_col_id, ex.const(other_scalar))
                )
            elif left_index >= 0:
                self_col_id = self._block.value_columns[left_index]
                expr = (
                    op.as_expr(ex.const(None), self_col_id)
                    if reverse
                    else op.as_expr(self_col_id, ex.const(None))
                )
            elif right_index >= 0:
                other_scalar = other.iloc[right_index]
                expr = (
                    op.as_expr(ex.const(other_scalar), ex.const(None))
                    if reverse
                    else op.as_expr(ex.const(None), ex.const(other_scalar))
                )
            else:
                # Should not be possible
                raise ValueError("No right or left index.")
            block, result_col_id = block.project_expr(expr)
            binop_result_ids.append(result_col_id)

        block = block.select_columns(binop_result_ids)
        return DataFrame(block.with_column_labels(columns))

    def _apply_dataframe_binop(
        self,
        other: DataFrame,
        op: ops.BinaryOp,
        how: str = "outer",
        reverse: bool = False,
    ) -> DataFrame:
        # Join rows
        block, (get_column_left, get_column_right) = self._block.join(
            other._block, how=how
        )
        # join columns schema
        # indexers will be none for exact match
        columns, lcol_indexer, rcol_indexer = self.columns.join(
            other.columns, how=how, return_indexers=True
        )

        binop_result_ids = []

        column_indices = zip(
            lcol_indexer if (lcol_indexer is not None) else range(len(columns)),
            rcol_indexer if (lcol_indexer is not None) else range(len(columns)),
        )

        for left_index, right_index in column_indices:
            if left_index >= 0 and right_index >= 0:  # -1 indices indicate missing
                self_col_id = get_column_left[self._block.value_columns[left_index]]
                other_col_id = get_column_right[other._block.value_columns[right_index]]
                expr = (
                    op.as_expr(other_col_id, self_col_id)
                    if reverse
                    else op.as_expr(self_col_id, other_col_id)
                )
            elif left_index >= 0:
                self_col_id = get_column_left[self._block.value_columns[left_index]]
                expr = (
                    op.as_expr(ex.const(None), self_col_id)
                    if reverse
                    else op.as_expr(self_col_id, ex.const(None))
                )
            elif right_index >= 0:
                other_col_id = get_column_right[other._block.value_columns[right_index]]
                expr = (
                    op.as_expr(other_col_id, ex.const(None))
                    if reverse
                    else op.as_expr(ex.const(None), other_col_id)
                )
            else:
                # Should not be possible
                raise ValueError("No right or left index.")
            block, result_col_id = block.project_expr(expr)
            binop_result_ids.append(result_col_id)

        block = block.select_columns(binop_result_ids).with_column_labels(columns)
        return DataFrame(block)

    def eq(self, other: typing.Any, axis: str | int = "columns") -> DataFrame:
        return self._apply_binop(other, ops.eq_op, axis=axis)

    def __eq__(self, other) -> DataFrame:  # type: ignore
        """
        Check equality of DataFrame and other, element-wise, using logical
        operator `==`.

        Equivalent to `DataFrame.eq(other)`.

        **Examples:**

            >>> import bigframes.pandas as bpd
            >>> bpd.options.display.progress_bar = None

            >>> df = bpd.DataFrame({
            ...         'a': [0, 3, 4],
            ...         'b': [360, 0, 180]
            ...      })
            >>> df == 0
                   a      b
            0   True  False
            1  False   True
            2  False  False
            <BLANKLINE>
            [3 rows x 2 columns]

        Args:
            other (scalar or DataFrame):
                Object to be compared to the DataFrame for equality.

        Returns:
            DataFrame: The result of comparing `other` to DataFrame.
        """
        return self.eq(other)

    def ne(self, other: typing.Any, axis: str | int = "columns") -> DataFrame:
        return self._apply_binop(other, ops.ne_op, axis=axis)

    def __ne__(self, other) -> DataFrame:  # type: ignore
        """
        Check inequality of DataFrame and other, element-wise, using logical
        operator `!=`.

        Equivalent to `DataFrame.ne(other)`.

        **Examples:**

            >>> import bigframes.pandas as bpd
            >>> bpd.options.display.progress_bar = None

            >>> df = bpd.DataFrame({
            ...         'a': [0, 3, 4],
            ...         'b': [360, 0, 180]
            ...      })
            >>> df != 0
                   a      b
            0  False   True
            1   True  False
            2   True   True
            <BLANKLINE>
            [3 rows x 2 columns]

        Args:
            other (scalar or DataFrame):
                Object to be compared to the DataFrame for inequality.

        Returns:
            DataFrame: The result of comparing `other` to DataFrame.
        """
        return self.ne(other)

    def le(self, other: typing.Any, axis: str | int = "columns") -> DataFrame:
        return self._apply_binop(other, ops.le_op, axis=axis)

    def __le__(self, other) -> DataFrame:
        """
        Check whether DataFrame is less than or equal to other, element-wise,
        using logical operator `<=`.

        Equivalent to `DataFrame.le(other)`.

        **Examples:**

            >>> import bigframes.pandas as bpd
            >>> bpd.options.display.progress_bar = None

            >>> df = bpd.DataFrame({
            ...         'a': [0, -1, 1],
            ...         'b': [1, 0, -1]
            ...      })
            >>> df <= 0
                   a      b
            0   True  False
            1   True   True
            2  False   True
            <BLANKLINE>
            [3 rows x 2 columns]

        Args:
            other (scalar or DataFrame):
                Object to be compared to the DataFrame.

        Returns:
            DataFrame: The result of comparing `other` to DataFrame.
        """
        return self.le(other)

    def lt(self, other: typing.Any, axis: str | int = "columns") -> DataFrame:
        return self._apply_binop(other, ops.lt_op, axis=axis)

    def __lt__(self, other) -> DataFrame:
        """
        Check whether DataFrame is less than other, element-wise, using logical
        operator `<`.

        Equivalent to `DataFrame.lt(other)`.

        **Examples:**

            >>> import bigframes.pandas as bpd
            >>> bpd.options.display.progress_bar = None

            >>> df = bpd.DataFrame({
            ...         'a': [0, -1, 1],
            ...         'b': [1, 0, -1]
            ...      })
            >>> df < 0
                   a      b
            0  False  False
            1   True  False
            2  False   True
            <BLANKLINE>
            [3 rows x 2 columns]

        Args:
            other (scalar or DataFrame):
                Object to be compared to the DataFrame.

        Returns:
            DataFrame: The result of comparing `other` to DataFrame.
        """
        return self.lt(other)

    def ge(self, other: typing.Any, axis: str | int = "columns") -> DataFrame:
        return self._apply_binop(other, ops.ge_op, axis=axis)

    def __ge__(self, other) -> DataFrame:
        """
        Check whether DataFrame is greater than or equal to other, element-wise,
        using logical operator `>=`.

        Equivalent to `DataFrame.ge(other)`.

        **Examples:**

            >>> import bigframes.pandas as bpd
            >>> bpd.options.display.progress_bar = None

            >>> df = bpd.DataFrame({
            ...         'a': [0, -1, 1],
            ...         'b': [1, 0, -1]
            ...      })
            >>> df >= 0
                   a      b
            0   True   True
            1  False   True
            2   True  False
            <BLANKLINE>
            [3 rows x 2 columns]

        Args:
            other (scalar or DataFrame):
                Object to be compared to the DataFrame.

        Returns:
            DataFrame: The result of comparing `other` to DataFrame.
        """
        return self.ge(other)

    def gt(self, other: typing.Any, axis: str | int = "columns") -> DataFrame:
        return self._apply_binop(other, ops.gt_op, axis=axis)

    def __gt__(self, other) -> DataFrame:
        """
        Check whether DataFrame is greater than other, element-wise, using logical
        operator `>`.

        Equivalent to `DataFrame.gt(other)`.

        **Examples:**

            >>> import bigframes.pandas as bpd
            >>> bpd.options.display.progress_bar = None

            >>> df = bpd.DataFrame({
            ...         'a': [0, -1, 1],
            ...         'b': [1, 0, -1]
            ...      })
            >>> df > 0
                   a      b
            0  False   True
            1  False  False
            2   True  False
            <BLANKLINE>
            [3 rows x 2 columns]

        Args:
            other (scalar or DataFrame):
                Object to be compared to the DataFrame.

        Returns:
            DataFrame: The result of comparing `other` to DataFrame.
        """
        return self.gt(other)

    def add(
        self,
        other: float | int | bigframes.series.Series | DataFrame,
        axis: str | int = "columns",
    ) -> DataFrame:
        # TODO(swast): Support fill_value parameter.
        # TODO(swast): Support level parameter with MultiIndex.
        return self._apply_binop(other, ops.add_op, axis=axis)

    def radd(
        self,
        other: float | int | bigframes.series.Series | DataFrame,
        axis: str | int = "columns",
    ) -> DataFrame:
        # TODO(swast): Support fill_value parameter.
        # TODO(swast): Support level parameter with MultiIndex.
        return self.add(other, axis=axis)

    def __add__(self, other) -> DataFrame:
        return self.add(other)

    __radd__ = __add__
    __radd__.__doc__ = inspect.getdoc(vendored_pandas_frame.DataFrame.__add__)

    def sub(
        self,
        other: float | int | bigframes.series.Series | DataFrame,
        axis: str | int = "columns",
    ) -> DataFrame:
        return self._apply_binop(other, ops.sub_op, axis=axis)

    subtract = sub
    subtract.__doc__ = inspect.getdoc(vendored_pandas_frame.DataFrame.sub)

    def __sub__(self, other):
        """
        Get subtraction of other from DataFrame, element-wise, using operator `-`.

        Equivalent to `DataFrame.sub(other)`.

        **Examples:**

            >>> import bigframes.pandas as bpd
            >>> bpd.options.display.progress_bar = None

        You can subtract a scalar:

            >>> df = bpd.DataFrame({"a": [1, 2, 3], "b": [4, 5, 6]})
            >>> df - 2
                a  b
            0  -1  2
            1   0  3
            2   1  4
            <BLANKLINE>
            [3 rows x 2 columns]

        You can also subtract another DataFrame with index and column labels
        aligned:

            >>> df1 = bpd.DataFrame({"a": [2, 2, 2], "b": [3, 3, 3]})
            >>> df - df1
                a  b
            0  -1  1
            1   0  2
            2   1  3
            <BLANKLINE>
            [3 rows x 2 columns]

        Args:
            other (scalar or DataFrame):
                Object to subtract from the DataFrame.

        Returns:
            DataFrame: The result of the subtraction.
        """
        return self.sub(other)

    def rsub(
        self,
        other: float | int | bigframes.series.Series | DataFrame,
        axis: str | int = "columns",
    ) -> DataFrame:
        return self._apply_binop(other, ops.sub_op, axis=axis, reverse=True)

    def __rsub__(self, other):
        """
        Get subtraction of DataFrame from other, element-wise, using operator `-`.

        Equivalent to `DataFrame.rsub(other)`.

        Args:
            other (scalar or DataFrame):
                Object to subtract the DataFrame from.

        Returns:
            DataFrame: The result of the subtraction.
        """
        return self.rsub(other)

    def mul(
        self,
        other: float | int | bigframes.series.Series | DataFrame,
        axis: str | int = "columns",
    ) -> DataFrame:
        return self._apply_binop(other, ops.mul_op, axis=axis)

    multiply = mul
    multiply.__doc__ = inspect.getdoc(vendored_pandas_frame.DataFrame.mul)

    def __mul__(self, other):
        """
        Get multiplication of DataFrame with other, element-wise, using operator `*`.

        Equivalent to `DataFrame.mul(other)`.

        **Examples:**

            >>> import bigframes.pandas as bpd
            >>> bpd.options.display.progress_bar = None

        You can multiply with a scalar:

            >>> df = bpd.DataFrame({"a": [1, 2, 3], "b": [4, 5, 6]})
            >>> df * 3
               a   b
            0  3  12
            1  6  15
            2  9  18
            <BLANKLINE>
            [3 rows x 2 columns]

        You can also multiply with another DataFrame with index and column labels
        aligned:

            >>> df1 = bpd.DataFrame({"a": [2, 2, 2], "b": [3, 3, 3]})
            >>> df * df1
               a   b
            0  2  12
            1  4  15
            2  6  18
            <BLANKLINE>
            [3 rows x 2 columns]

        Args:
            other (scalar or DataFrame):
                Object to multiply with the DataFrame.

        Returns:
            DataFrame: The result of the multiplication.
        """
        return self.mul(other)

    def rmul(
        self,
        other: float | int | bigframes.series.Series | DataFrame,
        axis: str | int = "columns",
    ) -> DataFrame:
        return self.mul(other, axis=axis)

    def __rmul__(self, other):
        """
        Get multiplication of DataFrame with other, element-wise, using operator `*`.

        Equivalent to `DataFrame.rmul(other)`.

        **Examples:**

            >>> import bigframes.pandas as bpd
            >>> bpd.options.display.progress_bar = None

        You can multiply with a scalar:

            >>> df = bpd.DataFrame({"a": [1, 2, 3], "b": [4, 5, 6]})
            >>> df * 3
               a   b
            0  3  12
            1  6  15
            2  9  18
            <BLANKLINE>
            [3 rows x 2 columns]

        You can also multiply with another DataFrame with index and column labels
        aligned:

            >>> df1 = bpd.DataFrame({"a": [2, 2, 2], "b": [3, 3, 3]})
            >>> df * df1
               a   b
            0  2  12
            1  4  15
            2  6  18
            <BLANKLINE>
            [3 rows x 2 columns]

        Args:
            other (scalar or DataFrame):
                Object to multiply the DataFrame with.

        Returns:
            DataFrame: The result of the multiplication.
        """
        return self.rmul(other)

    def truediv(
        self,
        other: float | int | bigframes.series.Series | DataFrame,
        axis: str | int = "columns",
    ) -> DataFrame:
        return self._apply_binop(other, ops.div_op, axis=axis)

    truediv.__doc__ = inspect.getdoc(vendored_pandas_frame.DataFrame.truediv)
    div = divide = truediv

    def __truediv__(self, other):
        """
        Get division of DataFrame by other, element-wise, using operator `/`.

        Equivalent to `DataFrame.truediv(other)`.

        **Examples:**

            >>> import bigframes.pandas as bpd
            >>> bpd.options.display.progress_bar = None

        You can multiply with a scalar:

            >>> df = bpd.DataFrame({"a": [1, 2, 3], "b": [4, 5, 6]})
            >>> df / 2
                 a    b
            0  0.5  2.0
            1  1.0  2.5
            2  1.5  3.0
            <BLANKLINE>
            [3 rows x 2 columns]

        You can also multiply with another DataFrame with index and column labels
        aligned:

            >>> denominator = bpd.DataFrame({"a": [2, 2, 2], "b": [3, 3, 3]})
            >>> df / denominator
                a         b
            0  0.5  1.333333
            1  1.0  1.666667
            2  1.5       2.0
            <BLANKLINE>
            [3 rows x 2 columns]

        Args:
            other (scalar or DataFrame):
                Object to divide the DataFrame by.

        Returns:
            DataFrame: The result of the division.
        """
        return self.truediv(other)

    def rtruediv(
        self,
        other: float | int | bigframes.series.Series | DataFrame,
        axis: str | int = "columns",
    ) -> DataFrame:
        return self._apply_binop(other, ops.div_op, axis=axis, reverse=True)

    rdiv = rtruediv
    rdiv.__doc__ = inspect.getdoc(vendored_pandas_frame.DataFrame.rtruediv)

    def __rtruediv__(self, other):
        """
        Get division of other by DataFrame, element-wise, using operator `/`.

        Equivalent to `DataFrame.rtruediv(other)`.

        Args:
            other (scalar or DataFrame):
                Object to divide by the DataFrame.

        Returns:
            DataFrame: The result of the division.
        """
        return self.rtruediv(other)

    def floordiv(
        self,
        other: float | int | bigframes.series.Series | DataFrame,
        axis: str | int = "columns",
    ) -> DataFrame:
        return self._apply_binop(other, ops.floordiv_op, axis=axis)

    def __floordiv__(self, other):
        """
        Get integer divison of DataFrame by other, using arithmatic operator `//`.

        Equivalent to `DataFrame.floordiv(other)`.

        **Examples:**

            >>> import bigframes.pandas as bpd
            >>> bpd.options.display.progress_bar = None

        You can divide by a scalar:

            >>> df = bpd.DataFrame({"a": [15, 15, 15], "b": [30, 30, 30]})
            >>> df // 2
               a   b
            0  7  15
            1  7  15
            2  7  15
            <BLANKLINE>
            [3 rows x 2 columns]

        You can also divide by another DataFrame with index and column labels
        aligned:

            >>> divisor = bpd.DataFrame({"a": [2, 3, 4], "b": [5, 6, 7]})
            >>> df // divisor
               a  b
            0  7  6
            1  5  5
            2  3  4
            <BLANKLINE>
            [3 rows x 2 columns]

        Args:
            other (scalar or DataFrame):
                Object to divide the DataFrame by.

        Returns:
            DataFrame: The result of the integer divison.
        """
        return self.floordiv(other)

    def rfloordiv(
        self,
        other: float | int | bigframes.series.Series | DataFrame,
        axis: str | int = "columns",
    ) -> DataFrame:
        return self._apply_binop(other, ops.floordiv_op, axis=axis, reverse=True)

    def __rfloordiv__(self, other):
        """
        Get integer divison of other by DataFrame.

        Equivalent to `DataFrame.rfloordiv(other)`.

        Args:
            other (scalar or DataFrame):
                Object to divide by the DataFrame.

        Returns:
            DataFrame: The result of the integer divison.
        """
        return self.rfloordiv(other)

    def mod(self, other: int | bigframes.series.Series | DataFrame, axis: str | int = "columns") -> DataFrame:  # type: ignore
        return self._apply_binop(other, ops.mod_op, axis=axis)

    def __mod__(self, other):
        """
        Get modulo of DataFrame with other, element-wise, using operator `%`.

        Equivalent to `DataFrame.mod(other)`.

        **Examples:**

            >>> import bigframes.pandas as bpd
            >>> bpd.options.display.progress_bar = None

        You can modulo with a scalar:

            >>> df = bpd.DataFrame({"a": [1, 2, 3], "b": [4, 5, 6]})
            >>> df % 3
               a  b
            0  1  1
            1  2  2
            2  0  0
            <BLANKLINE>
            [3 rows x 2 columns]

        You can also modulo with another DataFrame with index and column labels
        aligned:

            >>> modulo = bpd.DataFrame({"a": [2, 2, 2], "b": [3, 3, 3]})
            >>> df % modulo
               a  b
            0  1  1
            1  0  2
            2  1  0
            <BLANKLINE>
            [3 rows x 2 columns]

        Args:
            other (scalar or DataFrame):
                Object to modulo the DataFrame by.

        Returns:
            DataFrame: The result of the modulo.
        """
        return self.mod(other)

    def rmod(self, other: int | bigframes.series.Series | DataFrame, axis: str | int = "columns") -> DataFrame:  # type: ignore
        return self._apply_binop(other, ops.mod_op, axis=axis, reverse=True)

    def __rmod__(self, other):
        """
        Get integer divison of other by DataFrame.

        Equivalent to `DataFrame.rmod(other)`.

        Args:
            other (scalar or DataFrame):
                Object to modulo by the DataFrame.

        Returns:
            DataFrame: The result of the modulo.
        """
        return self.rmod(other)

    def pow(
        self, other: int | bigframes.series.Series, axis: str | int = "columns"
    ) -> DataFrame:
        return self._apply_binop(other, ops.pow_op, axis=axis)

    def __pow__(self, other):
        """
        Get exponentiation of DataFrame with other, element-wise, using operator
        `**`.

        Equivalent to `DataFrame.pow(other)`.

        **Examples:**

            >>> import bigframes.pandas as bpd
            >>> bpd.options.display.progress_bar = None

        You can exponentiate with a scalar:

            >>> df = bpd.DataFrame({"a": [1, 2, 3], "b": [4, 5, 6]})
            >>> df ** 2
               a   b
            0  1  16
            1  4  25
            2  9  36
            <BLANKLINE>
            [3 rows x 2 columns]

        You can also exponentiate with another DataFrame with index and column
        labels aligned:

            >>> exponent = bpd.DataFrame({"a": [2, 2, 2], "b": [3, 3, 3]})
            >>> df ** exponent
               a    b
            0  1   64
            1  4  125
            2  9  216
            <BLANKLINE>
            [3 rows x 2 columns]

        Args:
            other (scalar or DataFrame):
                Object to exponentiate the DataFrame with.

        Returns:
            DataFrame: The result of the exponentiation.
        """
        return self.pow(other)

    def rpow(
        self, other: int | bigframes.series.Series, axis: str | int = "columns"
    ) -> DataFrame:
        return self._apply_binop(other, ops.pow_op, axis=axis, reverse=True)

    def __rpow__(self, other):
        """
        Get exponentiation of other with DataFrame, element-wise, using operator
        `**`.

        Equivalent to `DataFrame.rpow(other)`.

        Args:
            other (scalar or DataFrame):
                Object to exponentiate with the DataFrame.

        Returns:
            DataFrame: The result of the exponentiation.
        """
        return self.rpow(other)

    def align(
        self,
        other: typing.Union[DataFrame, bigframes.series.Series],
        join: str = "outer",
        axis: typing.Union[str, int, None] = None,
    ) -> typing.Tuple[
        typing.Union[DataFrame, bigframes.series.Series],
        typing.Union[DataFrame, bigframes.series.Series],
    ]:
        axis_n = utils.get_axis_number(axis) if axis else None
        if axis_n == 1 and isinstance(other, bigframes.series.Series):
            raise NotImplementedError(
                f"align with series and axis=1 not supported. {constants.FEEDBACK_LINK}"
            )
        left_block, right_block = block_ops.align(
            self._block, other._block, join=join, axis=axis
        )
        return DataFrame(left_block), other.__class__(right_block)

    def update(self, other, join: str = "left", overwrite=True, filter_func=None):
        other = other if isinstance(other, DataFrame) else DataFrame(other)
        if join != "left":
            raise ValueError("Only 'left' join supported for update")

        if filter_func is not None:  # Will always take other if possible

            def update_func(
                left: bigframes.series.Series, right: bigframes.series.Series
            ) -> bigframes.series.Series:
                return left.mask(right.notna() & filter_func(left), right)

        elif overwrite:

            def update_func(
                left: bigframes.series.Series, right: bigframes.series.Series
            ) -> bigframes.series.Series:
                return left.mask(right.notna(), right)

        else:

            def update_func(
                left: bigframes.series.Series, right: bigframes.series.Series
            ) -> bigframes.series.Series:
                return left.mask(left.isna(), right)

        result = self.combine(other, update_func, how=join)

        self._set_block(result._block)

    def combine(
        self,
        other: DataFrame,
        func: typing.Callable[
            [bigframes.series.Series, bigframes.series.Series], bigframes.series.Series
        ],
        fill_value=None,
        overwrite: bool = True,
        *,
        how: str = "outer",
    ) -> DataFrame:
        l_aligned, r_aligned = block_ops.align(self._block, other._block, join=how)

        other_missing_labels = self._block.column_labels.difference(
            other._block.column_labels
        )

        l_frame = DataFrame(l_aligned)
        r_frame = DataFrame(r_aligned)
        results = []
        for (label, lseries), (_, rseries) in zip(l_frame.items(), r_frame.items()):
            if not ((label in other_missing_labels) and not overwrite):
                if fill_value is not None:
                    result = func(
                        lseries.fillna(fill_value), rseries.fillna(fill_value)
                    )
                else:
                    result = func(lseries, rseries)
            else:
                result = (
                    lseries.fillna(fill_value) if fill_value is not None else lseries
                )
            results.append(result)

        if all([isinstance(val, bigframes.series.Series) for val in results]):
            import bigframes.core.reshape as rs

            return rs.concat(results, axis=1)
        else:
            raise ValueError("'func' must return Series")

    def combine_first(self, other: DataFrame):
        return self._apply_dataframe_binop(other, ops.fillna_op)

    def corr(self, method="pearson", min_periods=None, numeric_only=False) -> DataFrame:
        if method != "pearson":
            raise NotImplementedError(
                f"Only Pearson correlation is currently supported. {constants.FEEDBACK_LINK}"
            )
        if min_periods:
            raise NotImplementedError(
                f"min_periods not yet supported. {constants.FEEDBACK_LINK}"
            )

        if not numeric_only:
            frame = self._raise_on_non_numeric("corr")
        else:
            frame = self._drop_non_numeric()

        return DataFrame(frame._block.calculate_pairwise_metric(op=agg_ops.CorrOp()))

    def cov(self, *, numeric_only: bool = False) -> DataFrame:
        if not numeric_only:
            frame = self._raise_on_non_numeric("corr")
        else:
            frame = self._drop_non_numeric()

        return DataFrame(frame._block.calculate_pairwise_metric(agg_ops.CovOp()))

    def to_pandas(
        self,
        max_download_size: Optional[int] = None,
        sampling_method: Optional[str] = None,
        random_state: Optional[int] = None,
        *,
        ordered: bool = True,
    ) -> pandas.DataFrame:
        """Write DataFrame to pandas DataFrame.

        Args:
            max_download_size (int, default None):
                Download size threshold in MB. If max_download_size is exceeded when downloading data
                (e.g., to_pandas()), the data will be downsampled if
                bigframes.options.sampling.enable_downsampling is True, otherwise, an error will be
                raised. If set to a value other than None, this will supersede the global config.
            sampling_method (str, default None):
                Downsampling algorithms to be chosen from, the choices are: "head": This algorithm
                returns a portion of the data from the beginning. It is fast and requires minimal
                computations to perform the downsampling; "uniform": This algorithm returns uniform
                random samples of the data. If set to a value other than None, this will supersede
                the global config.
            random_state (int, default None):
                The seed for the uniform downsampling algorithm. If provided, the uniform method may
                take longer to execute and require more computation. If set to a value other than
                None, this will supersede the global config.
            ordered (bool, default True):
                Determines whether the resulting pandas dataframe will be deterministically ordered.
                In some cases, unordered may result in a faster-executing query.

        Returns:
            pandas.DataFrame: A pandas DataFrame with all rows and columns of this DataFrame if the
                data_sampling_threshold_mb is not exceeded; otherwise, a pandas DataFrame with
                downsampled rows and all columns of this DataFrame.
        """
        # TODO(orrbradford): Optimize this in future. Potentially some cases where we can return the stored query job
        self._optimize_query_complexity()
        df, query_job = self._block.to_pandas(
            max_download_size=max_download_size,
            sampling_method=sampling_method,
            random_state=random_state,
            ordered=ordered,
        )
        self._set_internal_query_job(query_job)
        return df.set_axis(self._block.column_labels, axis=1, copy=False)

    def to_pandas_batches(self) -> Iterable[pandas.DataFrame]:
        """Stream DataFrame results to an iterable of pandas DataFrame"""
        self._optimize_query_complexity()
        return self._block.to_pandas_batches()

    def _compute_dry_run(self) -> bigquery.QueryJob:
        return self._block._compute_dry_run()

    def copy(self) -> DataFrame:
        return DataFrame(self._block)

    def head(self, n: int = 5) -> DataFrame:
        return typing.cast(DataFrame, self.iloc[:n])

    def tail(self, n: int = 5) -> DataFrame:
        return typing.cast(DataFrame, self.iloc[-n:])

    def peek(self, n: int = 5, *, force: bool = True) -> pandas.DataFrame:
        """
        Preview n arbitrary rows from the dataframe. No guarantees about row selection or ordering.
        ``DataFrame.peek(force=False)`` will always be very fast, but will not succeed if data requires
        full data scanning. Using ``force=True`` will always succeed, but may be perform queries.
        Query results will be cached so that future steps will benefit from these queries.

        Args:
            n (int, default 5):
                The number of rows to select from the dataframe. Which N rows are returned is non-deterministic.
            force (bool, default True):
                If the data cannot be peeked efficiently, the dataframe will instead be fully materialized as part
                of the operation if ``force=True``. If ``force=False``, the operation will throw a ValueError.
        Returns:
            pandas.DataFrame: A pandas DataFrame with n rows.

        Raises:
            ValueError: If force=False and data cannot be efficiently peeked.
        """
        maybe_result = self._block.try_peek(n)
        if maybe_result is None:
            if force:
                self._cached()
                maybe_result = self._block.try_peek(n, force=True)
                assert maybe_result is not None
            else:
                raise ValueError(
                    "Cannot peek efficiently when data has aggregates, joins or window functions applied. Use force=True to fully compute dataframe."
                )
        return maybe_result.set_axis(self._block.column_labels, axis=1, copy=False)

    def nlargest(
        self,
        n: int,
        columns: typing.Union[blocks.Label, typing.Sequence[blocks.Label]],
        keep: str = "first",
    ) -> DataFrame:
        if keep not in ("first", "last", "all"):
            raise ValueError("'keep must be one of 'first', 'last', or 'all'")
        column_ids = self._sql_names(columns)
        return DataFrame(block_ops.nlargest(self._block, n, column_ids, keep=keep))

    def nsmallest(
        self,
        n: int,
        columns: typing.Union[blocks.Label, typing.Sequence[blocks.Label]],
        keep: str = "first",
    ) -> DataFrame:
        if keep not in ("first", "last", "all"):
            raise ValueError("'keep must be one of 'first', 'last', or 'all'")
        column_ids = self._sql_names(columns)
        return DataFrame(block_ops.nsmallest(self._block, n, column_ids, keep=keep))

    def drop(
        self,
        labels: typing.Any = None,
        *,
        axis: typing.Union[int, str] = 0,
        index: typing.Any = None,
        columns: Union[blocks.Label, Sequence[blocks.Label]] = None,
        level: typing.Optional[LevelType] = None,
    ) -> DataFrame:
        if labels:
            if index or columns:
                raise ValueError("Cannot specify both 'labels' and 'index'/'columns")
            axis_n = utils.get_axis_number(axis)
            if axis_n == 0:
                index = labels
            else:
                columns = labels

        block = self._block
        if index is not None:
            level_id = self._resolve_levels(level or 0)[0]

            if utils.is_list_like(index):
                # Only tuple is treated as multi-index value combinations
                if isinstance(index, tuple):
                    if level is not None:
                        raise ValueError("Multi-index tuple can't specify level.")
                    condition_id = None
                    for i, idx in enumerate(index):
                        level_id = self._resolve_levels(i)[0]
                        block, condition_id_cur = block.project_expr(
                            ops.ne_op.as_expr(level_id, ex.const(idx))
                        )
                        if condition_id:
                            block, condition_id = block.apply_binary_op(
                                condition_id, condition_id_cur, ops.or_op
                            )
                        else:
                            condition_id = condition_id_cur

                    condition_id = typing.cast(str, condition_id)
                else:
                    block, inverse_condition_id = block.apply_unary_op(
                        level_id, ops.IsInOp(values=tuple(index), match_nulls=True)
                    )
                    block, condition_id = block.apply_unary_op(
                        inverse_condition_id, ops.invert_op
                    )
            elif isinstance(index, indexes.Index):
                return self._drop_by_index(index)
            else:
                block, condition_id = block.project_expr(
                    ops.ne_op.as_expr(level_id, ex.const(index))
                )
            block = block.filter_by_id(condition_id, keep_null=True).select_columns(
                self._block.value_columns
            )
        if columns:
            block = block.drop_columns(self._sql_names(columns))
        if index is None and not columns:
            raise ValueError("Must specify 'labels' or 'index'/'columns")
        return DataFrame(block)

    def _drop_by_index(self, index: indexes.Index) -> DataFrame:
        block = index._block
        block, ordering_col = block.promote_offsets()
        joined_index, (get_column_left, get_column_right) = self._block.join(block)

        new_ordering_col = get_column_right[ordering_col]
        drop_block = joined_index
        drop_block, drop_col = drop_block.apply_unary_op(
            new_ordering_col,
            ops.isnull_op,
        )

        drop_block = drop_block.filter_by_id(drop_col)
        original_columns = [
            get_column_left[column] for column in self._block.value_columns
        ]
        drop_block = drop_block.select_columns(original_columns)
        return DataFrame(drop_block)

    def droplevel(self, level: LevelsType, axis: int | str = 0):
        axis_n = utils.get_axis_number(axis)
        if axis_n == 0:
            resolved_level_ids = self._resolve_levels(level)
            return DataFrame(self._block.drop_levels(resolved_level_ids))
        else:
            if isinstance(self.columns, pandas.MultiIndex):
                new_df = self.copy()
                new_df.columns = self.columns.droplevel(level)
                return new_df
            else:
                raise ValueError("Columns must be a multiindex to drop levels.")

    def swaplevel(self, i: int = -2, j: int = -1, axis: int | str = 0):
        axis_n = utils.get_axis_number(axis)
        if axis_n == 0:
            level_i = self._block.index_columns[i]
            level_j = self._block.index_columns[j]
            mapping = {level_i: level_j, level_j: level_i}
            reordering = [
                mapping.get(index_id, index_id)
                for index_id in self._block.index_columns
            ]
            return DataFrame(self._block.reorder_levels(reordering))
        else:
            if isinstance(self.columns, pandas.MultiIndex):
                new_df = self.copy()
                new_df.columns = self.columns.swaplevel(i, j)
                return new_df
            else:
                raise ValueError("Columns must be a multiindex to reorder levels.")

    def reorder_levels(self, order: LevelsType, axis: int | str = 0):
        axis_n = utils.get_axis_number(axis)
        if axis_n == 0:
            resolved_level_ids = self._resolve_levels(order)
            return DataFrame(self._block.reorder_levels(resolved_level_ids))
        else:
            if isinstance(self.columns, pandas.MultiIndex):
                new_df = self.copy()
                new_df.columns = self.columns.reorder_levels(order)
                return new_df
            else:
                raise ValueError("Columns must be a multiindex to reorder levels.")

    def _resolve_levels(self, level: LevelsType) -> typing.Sequence[str]:
        return self._block.index.resolve_level(level)

    def rename(self, *, columns: Mapping[blocks.Label, blocks.Label]) -> DataFrame:
        block = self._block.rename(columns=columns)
        return DataFrame(block)

    def rename_axis(
        self,
        mapper: typing.Union[blocks.Label, typing.Sequence[blocks.Label]],
        **kwargs,
    ) -> DataFrame:
        if len(kwargs) != 0:
            raise NotImplementedError(
                f"rename_axis does not currently support any keyword arguments. {constants.FEEDBACK_LINK}"
            )
        # limited implementation: the new index name is simply the 'mapper' parameter
        if utils.is_list_like(mapper):
            labels = mapper
        else:
            labels = [mapper]
        return DataFrame(self._block.with_index_labels(labels))

    def equals(self, other: typing.Union[bigframes.series.Series, DataFrame]) -> bool:
        # Must be same object type, same column dtypes, and same label values
        if not isinstance(other, DataFrame):
            return False
        return block_ops.equals(self._block, other._block)

    def assign(self, **kwargs) -> DataFrame:
        # TODO(garrettwu) Support list-like values. Requires ordering.
        # TODO(garrettwu) Support callable values.

        cur = self
        for k, v in kwargs.items():
            cur = cur._assign_single_item(k, v)

        return cur

    def _assign_single_item(
        self,
        k: str,
        v: SingleItemValue,
    ) -> DataFrame:
        if isinstance(v, bigframes.series.Series):
            return self._assign_series_join_on_index(k, v)
        elif isinstance(v, bigframes.dataframe.DataFrame):
            v_df_col_count = len(v._block.value_columns)
            if v_df_col_count != 1:
                raise ValueError(
                    f"Cannot set a DataFrame with {v_df_col_count} columns to the single column {k}"
                )
            return self._assign_series_join_on_index(k, v[v.columns[0]])
        elif callable(v):
            copy = self.copy()
            copy[k] = v(copy)
            return copy
        elif utils.is_list_like(v):
            return self._assign_single_item_listlike(k, v)
        else:
            return self._assign_scalar(k, v)

    def _assign_single_item_listlike(self, k: str, v: Sequence) -> DataFrame:
        given_rows = len(v)
        actual_rows = len(self)
        assigning_to_empty_df = len(self.columns) == 0 and actual_rows == 0
        if not assigning_to_empty_df and given_rows != actual_rows:
            raise ValueError(
                f"Length of values ({given_rows}) does not match length of index ({actual_rows})"
            )

        local_df = DataFrame({k: v}, session=self._get_block().expr.session)
        # local_df is likely (but not guaranteed) to be cached locally
        # since the original list came from memory and so is probably < MAX_INLINE_DF_SIZE

        new_column_block = local_df._block
        original_index_column_ids = self._block.index_columns
        self_block = self._block.reset_index(drop=False)
        if assigning_to_empty_df:
            if len(self._block.index_columns) > 1:
                # match error raised by pandas here
                raise ValueError(
                    "Assigning listlike to a first column under multiindex is not supported."
                )
            result_block = new_column_block.with_index_labels(self._block.index.names)
            result_block = result_block.with_column_labels([k])
        else:
            result_block, (
                get_column_left,
                get_column_right,
            ) = self_block.join(new_column_block, how="left", block_identity_join=True)
            result_block = result_block.set_index(
                [get_column_left[col_id] for col_id in original_index_column_ids],
                index_labels=self._block.index.names,
            )
            src_col = get_column_right[new_column_block.value_columns[0]]
            # Check to see if key exists, and modify in place
            col_ids = self._block.cols_matching_label(k)
            for col_id in col_ids:
                result_block = result_block.copy_values(
                    src_col, get_column_left[col_id]
                )
            if len(col_ids) > 0:
                result_block = result_block.drop_columns([src_col])
        return DataFrame(result_block)

    def _assign_scalar(self, label: str, value: Union[int, float]) -> DataFrame:
        col_ids = self._block.cols_matching_label(label)

        block, constant_col_id = self._block.create_constant(value, label)
        for col_id in col_ids:
            block = block.copy_values(constant_col_id, col_id)

        if len(col_ids) > 0:
            block = block.drop_columns([constant_col_id])

        return DataFrame(block)

    def _assign_series_join_on_index(
        self, label: str, series: bigframes.series.Series
    ) -> DataFrame:
        block, (get_column_left, get_column_right) = self._block.join(
            series._block, how="left"
        )

        column_ids = [
            get_column_left[col_id] for col_id in self._block.cols_matching_label(label)
        ]
        source_column = get_column_right[series._value_column]

        # Replace each column matching the label
        for column_id in column_ids:
            block = block.copy_values(source_column, column_id).assign_label(
                column_id, label
            )

        if not column_ids:
            # Append case, so new column needs appropriate label
            block = block.assign_label(source_column, label)
        else:
            # Update case, remove after copying into columns
            block = block.drop_columns([source_column])

        return DataFrame(block.with_index_labels(self.index.names))

    def reset_index(self, *, drop: bool = False) -> DataFrame:
        block = self._block.reset_index(drop)
        return DataFrame(block)

    def set_index(
        self,
        keys: typing.Union[blocks.Label, typing.Sequence[blocks.Label]],
        append: bool = False,
        drop: bool = True,
    ) -> DataFrame:
        if not utils.is_list_like(keys):
            keys = typing.cast(typing.Sequence[blocks.Label], (keys,))
        else:
            keys = typing.cast(typing.Sequence[blocks.Label], tuple(keys))
        col_ids = [self._resolve_label_exact(key) for key in keys]
        missing = [keys[i] for i in range(len(col_ids)) if col_ids[i] is None]
        if len(missing) > 0:
            raise KeyError(f"None of {missing} are in the columns")
        # convert col_ids to non-optional strs since we just determined they are not None
        col_ids_strs: List[str] = [col_id for col_id in col_ids if col_id is not None]
        return DataFrame(self._block.set_index(col_ids_strs, append=append, drop=drop))

    def sort_index(
        self, ascending: bool = True, na_position: Literal["first", "last"] = "last"
    ) -> DataFrame:
        if na_position not in ["first", "last"]:
            raise ValueError("Param na_position must be one of 'first' or 'last'")
        na_last = na_position == "last"
        index_columns = self._block.index_columns
        ordering = [
            order.ascending_over(column, na_last)
            if ascending
            else order.descending_over(column, na_last)
            for column in index_columns
        ]
        return DataFrame(self._block.order_by(ordering))

    def sort_values(
        self,
        by: str | typing.Sequence[str],
        *,
        ascending: bool | typing.Sequence[bool] = True,
        kind: str = "quicksort",
        na_position: typing.Literal["first", "last"] = "last",
    ) -> DataFrame:
        if na_position not in {"first", "last"}:
            raise ValueError("Param na_position must be one of 'first' or 'last'")

        sort_labels = list(by) if utils.is_list_like(by) else [by]
        sort_column_ids = self._sql_names(sort_labels)

        len_by = len(sort_labels)
        if not isinstance(ascending, bool):
            if len(ascending) != len_by:
                raise ValueError("Length of 'ascending' must equal length of 'by'")
            sort_directions = ascending
        else:
            sort_directions = (ascending,) * len_by

        ordering = []
        for i in range(len(sort_labels)):
            column_id = sort_column_ids[i]
            is_ascending = sort_directions[i]
            na_last = na_position == "last"
            ordering.append(
                order.ascending_over(column_id, na_last)
                if is_ascending
                else order.descending_over(column_id, na_last)
            )
        return DataFrame(self._block.order_by(ordering))

    def eval(self, expr: str) -> DataFrame:
        import bigframes.core.eval as bf_eval

        return bf_eval.eval(self, expr, target=self)

    def query(self, expr: str) -> DataFrame:
        import bigframes.core.eval as bf_eval

        eval_result = bf_eval.eval(self, expr, target=None)
        return self[eval_result]

    def value_counts(
        self,
        subset: typing.Union[blocks.Label, typing.Sequence[blocks.Label]] = None,
        normalize: bool = False,
        sort: bool = True,
        ascending: bool = False,
        dropna: bool = True,
    ):
        # 'sort'=False allows arbitrary sorting, so we will sort anyways and ignore the param
        columns = self._sql_names(subset) if subset else self._block.value_columns
        block = block_ops.value_counts(
            self._block,
            columns,
            normalize=normalize,
            sort=sort,
            ascending=ascending,
            dropna=dropna,
        )
        return bigframes.series.Series(block)

    def add_prefix(self, prefix: str, axis: int | str | None = None) -> DataFrame:
        axis = 1 if axis is None else axis
        return DataFrame(self._get_block().add_prefix(prefix, axis))

    def add_suffix(self, suffix: str, axis: int | str | None = None) -> DataFrame:
        axis = 1 if axis is None else axis
        return DataFrame(self._get_block().add_suffix(suffix, axis))

    def filter(
        self,
        items: typing.Optional[typing.Iterable] = None,
        like: typing.Optional[str] = None,
        regex: typing.Optional[str] = None,
        axis: int | str | None = None,
    ) -> DataFrame:
        if sum([(items is not None), (like is not None), (regex is not None)]) != 1:
            raise ValueError(
                "Need to provide exactly one of 'items', 'like', or 'regex'"
            )
        axis_n = utils.get_axis_number(axis) if (axis is not None) else 1
        if axis_n == 0:  # row labels
            return self._filter_rows(items, like, regex)
        else:  # column labels
            return self._filter_columns(items, like, regex)

    def _filter_rows(
        self,
        items: typing.Optional[typing.Iterable] = None,
        like: typing.Optional[str] = None,
        regex: typing.Optional[str] = None,
    ) -> DataFrame:
        if len(self._block.index_columns) > 1:
            raise NotImplementedError(
                f"Method filter does not support rows multiindex. {constants.FEEDBACK_LINK}"
            )
        if (like is not None) or (regex is not None):
            block = self._block
            block, label_string_id = block.apply_unary_op(
                self._block.index_columns[0],
                ops.AsTypeOp(to_type=pandas.StringDtype(storage="pyarrow")),
            )
            if like is not None:
                block, mask_id = block.apply_unary_op(
                    label_string_id, ops.StrContainsOp(pat=like)
                )
            else:  # regex
                assert regex is not None
                block, mask_id = block.apply_unary_op(
                    label_string_id, ops.StrContainsRegexOp(pat=regex)
                )

            block = block.filter_by_id(mask_id)
            block = block.select_columns(self._block.value_columns)
            return DataFrame(block)
        elif items is not None:
            # Behavior matches pandas 2.1+, older pandas versions would reindex
            block = self._block
            block, mask_id = block.apply_unary_op(
                self._block.index_columns[0], ops.IsInOp(values=tuple(items))
            )
            block = block.filter_by_id(mask_id)
            block = block.select_columns(self._block.value_columns)
            return DataFrame(block)
        else:
            raise ValueError("Need to provide 'items', 'like', or 'regex'")

    def _filter_columns(
        self,
        items: typing.Optional[typing.Iterable] = None,
        like: typing.Optional[str] = None,
        regex: typing.Optional[str] = None,
    ) -> DataFrame:
        if (like is not None) or (regex is not None):

            def label_filter(label):
                label_str = label if isinstance(label, str) else str(label)
                if like:
                    return like in label_str
                else:  # regex
                    return re.match(regex, label_str) is not None

            cols = [
                col_id
                for col_id, label in zip(self._block.value_columns, self.columns)
                if label_filter(label)
            ]
            return DataFrame(self._block.select_columns(cols))
        if items is not None:
            # Behavior matches pandas 2.1+, older pandas versions would reorder using order of items
            new_columns = self.columns.intersection(pandas.Index(items))
            return self.reindex(columns=new_columns)
        else:
            raise ValueError("Need to provide 'items', 'like', or 'regex'")

    def reindex(
        self,
        labels=None,
        *,
        index=None,
        columns=None,
        axis: typing.Optional[typing.Union[str, int]] = None,
        validate: typing.Optional[bool] = None,
    ):
        if labels:
            if index or columns:
                raise ValueError("Cannot specify both 'labels' and 'index'/'columns")
            axis_n = utils.get_axis_number(axis) if (axis is not None) else 0
            if axis_n == 0:
                index = labels
            else:
                columns = labels
        if (index is not None) and (columns is not None):
            return self._reindex_columns(columns)._reindex_rows(
                index, validate=validate or False
            )
        if index is not None:
            return self._reindex_rows(index, validate=validate or False)
        if columns is not None:
            return self._reindex_columns(columns)

    def _reindex_rows(
        self,
        index,
        *,
        validate: typing.Optional[bool] = None,
    ):
        if validate and not self.index.is_unique:
            raise ValueError("Original index must be unique to reindex")
        keep_original_names = False
        if isinstance(index, indexes.Index):
            new_indexer = DataFrame(data=index._block)[[]]
        else:
            if not isinstance(index, pandas.Index):
                keep_original_names = True
                index = pandas.Index(index)
            if index.nlevels != self.index.nlevels:
                raise NotImplementedError(
                    "Cannot reindex with index with different nlevels"
                )
            new_indexer = DataFrame(index=index, session=self._session)[[]]
        # multiindex join is senstive to index names, so we will set all these
        result = new_indexer.rename_axis(range(new_indexer.index.nlevels)).join(
            self.rename_axis(range(self.index.nlevels)),
            how="left",
        )
        # and then reset the names after the join
        return result.rename_axis(
            self.index.names if keep_original_names else index.names
        )

    def _reindex_columns(self, columns):
        block = self._block
        new_column_index, indexer = self.columns.reindex(columns)
        result_cols = []
        for label, index in zip(columns, indexer):
            if index >= 0:
                result_cols.append(self._block.value_columns[index])
            else:
                block, null_col = block.create_constant(
                    pandas.NA, label, dtype=pandas.Float64Dtype()
                )
                result_cols.append(null_col)
        result_df = DataFrame(block.select_columns(result_cols))
        result_df.columns = new_column_index
        return result_df

    def reindex_like(self, other: DataFrame, *, validate: typing.Optional[bool] = None):
        return self.reindex(index=other.index, columns=other.columns, validate=validate)

    def interpolate(self, method: str = "linear") -> DataFrame:
        if method == "pad":
            return self.ffill()
        result = block_ops.interpolate(self._block, method)
        return DataFrame(result)

    def fillna(self, value=None) -> DataFrame:
        return self._apply_binop(value, ops.fillna_op, how="left")

    def replace(
        self, to_replace: typing.Any, value: typing.Any = None, *, regex: bool = False
    ):
        if utils.is_dict_like(value):
            return self.apply(
                lambda x: x.replace(
                    to_replace=to_replace, value=value[x.name], regex=regex
                )
                if (x.name in value)
                else x
            )
        return self.apply(
            lambda x: x.replace(to_replace=to_replace, value=value, regex=regex)
        )

    def ffill(self, *, limit: typing.Optional[int] = None) -> DataFrame:
        window = bigframes.core.WindowSpec(preceding=limit, following=0)
        return self._apply_window_op(agg_ops.LastNonNullOp(), window)

    def bfill(self, *, limit: typing.Optional[int] = None) -> DataFrame:
        window = bigframes.core.WindowSpec(preceding=0, following=limit)
        return self._apply_window_op(agg_ops.FirstNonNullOp(), window)

    def isin(self, values) -> DataFrame:
        if utils.is_dict_like(values):
            block = self._block
            result_ids = []
            for col, label in zip(self._block.value_columns, self._block.column_labels):
                if label in values.keys():
                    value_for_key = values[label]
                    block, result_id = block.apply_unary_op(
                        col,
                        ops.IsInOp(values=tuple(value_for_key), match_nulls=True),
                        label,
                    )
                    result_ids.append(result_id)
                else:
                    block, result_id = block.create_constant(
                        False, label=label, dtype=pandas.BooleanDtype()
                    )
                    result_ids.append(result_id)
            return DataFrame(block.select_columns(result_ids)).fillna(value=False)
        elif utils.is_list_like(values):
            return self._apply_unary_op(
                ops.IsInOp(values=tuple(values), match_nulls=True)
            ).fillna(value=False)
        else:
            raise TypeError(
                "only list-like objects are allowed to be passed to "
                f"isin(), you passed a [{type(values).__name__}]"
            )

    def keys(self) -> pandas.Index:
        return self.columns

    def items(self):
        column_ids = self._block.value_columns
        column_labels = self._block.column_labels
        for col_id, col_label in zip(column_ids, column_labels):
            yield col_label, bigframes.series.Series(self._block.select_column(col_id))

    def iterrows(self) -> Iterable[tuple[typing.Any, pandas.Series]]:
        for df in self.to_pandas_batches():
            for item in df.iterrows():
                yield item

    def itertuples(
        self, index: bool = True, name: typing.Optional[str] = "Pandas"
    ) -> Iterable[tuple[typing.Any, ...]]:
        for df in self.to_pandas_batches():
            for item in df.itertuples(index=index, name=name):
                yield item

    def dropna(
        self,
        *,
        axis: int | str = 0,
        inplace: bool = False,
        how: str = "any",
        ignore_index=False,
    ) -> DataFrame:
        if inplace:
            raise NotImplementedError(
                f"'inplace'=True not supported. {constants.FEEDBACK_LINK}"
            )
        if how not in ("any", "all"):
            raise ValueError("'how' must be one of 'any', 'all'")

        axis_n = utils.get_axis_number(axis)

        if axis_n == 0:
            result = block_ops.dropna(self._block, self._block.value_columns, how=how)  # type: ignore
            if ignore_index:
                result = result.reset_index()
            return DataFrame(result)
        else:
            isnull_block = self._block.multi_apply_unary_op(
                self._block.value_columns, ops.isnull_op
            )
            if how == "any":
                null_locations = DataFrame(isnull_block).any().to_pandas()
            else:  # 'all'
                null_locations = DataFrame(isnull_block).all().to_pandas()
            keep_columns = [
                col
                for col, to_drop in zip(self._block.value_columns, null_locations)
                if not to_drop
            ]
            return DataFrame(self._block.select_columns(keep_columns))

    def any(
        self,
        *,
        axis: typing.Union[str, int] = 0,
        bool_only: bool = False,
    ) -> bigframes.series.Series:
        if not bool_only:
            frame = self._raise_on_non_boolean("any")
        else:
            frame = self._drop_non_bool()
        block = frame._block.aggregate_all_and_stack(
            agg_ops.any_op, dtype=pandas.BooleanDtype(), axis=axis
        )
        return bigframes.series.Series(block.select_column("values"))

    def all(
        self, axis: typing.Union[str, int] = 0, *, bool_only: bool = False
    ) -> bigframes.series.Series:
        if not bool_only:
            frame = self._raise_on_non_boolean("all")
        else:
            frame = self._drop_non_bool()
        block = frame._block.aggregate_all_and_stack(
            agg_ops.all_op, dtype=pandas.BooleanDtype(), axis=axis
        )
        return bigframes.series.Series(block.select_column("values"))

    def sum(
        self, axis: typing.Union[str, int] = 0, *, numeric_only: bool = False
    ) -> bigframes.series.Series:
        if not numeric_only:
            frame = self._raise_on_non_numeric("sum")
        else:
            frame = self._drop_non_numeric()
        block = frame._block.aggregate_all_and_stack(agg_ops.sum_op, axis=axis)
        return bigframes.series.Series(block.select_column("values"))

    def mean(
        self, axis: typing.Union[str, int] = 0, *, numeric_only: bool = False
    ) -> bigframes.series.Series:
        if not numeric_only:
            frame = self._raise_on_non_numeric("mean")
        else:
            frame = self._drop_non_numeric()
        block = frame._block.aggregate_all_and_stack(agg_ops.mean_op, axis=axis)
        return bigframes.series.Series(block.select_column("values"))

    def median(
        self, *, numeric_only: bool = False, exact: bool = False
    ) -> bigframes.series.Series:
        if exact:
            raise NotImplementedError(
                f"Only approximate median is supported. {constants.FEEDBACK_LINK}"
            )
        if not numeric_only:
            frame = self._raise_on_non_numeric("median")
        else:
            frame = self._drop_non_numeric()
        block = frame._block.aggregate_all_and_stack(agg_ops.median_op)
        return bigframes.series.Series(block.select_column("values"))

    def std(
        self, axis: typing.Union[str, int] = 0, *, numeric_only: bool = False
    ) -> bigframes.series.Series:
        if not numeric_only:
            frame = self._raise_on_non_numeric("std")
        else:
            frame = self._drop_non_numeric()
        block = frame._block.aggregate_all_and_stack(agg_ops.std_op, axis=axis)
        return bigframes.series.Series(block.select_column("values"))

    def var(
        self, axis: typing.Union[str, int] = 0, *, numeric_only: bool = False
    ) -> bigframes.series.Series:
        if not numeric_only:
            frame = self._raise_on_non_numeric("var")
        else:
            frame = self._drop_non_numeric()
        block = frame._block.aggregate_all_and_stack(agg_ops.var_op, axis=axis)
        return bigframes.series.Series(block.select_column("values"))

    def min(
        self, axis: typing.Union[str, int] = 0, *, numeric_only: bool = False
    ) -> bigframes.series.Series:
        if not numeric_only:
            frame = self._raise_on_non_numeric("min")
        else:
            frame = self._drop_non_numeric()
        block = frame._block.aggregate_all_and_stack(agg_ops.min_op, axis=axis)
        return bigframes.series.Series(block.select_column("values"))

    def max(
        self, axis: typing.Union[str, int] = 0, *, numeric_only: bool = False
    ) -> bigframes.series.Series:
        if not numeric_only:
            frame = self._raise_on_non_numeric("max")
        else:
            frame = self._drop_non_numeric()
        block = frame._block.aggregate_all_and_stack(agg_ops.max_op, axis=axis)
        return bigframes.series.Series(block.select_column("values"))

    def prod(
        self, axis: typing.Union[str, int] = 0, *, numeric_only: bool = False
    ) -> bigframes.series.Series:
        if not numeric_only:
            frame = self._raise_on_non_numeric("prod")
        else:
            frame = self._drop_non_numeric()
        block = frame._block.aggregate_all_and_stack(agg_ops.product_op, axis=axis)
        return bigframes.series.Series(block.select_column("values"))

    product = prod
    product.__doc__ = inspect.getdoc(vendored_pandas_frame.DataFrame.prod)

    def count(self, *, numeric_only: bool = False) -> bigframes.series.Series:
        if not numeric_only:
            frame = self
        else:
            frame = self._drop_non_numeric()
        block = frame._block.aggregate_all_and_stack(agg_ops.count_op)
        return bigframes.series.Series(block.select_column("values"))

    def nunique(self) -> bigframes.series.Series:
        block = self._block.aggregate_all_and_stack(agg_ops.nunique_op)
        return bigframes.series.Series(block.select_column("values"))

    def agg(
        self, func: str | typing.Sequence[str]
    ) -> DataFrame | bigframes.series.Series:
        if utils.is_list_like(func):
            if any(
                dtype not in bigframes.dtypes.NUMERIC_BIGFRAMES_TYPES_PERMISSIVE
                for dtype in self.dtypes
            ):
                raise NotImplementedError(
                    f"Multiple aggregations only supported on numeric columns. {constants.FEEDBACK_LINK}"
                )
            aggregations = [agg_ops.lookup_agg_func(f) for f in func]
            return DataFrame(
                self._block.summarize(
                    self._block.value_columns,
                    aggregations,
                )
            )
        else:
            return bigframes.series.Series(
                self._block.aggregate_all_and_stack(
                    agg_ops.lookup_agg_func(typing.cast(str, func))
                )
            )

    aggregate = agg
    aggregate.__doc__ = inspect.getdoc(vendored_pandas_frame.DataFrame.agg)

    def idxmin(self) -> bigframes.series.Series:
        return bigframes.series.Series(block_ops.idxmin(self._block))

    def idxmax(self) -> bigframes.series.Series:
        return bigframes.series.Series(block_ops.idxmax(self._block))

    def melt(
        self,
        id_vars: typing.Optional[typing.Iterable[typing.Hashable]] = None,
        value_vars: typing.Optional[typing.Iterable[typing.Hashable]] = None,
        var_name: typing.Union[
            typing.Hashable, typing.Sequence[typing.Hashable]
        ] = None,
        value_name: typing.Hashable = "value",
    ):
        if var_name is None:
            # Determine default var_name. Attempt to use column labels if they are unique
            if self.columns.nlevels > 1:
                if len(set(self.columns.names)) == len(self.columns.names):
                    var_name = self.columns.names
                else:
                    var_name = [f"variable_{i}" for i in range(len(self.columns.names))]
            else:
                var_name = self.columns.name or "variable"

        var_name = tuple(var_name) if utils.is_list_like(var_name) else (var_name,)

        if id_vars is not None:
            id_col_ids = [self._resolve_label_exact(col) for col in id_vars]
        else:
            id_col_ids = []
        if value_vars is not None:
            val_col_ids = [self._resolve_label_exact(col) for col in value_vars]
        else:
            val_col_ids = [
                col_id
                for col_id in self._block.value_columns
                if col_id not in id_col_ids
            ]

        return DataFrame(
            self._block.melt(id_col_ids, val_col_ids, var_name, value_name)
        )

    def describe(self) -> DataFrame:
        df_numeric = self._drop_non_numeric(permissive=False)
        if len(df_numeric.columns) == 0:
            raise NotImplementedError(
                f"df.describe() currently only supports numeric values. {constants.FEEDBACK_LINK}"
            )
        result = df_numeric.agg(
            ["count", "mean", "std", "min", "25%", "50%", "75%", "max"]
        )
        return typing.cast(DataFrame, result)

    def skew(self, *, numeric_only: bool = False):
        if not numeric_only:
            frame = self._raise_on_non_numeric("skew")
        else:
            frame = self._drop_non_numeric()
        result_block = block_ops.skew(frame._block, frame._block.value_columns)
        return bigframes.series.Series(result_block)

    def kurt(self, *, numeric_only: bool = False):
        if not numeric_only:
            frame = self._raise_on_non_numeric("kurt")
        else:
            frame = self._drop_non_numeric()
        result_block = block_ops.kurt(frame._block, frame._block.value_columns)
        return bigframes.series.Series(result_block)

    kurtosis = kurt
    kurtosis.__doc__ = inspect.getdoc(vendored_pandas_frame.DataFrame.kurt)

    def _pivot(
        self,
        *,
        columns: typing.Union[blocks.Label, Sequence[blocks.Label]],
        columns_unique_values: typing.Optional[
            typing.Union[pandas.Index, Sequence[object]]
        ] = None,
        index: typing.Optional[
            typing.Union[blocks.Label, Sequence[blocks.Label]]
        ] = None,
        values: typing.Optional[
            typing.Union[blocks.Label, Sequence[blocks.Label]]
        ] = None,
    ) -> DataFrame:
        if index:
            block = self.set_index(index)._block
        else:
            block = self._block

        column_ids = self._sql_names(columns)
        if values:
            value_col_ids = self._sql_names(values)
        else:
            value_col_ids = [
                col for col in block.value_columns if col not in column_ids
            ]

        pivot_block = block.pivot(
            columns=column_ids,
            values=value_col_ids,
            columns_unique_values=columns_unique_values,
            values_in_index=utils.is_list_like(values),
        )
        return DataFrame(pivot_block)

    def pivot(
        self,
        *,
        columns: typing.Union[blocks.Label, Sequence[blocks.Label]],
        index: typing.Optional[
            typing.Union[blocks.Label, Sequence[blocks.Label]]
        ] = None,
        values: typing.Optional[
            typing.Union[blocks.Label, Sequence[blocks.Label]]
        ] = None,
    ) -> DataFrame:
        return self._pivot(columns=columns, index=index, values=values)

    def pivot_table(
        self,
        values: typing.Optional[
            typing.Union[blocks.Label, Sequence[blocks.Label]]
        ] = None,
        index: typing.Optional[
            typing.Union[blocks.Label, Sequence[blocks.Label]]
        ] = None,
        columns: typing.Union[blocks.Label, Sequence[blocks.Label]] = None,
        aggfunc: str = "mean",
    ) -> DataFrame:
        if isinstance(index, Iterable) and not (
            isinstance(index, blocks.Label) and index in self.columns
        ):
            index = list(index)
        else:
            index = [index]

        if isinstance(columns, Iterable) and not (
            isinstance(columns, blocks.Label) and columns in self.columns
        ):
            columns = list(columns)
        else:
            columns = [columns]

        if isinstance(values, Iterable) and not (
            isinstance(values, blocks.Label) and values in self.columns
        ):
            values = list(values)
        else:
            values = [values]

        # Unlike pivot, pivot_table has values always ordered.
        values.sort()

        keys = index + columns
        agged = self.groupby(keys, dropna=True)[values].agg(aggfunc)

        if isinstance(agged, bigframes.series.Series):
            agged = agged.to_frame()

        agged = agged.dropna(how="all")

        if len(values) == 1:
            agged = agged.rename(columns={agged.columns[0]: values[0]})

        agged = agged.reset_index()

        pivoted = agged.pivot(
            columns=columns,
            index=index,
            values=values if len(values) > 1 else None,
        ).sort_index()

        # TODO: Remove the reordering step once the issue is resolved.
        # The pivot_table method results in multi-index columns that are always ordered.
        # However, the order of the pivoted result columns is not guaranteed to be sorted.
        # Sort and reorder.
        return pivoted[pivoted.columns.sort_values()]

    def stack(self, level: LevelsType = -1):
        if not isinstance(self.columns, pandas.MultiIndex):
            if level not in [0, -1, self.columns.name]:
                raise IndexError(f"Invalid level {level} for single-level index")
            return self._stack_mono()
        return self._stack_multi(level)

    def _stack_mono(self):
        result_block = self._block.stack()
        return bigframes.series.Series(result_block)

    def _stack_multi(self, level: LevelsType = -1):
        n_levels = self.columns.nlevels
        if not utils.is_list_like(level):
            level = [level]
        level_indices = []
        for level_ref in level:
            if isinstance(level_ref, int):
                if level_ref < 0:
                    level_indices.append(n_levels + level_ref)
                else:
                    level_indices.append(level_ref)
            else:  # str
                level_indices.append(self.columns.names.index(level_ref))  # type: ignore

        new_order = [
            *[i for i in range(n_levels) if i not in level_indices],
            *level_indices,
        ]

        original_columns = typing.cast(pandas.MultiIndex, self.columns)
        new_columns = original_columns.reorder_levels(new_order)

        block = self._block.with_column_labels(new_columns)

        block = block.stack(levels=len(level))
        return DataFrame(block)

    def unstack(self, level: LevelsType = -1):
        if not utils.is_list_like(level):
            level = [level]

        block = self._block
        # Special case, unstack with mono-index transpose into a series
        if self.index.nlevels == 1:
            block = block.stack(how="right", levels=self.columns.nlevels)
            return bigframes.series.Series(block)

        # Pivot by index levels
        unstack_ids = self._resolve_levels(level)
        block = block.reset_index(drop=False)
        block = block.set_index(
            [col for col in self._block.index_columns if col not in unstack_ids]
        )

        pivot_block = block.pivot(
            columns=unstack_ids,
            values=self._block.value_columns,
            values_in_index=True,
        )
        return DataFrame(pivot_block)

    def _drop_non_numeric(self, permissive=True) -> DataFrame:
        types_to_keep = (
            set(bigframes.dtypes.NUMERIC_BIGFRAMES_TYPES_PERMISSIVE)
            if permissive
            else set(bigframes.dtypes.NUMERIC_BIGFRAMES_TYPES_RESTRICTIVE)
        )
        non_numeric_cols = [
            col_id
            for col_id, dtype in zip(self._block.value_columns, self._block.dtypes)
            if dtype not in types_to_keep
        ]
        return DataFrame(self._block.drop_columns(non_numeric_cols))

    def _drop_non_bool(self) -> DataFrame:
        non_bool_cols = [
            col_id
            for col_id, dtype in zip(self._block.value_columns, self._block.dtypes)
            if dtype not in bigframes.dtypes.BOOL_BIGFRAMES_TYPES
        ]
        return DataFrame(self._block.drop_columns(non_bool_cols))

    def _raise_on_non_numeric(self, op: str):
        if not all(
            dtype in bigframes.dtypes.NUMERIC_BIGFRAMES_TYPES_PERMISSIVE
            for dtype in self._block.dtypes
        ):
            raise NotImplementedError(
                f"'{op}' does not support non-numeric columns. "
                f"Set 'numeric_only'=True to ignore non-numeric columns. {constants.FEEDBACK_LINK}"
            )
        return self

    def _raise_on_non_boolean(self, op: str):
        if not all(
            dtype in bigframes.dtypes.BOOL_BIGFRAMES_TYPES
            for dtype in self._block.dtypes
        ):
            raise NotImplementedError(
                f"'{op}' does not support non-bool columns. "
                f"Set 'bool_only'=True to ignore non-bool columns. {constants.FEEDBACK_LINK}"
            )
        return self

    def merge(
        self,
        right: DataFrame,
        how: Literal[
            "inner",
            "left",
            "outer",
            "right",
            "cross",
        ] = "inner",
        # TODO(garrettwu): Currently can take inner, outer, left and right. To support
        # cross joins
        on: Union[blocks.Label, Sequence[blocks.Label], None] = None,
        *,
        left_on: Union[blocks.Label, Sequence[blocks.Label], None] = None,
        right_on: Union[blocks.Label, Sequence[blocks.Label], None] = None,
        sort: bool = False,
        suffixes: tuple[str, str] = ("_x", "_y"),
    ) -> DataFrame:
        if how == "cross":
            if on is not None:
                raise ValueError("'on' is not supported for cross join.")
            result_block = self._block.merge(
                right._block,
                left_join_ids=[],
                right_join_ids=[],
                suffixes=suffixes,
                how=how,
                sort=True,
            )
            return DataFrame(result_block)

        if on is None:
            if left_on is None or right_on is None:
                raise ValueError("Must specify `on` or `left_on` + `right_on`.")
        else:
            if left_on is not None or right_on is not None:
                raise ValueError(
                    "Can not pass both `on` and `left_on` + `right_on` params."
                )
            left_on, right_on = on, on

        if utils.is_list_like(left_on):
            left_on = list(left_on)  # type: ignore
        else:
            left_on = [left_on]

        if utils.is_list_like(right_on):
            right_on = list(right_on)  # type: ignore
        else:
            right_on = [right_on]

        left_join_ids = []
        for label in left_on:  # type: ignore
            left_col_id = self._resolve_label_exact(label)
            # 0 elements already throws an exception
            if not left_col_id:
                raise ValueError(f"No column {label} found in self.")
            left_join_ids.append(left_col_id)

        right_join_ids = []
        for label in right_on:  # type: ignore
            right_col_id = right._resolve_label_exact(label)
            if not right_col_id:
                raise ValueError(f"No column {label} found in other.")
            right_join_ids.append(right_col_id)

        block = self._block.merge(
            right._block,
            how,
            left_join_ids,
            right_join_ids,
            sort=sort,
            suffixes=suffixes,
        )
        return DataFrame(block)

    def join(
        self, other: DataFrame, *, on: Optional[str] = None, how: str = "left"
    ) -> DataFrame:
        left, right = self, other
        if not left.columns.intersection(right.columns).empty:
            raise NotImplementedError(
                f"Deduping column names is not implemented. {constants.FEEDBACK_LINK}"
            )
        if how == "cross":
            if on is not None:
                raise ValueError("'on' is not supported for cross join.")
            result_block = left._block.merge(
                right._block,
                left_join_ids=[],
                right_join_ids=[],
                suffixes=("", ""),
                how="cross",
                sort=True,
            )
            return DataFrame(result_block)

        # Join left columns with right index
        if on is not None:
            if other._block.index.nlevels != 1:
                raise ValueError(
                    "Join on columns must match the index level of the other DataFrame. Join on column with multi-index haven't been supported."
                )
            # Switch left index with on column
            left_columns = left.columns
            left_idx_original_names = left.index.names
            left_idx_names_in_cols = [
                f"bigframes_left_idx_name_{i}" for i in range(len(left.index.names))
            ]
            left.index.names = left_idx_names_in_cols
            left = left.reset_index(drop=False)
            left = left.set_index(on)

            # Join on index and switch back
            combined_df = left._perform_join_by_index(right, how=how)
            combined_df.index.name = on
            combined_df = combined_df.reset_index(drop=False)
            combined_df = combined_df.set_index(left_idx_names_in_cols)

            # To be consistent with Pandas
            combined_df.index.names = (
                left_idx_original_names
                if how in ("inner", "left")
                else ([None] * len(combined_df.index.names))
            )

            # Reorder columns
            combined_df = combined_df[list(left_columns) + list(right.columns)]
            return combined_df

        # Join left index with right index
        if left._block.index.nlevels != right._block.index.nlevels:
            raise ValueError("Index to join on must have the same number of levels.")

        return left._perform_join_by_index(right, how=how)

    def _perform_join_by_index(
        self, other: Union[DataFrame, indexes.Index], *, how: str = "left"
    ):
        block, _ = self._block.join(other._block, how=how, block_identity_join=True)
        return DataFrame(block)

    def rolling(self, window: int, min_periods=None) -> bigframes.core.window.Window:
        # To get n size window, need current row and n-1 preceding rows.
        window_spec = bigframes.core.WindowSpec(
            preceding=window - 1, following=0, min_periods=min_periods or window
        )
        return bigframes.core.window.Window(
            self._block, window_spec, self._block.value_columns
        )

    def expanding(self, min_periods: int = 1) -> bigframes.core.window.Window:
        window_spec = bigframes.core.WindowSpec(following=0, min_periods=min_periods)
        return bigframes.core.window.Window(
            self._block, window_spec, self._block.value_columns
        )

    def groupby(
        self,
        by: typing.Union[
            blocks.Label,
            bigframes.series.Series,
            typing.Sequence[typing.Union[blocks.Label, bigframes.series.Series]],
            None,
        ] = None,
        *,
        level: typing.Optional[LevelsType] = None,
        as_index: bool = True,
        dropna: bool = True,
    ) -> groupby.DataFrameGroupBy:
        if (by is not None) and (level is not None):
            raise ValueError("Do not specify both 'by' and 'level'")
        if by is not None:
            return self._groupby_series(by, as_index=as_index, dropna=dropna)
        if level is not None:
            return self._groupby_level(level, as_index=as_index, dropna=dropna)
        else:
            raise TypeError("You have to supply one of 'by' and 'level'")

    def _groupby_level(
        self,
        level: LevelsType,
        as_index: bool = True,
        dropna: bool = True,
    ):
        return groupby.DataFrameGroupBy(
            self._block,
            by_col_ids=self._resolve_levels(level),
            as_index=as_index,
            dropna=dropna,
        )

    def _groupby_series(
        self,
        by: typing.Union[
            blocks.Label,
            bigframes.series.Series,
            typing.Sequence[typing.Union[blocks.Label, bigframes.series.Series]],
        ],
        as_index: bool = True,
        dropna: bool = True,
    ):
        if not isinstance(by, bigframes.series.Series) and utils.is_list_like(by):
            by = list(by)
        else:
            by = [typing.cast(typing.Union[blocks.Label, bigframes.series.Series], by)]

        block = self._block
        col_ids: typing.Sequence[str] = []
        for key in by:
            if isinstance(key, bigframes.series.Series):
                block, (
                    get_column_left,
                    get_column_right,
                ) = block.join(key._block, how="inner" if dropna else "left")
                col_ids = [
                    *[get_column_left[value] for value in col_ids],
                    get_column_right[key._value_column],
                ]
            else:
                # Interpret as index level or column name
                col_matches = block.label_to_col_id.get(key, [])
                level_matches = block.index_name_to_col_id.get(key, [])
                matches = [*col_matches, *level_matches]
                if len(matches) != 1:
                    raise ValueError(
                        f"GroupBy key {key} does not match a unique column or index level. BigQuery DataFrames only interprets lists of strings as column or index names, not directly as per-row group assignments."
                    )
                col_ids = [*col_ids, matches[0]]

        return groupby.DataFrameGroupBy(
            block,
            by_col_ids=col_ids,
            as_index=as_index,
            dropna=dropna,
        )

    def abs(self) -> DataFrame:
        return self._apply_unary_op(ops.abs_op)

    def isna(self) -> DataFrame:
        return self._apply_unary_op(ops.isnull_op)

    isnull = isna
    isnull.__doc__ = inspect.getdoc(vendored_pandas_frame.DataFrame.isna)

    def notna(self) -> DataFrame:
        return self._apply_unary_op(ops.notnull_op)

    notnull = notna
    notnull.__doc__ = inspect.getdoc(vendored_pandas_frame.DataFrame.notna)

    def cumsum(self):
        is_numeric_types = [
            (dtype in bigframes.dtypes.NUMERIC_BIGFRAMES_TYPES_PERMISSIVE)
            for _, dtype in self.dtypes.items()
        ]
        if not all(is_numeric_types):
            raise ValueError("All values must be numeric to apply cumsum.")
        return self._apply_window_op(
            agg_ops.sum_op,
            bigframes.core.WindowSpec(following=0),
        )

    def cumprod(self) -> DataFrame:
        is_numeric_types = [
            (dtype in bigframes.dtypes.NUMERIC_BIGFRAMES_TYPES_PERMISSIVE)
            for _, dtype in self.dtypes.items()
        ]
        if not all(is_numeric_types):
            raise ValueError("All values must be numeric to apply cumsum.")
        return self._apply_window_op(
            agg_ops.product_op,
            bigframes.core.WindowSpec(following=0),
        )

    def cummin(self) -> DataFrame:
        return self._apply_window_op(
            agg_ops.min_op,
            bigframes.core.WindowSpec(following=0),
        )

    def cummax(self) -> DataFrame:
        return self._apply_window_op(
            agg_ops.max_op,
            bigframes.core.WindowSpec(following=0),
        )

    def shift(self, periods: int = 1) -> DataFrame:
        window = bigframes.core.WindowSpec(
            preceding=periods if periods > 0 else None,
            following=-periods if periods < 0 else None,
        )
        return self._apply_window_op(agg_ops.ShiftOp(periods), window)

    def diff(self, periods: int = 1) -> DataFrame:
        window = bigframes.core.WindowSpec(
            preceding=periods if periods > 0 else None,
            following=-periods if periods < 0 else None,
        )
        return self._apply_window_op(agg_ops.DiffOp(periods), window)

    def pct_change(self, periods: int = 1) -> DataFrame:
        # Future versions of pandas will not perfrom ffill automatically
        df = self.ffill()
        return DataFrame(block_ops.pct_change(df._block, periods=periods))

    def _apply_window_op(
        self,
        op: agg_ops.WindowOp,
        window_spec: bigframes.core.WindowSpec,
    ):
        block, result_ids = self._block.multi_apply_window_op(
            self._block.value_columns,
            op,
            window_spec=window_spec,
        )
        return DataFrame(block.select_columns(result_ids))

    def sample(
        self,
        n: Optional[int] = None,
        frac: Optional[float] = None,
        *,
        random_state: Optional[int] = None,
        sort: Optional[bool | Literal["random"]] = "random",
    ) -> DataFrame:
        if n is not None and frac is not None:
            raise ValueError("Only one of 'n' or 'frac' parameter can be specified.")

        ns = (n,) if n is not None else ()
        fracs = (frac,) if frac is not None else ()
        return DataFrame(
            self._block._split(
                ns=ns, fracs=fracs, random_state=random_state, sort=sort
            )[0]
        )

    def explode(
        self,
        column: typing.Union[blocks.Label, typing.Sequence[blocks.Label]],
        *,
        ignore_index: Optional[bool] = False,
    ) -> DataFrame:
        if not utils.is_list_like(column):
            column_labels = typing.cast(typing.Sequence[blocks.Label], (column,))
        else:
            column_labels = typing.cast(typing.Sequence[blocks.Label], tuple(column))

        if not column_labels:
            raise ValueError("column must be nonempty")
        if len(column_labels) > len(set(column_labels)):
            raise ValueError("column must be unique")

        column_ids = [self._resolve_label_exact(label) for label in column_labels]
        missing = [
            column_labels[i] for i in range(len(column_ids)) if column_ids[i] is None
        ]
        if len(missing) > 0:
            raise KeyError(f"None of {missing} are in the columns")

        return DataFrame(
            self._block.explode(
                column_ids=typing.cast(typing.Sequence[str], tuple(column_ids)),
                ignore_index=ignore_index,
            )
        )

    def _split(
        self,
        ns: Iterable[int] = (),
        fracs: Iterable[float] = (),
        *,
        random_state: Optional[int] = None,
    ) -> List[DataFrame]:
        """Internal function to support splitting DF to multiple parts along index axis.

        At most one of ns and fracs can be passed in. If neither, default to ns = (1,).
        Return a list of sampled DataFrames.
        """
        blocks = self._block._split(ns=ns, fracs=fracs, random_state=random_state)
        return [DataFrame(block) for block in blocks]

    @classmethod
    def from_dict(
        cls,
        data: dict,
        orient: str = "columns",
        dtype=None,
        columns=None,
    ) -> DataFrame:
        return cls(pandas.DataFrame.from_dict(data, orient, dtype, columns))  # type: ignore

    @classmethod
    def from_records(
        cls,
        data,
        index=None,
        exclude=None,
        columns=None,
        coerce_float: bool = False,
        nrows: int | None = None,
    ) -> DataFrame:
        return cls(
            pandas.DataFrame.from_records(
                data, index, exclude, columns, coerce_float, nrows
            )
        )

    def to_csv(
        self, path_or_buf: str, sep=",", *, header: bool = True, index: bool = True
    ) -> None:
        # TODO(swast): Can we support partition columns argument?
        # TODO(chelsealin): Support local file paths.
        # TODO(swast): Some warning that wildcard is recommended for large
        # query results? See:
        # https://cloud.google.com/bigquery/docs/exporting-data#limit_the_exported_file_size
        if not path_or_buf.startswith("gs://"):
            raise NotImplementedError(ERROR_IO_ONLY_GS_PATHS)
        if "*" not in path_or_buf:
            raise NotImplementedError(ERROR_IO_REQUIRES_WILDCARD)

        result_table = self._run_io_query(
            index=index, ordering_id=bigframes.session._io.bigquery.IO_ORDERING_ID
        )
        export_data_statement = bigframes.session._io.bigquery.create_export_csv_statement(
            f"{result_table.project}.{result_table.dataset_id}.{result_table.table_id}",
            uri=path_or_buf,
            field_delimiter=sep,
            header=header,
        )
        _, query_job = self._block.expr.session._start_query(export_data_statement)
        self._set_internal_query_job(query_job)

    def to_json(
        self,
        path_or_buf: str,
        orient: Literal[
            "split", "records", "index", "columns", "values", "table"
        ] = "columns",
        *,
        lines: bool = False,
        index: bool = True,
    ) -> None:
        # TODO(swast): Can we support partition columns argument?
        # TODO(chelsealin): Support local file paths.
        if not path_or_buf.startswith("gs://"):
            raise NotImplementedError(ERROR_IO_ONLY_GS_PATHS)

        if "*" not in path_or_buf:
            raise NotImplementedError(ERROR_IO_REQUIRES_WILDCARD)

        # TODO(ashleyxu) Support lines=False for small tables with arrays and TO_JSON_STRING.
        # See: https://cloud.google.com/bigquery/docs/reference/standard-sql/json_functions#to_json_string
        if lines is False:
            raise NotImplementedError(
                f"Only newline-delimited JSON is supported. Add `lines=True` to your function call. {constants.FEEDBACK_LINK}"
            )

        if lines is True and orient != "records":
            raise ValueError(
                "'lines' keyword is only valid when 'orient' is 'records'."
            )

        result_table = self._run_io_query(
            index=index, ordering_id=bigframes.session._io.bigquery.IO_ORDERING_ID
        )
        export_data_statement = bigframes.session._io.bigquery.create_export_data_statement(
            f"{result_table.project}.{result_table.dataset_id}.{result_table.table_id}",
            uri=path_or_buf,
            format="JSON",
            export_options={},
        )
        _, query_job = self._block.expr.session._start_query(export_data_statement)
        self._set_internal_query_job(query_job)

    def to_gbq(
        self,
        destination_table: Optional[str] = None,
        *,
        if_exists: Optional[Literal["fail", "replace", "append"]] = None,
        index: bool = True,
        ordering_id: Optional[str] = None,
        clustering_columns: Union[pandas.Index, Iterable[typing.Hashable]] = (),
    ) -> str:
        dispositions = {
            "fail": bigquery.WriteDisposition.WRITE_EMPTY,
            "replace": bigquery.WriteDisposition.WRITE_TRUNCATE,
            "append": bigquery.WriteDisposition.WRITE_APPEND,
        }

        temp_table_ref = None

        if destination_table is None:
            if if_exists is not None and if_exists != "replace":
                raise ValueError(
                    f"Got invalid value {repr(if_exists)} for if_exists. "
                    "When no destination table is specified, a new table is always created. "
                    "None or 'replace' are the only valid options in this case."
                )
            if_exists = "replace"

            temp_table_ref = bigframes.session._io.bigquery.random_table(
                self._session._anonymous_dataset
            )
            destination_table = f"{temp_table_ref.project}.{temp_table_ref.dataset_id}.{temp_table_ref.table_id}"

        table_parts = destination_table.split(".")
        default_project = self._block.expr.session.bqclient.project

        if len(table_parts) == 2:
            destination_dataset = f"{default_project}.{table_parts[0]}"
        elif len(table_parts) == 3:
            destination_dataset = f"{table_parts[0]}.{table_parts[1]}"
        else:
            raise ValueError(
                f"Got invalid value for destination_table {repr(destination_table)}. "
                "Should be of the form 'datasetId.tableId' or 'projectId.datasetId.tableId'."
            )

        if if_exists is None:
            if_exists = "fail"

        if if_exists not in dispositions:
            raise ValueError(
                f"Got invalid value {repr(if_exists)} for if_exists. "
                f"Valid options include None or one of {dispositions.keys()}."
            )

        try:
            self._session.bqclient.get_dataset(destination_dataset)
        except google.api_core.exceptions.NotFound:
            self._session.bqclient.create_dataset(destination_dataset, exists_ok=True)

        clustering_fields = self._map_clustering_columns(
            clustering_columns, index=index
        )

        job_config = bigquery.QueryJobConfig(
            write_disposition=dispositions[if_exists],
            destination=bigquery.table.TableReference.from_string(
                destination_table,
                default_project=default_project,
            ),
            clustering_fields=clustering_fields if clustering_fields else None,
        )

        self._run_io_query(index=index, ordering_id=ordering_id, job_config=job_config)

        if temp_table_ref:
            bigframes.session._io.bigquery.set_table_expiration(
                self._session.bqclient,
                temp_table_ref,
                datetime.datetime.now(datetime.timezone.utc)
                + constants.DEFAULT_EXPIRATION,
            )

        return destination_table

    def to_numpy(
        self, dtype=None, copy=False, na_value=None, **kwargs
    ) -> numpy.ndarray:
        return self.to_pandas().to_numpy(dtype, copy, na_value, **kwargs)

    def __array__(self, dtype=None) -> numpy.ndarray:
        """
        Returns the rows as NumPy array.

        Equivalent to `DataFrame.to_numpy(dtype)`.

        Users should not call this directly. Rather, it is invoked by
        `numpy.array` and `numpy.asarray`.

        **Examples:**

            >>> import bigframes.pandas as bpd
            >>> bpd.options.display.progress_bar = None
            >>> import numpy as np

            >>> df = bpd.DataFrame({"a": [1, 2, 3], "b": [11, 22, 33]})

            >>> np.array(df)
            array([[1, 11],
                [2, 22],
                [3, 33]], dtype=object)

            >>> np.asarray(df)
            array([[1, 11],
                [2, 22],
                [3, 33]], dtype=object)

        Args:
            dtype (str or numpy.dtype, optional):
                The dtype to use for the resulting NumPy array. By default,
                the dtype is inferred from the data.

        Returns:
            numpy.ndarray:
                The rows in the DataFrame converted to a `numpy.ndarray` with
                the specified dtype.
        """
        return self.to_numpy(dtype=dtype)

    def to_parquet(
        self,
        path: str,
        *,
        compression: Optional[Literal["snappy", "gzip"]] = "snappy",
        index: bool = True,
    ) -> None:
        # TODO(swast): Can we support partition columns argument?
        # TODO(chelsealin): Support local file paths.
        # TODO(swast): Some warning that wildcard is recommended for large
        # query results? See:
        # https://cloud.google.com/bigquery/docs/exporting-data#limit_the_exported_file_size
        if not path.startswith("gs://"):
            raise NotImplementedError(ERROR_IO_ONLY_GS_PATHS)

        if "*" not in path:
            raise NotImplementedError(ERROR_IO_REQUIRES_WILDCARD)

        if compression not in {None, "snappy", "gzip"}:
            raise ValueError("'{0}' is not valid for compression".format(compression))

        export_options: Dict[str, Union[bool, str]] = {}
        if compression:
            export_options["compression"] = compression.upper()

        result_table = self._run_io_query(
            index=index, ordering_id=bigframes.session._io.bigquery.IO_ORDERING_ID
        )
        export_data_statement = bigframes.session._io.bigquery.create_export_data_statement(
            f"{result_table.project}.{result_table.dataset_id}.{result_table.table_id}",
            uri=path,
            format="PARQUET",
            export_options=export_options,
        )
        _, query_job = self._block.expr.session._start_query(export_data_statement)
        self._set_internal_query_job(query_job)

    def to_dict(
        self,
        orient: Literal[
            "dict", "list", "series", "split", "tight", "records", "index"
        ] = "dict",
        into: type[dict] = dict,
        **kwargs,
    ) -> dict | list[dict]:
        return self.to_pandas().to_dict(orient, into, **kwargs)  # type: ignore

    def to_excel(self, excel_writer, sheet_name: str = "Sheet1", **kwargs) -> None:
        return self.to_pandas().to_excel(excel_writer, sheet_name, **kwargs)

    def to_latex(
        self,
        buf=None,
        columns: Sequence | None = None,
        header: bool | Sequence[str] = True,
        index: bool = True,
        **kwargs,
    ) -> str | None:
        return self.to_pandas().to_latex(
            buf, columns=columns, header=header, index=index, **kwargs  # type: ignore
        )

    def to_records(
        self, index: bool = True, column_dtypes=None, index_dtypes=None
    ) -> numpy.recarray:
        return self.to_pandas().to_records(index, column_dtypes, index_dtypes)

    def to_string(
        self,
        buf=None,
        columns: Sequence[str] | None = None,
        col_space=None,
        header: bool | Sequence[str] = True,
        index: bool = True,
        na_rep: str = "NaN",
        formatters=None,
        float_format=None,
        sparsify: bool | None = None,
        index_names: bool = True,
        justify: str | None = None,
        max_rows: int | None = None,
        max_cols: int | None = None,
        show_dimensions: bool = False,
        decimal: str = ".",
        line_width: int | None = None,
        min_rows: int | None = None,
        max_colwidth: int | None = None,
        encoding: str | None = None,
    ) -> str | None:
        return self.to_pandas().to_string(
            buf,
            columns,  # type: ignore
            col_space,
            header,  # type: ignore
            index,
            na_rep,
            formatters,
            float_format,
            sparsify,
            index_names,
            justify,
            max_rows,
            max_cols,
            show_dimensions,
            decimal,
            line_width,
            min_rows,
            max_colwidth,
            encoding,
        )

    def to_html(
        self,
        buf=None,
        columns: Sequence[str] | None = None,
        col_space=None,
        header: bool = True,
        index: bool = True,
        na_rep: str = "NaN",
        formatters=None,
        float_format=None,
        sparsify: bool | None = None,
        index_names: bool = True,
        justify: str | None = None,
        max_rows: int | None = None,
        max_cols: int | None = None,
        show_dimensions: bool = False,
        decimal: str = ".",
        bold_rows: bool = True,
        classes: str | list | tuple | None = None,
        escape: bool = True,
        notebook: bool = False,
        border: int | None = None,
        table_id: str | None = None,
        render_links: bool = False,
        encoding: str | None = None,
    ) -> str:
        return self.to_pandas().to_html(
            buf,
            columns,  # type: ignore
            col_space,
            header,
            index,
            na_rep,
            formatters,
            float_format,
            sparsify,
            index_names,
            justify,  # type: ignore
            max_rows,
            max_cols,
            show_dimensions,
            decimal,
            bold_rows,
            classes,
            escape,
            notebook,
            border,
            table_id,
            render_links,
            encoding,
        )

    def to_markdown(
        self,
        buf=None,
        mode: str = "wt",
        index: bool = True,
        **kwargs,
    ) -> str | None:
        return self.to_pandas().to_markdown(buf, mode, index, **kwargs)  # type: ignore

    def to_pickle(self, path, **kwargs) -> None:
        return self.to_pandas().to_pickle(path, **kwargs)

    def to_orc(self, path=None, **kwargs) -> bytes | None:
        as_pandas = self.to_pandas()
        # to_orc only works with default index
        as_pandas_default_index = as_pandas.reset_index()
        return as_pandas_default_index.to_orc(path, **kwargs)

    def _apply_unary_op(self, operation: ops.UnaryOp) -> DataFrame:
        block = self._block.multi_apply_unary_op(self._block.value_columns, operation)
        return DataFrame(block)

    def _map_clustering_columns(
        self,
        clustering_columns: Union[pandas.Index, Iterable[typing.Hashable]],
        index: bool,
    ) -> List[str]:
        """Maps the provided clustering columns to the existing columns in the DataFrame."""

        def map_columns_on_occurrence(columns):
            mapped_columns = []
            for col in clustering_columns:
                if col in columns:
                    count = columns.count(col)
                    mapped_columns.extend([col] * count)
            return mapped_columns

        if not clustering_columns:
            return []

        if len(list(clustering_columns)) != len(set(clustering_columns)):
            raise ValueError("Duplicates are not supported in clustering_columns")

        all_possible_columns = (
            (set(self.columns) | set(self.index.names)) if index else set(self.columns)
        )
        missing_columns = set(clustering_columns) - all_possible_columns
        if missing_columns:
            raise ValueError(
                f"Clustering columns not found in DataFrame: {missing_columns}"
            )

        clustering_columns_for_df = map_columns_on_occurrence(
            list(self._block.column_labels)
        )
        clustering_columns_for_index = (
            map_columns_on_occurrence(list(self.index.names)) if index else []
        )

        (
            clustering_columns_for_df,
            clustering_columns_for_index,
        ) = utils.get_standardized_ids(
            clustering_columns_for_df, clustering_columns_for_index
        )

        return clustering_columns_for_index + clustering_columns_for_df

    def _prepare_export(
        self, index: bool, ordering_id: Optional[str]
    ) -> Tuple[bigframes.core.ArrayValue, Dict[str, str]]:
        array_value = self._block.expr

        new_col_labels, new_idx_labels = utils.get_standardized_ids(
            self._block.column_labels, self.index.names
        )

        columns = list(self._block.value_columns)
        column_labels = new_col_labels
        # This code drops unnamed indexes to keep consistent with the behavior of
        # most pandas write APIs. The exception is `pandas.to_csv`, which keeps
        # unnamed indexes as `Unnamed: 0`.
        # TODO(chelsealin): check if works for multiple indexes.
        if index and self.index.name is not None:
            columns.extend(self._block.index_columns)
            column_labels.extend(new_idx_labels)
        else:
            array_value = array_value.drop_columns(self._block.index_columns)

        # Make columns in SQL reflect _labels_ not _ids_. Note: This may use
        # the arbitrary unicode column labels feature in BigQuery, which is
        # currently (June 2023) in preview.
        id_overrides = {
            col_id: col_label for col_id, col_label in zip(columns, column_labels)
        }

        if ordering_id is not None:
            array_value = array_value.promote_offsets(ordering_id)
        return array_value, id_overrides

    def _run_io_query(
        self,
        index: bool,
        ordering_id: Optional[str] = None,
        job_config: Optional[bigquery.job.QueryJobConfig] = None,
    ) -> bigquery.TableReference:
        """Executes a query job presenting this dataframe and returns the destination
        table."""
        session = self._block.expr.session
        self._optimize_query_complexity()
        export_array, id_overrides = self._prepare_export(
            index=index, ordering_id=ordering_id
        )

        _, query_job = session._execute(
            export_array,
            job_config=job_config,
            sorted=False,
            col_id_overrides=id_overrides,
        )
        self._set_internal_query_job(query_job)

        # The query job should have finished, so there should be always be a result table.
        result_table = query_job.destination
        assert result_table is not None
        return result_table

    def map(self, func, na_action: Optional[str] = None) -> DataFrame:
        if not callable(func):
            raise TypeError("the first argument must be callable")

        if na_action not in {None, "ignore"}:
            raise ValueError(f"na_action={na_action} not supported")

        # TODO(shobs): Support **kwargs
        # Reproject as workaround to applying filter too late. This forces the filter
        # to be applied before passing data to remote function, protecting from bad
        # inputs causing errors.
        reprojected_df = DataFrame(self._block._force_reproject())
        return reprojected_df._apply_unary_op(
            ops.RemoteFunctionOp(func=func, apply_on_null=(na_action is None))
        )

    def apply(self, func, *, args: typing.Tuple = (), **kwargs):
        results = {name: func(col, *args, **kwargs) for name, col in self.items()}
        if all(
            [
                isinstance(val, bigframes.series.Series) or utils.is_list_like(val)
                for val in results.values()
            ]
        ):
            return DataFrame(data=results)
        else:
            return pandas.Series(data=results)

    def drop_duplicates(
        self,
        subset: typing.Union[blocks.Label, typing.Sequence[blocks.Label]] = None,
        *,
        keep: str = "first",
    ) -> DataFrame:
        if subset is None:
            column_ids = self._block.value_columns
        elif utils.is_list_like(subset):
            column_ids = [
                id for label in subset for id in self._block.label_to_col_id[label]
            ]
        else:
            # interpret as single label
            column_ids = self._block.label_to_col_id[typing.cast(blocks.Label, subset)]
        block = block_ops.drop_duplicates(self._block, column_ids, keep)
        return DataFrame(block)

    def duplicated(self, subset=None, keep: str = "first") -> bigframes.series.Series:
        if subset is None:
            column_ids = self._block.value_columns
        else:
            column_ids = [
                id for label in subset for id in self._block.label_to_col_id[label]
            ]
        block, indicator = block_ops.indicate_duplicates(self._block, column_ids, keep)
        return bigframes.series.Series(
            block.select_column(
                indicator,
            )
        )

    def rank(
        self,
        axis=0,
        method: str = "average",
        numeric_only=False,
        na_option: str = "keep",
        ascending=True,
    ) -> DataFrame:
        df = self._drop_non_numeric() if numeric_only else self
        return DataFrame(block_ops.rank(df._block, method, na_option, ascending))

    def first_valid_index(self):
        return

    applymap = map
    applymap.__doc__ = inspect.getdoc(vendored_pandas_frame.DataFrame.map)

    def _slice(
        self,
        start: typing.Optional[int] = None,
        stop: typing.Optional[int] = None,
        step: typing.Optional[int] = None,
    ) -> DataFrame:
        block = self._block.slice(start=start, stop=stop, step=step)
        return DataFrame(block)

    def __array_ufunc__(
        self, ufunc: numpy.ufunc, method: str, *inputs, **kwargs
    ) -> DataFrame:
        """Used to support numpy ufuncs.
        See: https://numpy.org/doc/stable/reference/ufuncs.html
        """
        if method != "__call__" or len(inputs) > 2 or len(kwargs) > 0:
            return NotImplemented

        if len(inputs) == 1 and ufunc in ops.NUMPY_TO_OP:
            return self._apply_unary_op(ops.NUMPY_TO_OP[ufunc])
        if len(inputs) == 2 and ufunc in ops.NUMPY_TO_BINOP:
            binop = ops.NUMPY_TO_BINOP[ufunc]
            if inputs[0] is self:
                return self._apply_binop(inputs[1], binop)
            else:
                return self._apply_binop(inputs[0], binop, reverse=True)

        return NotImplemented

    def _set_block(self, block: blocks.Block):
        self._block = block

    def _get_block(self) -> blocks.Block:
        return self._block

    def _cached(self, *, force: bool = False) -> DataFrame:
        """Materialize dataframe to a temporary table.
        No-op if the dataframe represents a trivial transformation of an existing materialization.
        Force=True is used for BQML integration where need to copy data rather than use snapshot.
        """
        self._set_block(self._block.cached(force=force))
        return self

    def _optimize_query_complexity(self):
        """Reduce query complexity by caching repeated subtrees and recursively materializing maximum-complexity subtrees.
        May generate many queries and take substantial time to execute.
        """
        # TODO: Move all this to session
        new_expr = self._session._simplify_with_caching(self._block.expr)
        self._set_block(self._block.swap_array_expr(new_expr))

    _DataFrameOrSeries = typing.TypeVar("_DataFrameOrSeries")

    def dot(self, other: _DataFrameOrSeries) -> _DataFrameOrSeries:
        if not isinstance(other, (DataFrame, bf_series.Series)):
            raise NotImplementedError(
                f"Only DataFrame or Series operand is supported. {constants.FEEDBACK_LINK}"
            )

        if len(self.index.names) > 1 or len(other.index.names) > 1:
            raise NotImplementedError(
                f"Multi-index input is not supported. {constants.FEEDBACK_LINK}"
            )

        if len(self.columns.names) > 1 or (
            isinstance(other, DataFrame) and len(other.columns.names) > 1
        ):
            raise NotImplementedError(
                f"Multi-level column input is not supported. {constants.FEEDBACK_LINK}"
            )

        # Convert the dataframes into cell-value-decomposed representation, i.e.
        # each cell value is present in a separate row
        row_id = "row"
        col_id = "col"
        val_id = "val"
        left_suffix = "_left"
        right_suffix = "_right"
        cvd_columns = [row_id, col_id, val_id]

        def get_left_id(id):
            return f"{id}{left_suffix}"

        def get_right_id(id):
            return f"{id}{right_suffix}"

        other_frame = other if isinstance(other, DataFrame) else other.to_frame()

        left = self.stack().reset_index()
        left.columns = cvd_columns

        right = other_frame.stack().reset_index()
        right.columns = cvd_columns

        merged = left.merge(
            right,
            left_on=col_id,
            right_on=row_id,
            suffixes=(left_suffix, right_suffix),
        )

        left_row_id = get_left_id(row_id)
        right_col_id = get_right_id(col_id)

        aggregated = (
            merged.assign(
                val=merged[get_left_id(val_id)] * merged[get_right_id(val_id)]
            )[[left_row_id, right_col_id, val_id]]
            .groupby([left_row_id, right_col_id])
            .sum(numeric_only=True)
        )
        aggregated_noindex = aggregated.reset_index()
        aggregated_noindex.columns = cvd_columns
        result = aggregated_noindex._pivot(
            columns=col_id, columns_unique_values=other_frame.columns, index=row_id
        )

        # Set the index names to match the left side matrix
        result.index.names = self.index.names

        # Pivot has the result columns ordered alphabetically. It should still
        # match the columns in the right sided matrix. Let's reorder them as per
        # the right side matrix
        if not result.columns.difference(other_frame.columns).empty:
            raise RuntimeError(
                f"Could not construct all columns. {constants.FEEDBACK_LINK}"
            )
        result = result[other_frame.columns]

        if isinstance(other, bf_series.Series):
            # There should be exactly one column in the result
            result = result[result.columns[0]].rename()

        return result

    @property
    def plot(self):
        return plotting.PlotAccessor(self)

    def __matmul__(self, other) -> DataFrame:
        """
        Compute the matrix multiplication between the DataFrame and other, using
        operator `@`.

        Equivalent to `DataFrame.dot(other)`.

        **Examples:**

            >>> import bigframes.pandas as bpd
            >>> bpd.options.display.progress_bar = None

            >>> left = bpd.DataFrame([[0, 1, -2, -1], [1, 1, 1, 1]])
            >>> left
               0  1   2   3
            0  0  1  -2  -1
            1  1  1   1   1
            <BLANKLINE>
            [2 rows x 4 columns]
            >>> right = bpd.DataFrame([[0, 1], [1, 2], [-1, -1], [2, 0]])
            >>> right
                0   1
            0   0   1
            1   1   2
            2  -1  -1
            3   2   0
            <BLANKLINE>
            [4 rows x 2 columns]
            >>> left @ right
               0  1
            0  1  4
            1  2  2
            <BLANKLINE>
            [2 rows x 2 columns]

        The operand can be a Series, in which case the result will also be a
        Series:

            >>> right = bpd.Series([1, 2, -1,0])
            >>> left @ right
            0    4
            1    2
            dtype: Int64

        Args:
            other (DataFrame or Series):
                Object to be matrix multiplied with the DataFrame.

        Returns:
            DataFrame or Series: The result of the matrix multiplication.
        """
        return self.dot(other)<|MERGE_RESOLUTION|>--- conflicted
+++ resolved
@@ -17,11 +17,7 @@
 from __future__ import annotations
 
 import datetime
-<<<<<<< HEAD
 import inspect
-import os
-=======
->>>>>>> 86e0f38a
 import re
 import sys
 import textwrap
