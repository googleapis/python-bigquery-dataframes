--- conflicted
+++ resolved
@@ -1645,14 +1645,11 @@
             dry_run=dry_run,
             allow_large_results=allow_large_results,
         )
-<<<<<<< HEAD
-        self._set_internal_query_job(query_job)
+        if query_job:
+            self._set_internal_query_job(query_job)
+
         if dry_run:
             return df
-=======
-        if query_job:
-            self._set_internal_query_job(query_job)
->>>>>>> e92a1961
         return df.set_axis(self._block.column_labels, axis=1, copy=False)
 
     def to_pandas_batches(
