--- conflicted
+++ resolved
@@ -4226,17 +4226,6 @@
 
             return result_series
 
-<<<<<<< HEAD
-        # At this point column-wise or element-wise bigquery function operation
-        # will be performed (not supported).
-        if hasattr(func, "bigframes_bigquery_function"):
-            raise NotImplementedError(
-                "BigFrames DataFrame '.apply()' does not support BigFrames "
-                "BigQuery function for column-wise (i.e. with axis=0) "
-                "operations, please use a regular python function instead. For "
-                "element-wise operations of the BigFrames BigQuery function, "
-                "please use '.map()'."
-=======
         # At this point column-wise or element-wise remote function operation will
         # be performed (not supported).
         if hasattr(func, "bigframes_remote_function"):
@@ -4246,7 +4235,6 @@
                 "for column-wise (i.e. with axis=0) operations, please use a "
                 "regular python function instead. For element-wise operations of "
                 "the remote function, please use '.map()'.",
->>>>>>> 3a0dbe1a
             )
 
         # Per-column apply
