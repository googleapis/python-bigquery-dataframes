# Copyright 2023 Google LLC
#
# Licensed under the Apache License, Version 2.0 (the "License");
# you may not use this file except in compliance with the License.
# You may obtain a copy of the License at
#
#     http://www.apache.org/licenses/LICENSE-2.0
#
# Unless required by applicable law or agreed to in writing, software
# distributed under the License is distributed on an "AS IS" BASIS,
# WITHOUT WARRANTIES OR CONDITIONS OF ANY KIND, either express or implied.
# See the License for the specific language governing permissions and
# limitations under the License.

"""DataFrame is a two dimensional data structure."""

from __future__ import annotations

import datetime
import inspect
import itertools
import json
import re
import sys
import textwrap
import typing
from typing import (
    Callable,
    Dict,
    Iterable,
    List,
    Literal,
    Mapping,
    Optional,
    Sequence,
    Tuple,
    Union,
)
import warnings

import bigframes_vendored.constants as constants
import bigframes_vendored.pandas.core.frame as vendored_pandas_frame
import bigframes_vendored.pandas.pandas._typing as vendored_pandas_typing
import google.api_core.exceptions
import google.cloud.bigquery as bigquery
import numpy
import pandas
import pandas.io.formats.format
import pyarrow
import tabulate

import bigframes._config.display_options as display_options
import bigframes.constants
import bigframes.core
from bigframes.core import log_adapter
import bigframes.core.block_transforms as block_ops
import bigframes.core.blocks as blocks
import bigframes.core.convert
import bigframes.core.explode
import bigframes.core.expression as ex
import bigframes.core.groupby as groupby
import bigframes.core.guid
import bigframes.core.indexers as indexers
import bigframes.core.indexes as indexes
import bigframes.core.ordering as order
import bigframes.core.utils as utils
import bigframes.core.validations as validations
import bigframes.core.window
import bigframes.core.window_spec as windows
import bigframes.dtypes
import bigframes.exceptions as bfe
import bigframes.formatting_helpers as formatter
import bigframes.operations as ops
import bigframes.operations.aggregations
import bigframes.operations.aggregations as agg_ops
import bigframes.operations.plotting as plotting
import bigframes.operations.semantics
import bigframes.operations.structs
import bigframes.series
import bigframes.session._io.bigquery

if typing.TYPE_CHECKING:
    from _typeshed import SupportsRichComparison

    import bigframes.session

    SingleItemValue = Union[bigframes.series.Series, int, float, str, Callable]

LevelType = typing.Hashable
LevelsType = typing.Union[LevelType, typing.Sequence[LevelType]]

ERROR_IO_ONLY_GS_PATHS = f"Only Google Cloud Storage (gs://...) paths are supported. {constants.FEEDBACK_LINK}"
ERROR_IO_REQUIRES_WILDCARD = (
    "Google Cloud Storage path must contain a wildcard '*' character. See: "
    "https://cloud.google.com/bigquery/docs/reference/standard-sql/other-statements#export_data_statement"
    f"{constants.FEEDBACK_LINK}"
)


# Inherits from pandas DataFrame so that we can use the same docstrings.
@log_adapter.class_logger
class DataFrame(vendored_pandas_frame.DataFrame):
    __doc__ = vendored_pandas_frame.DataFrame.__doc__
    # internal flag to disable cache at all
    _disable_cache_override: bool = False
    # Must be above 5000 for pandas to delegate to bigframes for binops
    __pandas_priority__ = 15000

    def __init__(
        self,
        data=None,
        index: vendored_pandas_typing.Axes | None = None,
        columns: vendored_pandas_typing.Axes | None = None,
        dtype: typing.Optional[
            bigframes.dtypes.DtypeString | bigframes.dtypes.Dtype
        ] = None,
        copy: typing.Optional[bool] = None,
        *,
        session: typing.Optional[bigframes.session.Session] = None,
    ):
        global bigframes

        self._query_job: Optional[bigquery.QueryJob] = None

        if copy is not None and not copy:
            raise ValueError(
                f"DataFrame constructor only supports copy=True. {constants.FEEDBACK_LINK}"
            )
        # Ignore object dtype if provided, as it provides no additional
        # information about what BigQuery type to use.
        if dtype is not None and bigframes.dtypes.is_object_like(dtype):
            dtype = None

        # Check to see if constructing from BigQuery-backed objects before
        # falling back to pandas constructor
        block = None
        if isinstance(data, blocks.Block):
            block = data

        elif isinstance(data, DataFrame):
            block = data._get_block()

        # Dict of Series
        elif (
            utils.is_dict_like(data)
            and len(data) >= 1
            and any(
                isinstance(data[key], bigframes.series.Series) for key in data.keys()
            )
        ):
            if not all(
                isinstance(data[key], bigframes.series.Series) for key in data.keys()
            ):
                # TODO(tbergeron): Support local list/series data by converting to memtable.
                raise NotImplementedError(
                    f"Cannot mix Series with other types. {constants.FEEDBACK_LINK}"
                )
            keys = list(data.keys())
            first_label, first_series = keys[0], data[keys[0]]
            block = (
                typing.cast(bigframes.series.Series, first_series)
                ._get_block()
                .with_column_labels([first_label])
            )

            for key in keys[1:]:
                other = typing.cast(bigframes.series.Series, data[key])
                other_block = other._block.with_column_labels([key])
                # Pandas will keep original sorting if all indices are aligned.
                # We cannot detect this easily however, and so always sort on index
                block, _ = block.join(  # type:ignore
                    other_block, how="outer", sort=True
                )

        if block:
            if index is not None:
                bf_index = indexes.Index(index)
                idx_block = bf_index._block
                idx_cols = idx_block.index_columns
                block, (_, r_mapping) = block.reset_index().join(
                    bf_index._block.reset_index(), how="inner"
                )
                block = block.set_index([r_mapping[idx_col] for idx_col in idx_cols])
            if columns:
                column_ids = [
                    block.resolve_label_exact_or_error(label) for label in list(columns)
                ]
                block = block.select_columns(column_ids)  # type:ignore
            if dtype:
                bf_dtype = bigframes.dtypes.bigframes_type(dtype)
                block = block.multi_apply_unary_op(ops.AsTypeOp(to_type=bf_dtype))

        else:
            import bigframes.pandas

            pd_dataframe = pandas.DataFrame(
                data=data,
                index=index,  # type:ignore
                columns=columns,  # type:ignore
                dtype=dtype,  # type:ignore
            )
            if session:
                block = session.read_pandas(pd_dataframe)._get_block()
            else:
                block = bigframes.pandas.read_pandas(pd_dataframe)._get_block()

        # We use _block as an indicator in __getattr__ and __setattr__ to see
        # if the object is fully initialized, so make sure we set the _block
        # attribute last.
        self._block = block
        self._block.session._register_object(self)

    def __dir__(self):
        return dir(type(self)) + [
            label
            for label in self._block.column_labels
            if label and isinstance(label, str)
        ]

    def _ipython_key_completions_(self) -> List[str]:
        return list(
            [
                label
                for label in self._block.column_labels
                if label and isinstance(label, str)
            ]
        )

    def _find_indices(
        self,
        columns: Union[blocks.Label, Sequence[blocks.Label]],
        tolerance: bool = False,
    ) -> Sequence[int]:
        """Find corresponding indices in df._block.column_labels for column name(s).
        Order is kept the same as input names order.

        Args:
            columns: column name(s)
            tolerance: True to pass through columns not found. False to raise
                ValueError.
        """
        col_ids = self._sql_names(columns, tolerance)
        return [self._block.value_columns.index(col_id) for col_id in col_ids]

    def _resolve_label_exact(self, label) -> Optional[str]:
        return self._block.resolve_label_exact(label)

    def _sql_names(
        self,
        columns: Union[blocks.Label, Sequence[blocks.Label], pandas.Index],
        tolerance: bool = False,
    ) -> Sequence[str]:
        """Retrieve sql name (column name in BQ schema) of column(s)."""
        labels = (
            columns
            if utils.is_list_like(columns) and not isinstance(columns, tuple)
            else [columns]
        )  # type:ignore
        results: Sequence[str] = []
        for label in labels:
            col_ids = self._block.label_to_col_id.get(label, [])
            if not tolerance and len(col_ids) == 0:
                raise ValueError(f"Column name {label} doesn't exist")
            results = (*results, *col_ids)
        return results

    @property
    @validations.requires_index
    def index(
        self,
    ) -> indexes.Index:
        return indexes.Index.from_frame(self)

    @index.setter
    def index(self, value):
        # TODO: Handle assigning MultiIndex
        result = self._assign_single_item("_new_bf_index", value).set_index(
            "_new_bf_index"
        )
        self._set_block(result._get_block())
        self.index.name = value.name if hasattr(value, "name") else None

    @property
    @validations.requires_index
    def loc(self) -> indexers.LocDataFrameIndexer:
        return indexers.LocDataFrameIndexer(self)

    @property
    @validations.requires_ordering()
    def iloc(self) -> indexers.ILocDataFrameIndexer:
        return indexers.ILocDataFrameIndexer(self)

    @property
    @validations.requires_ordering()
    def iat(self) -> indexers.IatDataFrameIndexer:
        return indexers.IatDataFrameIndexer(self)

    @property
    @validations.requires_index
    def at(self) -> indexers.AtDataFrameIndexer:
        return indexers.AtDataFrameIndexer(self)

    @property
    def dtypes(self) -> pandas.Series:
        return pandas.Series(data=self._block.dtypes, index=self._block.column_labels)

    @property
    def columns(self) -> pandas.Index:
        return self.dtypes.index

    @columns.setter
    def columns(self, labels: pandas.Index):
        new_block = self._block.with_column_labels(labels)
        self._set_block(new_block)

    @property
    def shape(self) -> Tuple[int, int]:
        return self._block.shape

    @property
    def size(self) -> int:
        rows, cols = self.shape
        return rows * cols

    @property
    def ndim(self) -> int:
        return 2

    @property
    def empty(self) -> bool:
        return self.size == 0

    @property
    def values(self) -> numpy.ndarray:
        return self.to_numpy()

    @property
    def bqclient(self) -> bigframes.Session:
        """BigQuery REST API Client the DataFrame uses for operations."""
        return self._session.bqclient

    @property
    def _session(self) -> bigframes.Session:
        return self._get_block().expr.session

    @property
    def _has_index(self) -> bool:
        return len(self._block.index_columns) > 0

    @property
    @validations.requires_ordering()
    def T(self) -> DataFrame:
        return DataFrame(self._get_block().transpose())

    @validations.requires_index
    @validations.requires_ordering()
    def transpose(self) -> DataFrame:
        return self.T

    def __len__(self):
        rows, _ = self.shape
        return rows

    __len__.__doc__ = inspect.getdoc(vendored_pandas_frame.DataFrame.__len__)

    def __iter__(self):
        return iter(self.columns)

    def astype(
        self,
        dtype: Union[
            bigframes.dtypes.DtypeString,
            bigframes.dtypes.Dtype,
            type,
            dict[str, Union[bigframes.dtypes.DtypeString, bigframes.dtypes.Dtype]],
        ],
        *,
        errors: Literal["raise", "null"] = "raise",
    ) -> DataFrame:
        if errors not in ["raise", "null"]:
            raise ValueError("Arg 'error' must be one of 'raise' or 'null'")

        safe_cast = errors == "null"

        if isinstance(dtype, dict):
            result = self.copy()
            for col, to_type in dtype.items():
                result[col] = result[col].astype(to_type)
            return result

        dtype = bigframes.dtypes.bigframes_type(dtype)

        return self._apply_unary_op(ops.AsTypeOp(dtype, safe_cast))

    def _to_sql_query(
        self, include_index: bool, enable_cache: bool = True
    ) -> Tuple[str, list[str], list[blocks.Label]]:
        """Compiles this DataFrame's expression tree to SQL, optionally
        including index columns.

        Args:
            include_index (bool):
                whether to include index columns.

        Returns:
            Tuple[sql_string, index_column_id_list, index_column_label_list]:
                If include_index is set to False, index_column_id_list and index_column_label_list
                return empty lists.
        """
        return self._block.to_sql_query(include_index, enable_cache=enable_cache)

    @property
    def sql(self) -> str:
        """Compiles this DataFrame's expression tree to SQL.

        Returns:
            str:
                string representing the compiled SQL.
        """
        include_index = self._has_index and (
            self.index.name is not None or len(self.index.names) > 1
        )
        sql, _, _ = self._to_sql_query(include_index=include_index)
        return sql

    @property
    def query_job(self) -> Optional[bigquery.QueryJob]:
        """BigQuery job metadata for the most recent query.

        Returns:
            None or google.cloud.bigquery.QueryJob:
                The most recent `QueryJob
                <https://cloud.google.com/python/docs/reference/bigquery/latest/google.cloud.bigquery.job.QueryJob>`_.
        """
        if self._query_job is None:
            self._set_internal_query_job(self._compute_dry_run())
        return self._query_job

    def memory_usage(self, index: bool = True):
        n_rows, _ = self.shape
        # like pandas, treat all variable-size objects as just 8-byte pointers, ignoring actual object
        column_sizes = self.dtypes.map(
            lambda dtype: bigframes.dtypes.DTYPE_BYTE_SIZES.get(dtype, 8) * n_rows
        )
        if index and self._has_index:
            index_size = pandas.Series([self.index._memory_usage()], index=["Index"])
            column_sizes = pandas.concat([index_size, column_sizes])
        return column_sizes

    @validations.requires_index
    def info(
        self,
        verbose: Optional[bool] = None,
        buf=None,
        max_cols: Optional[int] = None,
        memory_usage: Optional[bool] = None,
        show_counts: Optional[bool] = None,
    ):
        obuf = buf or sys.stdout

        n_rows, n_columns = self.shape

        max_cols = (
            max_cols
            if max_cols is not None
            else bigframes.options.display.max_info_columns
        )

        show_all_columns = verbose if verbose is not None else (n_columns < max_cols)

        obuf.write(f"{type(self)}\n")

        index_type = "MultiIndex" if self.index.nlevels > 1 else "Index"

        # These accessses are kind of expensive, maybe should try to skip?
        first_indice = self.index[0]
        last_indice = self.index[-1]
        obuf.write(f"{index_type}: {n_rows} entries, {first_indice} to {last_indice}\n")

        dtype_strings = self.dtypes.astype("string")
        if show_all_columns:
            obuf.write(f"Data columns (total {n_columns} columns):\n")
            column_info = self.columns.to_frame(name="Column")

            max_rows = bigframes.options.display.max_info_rows
            too_many_rows = n_rows > max_rows if max_rows is not None else False

            if show_counts if show_counts is not None else (not too_many_rows):
                non_null_counts = self.count().to_pandas()
                column_info["Non-Null Count"] = non_null_counts.map(
                    lambda x: f"{int(x)} non-null"
                )

            column_info["Dtype"] = dtype_strings

            column_info = column_info.reset_index(drop=True)
            column_info.index.name = "#"

            column_info_formatted = tabulate.tabulate(column_info, headers="keys")  # type: ignore
            obuf.write(column_info_formatted)
            obuf.write("\n")

        else:  # Just number of columns and first, last
            obuf.write(
                f"Columns: {n_columns} entries, {self.columns[0]} to {self.columns[-1]}\n"
            )
        dtype_counts = dtype_strings.value_counts().sort_index(ascending=True).items()
        dtype_counts_formatted = ", ".join(
            f"{dtype}({count})" for dtype, count in dtype_counts
        )
        obuf.write(f"dtypes: {dtype_counts_formatted}\n")

        show_memory = (
            memory_usage
            if memory_usage is not None
            else bigframes.options.display.memory_usage
        )
        if show_memory:
            # TODO: Convert to different units (kb, mb, etc.)
            obuf.write(f"memory usage: {self.memory_usage().sum()} bytes\n")

    def select_dtypes(self, include=None, exclude=None) -> DataFrame:
        # Create empty pandas dataframe with same schema and then leverage actual pandas implementation
        as_pandas = pandas.DataFrame(
            {
                col_id: pandas.Series([], dtype=dtype)
                for col_id, dtype in zip(self._block.value_columns, self._block.dtypes)
            }
        )
        selected_columns = tuple(
            as_pandas.select_dtypes(include=include, exclude=exclude).columns
        )
        return DataFrame(self._block.select_columns(selected_columns))

    def _select_exact_dtypes(
        self, dtypes: Sequence[bigframes.dtypes.Dtype]
    ) -> DataFrame:
        """Selects columns without considering inheritance relationships."""
        columns = [
            col_id
            for col_id, dtype in zip(self._block.value_columns, self._block.dtypes)
            if dtype in dtypes
        ]
        return DataFrame(self._block.select_columns(columns))

    def _set_internal_query_job(self, query_job: Optional[bigquery.QueryJob]):
        self._query_job = query_job

    def __getitem__(
        self,
        key: Union[
            blocks.Label,
            Sequence[blocks.Label],
            # Index of column labels can be treated the same as a sequence of column labels.
            pandas.Index,
            bigframes.series.Series,
        ],
    ):  # No return type annotations (like pandas) as type cannot always be determined statically
        # NOTE: This implements the operations described in
        # https://pandas.pydata.org/docs/getting_started/intro_tutorials/03_subset_data.html

        if isinstance(key, bigframes.series.Series):
            return self._getitem_bool_series(key)

        if isinstance(key, typing.Hashable):
            return self._getitem_label(key)
        # Select a subset of columns or re-order columns.
        # In Ibis after you apply a projection, any column objects from the
        # table before the projection can't be combined with column objects
        # from the table after the projection. This is because the table after
        # a projection is considered a totally separate table expression.
        #
        # This is unexpected behavior for a pandas user, who expects their old
        # Series objects to still work with the new / mutated DataFrame. We
        # avoid applying a projection in Ibis until it's absolutely necessary
        # to provide pandas-like semantics.
        # TODO(swast): Do we need to apply implicit join when doing a
        # projection?

        # Select a number of columns as DF.
        key = key if utils.is_list_like(key) else [key]  # type:ignore

        selected_ids: Tuple[str, ...] = ()
        for label in key:
            col_ids = self._block.label_to_col_id[label]
            selected_ids = (*selected_ids, *col_ids)

        return DataFrame(self._block.select_columns(selected_ids))

    __getitem__.__doc__ = inspect.getdoc(vendored_pandas_frame.DataFrame.__getitem__)

    def _getitem_label(self, key: blocks.Label):
        col_ids = self._block.cols_matching_label(key)
        if len(col_ids) == 0:
            raise KeyError(key)
        block = self._block.select_columns(col_ids)
        if isinstance(self.columns, pandas.MultiIndex):
            # Multiindex should drop-level if not selecting entire
            key_levels = len(key) if isinstance(key, tuple) else 1
            index_levels = self.columns.nlevels
            if key_levels < index_levels:
                block = block.with_column_labels(
                    block.column_labels.droplevel(list(range(key_levels)))
                )
                # Force return DataFrame in this case, even if only single column
                return DataFrame(block)

        if len(col_ids) == 1:
            return bigframes.series.Series(block)
        return DataFrame(block)

    # Bool Series selects rows
    def _getitem_bool_series(self, key: bigframes.series.Series) -> DataFrame:
        if not key.dtype == pandas.BooleanDtype():
            raise NotImplementedError(
                f"Only boolean series currently supported for indexing. {constants.FEEDBACK_LINK}"
            )
            # TODO: enforce stricter alignment
        combined_index, (
            get_column_left,
            get_column_right,
        ) = self._block.join(key._block, how="left")
        block = combined_index
        filter_col_id = get_column_right[key._value_column]
        block = block.filter_by_id(filter_col_id)
        block = block.drop_columns([filter_col_id])
        return DataFrame(block)

    def __getattr__(self, key: str):
        # To allow subclasses to set private attributes before the class is
        # fully initialized, protect against recursion errors with
        # uninitialized DataFrame objects. Note: this comes at the downside
        # that columns with a leading `_` won't be treated as columns.
        #
        # See:
        # https://github.com/googleapis/python-bigquery-dataframes/issues/728
        # and
        # https://nedbatchelder.com/blog/201010/surprising_getattr_recursion.html
        if key == "_block":
            raise AttributeError(key)

        if key in self._block.column_labels:
            return self.__getitem__(key)

        if hasattr(pandas.DataFrame, key):
            log_adapter.submit_pandas_labels(
                self._block.expr.session.bqclient, self.__class__.__name__, key
            )
            raise AttributeError(
                textwrap.dedent(
                    f"""
                    BigQuery DataFrames has not yet implemented an equivalent to
                    'pandas.DataFrame.{key}'. {constants.FEEDBACK_LINK}
                    """
                )
            )
        raise AttributeError(key)

    def __setattr__(self, key: str, value):
        if key == "_block":
            object.__setattr__(self, key, value)
            return

        # To allow subclasses to set private attributes before the class is
        # fully initialized, assume anything set before `_block` is initialized
        # is a regular attribute.
        if not hasattr(self, "_block"):
            object.__setattr__(self, key, value)
            return

        # If someone has a column named the same as a normal attribute
        # (e.g. index), we want to set the normal attribute, not the column.
        # To do that, check if there is a normal attribute by using
        # __getattribute__ (not __getattr__, because that includes columns).
        # If that returns a value without raising, then we know this is a
        # normal attribute and we should prefer that.
        try:
            object.__getattribute__(self, key)
            return object.__setattr__(self, key, value)
        except AttributeError:
            pass

        # If we made it here, then we know that it's not a regular attribute
        # already, so it might be a column to update. Note: we don't allow
        # adding new columns using __setattr__, only __setitem__, that way we
        # can still add regular new attributes.
        if key in self._block.column_labels:
            self[key] = value
        else:
            object.__setattr__(self, key, value)

    def __repr__(self) -> str:
        """Converts a DataFrame to a string. Calls to_pandas.

        Only represents the first `bigframes.options.display.max_rows`.
        """
        # Protect against errors with uninitialized DataFrame. See:
        # https://github.com/googleapis/python-bigquery-dataframes/issues/728
        if not hasattr(self, "_block"):
            return object.__repr__(self)

        opts = bigframes.options.display
        max_results = opts.max_rows
        if opts.repr_mode == "deferred":
            return formatter.repr_query_job(self._compute_dry_run())

        # TODO(swast): pass max_columns and get the true column count back. Maybe
        # get 1 more column than we have requested so that pandas can add the
        # ... for us?
        pandas_df, row_count, query_job = self._block.retrieve_repr_request_results(
            max_results
        )

        self._set_internal_query_job(query_job)

        column_count = len(pandas_df.columns)

        with display_options.pandas_repr(opts):
            import pandas.io.formats

            # safe to mutate this, this dict is owned by this code, and does not affect global config
            to_string_kwargs = (
                pandas.io.formats.format.get_dataframe_repr_params()  # type: ignore
            )
            if not self._has_index:
                to_string_kwargs.update({"index": False})
            repr_string = pandas_df.to_string(**to_string_kwargs)

        # Modify the end of the string to reflect count.
        lines = repr_string.split("\n")
        pattern = re.compile("\\[[0-9]+ rows x [0-9]+ columns\\]")
        if pattern.match(lines[-1]):
            lines = lines[:-2]

        if row_count > len(lines) - 1:
            lines.append("...")

        lines.append("")
        lines.append(f"[{row_count} rows x {column_count} columns]")
        return "\n".join(lines)

    def _repr_html_(self) -> str:
        """
        Returns an html string primarily for use by notebooks for displaying
        a representation of the DataFrame. Displays 20 rows by default since
        many notebooks are not configured for large tables.
        """
        opts = bigframes.options.display
        max_results = opts.max_rows
        if opts.repr_mode == "deferred":
            return formatter.repr_query_job(self._compute_dry_run())

        df = self.copy()
        if bigframes.options.experiments.blob:
            blob_cols = [
                col
                for col in df.columns
                if df[col].dtype == bigframes.dtypes.OBJ_REF_DTYPE
            ]
            for col in blob_cols:
                # TODO(garrettwu): Not necessary to get access urls for all the rows. Update when having a to get URLs from local data.
                df[col] = df[col].blob._get_runtime(mode="R", with_metadata=True)

        # TODO(swast): pass max_columns and get the true column count back. Maybe
        # get 1 more column than we have requested so that pandas can add the
        # ... for us?
        pandas_df, row_count, query_job = df._block.retrieve_repr_request_results(
            max_results
        )

        self._set_internal_query_job(query_job)

        column_count = len(pandas_df.columns)

        with display_options.pandas_repr(opts):
            # Allows to preview images in the DataFrame. The implementation changes the string repr as well, that it doesn't truncate strings or escape html charaters such as "<" and ">". We may need to implement a full-fledged repr module to better support types not in pandas.
            if bigframes.options.experiments.blob:

                def obj_ref_rt_to_html(obj_ref_rt) -> str:
                    obj_ref_rt_json = json.loads(obj_ref_rt)
                    gcs_metadata = obj_ref_rt_json["objectref"]["details"][
                        "gcs_metadata"
                    ]
                    content_type = typing.cast(
                        str, gcs_metadata.get("content_type", "")
                    )
                    if content_type.startswith("image"):
                        url = obj_ref_rt_json["access_urls"]["read_url"]
                        return f'<img src="{url}">'

                    return f'uri: {obj_ref_rt_json["objectref"]["uri"]}, authorizer: {obj_ref_rt_json["objectref"]["authorizer"]}'

                formatters = {blob_col: obj_ref_rt_to_html for blob_col in blob_cols}

                # set max_colwidth so not to truncate the image url
                with pandas.option_context("display.max_colwidth", None):
                    max_rows = pandas.get_option("display.max_rows")
                    max_cols = pandas.get_option("display.max_columns")
                    show_dimensions = pandas.get_option("display.show_dimensions")
                    html_string = pandas_df.to_html(
                        escape=False,
                        notebook=True,
                        max_rows=max_rows,
                        max_cols=max_cols,
                        show_dimensions=show_dimensions,
                        formatters=formatters,  # type: ignore
                    )
            else:
                # _repr_html_ stub is missing so mypy thinks it's a Series. Ignore mypy.
                html_string = pandas_df._repr_html_()  # type:ignore

        html_string += f"[{row_count} rows x {column_count} columns in total]"
        return html_string

    def __delitem__(self, key: str):
        df = self.drop(columns=[key])
        self._set_block(df._get_block())

    def __setitem__(self, key: str, value: SingleItemValue):
        df = self._assign_single_item(key, value)
        self._set_block(df._get_block())

    __setitem__.__doc__ = inspect.getdoc(vendored_pandas_frame.DataFrame.__setitem__)

    def _apply_binop(
        self,
        other: float | int | bigframes.series.Series | DataFrame,
        op,
        axis: str | int = "columns",
        how: str = "outer",
        reverse: bool = False,
    ):
        if isinstance(other, bigframes.dtypes.LOCAL_SCALAR_TYPES):
            return self._apply_scalar_binop(other, op, reverse=reverse)
        elif isinstance(other, DataFrame):
            return self._apply_dataframe_binop(other, op, how=how, reverse=reverse)
        elif isinstance(other, pandas.DataFrame):
            return self._apply_dataframe_binop(
                DataFrame(other), op, how=how, reverse=reverse
            )
        elif utils.get_axis_number(axis) == 0:
            return self._apply_series_binop_axis_0(other, op, how, reverse)
        elif utils.get_axis_number(axis) == 1:
            return self._apply_series_binop_axis_1(other, op, how, reverse)
        raise NotImplementedError(
            f"binary operation is not implemented on the second operand of type {type(other).__name__}."
            f"{constants.FEEDBACK_LINK}"
        )

    def _apply_scalar_binop(
        self,
        other: bigframes.dtypes.LOCAL_SCALAR_TYPE,
        op: ops.BinaryOp,
        reverse: bool = False,
    ) -> DataFrame:
        if reverse:
            expr = op.as_expr(
                left_input=ex.const(other),
                right_input=ex.free_var("var1"),
            )
        else:
            expr = op.as_expr(
                left_input=ex.free_var("var1"),
                right_input=ex.const(other),
            )
        return DataFrame(self._block.multi_apply_unary_op(expr))

    def _apply_series_binop_axis_0(
        self,
        other,
        op: ops.BinaryOp,
        how: str = "outer",
        reverse: bool = False,
    ) -> DataFrame:
        bf_series = bigframes.core.convert.to_bf_series(
            other, self.index if self._has_index else None, self._session
        )
        aligned_block, columns, expr_pairs = self._block._align_axis_0(
            bf_series._block, how=how
        )
        result = aligned_block._apply_binop(
            op, inputs=expr_pairs, labels=columns, reverse=reverse
        )
        return DataFrame(result)

    def _apply_series_binop_axis_1(
        self,
        other,
        op: ops.BinaryOp,
        how: str = "outer",
        reverse: bool = False,
    ) -> DataFrame:
        """Align dataframe with pandas series by inlining series values as literals."""
        # If we already know the transposed schema (from the transpose cache), we don't need to materialize rows from other
        # Instead, can fully defer execution (as a cross-join)
        if (
            isinstance(other, bigframes.series.Series)
            and other._block._transpose_cache is not None
        ):
            aligned_block, columns, expr_pairs = self._block._align_series_block_axis_1(
                other._block, how=how
            )
        else:
            # Fallback path, materialize `other` locally
            pd_series = bigframes.core.convert.to_pd_series(other, self.columns)
            aligned_block, columns, expr_pairs = self._block._align_pd_series_axis_1(
                pd_series, how=how
            )
        result = aligned_block._apply_binop(
            op, inputs=expr_pairs, labels=columns, reverse=reverse
        )
        return DataFrame(result)

    def _apply_dataframe_binop(
        self,
        other: DataFrame,
        op: ops.BinaryOp,
        how: str = "outer",
        reverse: bool = False,
    ) -> DataFrame:
        aligned_block, columns, expr_pairs = self._block._align_both_axes(
            other._block, how=how
        )
        result = aligned_block._apply_binop(
            op, inputs=expr_pairs, labels=columns, reverse=reverse
        )
        return DataFrame(result)

    def eq(self, other: typing.Any, axis: str | int = "columns") -> DataFrame:
        return self._apply_binop(other, ops.eq_op, axis=axis)

    def __eq__(self, other) -> DataFrame:  # type: ignore
        return self.eq(other)

    __eq__.__doc__ = inspect.getdoc(vendored_pandas_frame.DataFrame.__eq__)

    def ne(self, other: typing.Any, axis: str | int = "columns") -> DataFrame:
        return self._apply_binop(other, ops.ne_op, axis=axis)

    def __ne__(self, other) -> DataFrame:  # type: ignore
        return self.ne(other)

    __ne__.__doc__ = inspect.getdoc(vendored_pandas_frame.DataFrame.__ne__)

    def __invert__(self) -> DataFrame:
        return self._apply_unary_op(ops.invert_op)

    __invert__.__doc__ = inspect.getdoc(vendored_pandas_frame.DataFrame.__invert__)

    def le(self, other: typing.Any, axis: str | int = "columns") -> DataFrame:
        return self._apply_binop(other, ops.le_op, axis=axis)

    def __le__(self, other) -> DataFrame:
        return self.le(other)

    __le__.__doc__ = inspect.getdoc(vendored_pandas_frame.DataFrame.__le__)

    def lt(self, other: typing.Any, axis: str | int = "columns") -> DataFrame:
        return self._apply_binop(other, ops.lt_op, axis=axis)

    def __lt__(self, other) -> DataFrame:
        return self.lt(other)

    __lt__.__doc__ = inspect.getdoc(vendored_pandas_frame.DataFrame.__lt__)

    def ge(self, other: typing.Any, axis: str | int = "columns") -> DataFrame:
        return self._apply_binop(other, ops.ge_op, axis=axis)

    def __ge__(self, other) -> DataFrame:
        return self.ge(other)

    __ge__.__doc__ = inspect.getdoc(vendored_pandas_frame.DataFrame.__ge__)

    def gt(self, other: typing.Any, axis: str | int = "columns") -> DataFrame:
        return self._apply_binop(other, ops.gt_op, axis=axis)

    def __gt__(self, other) -> DataFrame:
        return self.gt(other)

    __gt__.__doc__ = inspect.getdoc(vendored_pandas_frame.DataFrame.__gt__)

    def add(
        self,
        other: float | int | bigframes.series.Series | DataFrame,
        axis: str | int = "columns",
    ) -> DataFrame:
        # TODO(swast): Support fill_value parameter.
        # TODO(swast): Support level parameter with MultiIndex.
        return self._apply_binop(other, ops.add_op, axis=axis)

    def radd(
        self,
        other: float | int | bigframes.series.Series | DataFrame,
        axis: str | int = "columns",
    ) -> DataFrame:
        # TODO(swast): Support fill_value parameter.
        # TODO(swast): Support level parameter with MultiIndex.
        return self.add(other, axis=axis)

    def __add__(self, other) -> DataFrame:
        return self.add(other)

    __add__.__doc__ = inspect.getdoc(vendored_pandas_frame.DataFrame.__add__)

    __radd__ = __add__

    def sub(
        self,
        other: float | int | bigframes.series.Series | DataFrame,
        axis: str | int = "columns",
    ) -> DataFrame:
        return self._apply_binop(other, ops.sub_op, axis=axis)

    subtract = sub
    subtract.__doc__ = inspect.getdoc(vendored_pandas_frame.DataFrame.sub)

    def __sub__(self, other):
        return self.sub(other)

    __sub__.__doc__ = inspect.getdoc(vendored_pandas_frame.DataFrame.__sub__)

    def rsub(
        self,
        other: float | int | bigframes.series.Series | DataFrame,
        axis: str | int = "columns",
    ) -> DataFrame:
        return self._apply_binop(other, ops.sub_op, axis=axis, reverse=True)

    def __rsub__(self, other):
        return self.rsub(other)

    __rsub__.__doc__ = inspect.getdoc(vendored_pandas_frame.DataFrame.__rsub__)

    def mul(
        self,
        other: float | int | bigframes.series.Series | DataFrame,
        axis: str | int = "columns",
    ) -> DataFrame:
        return self._apply_binop(other, ops.mul_op, axis=axis)

    multiply = mul
    multiply.__doc__ = inspect.getdoc(vendored_pandas_frame.DataFrame.mul)

    def __mul__(self, other):
        return self.mul(other)

    __mul__.__doc__ = inspect.getdoc(vendored_pandas_frame.DataFrame.__mul__)

    def rmul(
        self,
        other: float | int | bigframes.series.Series | DataFrame,
        axis: str | int = "columns",
    ) -> DataFrame:
        return self.mul(other, axis=axis)

    def __rmul__(self, other):
        return self.rmul(other)

    __rmul__.__doc__ = inspect.getdoc(vendored_pandas_frame.DataFrame.__rmul__)

    def truediv(
        self,
        other: float | int | bigframes.series.Series | DataFrame,
        axis: str | int = "columns",
    ) -> DataFrame:
        return self._apply_binop(other, ops.div_op, axis=axis)

    truediv.__doc__ = inspect.getdoc(vendored_pandas_frame.DataFrame.truediv)
    div = divide = truediv

    def __truediv__(self, other):
        return self.truediv(other)

    __truediv__.__doc__ = inspect.getdoc(vendored_pandas_frame.DataFrame.__truediv__)

    def rtruediv(
        self,
        other: float | int | bigframes.series.Series | DataFrame,
        axis: str | int = "columns",
    ) -> DataFrame:
        return self._apply_binop(other, ops.div_op, axis=axis, reverse=True)

    rdiv = rtruediv
    rdiv.__doc__ = inspect.getdoc(vendored_pandas_frame.DataFrame.rtruediv)

    def __rtruediv__(self, other):
        return self.rtruediv(other)

    __rtruediv__.__doc__ = inspect.getdoc(vendored_pandas_frame.DataFrame.__rtruediv__)

    def floordiv(
        self,
        other: float | int | bigframes.series.Series | DataFrame,
        axis: str | int = "columns",
    ) -> DataFrame:
        return self._apply_binop(other, ops.floordiv_op, axis=axis)

    def __floordiv__(self, other):
        return self.floordiv(other)

    __floordiv__.__doc__ = inspect.getdoc(vendored_pandas_frame.DataFrame.__floordiv__)

    def rfloordiv(
        self,
        other: float | int | bigframes.series.Series | DataFrame,
        axis: str | int = "columns",
    ) -> DataFrame:
        return self._apply_binop(other, ops.floordiv_op, axis=axis, reverse=True)

    def __rfloordiv__(self, other):
        return self.rfloordiv(other)

    __rfloordiv__.__doc__ = inspect.getdoc(
        vendored_pandas_frame.DataFrame.__rfloordiv__
    )

    def mod(self, other: int | bigframes.series.Series | DataFrame, axis: str | int = "columns") -> DataFrame:  # type: ignore
        return self._apply_binop(other, ops.mod_op, axis=axis)

    def __mod__(self, other):
        return self.mod(other)

    __mod__.__doc__ = inspect.getdoc(vendored_pandas_frame.DataFrame.__mod__)

    def rmod(self, other: int | bigframes.series.Series | DataFrame, axis: str | int = "columns") -> DataFrame:  # type: ignore
        return self._apply_binop(other, ops.mod_op, axis=axis, reverse=True)

    def __rmod__(self, other):
        return self.rmod(other)

    __rmod__.__doc__ = inspect.getdoc(vendored_pandas_frame.DataFrame.__rmod__)

    def pow(
        self, other: int | bigframes.series.Series, axis: str | int = "columns"
    ) -> DataFrame:
        return self._apply_binop(other, ops.pow_op, axis=axis)

    def __pow__(self, other):
        return self.pow(other)

    __pow__.__doc__ = inspect.getdoc(vendored_pandas_frame.DataFrame.__pow__)

    def rpow(
        self, other: int | bigframes.series.Series, axis: str | int = "columns"
    ) -> DataFrame:
        return self._apply_binop(other, ops.pow_op, axis=axis, reverse=True)

    def __rpow__(self, other):
        return self.rpow(other)

    __rpow__.__doc__ = inspect.getdoc(vendored_pandas_frame.DataFrame.__rpow__)

    def __and__(self, other: bool | int | bigframes.series.Series) -> DataFrame:
        return self._apply_binop(other, ops.and_op)

    __and__.__doc__ = inspect.getdoc(vendored_pandas_frame.DataFrame.__and__)

    __rand__ = __and__

    def __or__(self, other: bool | int | bigframes.series.Series) -> DataFrame:
        return self._apply_binop(other, ops.or_op)

    __or__.__doc__ = inspect.getdoc(vendored_pandas_frame.DataFrame.__or__)

    __ror__ = __or__

    def __xor__(self, other: bool | int | bigframes.series.Series) -> DataFrame:
        return self._apply_binop(other, ops.xor_op)

    __xor__.__doc__ = inspect.getdoc(vendored_pandas_frame.DataFrame.__xor__)

    __rxor__ = __xor__

    def __pos__(self) -> DataFrame:
        return self._apply_unary_op(ops.pos_op)

    def __neg__(self) -> DataFrame:
        return self._apply_unary_op(ops.neg_op)

    def align(
        self,
        other: typing.Union[DataFrame, bigframes.series.Series],
        join: str = "outer",
        axis: typing.Union[str, int, None] = None,
    ) -> typing.Tuple[
        typing.Union[DataFrame, bigframes.series.Series],
        typing.Union[DataFrame, bigframes.series.Series],
    ]:
        axis_n = utils.get_axis_number(axis) if axis else None
        if axis_n == 1 and isinstance(other, bigframes.series.Series):
            raise NotImplementedError(
                f"align with series and axis=1 not supported. {constants.FEEDBACK_LINK}"
            )
        left_block, right_block = block_ops.align(
            self._block, other._block, join=join, axis=axis
        )
        return DataFrame(left_block), other.__class__(right_block)

    def update(self, other, join: str = "left", overwrite=True, filter_func=None):
        other = other if isinstance(other, DataFrame) else DataFrame(other)
        if join != "left":
            raise ValueError("Only 'left' join supported for update")

        if filter_func is not None:  # Will always take other if possible

            def update_func(
                left: bigframes.series.Series, right: bigframes.series.Series
            ) -> bigframes.series.Series:
                return left.mask(right.notna() & filter_func(left), right)

        elif overwrite:

            def update_func(
                left: bigframes.series.Series, right: bigframes.series.Series
            ) -> bigframes.series.Series:
                return left.mask(right.notna(), right)

        else:

            def update_func(
                left: bigframes.series.Series, right: bigframes.series.Series
            ) -> bigframes.series.Series:
                return left.mask(left.isna(), right)

        result = self.combine(other, update_func, how=join)

        self._set_block(result._block)

    def combine(
        self,
        other: DataFrame,
        func: typing.Callable[
            [bigframes.series.Series, bigframes.series.Series], bigframes.series.Series
        ],
        fill_value=None,
        overwrite: bool = True,
        *,
        how: str = "outer",
    ) -> DataFrame:
        l_aligned, r_aligned = block_ops.align(self._block, other._block, join=how)

        other_missing_labels = self._block.column_labels.difference(
            other._block.column_labels
        )

        l_frame = DataFrame(l_aligned)
        r_frame = DataFrame(r_aligned)
        results = []
        for (label, lseries), (_, rseries) in zip(l_frame.items(), r_frame.items()):
            if not ((label in other_missing_labels) and not overwrite):
                if fill_value is not None:
                    result = func(
                        lseries.fillna(fill_value), rseries.fillna(fill_value)
                    )
                else:
                    result = func(lseries, rseries)
            else:
                result = (
                    lseries.fillna(fill_value) if fill_value is not None else lseries
                )
            results.append(result)

        if all([isinstance(val, bigframes.series.Series) for val in results]):
            import bigframes.core.reshape.api as rs

            return rs.concat(results, axis=1)
        else:
            raise ValueError("'func' must return Series")

    def combine_first(self, other: DataFrame):
        return self._apply_dataframe_binop(other, ops.fillna_op)

    def _fast_stat_matrix(self, op: agg_ops.BinaryAggregateOp) -> DataFrame:
        """Faster corr, cov calculations, but creates more sql text, so cannot scale to many columns"""
        assert len(self.columns) * len(self.columns) < bigframes.constants.MAX_COLUMNS
        orig_columns = self.columns
        frame = self.copy()
        # Replace column names with 0 to n - 1 to keep order
        # and avoid the influence of duplicated column name
        frame.columns = pandas.Index(range(len(orig_columns)))
        frame = frame.astype(bigframes.dtypes.FLOAT_DTYPE)
        block = frame._block

        aggregations = [
            ex.BinaryAggregation(op, ex.deref(left_col), ex.deref(right_col))
            for left_col in block.value_columns
            for right_col in block.value_columns
        ]
        # unique columns stops
        uniq_orig_columns = utils.combine_indices(
            orig_columns, pandas.Index(range(len(orig_columns)))
        )
        labels = utils.cross_indices(uniq_orig_columns, uniq_orig_columns)

        block, _ = block.aggregate(aggregations=aggregations, column_labels=labels)

        block = block.stack(levels=orig_columns.nlevels + 1)
        # The aggregate operation crated a index level with just 0, need to drop it
        # Also, drop the last level of each index, which was created to guarantee uniqueness
        return DataFrame(block).droplevel(0).droplevel(-1, axis=0).droplevel(-1, axis=1)

    def corr(self, method="pearson", min_periods=None, numeric_only=False) -> DataFrame:
        if method != "pearson":
            raise NotImplementedError(
                f"Only Pearson correlation is currently supported. {constants.FEEDBACK_LINK}"
            )
        if min_periods:
            raise NotImplementedError(
                f"min_periods not yet supported. {constants.FEEDBACK_LINK}"
            )

        if not numeric_only:
            frame = self._raise_on_non_numeric("corr")
        else:
            frame = self._drop_non_numeric()

        if len(frame.columns) <= 30:
            return frame._fast_stat_matrix(agg_ops.CorrOp())

        frame = frame.copy()
        orig_columns = frame.columns
        # Replace column names with 0 to n - 1 to keep order
        # and avoid the influence of duplicated column name
        frame.columns = pandas.Index(range(len(orig_columns)))
        frame = frame.astype(bigframes.dtypes.FLOAT_DTYPE)
        block = frame._block

        # A new column that uniquely identifies each row
        block, ordering_col = frame._block.promote_offsets(label="_bigframes_idx")

        val_col_ids = [
            col_id for col_id in block.value_columns if col_id != ordering_col
        ]

        block = block.melt(
            [ordering_col], val_col_ids, ["_bigframes_variable"], "_bigframes_value"
        )

        block = block.merge(
            block,
            left_join_ids=[ordering_col],
            right_join_ids=[ordering_col],
            how="inner",
            sort=False,
        )

        frame = DataFrame(block).dropna(
            subset=["_bigframes_value_x", "_bigframes_value_y"]
        )

        paired_mean_frame = (
            frame.groupby(["_bigframes_variable_x", "_bigframes_variable_y"])
            .agg(
                _bigframes_paired_mean_x=bigframes.pandas.NamedAgg(
                    column="_bigframes_value_x", aggfunc="mean"
                ),
                _bigframes_paired_mean_y=bigframes.pandas.NamedAgg(
                    column="_bigframes_value_y", aggfunc="mean"
                ),
            )
            .reset_index()
        )

        frame = frame.merge(
            paired_mean_frame, on=["_bigframes_variable_x", "_bigframes_variable_y"]
        )
        frame["_bigframes_value_x"] -= frame["_bigframes_paired_mean_x"]
        frame["_bigframes_value_y"] -= frame["_bigframes_paired_mean_y"]

        frame["_bigframes_dividend"] = (
            frame["_bigframes_value_x"] * frame["_bigframes_value_y"]
        )
        frame["_bigframes_x_square"] = (
            frame["_bigframes_value_x"] * frame["_bigframes_value_x"]
        )
        frame["_bigframes_y_square"] = (
            frame["_bigframes_value_y"] * frame["_bigframes_value_y"]
        )

        result = (
            frame.groupby(["_bigframes_variable_x", "_bigframes_variable_y"])
            .agg(
                _bigframes_dividend_sum=bigframes.pandas.NamedAgg(
                    column="_bigframes_dividend", aggfunc="sum"
                ),
                _bigframes_x_square_sum=bigframes.pandas.NamedAgg(
                    column="_bigframes_x_square", aggfunc="sum"
                ),
                _bigframes_y_square_sum=bigframes.pandas.NamedAgg(
                    column="_bigframes_y_square", aggfunc="sum"
                ),
            )
            .reset_index()
        )
        result["_bigframes_corr"] = result["_bigframes_dividend_sum"] / (
            (
                result["_bigframes_x_square_sum"] * result["_bigframes_y_square_sum"]
            )._apply_unary_op(ops.sqrt_op)
        )
        result = result._pivot(
            index="_bigframes_variable_x",
            columns="_bigframes_variable_y",
            values="_bigframes_corr",
        )

        map_data = {
            f"_bigframes_level_{i}": orig_columns.get_level_values(i)
            for i in range(orig_columns.nlevels)
        }
        map_data["_bigframes_keys"] = range(len(orig_columns))
        map_df = bigframes.dataframe.DataFrame(
            map_data,
            session=self._get_block().expr.session,
        ).set_index("_bigframes_keys")
        result = result.join(map_df).sort_index()
        index_columns = [f"_bigframes_level_{i}" for i in range(orig_columns.nlevels)]
        result = result.set_index(index_columns)
        result.index.names = orig_columns.names
        result.columns = orig_columns

        return result

    def cov(self, *, numeric_only: bool = False) -> DataFrame:
        if not numeric_only:
            frame = self._raise_on_non_numeric("corr")
        else:
            frame = self._drop_non_numeric()

        if len(frame.columns) <= 30:
            return frame._fast_stat_matrix(agg_ops.CovOp())

        frame = frame.copy()
        orig_columns = frame.columns
        # Replace column names with 0 to n - 1 to keep order
        # and avoid the influence of duplicated column name
        frame.columns = pandas.Index(range(len(orig_columns)))
        frame = frame.astype(bigframes.dtypes.FLOAT_DTYPE)
        block = frame._block

        # A new column that uniquely identifies each row
        block, ordering_col = frame._block.promote_offsets(label="_bigframes_idx")

        val_col_ids = [
            col_id for col_id in block.value_columns if col_id != ordering_col
        ]

        block = block.melt(
            [ordering_col], val_col_ids, ["_bigframes_variable"], "_bigframes_value"
        )
        block = block.merge(
            block,
            left_join_ids=[ordering_col],
            right_join_ids=[ordering_col],
            how="inner",
            sort=False,
        )

        frame = DataFrame(block).dropna(
            subset=["_bigframes_value_x", "_bigframes_value_y"]
        )

        paired_mean_frame = (
            frame.groupby(["_bigframes_variable_x", "_bigframes_variable_y"])
            .agg(
                _bigframes_paired_mean_x=bigframes.pandas.NamedAgg(
                    column="_bigframes_value_x", aggfunc="mean"
                ),
                _bigframes_paired_mean_y=bigframes.pandas.NamedAgg(
                    column="_bigframes_value_y", aggfunc="mean"
                ),
            )
            .reset_index()
        )

        frame = frame.merge(
            paired_mean_frame, on=["_bigframes_variable_x", "_bigframes_variable_y"]
        )
        frame["_bigframes_value_x"] -= frame["_bigframes_paired_mean_x"]
        frame["_bigframes_value_y"] -= frame["_bigframes_paired_mean_y"]

        frame["_bigframes_dividend"] = (
            frame["_bigframes_value_x"] * frame["_bigframes_value_y"]
        )

        result = (
            frame.groupby(["_bigframes_variable_x", "_bigframes_variable_y"])
            .agg(
                _bigframes_dividend_sum=bigframes.pandas.NamedAgg(
                    column="_bigframes_dividend", aggfunc="sum"
                ),
                _bigframes_dividend_count=bigframes.pandas.NamedAgg(
                    column="_bigframes_dividend", aggfunc="count"
                ),
            )
            .reset_index()
        )
        result["_bigframes_cov"] = result["_bigframes_dividend_sum"] / (
            result["_bigframes_dividend_count"] - 1
        )
        result = result._pivot(
            index="_bigframes_variable_x",
            columns="_bigframes_variable_y",
            values="_bigframes_cov",
        )

        map_data = {
            f"_bigframes_level_{i}": orig_columns.get_level_values(i)
            for i in range(orig_columns.nlevels)
        }
        map_data["_bigframes_keys"] = range(len(orig_columns))
        map_df = bigframes.dataframe.DataFrame(
            map_data,
            session=self._get_block().expr.session,
        ).set_index("_bigframes_keys")
        result = result.join(map_df).sort_index()
        index_columns = [f"_bigframes_level_{i}" for i in range(orig_columns.nlevels)]
        result = result.set_index(index_columns)
        result.index.names = orig_columns.names
        result.columns = orig_columns

        return result

    def corrwith(
        self,
        other: typing.Union[DataFrame, bigframes.series.Series],
        *,
        numeric_only: bool = False,
    ):
        other_frame = other if isinstance(other, DataFrame) else other.to_frame()
        if numeric_only:
            l_frame = self._drop_non_numeric()
            r_frame = other_frame._drop_non_numeric()
        else:
            l_frame = self._raise_on_non_numeric("corrwith")
            r_frame = other_frame._raise_on_non_numeric("corrwith")

        l_block = l_frame.astype(bigframes.dtypes.FLOAT_DTYPE)._block
        r_block = r_frame.astype(bigframes.dtypes.FLOAT_DTYPE)._block

        if isinstance(other, DataFrame):
            block, labels, expr_pairs = l_block._align_both_axes(r_block, how="inner")
        else:
            assert isinstance(other, bigframes.series.Series)
            block, labels, expr_pairs = l_block._align_axis_0(r_block, how="inner")

        na_cols = l_block.column_labels.join(
            r_block.column_labels, how="outer"
        ).difference(labels)

        block, _ = block.aggregate(
            aggregations=tuple(
                ex.BinaryAggregation(agg_ops.CorrOp(), left_ex, right_ex)
                for left_ex, right_ex in expr_pairs
            ),
            column_labels=labels,
        )
        block = block.project_exprs(
            (ex.const(float("nan")),) * len(na_cols), labels=na_cols
        )
        block = block.transpose(
            original_row_index=pandas.Index([None]), single_row_mode=True
        )
        return bigframes.pandas.Series(block)

    def to_arrow(
        self,
        *,
        ordered: bool = True,
        allow_large_results: Optional[bool] = None,
    ) -> pyarrow.Table:
        """Write DataFrame to an Arrow table / record batch.

        Args:
            ordered (bool, default True):
                Determines whether the resulting Arrow table will be ordered.
                In some cases, unordered may result in a faster-executing query.
            allow_large_results (bool, default None):
                If not None, overrides the global setting to allow or disallow large query results
                over the default size limit of 10 GB.

        Returns:
            pyarrow.Table: A pyarrow Table with all rows and columns of this DataFrame.
        """
        msg = "to_arrow is in preview. Types and unnamed / duplicate name columns may change in future."
        warnings.warn(msg, category=bfe.PreviewWarning)

        pa_table, query_job = self._block.to_arrow(
            ordered=ordered, allow_large_results=allow_large_results
        )
        self._set_internal_query_job(query_job)
        return pa_table

    def to_pandas(
        self,
        max_download_size: Optional[int] = None,
        sampling_method: Optional[str] = None,
        random_state: Optional[int] = None,
        *,
        ordered: bool = True,
        allow_large_results: Optional[bool] = None,
    ) -> pandas.DataFrame:
        """Write DataFrame to pandas DataFrame.

        Args:
            max_download_size (int, default None):
                Download size threshold in MB. If max_download_size is exceeded when downloading data
                (e.g., to_pandas()), the data will be downsampled if
                bigframes.options.sampling.enable_downsampling is True, otherwise, an error will be
                raised. If set to a value other than None, this will supersede the global config.
            sampling_method (str, default None):
                Downsampling algorithms to be chosen from, the choices are: "head": This algorithm
                returns a portion of the data from the beginning. It is fast and requires minimal
                computations to perform the downsampling; "uniform": This algorithm returns uniform
                random samples of the data. If set to a value other than None, this will supersede
                the global config.
            random_state (int, default None):
                The seed for the uniform downsampling algorithm. If provided, the uniform method may
                take longer to execute and require more computation. If set to a value other than
                None, this will supersede the global config.
            ordered (bool, default True):
                Determines whether the resulting pandas dataframe will be ordered.
                In some cases, unordered may result in a faster-executing query.
            allow_large_results (bool, default None):
                If not None, overrides the global setting to allow or disallow large query results
                over the default size limit of 10 GB.

        Returns:
            pandas.DataFrame: A pandas DataFrame with all rows and columns of this DataFrame if the
                data_sampling_threshold_mb is not exceeded; otherwise, a pandas DataFrame with
                downsampled rows and all columns of this DataFrame.
        """
        # TODO(orrbradford): Optimize this in future. Potentially some cases where we can return the stored query job
        df, query_job = self._block.to_pandas(
            max_download_size=max_download_size,
            sampling_method=sampling_method,
            random_state=random_state,
            ordered=ordered,
            allow_large_results=allow_large_results,
        )
        self._set_internal_query_job(query_job)
        return df.set_axis(self._block.column_labels, axis=1, copy=False)

    def to_pandas_batches(
        self,
        page_size: Optional[int] = None,
        max_results: Optional[int] = None,
        *,
        allow_large_results: Optional[bool] = None,
    ) -> Iterable[pandas.DataFrame]:
        """Stream DataFrame results to an iterable of pandas DataFrame.

        page_size and max_results determine the size and number of batches,
        see https://cloud.google.com/python/docs/reference/bigquery/latest/google.cloud.bigquery.job.QueryJob#google_cloud_bigquery_job_QueryJob_result

        Args:
            page_size (int, default None):
                The size of each batch.
            max_results (int, default None):
                If given, only download this many rows at maximum.
            allow_large_results (bool, default None):
                If not None, overrides the global setting to allow or disallow large query results
                over the default size limit of 10 GB.

        Returns:
            Iterable[pandas.DataFrame]:
                An iterable of smaller dataframes which combine to
                form the original dataframe. Results stream from bigquery,
                see https://cloud.google.com/python/docs/reference/bigquery/latest/google.cloud.bigquery.table.RowIterator#google_cloud_bigquery_table_RowIterator_to_arrow_iterable
        """
        return self._block.to_pandas_batches(
            page_size=page_size,
            max_results=max_results,
            allow_large_results=allow_large_results,
        )

    def _compute_dry_run(self) -> bigquery.QueryJob:
        return self._block._compute_dry_run()

    def copy(self) -> DataFrame:
        return DataFrame(self._block)

    @validations.requires_ordering(bigframes.constants.SUGGEST_PEEK_PREVIEW)
    def head(self, n: int = 5) -> DataFrame:
        return typing.cast(DataFrame, self.iloc[:n])

    @validations.requires_ordering()
    def tail(self, n: int = 5) -> DataFrame:
        return typing.cast(DataFrame, self.iloc[-n:])

    def peek(self, n: int = 5, *, force: bool = True) -> pandas.DataFrame:
        """
        Preview n arbitrary rows from the dataframe. No guarantees about row selection or ordering.
        ``DataFrame.peek(force=False)`` will always be very fast, but will not succeed if data requires
        full data scanning. Using ``force=True`` will always succeed, but may be perform queries.
        Query results will be cached so that future steps will benefit from these queries.

        Args:
            n (int, default 5):
                The number of rows to select from the dataframe. Which N rows are returned is non-deterministic.
            force (bool, default True):
                If the data cannot be peeked efficiently, the dataframe will instead be fully materialized as part
                of the operation if ``force=True``. If ``force=False``, the operation will throw a ValueError.
        Returns:
            pandas.DataFrame: A pandas DataFrame with n rows.

        Raises:
            ValueError: If force=False and data cannot be efficiently peeked.
        """
        maybe_result = self._block.try_peek(n)
        if maybe_result is None:
            if force:
                self._cached()
                maybe_result = self._block.try_peek(n, force=True)
                assert maybe_result is not None
            else:
                raise ValueError(
                    "Cannot peek efficiently when data has aggregates, joins or window functions applied. Use force=True to fully compute dataframe."
                )
        return maybe_result.set_axis(self._block.column_labels, axis=1, copy=False)

    def nlargest(
        self,
        n: int,
        columns: typing.Union[blocks.Label, typing.Sequence[blocks.Label]],
        keep: str = "first",
    ) -> DataFrame:
        if keep not in ("first", "last", "all"):
            raise ValueError("'keep must be one of 'first', 'last', or 'all'")
        if keep != "all":
            validations.enforce_ordered(self, "nlargest")
        column_ids = self._sql_names(columns)
        return DataFrame(block_ops.nlargest(self._block, n, column_ids, keep=keep))

    def nsmallest(
        self,
        n: int,
        columns: typing.Union[blocks.Label, typing.Sequence[blocks.Label]],
        keep: str = "first",
    ) -> DataFrame:
        if keep not in ("first", "last", "all"):
            raise ValueError("'keep must be one of 'first', 'last', or 'all'")
        if keep != "all":
            validations.enforce_ordered(self, "nlargest")
        column_ids = self._sql_names(columns)
        return DataFrame(block_ops.nsmallest(self._block, n, column_ids, keep=keep))

    def insert(
        self,
        loc: int,
        column: blocks.Label,
        value: SingleItemValue,
        allow_duplicates: bool = False,
    ):
        column_count = len(self.columns)
        if loc > column_count:
            raise IndexError(
                f"Column index {loc} is out of bounds with {column_count} total columns."
            )
        if (column in self.columns) and not allow_duplicates:
            raise ValueError(f"cannot insert {column}, already exists")

        temp_column = bigframes.core.guid.generate_guid(prefix=str(column))
        df = self._assign_single_item(temp_column, value)

        block = df._get_block()
        value_columns = typing.cast(List, block.value_columns)
        value_columns, new_column = value_columns[:-1], value_columns[-1]
        value_columns.insert(loc, new_column)

        block = block.select_columns(value_columns)
        block = block.rename(columns={temp_column: column})

        self._set_block(block)

    def drop(
        self,
        labels: typing.Any = None,
        *,
        axis: typing.Union[int, str] = 0,
        index: typing.Any = None,
        columns: Union[blocks.Label, Sequence[blocks.Label]] = None,
        level: typing.Optional[LevelType] = None,
    ) -> DataFrame:
        if labels:
            if index or columns:
                raise ValueError("Cannot specify both 'labels' and 'index'/'columns")
            axis_n = utils.get_axis_number(axis)
            if axis_n == 0:
                index = labels
            else:
                columns = labels

        block = self._block
        if index is not None:
            self._throw_if_null_index("drop(axis=0)")
            level_id = self._resolve_levels(level or 0)[0]

            if utils.is_list_like(index):
                # Only tuple is treated as multi-index value combinations
                if isinstance(index, tuple):
                    if level is not None:
                        raise ValueError("Multi-index tuple can't specify level.")
                    condition_id = None
                    for i, idx in enumerate(index):
                        level_id = self._resolve_levels(i)[0]
                        block, condition_id_cur = block.project_expr(
                            ops.ne_op.as_expr(level_id, ex.const(idx))
                        )
                        if condition_id:
                            block, condition_id = block.apply_binary_op(
                                condition_id, condition_id_cur, ops.or_op
                            )
                        else:
                            condition_id = condition_id_cur

                    condition_id = typing.cast(str, condition_id)
                else:
                    block, inverse_condition_id = block.apply_unary_op(
                        level_id, ops.IsInOp(values=tuple(index), match_nulls=True)
                    )
                    block, condition_id = block.apply_unary_op(
                        inverse_condition_id, ops.invert_op
                    )
            elif isinstance(index, indexes.Index):
                return self._drop_by_index(index)
            else:
                block, condition_id = block.project_expr(
                    ops.ne_op.as_expr(level_id, ex.const(index))
                )
            block = block.filter_by_id(condition_id, keep_null=True).select_columns(
                self._block.value_columns
            )
        if columns:
            block = block.drop_columns(self._sql_names(columns))
        if index is None and not columns:
            raise ValueError("Must specify 'labels' or 'index'/'columns")
        return DataFrame(block)

    def _drop_by_index(self, index: indexes.Index) -> DataFrame:
        block = index._block
        block, ordering_col = block.promote_offsets()
        joined_index, (get_column_left, get_column_right) = self._block.join(block)

        new_ordering_col = get_column_right[ordering_col]
        drop_block = joined_index
        drop_block, drop_col = drop_block.apply_unary_op(
            new_ordering_col,
            ops.isnull_op,
        )

        drop_block = drop_block.filter_by_id(drop_col)
        original_columns = [
            get_column_left[column] for column in self._block.value_columns
        ]
        drop_block = drop_block.select_columns(original_columns)
        return DataFrame(drop_block)

    def droplevel(self, level: LevelsType, axis: int | str = 0):
        axis_n = utils.get_axis_number(axis)
        if axis_n == 0:
            resolved_level_ids = self._resolve_levels(level)
            return DataFrame(self._block.drop_levels(resolved_level_ids))
        else:
            if isinstance(self.columns, pandas.MultiIndex):
                new_df = self.copy()
                new_df.columns = self.columns.droplevel(level)
                return new_df
            else:
                raise ValueError("Columns must be a multiindex to drop levels.")

    def swaplevel(self, i: int = -2, j: int = -1, axis: int | str = 0):
        axis_n = utils.get_axis_number(axis)
        if axis_n == 0:
            level_i = self._block.index_columns[i]
            level_j = self._block.index_columns[j]
            mapping = {level_i: level_j, level_j: level_i}
            reordering = [
                mapping.get(index_id, index_id)
                for index_id in self._block.index_columns
            ]
            return DataFrame(self._block.reorder_levels(reordering))
        else:
            if isinstance(self.columns, pandas.MultiIndex):
                new_df = self.copy()
                new_df.columns = self.columns.swaplevel(i, j)
                return new_df
            else:
                raise ValueError("Columns must be a multiindex to reorder levels.")

    def reorder_levels(self, order: LevelsType, axis: int | str = 0):
        axis_n = utils.get_axis_number(axis)
        if axis_n == 0:
            resolved_level_ids = self._resolve_levels(order)
            return DataFrame(self._block.reorder_levels(resolved_level_ids))
        else:
            if isinstance(self.columns, pandas.MultiIndex):
                new_df = self.copy()
                new_df.columns = self.columns.reorder_levels(order)
                return new_df
            else:
                raise ValueError("Columns must be a multiindex to reorder levels.")

    def _resolve_levels(self, level: LevelsType) -> typing.Sequence[str]:
        return self._block.index.resolve_level(level)

    def rename(self, *, columns: Mapping[blocks.Label, blocks.Label]) -> DataFrame:
        block = self._block.rename(columns=columns)
        return DataFrame(block)

    def rename_axis(
        self,
        mapper: typing.Union[blocks.Label, typing.Sequence[blocks.Label]],
        **kwargs,
    ) -> DataFrame:
        if len(kwargs) != 0:
            raise NotImplementedError(
                f"rename_axis does not currently support any keyword arguments. {constants.FEEDBACK_LINK}"
            )
        # limited implementation: the new index name is simply the 'mapper' parameter
        if utils.is_list_like(mapper):
            labels = mapper
        else:
            labels = [mapper]
        return DataFrame(self._block.with_index_labels(labels))

    @validations.requires_ordering()
    def equals(self, other: typing.Union[bigframes.series.Series, DataFrame]) -> bool:
        # Must be same object type, same column dtypes, and same label values
        if not isinstance(other, DataFrame):
            return False
        return block_ops.equals(self._block, other._block)

    def assign(self, **kwargs) -> DataFrame:
        # TODO(garrettwu) Support list-like values. Requires ordering.
        # TODO(garrettwu) Support callable values.

        cur = self
        for k, v in kwargs.items():
            cur = cur._assign_single_item(k, v)

        return cur

    def _assign_single_item(
        self,
        k: str,
        v: SingleItemValue,
    ) -> DataFrame:
        if isinstance(v, bigframes.series.Series):
            return self._assign_series_join_on_index(k, v)
        elif isinstance(v, bigframes.dataframe.DataFrame):
            v_df_col_count = len(v._block.value_columns)
            if v_df_col_count != 1:
                raise ValueError(
                    f"Cannot set a DataFrame with {v_df_col_count} columns to the single column {k}"
                )
            return self._assign_series_join_on_index(k, v[v.columns[0]])
        elif callable(v):
            copy = self.copy()
            copy[k] = v(copy)
            return copy
        elif utils.is_list_like(v):
            return self._assign_single_item_listlike(k, v)
        else:
            return self._assign_scalar(k, v)

    def _assign_single_item_listlike(self, k: str, v: Sequence) -> DataFrame:
        given_rows = len(v)
        actual_rows = len(self)
        assigning_to_empty_df = len(self.columns) == 0 and actual_rows == 0
        if not assigning_to_empty_df and given_rows != actual_rows:
            raise ValueError(
                f"Length of values ({given_rows}) does not match length of index ({actual_rows})"
            )

        local_df = DataFrame({k: v}, session=self._get_block().expr.session)
        # local_df is likely (but not guaranteed) to be cached locally
        # since the original list came from memory and so is probably < MAX_INLINE_DF_SIZE

        new_column_block = local_df._block
        original_index_column_ids = self._block.index_columns
        self_block = self._block.reset_index(drop=False)
        if assigning_to_empty_df:
            if len(self._block.index_columns) > 1:
                # match error raised by pandas here
                raise ValueError(
                    "Assigning listlike to a first column under multiindex is not supported."
                )
            result_block = new_column_block.with_index_labels(self._block.index.names)
            result_block = result_block.with_column_labels([k])
        else:
            result_block, (
                get_column_left,
                get_column_right,
            ) = self_block.join(new_column_block, how="left", block_identity_join=True)
            result_block = result_block.set_index(
                [get_column_left[col_id] for col_id in original_index_column_ids],
                index_labels=self._block.index.names,
            )
            src_col = get_column_right[new_column_block.value_columns[0]]
            # Check to see if key exists, and modify in place
            col_ids = self._block.cols_matching_label(k)
            for col_id in col_ids:
                result_block = result_block.copy_values(
                    src_col, get_column_left[col_id]
                )
            if len(col_ids) > 0:
                result_block = result_block.drop_columns([src_col])
        return DataFrame(result_block)

    def _assign_scalar(self, label: str, value: Union[int, float, str]) -> DataFrame:
        col_ids = self._block.cols_matching_label(label)

        block, constant_col_id = self._block.create_constant(value, label)
        for col_id in col_ids:
            block = block.copy_values(constant_col_id, col_id)

        if len(col_ids) > 0:
            block = block.drop_columns([constant_col_id])

        return DataFrame(block)

    def _assign_series_join_on_index(
        self, label: str, series: bigframes.series.Series
    ) -> DataFrame:
        block, (get_column_left, get_column_right) = self._block.join(
            series._block, how="left"
        )

        column_ids = [
            get_column_left[col_id] for col_id in self._block.cols_matching_label(label)
        ]
        source_column = get_column_right[series._value_column]

        # Replace each column matching the label
        for column_id in column_ids:
            block = block.copy_values(source_column, column_id).assign_label(
                column_id, label
            )

        if not column_ids:
            # Append case, so new column needs appropriate label
            block = block.assign_label(source_column, label)
        else:
            # Update case, remove after copying into columns
            block = block.drop_columns([source_column])

        return DataFrame(block.with_index_labels(self._block.index.names))

    def reset_index(self, *, drop: bool = False) -> DataFrame:
        block = self._block.reset_index(drop)
        return DataFrame(block)

    def set_index(
        self,
        keys: typing.Union[blocks.Label, typing.Sequence[blocks.Label]],
        append: bool = False,
        drop: bool = True,
    ) -> DataFrame:
        if not utils.is_list_like(keys):
            keys = typing.cast(typing.Sequence[blocks.Label], (keys,))
        else:
            keys = typing.cast(typing.Sequence[blocks.Label], tuple(keys))
        col_ids = [self._resolve_label_exact(key) for key in keys]
        missing = [keys[i] for i in range(len(col_ids)) if col_ids[i] is None]
        if len(missing) > 0:
            raise KeyError(f"None of {missing} are in the columns")
        # convert col_ids to non-optional strs since we just determined they are not None
        col_ids_strs: List[str] = [col_id for col_id in col_ids if col_id is not None]
        return DataFrame(self._block.set_index(col_ids_strs, append=append, drop=drop))

    @validations.requires_index
    def sort_index(
        self, ascending: bool = True, na_position: Literal["first", "last"] = "last"
    ) -> DataFrame:
        if na_position not in ["first", "last"]:
            raise ValueError("Param na_position must be one of 'first' or 'last'")
        na_last = na_position == "last"
        index_columns = self._block.index_columns
        ordering = [
            order.ascending_over(column, na_last)
            if ascending
            else order.descending_over(column, na_last)
            for column in index_columns
        ]
        return DataFrame(self._block.order_by(ordering))

    def sort_values(
        self,
        by: str | typing.Sequence[str],
        *,
        ascending: bool | typing.Sequence[bool] = True,
        kind: str = "quicksort",
        na_position: typing.Literal["first", "last"] = "last",
    ) -> DataFrame:
        if isinstance(by, (bigframes.series.Series, indexes.Index, DataFrame)):
            raise KeyError(
                f"Invalid key type: {type(by).__name__}. Please provide valid column name(s)."
            )

        if na_position not in {"first", "last"}:
            raise ValueError("Param na_position must be one of 'first' or 'last'")

        sort_labels = list(by) if utils.is_list_like(by) else [by]
        sort_column_ids = self._sql_names(sort_labels)

        len_by = len(sort_labels)
        if not isinstance(ascending, bool):
            if len(ascending) != len_by:
                raise ValueError("Length of 'ascending' must equal length of 'by'")
            sort_directions = ascending
        else:
            sort_directions = (ascending,) * len_by

        ordering = []
        for i in range(len(sort_labels)):
            column_id = sort_column_ids[i]
            is_ascending = sort_directions[i]
            na_last = na_position == "last"
            ordering.append(
                order.ascending_over(column_id, na_last)
                if is_ascending
                else order.descending_over(column_id, na_last)
            )
        return DataFrame(self._block.order_by(ordering))

    def eval(self, expr: str) -> DataFrame:
        import bigframes.core.eval as bf_eval

        return bf_eval.eval(self, expr, target=self)

    def query(self, expr: str) -> DataFrame:
        import bigframes.core.eval as bf_eval

        eval_result = bf_eval.eval(self, expr, target=None)
        return self[eval_result]

    def value_counts(
        self,
        subset: typing.Union[blocks.Label, typing.Sequence[blocks.Label]] = None,
        normalize: bool = False,
        sort: bool = True,
        ascending: bool = False,
        dropna: bool = True,
    ):
        # 'sort'=False allows arbitrary sorting, so we will sort anyways and ignore the param
        columns = self._sql_names(subset) if subset else self._block.value_columns
        block = block_ops.value_counts(
            self._block,
            columns,
            normalize=normalize,
            sort=sort,
            ascending=ascending,
            dropna=dropna,
        )
        return bigframes.series.Series(block)

    def add_prefix(self, prefix: str, axis: int | str | None = None) -> DataFrame:
        axis = 1 if axis is None else axis
        return DataFrame(self._get_block().add_prefix(prefix, axis))

    def add_suffix(self, suffix: str, axis: int | str | None = None) -> DataFrame:
        axis = 1 if axis is None else axis
        return DataFrame(self._get_block().add_suffix(suffix, axis))

    def filter(
        self,
        items: typing.Optional[typing.Iterable] = None,
        like: typing.Optional[str] = None,
        regex: typing.Optional[str] = None,
        axis: int | str | None = None,
    ) -> DataFrame:
        if sum([(items is not None), (like is not None), (regex is not None)]) != 1:
            raise ValueError(
                "Need to provide exactly one of 'items', 'like', or 'regex'"
            )
        axis_n = utils.get_axis_number(axis) if (axis is not None) else 1
        if axis_n == 0:  # row labels
            return self._filter_rows(items, like, regex)
        else:  # column labels
            return self._filter_columns(items, like, regex)

    def _filter_rows(
        self,
        items: typing.Optional[typing.Iterable] = None,
        like: typing.Optional[str] = None,
        regex: typing.Optional[str] = None,
    ) -> DataFrame:
        if len(self._block.index_columns) > 1:
            raise NotImplementedError(
                f"Method filter does not support rows multiindex. {constants.FEEDBACK_LINK}"
            )
        if (like is not None) or (regex is not None):
            block = self._block
            block, label_string_id = block.apply_unary_op(
                self._block.index_columns[0],
                ops.AsTypeOp(to_type=pandas.StringDtype(storage="pyarrow")),
            )
            if like is not None:
                block, mask_id = block.apply_unary_op(
                    label_string_id, ops.StrContainsOp(pat=like)
                )
            else:  # regex
                assert regex is not None
                block, mask_id = block.apply_unary_op(
                    label_string_id, ops.StrContainsRegexOp(pat=regex)
                )

            block = block.filter_by_id(mask_id)
            block = block.select_columns(self._block.value_columns)
            return DataFrame(block)
        elif items is not None:
            # Behavior matches pandas 2.1+, older pandas versions would reindex
            block = self._block
            block, mask_id = block.apply_unary_op(
                self._block.index_columns[0], ops.IsInOp(values=tuple(items))
            )
            block = block.filter_by_id(mask_id)
            block = block.select_columns(self._block.value_columns)
            return DataFrame(block)
        else:
            raise ValueError("Need to provide 'items', 'like', or 'regex'")

    def _filter_columns(
        self,
        items: typing.Optional[typing.Iterable] = None,
        like: typing.Optional[str] = None,
        regex: typing.Optional[str] = None,
    ) -> DataFrame:
        if (like is not None) or (regex is not None):

            def label_filter(label):
                label_str = label if isinstance(label, str) else str(label)
                if like:
                    return like in label_str
                else:  # regex
                    # TODO(b/340891296): fix type error
                    return re.match(regex, label_str) is not None  # type: ignore

            cols = [
                col_id
                for col_id, label in zip(self._block.value_columns, self.columns)
                if label_filter(label)
            ]
            return DataFrame(self._block.select_columns(cols))
        if items is not None:
            # Behavior matches pandas 2.1+, older pandas versions would reorder using order of items
            new_columns = self.columns.intersection(pandas.Index(items))
            return self.reindex(columns=new_columns)
        else:
            raise ValueError("Need to provide 'items', 'like', or 'regex'")

    def reindex(
        self,
        labels=None,
        *,
        index=None,
        columns=None,
        axis: typing.Optional[typing.Union[str, int]] = None,
        validate: typing.Optional[bool] = None,
    ):
        if labels:
            if index or columns:
                raise ValueError("Cannot specify both 'labels' and 'index'/'columns")
            axis_n = utils.get_axis_number(axis) if (axis is not None) else 0
            if axis_n == 0:
                index = labels
            else:
                columns = labels
        if (index is not None) and (columns is not None):
            return self._reindex_columns(columns)._reindex_rows(
                index, validate=validate or False
            )
        if index is not None:
            return self._reindex_rows(index, validate=validate or False)
        if columns is not None:
            return self._reindex_columns(columns)

    @validations.requires_index
    def _reindex_rows(
        self,
        index,
        *,
        validate: typing.Optional[bool] = None,
    ):
        if validate and not self.index.is_unique:
            raise ValueError("Original index must be unique to reindex")
        keep_original_names = False
        if isinstance(index, indexes.Index):
            new_indexer = DataFrame(data=index._block)[[]]
        else:
            if not isinstance(index, pandas.Index):
                keep_original_names = True
                index = pandas.Index(index)
            if index.nlevels != self.index.nlevels:
                raise NotImplementedError(
                    "Cannot reindex with index with different nlevels"
                )
            new_indexer = DataFrame(index=index, session=self._session)[[]]
        # multiindex join is senstive to index names, so we will set all these
        result = new_indexer.rename_axis(range(new_indexer.index.nlevels)).join(
            self.rename_axis(range(self.index.nlevels)),
            how="left",
        )
        # and then reset the names after the join
        return result.rename_axis(
            self.index.names if keep_original_names else index.names
        )

    def _reindex_columns(self, columns):
        block = self._block
        new_column_index, indexer = self.columns.reindex(columns)

        if indexer is None:
            # The new index is the same as the old one. Do nothing.
            return self

        result_cols = []
        for label, index in zip(columns, indexer):
            if index >= 0:
                result_cols.append(self._block.value_columns[index])
            else:
                block, null_col = block.create_constant(
                    pandas.NA, label, dtype=pandas.Float64Dtype()
                )
                result_cols.append(null_col)
        result_df = DataFrame(block.select_columns(result_cols))
        result_df.columns = new_column_index
        return result_df

    @validations.requires_index
    def reindex_like(self, other: DataFrame, *, validate: typing.Optional[bool] = None):
        return self.reindex(index=other.index, columns=other.columns, validate=validate)

    @validations.requires_ordering()
    @validations.requires_index
    def interpolate(self, method: str = "linear") -> DataFrame:
        if method == "pad":
            return self.ffill()
        result = block_ops.interpolate(self._block, method)
        return DataFrame(result)

    def fillna(self, value=None) -> DataFrame:
        return self._apply_binop(value, ops.fillna_op, how="left")

    def replace(
        self, to_replace: typing.Any, value: typing.Any = None, *, regex: bool = False
    ):
        if utils.is_dict_like(value):
            return self.apply(
                lambda x: x.replace(
                    to_replace=to_replace, value=value[x.name], regex=regex
                )
                if (x.name in value)
                else x
            )
        return self.apply(
            lambda x: x.replace(to_replace=to_replace, value=value, regex=regex)
        )

    @validations.requires_ordering()
    def ffill(self, *, limit: typing.Optional[int] = None) -> DataFrame:
        window = windows.rows(preceding=limit, following=0)
        return self._apply_window_op(agg_ops.LastNonNullOp(), window)

    @validations.requires_ordering()
    def bfill(self, *, limit: typing.Optional[int] = None) -> DataFrame:
        window = windows.rows(preceding=0, following=limit)
        return self._apply_window_op(agg_ops.FirstNonNullOp(), window)

    def isin(self, values) -> DataFrame:
        if utils.is_dict_like(values):
            block = self._block
            result_ids = []
            for col, label in zip(self._block.value_columns, self._block.column_labels):
                if label in values.keys():
                    value_for_key = values[label]
                    block, result_id = block.apply_unary_op(
                        col,
                        ops.IsInOp(values=tuple(value_for_key), match_nulls=True),
                        label,
                    )
                    result_ids.append(result_id)
                else:
                    block, result_id = block.create_constant(
                        False, label=label, dtype=pandas.BooleanDtype()
                    )
                    result_ids.append(result_id)
            return DataFrame(block.select_columns(result_ids)).fillna(value=False)
        elif utils.is_list_like(values):
            return self._apply_unary_op(
                ops.IsInOp(values=tuple(values), match_nulls=True)
            ).fillna(value=False)
        else:
            raise TypeError(
                "only list-like objects are allowed to be passed to "
                f"isin(), you passed a [{type(values).__name__}]"
            )

    def keys(self) -> pandas.Index:
        return self.columns

    def items(self):
        column_ids = self._block.value_columns
        column_labels = self._block.column_labels
        for col_id, col_label in zip(column_ids, column_labels):
            yield col_label, bigframes.series.Series(self._block.select_column(col_id))

    def iterrows(self) -> Iterable[tuple[typing.Any, pandas.Series]]:
        for df in self.to_pandas_batches():
            for item in df.iterrows():
                yield item

    def itertuples(
        self, index: bool = True, name: typing.Optional[str] = "Pandas"
    ) -> Iterable[tuple[typing.Any, ...]]:
        for df in self.to_pandas_batches():
            for item in df.itertuples(index=index, name=name):
                yield item

    def where(self, cond, other=None):
        if isinstance(other, bigframes.series.Series):
            raise ValueError("Seires is not a supported replacement type!")

        if self.columns.nlevels > 1 or self.index.nlevels > 1:
            raise NotImplementedError(
                "The dataframe.where() method does not support multi-index and/or multi-column."
            )

        aligned_block, (_, _) = self._block.join(cond._block, how="left")
        # No left join is needed when 'other' is None or constant.
        if isinstance(other, bigframes.dataframe.DataFrame):
            aligned_block, (_, _) = aligned_block.join(other._block, how="left")
        self_len = len(self._block.value_columns)
        cond_len = len(cond._block.value_columns)

        ids = aligned_block.value_columns[:self_len]
        labels = aligned_block.column_labels[:self_len]
        self_col = {x: ex.deref(y) for x, y in zip(labels, ids)}

        if isinstance(cond, bigframes.series.Series) and cond.name in self_col:
            # This is when 'cond' is a valid series.
            y = aligned_block.value_columns[self_len]
            cond_col = {x: ex.deref(y) for x in self_col.keys()}
        else:
            # This is when 'cond' is a dataframe.
            ids = aligned_block.value_columns[self_len : self_len + cond_len]
            labels = aligned_block.column_labels[self_len : self_len + cond_len]
            cond_col = {x: ex.deref(y) for x, y in zip(labels, ids)}

        if isinstance(other, DataFrame):
            other_len = len(self._block.value_columns)
            ids = aligned_block.value_columns[-other_len:]
            labels = aligned_block.column_labels[-other_len:]
            other_col = {x: ex.deref(y) for x, y in zip(labels, ids)}
        else:
            # This is when 'other' is None or constant.
            labels = aligned_block.column_labels[:self_len]
            other_col = {x: ex.const(other) for x in labels}  # type: ignore

        result_series = {}
        for x, self_id in self_col.items():
            cond_id = cond_col[x] if x in cond_col else ex.const(False)
            other_id = other_col[x] if x in other_col else ex.const(None)
            result_block, result_id = aligned_block.project_expr(
                ops.where_op.as_expr(self_id, cond_id, other_id)
            )
            series = bigframes.series.Series(
                result_block.select_column(result_id).with_column_labels([x])
            )
            result_series[x] = series

        result = DataFrame(result_series)
        result.columns.name = self.columns.name
        result.columns.names = self.columns.names
        return result

    def mask(self, cond, other=None):
        return self.where(~cond, other=other)

    def dropna(
        self,
        *,
        axis: int | str = 0,
        how: str = "any",
        subset: typing.Union[None, blocks.Label, Sequence[blocks.Label]] = None,
        inplace: bool = False,
        ignore_index=False,
    ) -> DataFrame:
        if inplace:
            raise NotImplementedError(
                f"'inplace'=True not supported. {constants.FEEDBACK_LINK}"
            )
        if how not in ("any", "all"):
            raise ValueError("'how' must be one of 'any', 'all'")

        axis_n = utils.get_axis_number(axis)

        if subset is not None and axis_n != 0:
            raise NotImplementedError(
                f"subset only supported when axis=0. {constants.FEEDBACK_LINK}"
            )

        if axis_n == 0:
            # subset needs to be converted into column IDs, not column labels.
            if subset is None:
                subset_ids = None
            elif not utils.is_list_like(subset):
                subset_ids = [id_ for id_ in self._block.label_to_col_id[subset]]
            else:
                subset_ids = [
                    id_
                    for label in subset
                    for id_ in self._block.label_to_col_id[label]
                ]

            result = block_ops.dropna(self._block, self._block.value_columns, how=how, subset=subset_ids)  # type: ignore
            if ignore_index:
                result = result.reset_index()
            return DataFrame(result)
        else:
            isnull_block = self._block.multi_apply_unary_op(ops.isnull_op)
            if how == "any":
                null_locations = DataFrame(isnull_block).any().to_pandas()
            else:  # 'all'
                null_locations = DataFrame(isnull_block).all().to_pandas()
            keep_columns = [
                col
                for col, to_drop in zip(self._block.value_columns, null_locations)
                if not to_drop
            ]
            return DataFrame(self._block.select_columns(keep_columns))

    def any(
        self,
        *,
        axis: typing.Union[str, int] = 0,
        bool_only: bool = False,
    ) -> bigframes.series.Series:
        if not bool_only:
            frame = self._raise_on_non_boolean("any")
        else:
            frame = self._drop_non_bool()
        block = frame._block.aggregate_all_and_stack(agg_ops.any_op, axis=axis)
        return bigframes.series.Series(block)

    def all(
        self, axis: typing.Union[str, int] = 0, *, bool_only: bool = False
    ) -> bigframes.series.Series:
        if not bool_only:
            frame = self._raise_on_non_boolean("all")
        else:
            frame = self._drop_non_bool()
        block = frame._block.aggregate_all_and_stack(agg_ops.all_op, axis=axis)
        return bigframes.series.Series(block)

    def sum(
        self, axis: typing.Union[str, int] = 0, *, numeric_only: bool = False
    ) -> bigframes.series.Series:
        if not numeric_only:
            frame = self._raise_on_non_numeric("sum")
        else:
            frame = self._drop_non_numeric()
        block = frame._block.aggregate_all_and_stack(agg_ops.sum_op, axis=axis)
        return bigframes.series.Series(block)

    def mean(
        self, axis: typing.Union[str, int] = 0, *, numeric_only: bool = False
    ) -> bigframes.series.Series:
        if not numeric_only:
            frame = self._raise_on_non_numeric("mean")
        else:
            frame = self._drop_non_numeric()
        block = frame._block.aggregate_all_and_stack(agg_ops.mean_op, axis=axis)
        return bigframes.series.Series(block)

    def median(
        self, *, numeric_only: bool = False, exact: bool = True
    ) -> bigframes.series.Series:
        if not numeric_only:
            frame = self._raise_on_non_numeric("median")
        else:
            frame = self._drop_non_numeric()
        if exact:
            result = frame.quantile()
            result.name = None
            return result
        else:
            block = frame._block.aggregate_all_and_stack(agg_ops.median_op)
            return bigframes.series.Series(block)

    def quantile(
        self, q: Union[float, Sequence[float]] = 0.5, *, numeric_only: bool = False
    ):
        if not numeric_only:
            frame = self._raise_on_non_numeric("median")
        else:
            frame = self._drop_non_numeric()
        multi_q = utils.is_list_like(q)
        result = block_ops.quantile(
            frame._block, frame._block.value_columns, qs=tuple(q) if multi_q else (q,)  # type: ignore
        )
        if multi_q:
            return DataFrame(result.stack()).droplevel(0)
        else:
            # Drop the last level, which contains q, unnecessary since only one q
            result = result.with_column_labels(result.column_labels.droplevel(-1))
            result, index_col = result.create_constant(q, None)
            result = result.set_index([index_col])
            return bigframes.series.Series(
                result.transpose(original_row_index=pandas.Index([q]))
            )

    def std(
        self, axis: typing.Union[str, int] = 0, *, numeric_only: bool = False
    ) -> bigframes.series.Series:
        if not numeric_only:
            frame = self._raise_on_non_numeric("std")
        else:
            frame = self._drop_non_numeric()
        block = frame._block.aggregate_all_and_stack(agg_ops.std_op, axis=axis)
        return bigframes.series.Series(block)

    def var(
        self, axis: typing.Union[str, int] = 0, *, numeric_only: bool = False
    ) -> bigframes.series.Series:
        if not numeric_only:
            frame = self._raise_on_non_numeric("var")
        else:
            frame = self._drop_non_numeric()
        block = frame._block.aggregate_all_and_stack(agg_ops.var_op, axis=axis)
        return bigframes.series.Series(block)

    def min(
        self, axis: typing.Union[str, int] = 0, *, numeric_only: bool = False
    ) -> bigframes.series.Series:
        if not numeric_only:
            frame = self._raise_on_non_numeric("min")
        else:
            frame = self._drop_non_numeric()
        block = frame._block.aggregate_all_and_stack(agg_ops.min_op, axis=axis)
        return bigframes.series.Series(block)

    def max(
        self, axis: typing.Union[str, int] = 0, *, numeric_only: bool = False
    ) -> bigframes.series.Series:
        if not numeric_only:
            frame = self._raise_on_non_numeric("max")
        else:
            frame = self._drop_non_numeric()
        block = frame._block.aggregate_all_and_stack(agg_ops.max_op, axis=axis)
        return bigframes.series.Series(block)

    def prod(
        self, axis: typing.Union[str, int] = 0, *, numeric_only: bool = False
    ) -> bigframes.series.Series:
        if not numeric_only:
            frame = self._raise_on_non_numeric("prod")
        else:
            frame = self._drop_non_numeric()
        block = frame._block.aggregate_all_and_stack(agg_ops.product_op, axis=axis)
        return bigframes.series.Series(block)

    product = prod
    product.__doc__ = inspect.getdoc(vendored_pandas_frame.DataFrame.prod)

    def count(self, *, numeric_only: bool = False) -> bigframes.series.Series:
        if not numeric_only:
            frame = self
        else:
            frame = self._drop_non_numeric()
        block = frame._block.aggregate_all_and_stack(agg_ops.count_op)
        return bigframes.series.Series(block)

    def nunique(self) -> bigframes.series.Series:
        block = self._block.aggregate_all_and_stack(agg_ops.nunique_op)
        return bigframes.series.Series(block)

    def agg(
        self, func: str | typing.Sequence[str]
    ) -> DataFrame | bigframes.series.Series:
        if utils.is_list_like(func):
            aggregations = [agg_ops.lookup_agg_func(f) for f in func]

            for dtype, agg in itertools.product(self.dtypes, aggregations):
                agg.output_type(
                    dtype
                )  # Raises exception if the agg does not support the dtype.

            return DataFrame(
                self._block.summarize(
                    self._block.value_columns,
                    aggregations,
                )
            )
        else:
            return bigframes.series.Series(
                self._block.aggregate_all_and_stack(
                    agg_ops.lookup_agg_func(typing.cast(str, func))
                )
            )

    aggregate = agg
    aggregate.__doc__ = inspect.getdoc(vendored_pandas_frame.DataFrame.agg)

    @validations.requires_index
    @validations.requires_ordering()
    def idxmin(self) -> bigframes.series.Series:
        return bigframes.series.Series(block_ops.idxmin(self._block))

    @validations.requires_index
    @validations.requires_ordering()
    def idxmax(self) -> bigframes.series.Series:
        return bigframes.series.Series(block_ops.idxmax(self._block))

    @validations.requires_ordering()
    def melt(
        self,
        id_vars: typing.Optional[typing.Iterable[typing.Hashable]] = None,
        value_vars: typing.Optional[typing.Iterable[typing.Hashable]] = None,
        var_name: typing.Union[
            typing.Hashable, typing.Sequence[typing.Hashable]
        ] = None,
        value_name: typing.Hashable = "value",
    ):
        if var_name is None:
            # Determine default var_name. Attempt to use column labels if they are unique
            if self.columns.nlevels > 1:
                if len(set(self.columns.names)) == len(self.columns.names):
                    var_name = self.columns.names
                else:
                    var_name = [f"variable_{i}" for i in range(len(self.columns.names))]
            else:
                var_name = self.columns.name or "variable"

        var_name = tuple(var_name) if utils.is_list_like(var_name) else (var_name,)

        if id_vars is not None:
            id_col_ids = [self._resolve_label_exact(col) for col in id_vars]
        else:
            id_col_ids = []
        if value_vars is not None:
            val_col_ids = [self._resolve_label_exact(col) for col in value_vars]
        else:
            val_col_ids = [
                col_id
                for col_id in self._block.value_columns
                if col_id not in id_col_ids
            ]

        return DataFrame(
            self._block.melt(id_col_ids, val_col_ids, var_name, value_name)
        )

    def describe(self, include: None | Literal["all"] = None) -> DataFrame:
        if include is None:
            numeric_df = self._select_exact_dtypes(
                bigframes.dtypes.NUMERIC_BIGFRAMES_TYPES_RESTRICTIVE
                + bigframes.dtypes.TEMPORAL_NUMERIC_BIGFRAMES_TYPES
            )
            if len(numeric_df.columns) == 0:
                # Describe eligible non-numeric columns
                return self._describe_non_numeric()

            # Otherwise, only describe numeric columns
            return self._describe_numeric()

        elif include == "all":
            numeric_result = self._describe_numeric()
            non_numeric_result = self._describe_non_numeric()

            if len(numeric_result.columns) == 0:
                return non_numeric_result
            elif len(non_numeric_result.columns) == 0:
                return numeric_result
            else:
                import bigframes.core.reshape.api as rs

                # Use reindex after join to preserve the original column order.
                return rs.concat(
                    [non_numeric_result, numeric_result], axis=1
                )._reindex_columns(self.columns)

        else:
            raise ValueError(f"Unsupported include type: {include}")

    def _describe_numeric(self) -> DataFrame:
        number_df_result = typing.cast(
            DataFrame,
            self._select_exact_dtypes(
                bigframes.dtypes.NUMERIC_BIGFRAMES_TYPES_RESTRICTIVE
            ).agg(
                [
                    "count",
                    "mean",
                    "std",
                    "min",
                    "25%",
                    "50%",
                    "75%",
                    "max",
                ]
            ),
        )
        temporal_df_result = typing.cast(
            DataFrame,
            self._select_exact_dtypes(
                bigframes.dtypes.TEMPORAL_NUMERIC_BIGFRAMES_TYPES
            ).agg(["count"]),
        )

        if len(number_df_result.columns) == 0:
            return temporal_df_result
        elif len(temporal_df_result.columns) == 0:
            return number_df_result
        else:
            import bigframes.core.reshape.api as rs

            original_columns = self._select_exact_dtypes(
                bigframes.dtypes.NUMERIC_BIGFRAMES_TYPES_RESTRICTIVE
                + bigframes.dtypes.TEMPORAL_NUMERIC_BIGFRAMES_TYPES
            ).columns

            # Use reindex after join to preserve the original column order.
            return rs.concat(
                [number_df_result, temporal_df_result],
                axis=1,
            )._reindex_columns(original_columns)

    def _describe_non_numeric(self) -> DataFrame:
        return typing.cast(
            DataFrame,
            self._select_exact_dtypes(
                [
                    bigframes.dtypes.STRING_DTYPE,
                    bigframes.dtypes.BOOL_DTYPE,
                    bigframes.dtypes.BYTES_DTYPE,
                    bigframes.dtypes.TIME_DTYPE,
                ]
            ).agg(["count", "nunique"]),
        )

    def skew(self, *, numeric_only: bool = False):
        if not numeric_only:
            frame = self._raise_on_non_numeric("skew")
        else:
            frame = self._drop_non_numeric()
        result_block = block_ops.skew(frame._block, frame._block.value_columns)
        return bigframes.series.Series(result_block)

    def kurt(self, *, numeric_only: bool = False):
        if not numeric_only:
            frame = self._raise_on_non_numeric("kurt")
        else:
            frame = self._drop_non_numeric()
        result_block = block_ops.kurt(frame._block, frame._block.value_columns)
        return bigframes.series.Series(result_block)

    kurtosis = kurt
    kurtosis.__doc__ = inspect.getdoc(vendored_pandas_frame.DataFrame.kurt)

    def _pivot(
        self,
        *,
        columns: typing.Union[blocks.Label, Sequence[blocks.Label]],
        columns_unique_values: typing.Optional[
            typing.Union[pandas.Index, Sequence[object]]
        ] = None,
        index: typing.Optional[
            typing.Union[blocks.Label, Sequence[blocks.Label]]
        ] = None,
        values: typing.Optional[
            typing.Union[blocks.Label, Sequence[blocks.Label]]
        ] = None,
    ) -> DataFrame:
        if index:
            block = self.set_index(index)._block
        else:
            block = self._block

        column_ids = self._sql_names(columns)
        if values:
            value_col_ids = self._sql_names(values)
        else:
            value_col_ids = [
                col for col in block.value_columns if col not in column_ids
            ]

        pivot_block = block.pivot(
            columns=column_ids,
            values=value_col_ids,
            columns_unique_values=columns_unique_values,
            values_in_index=utils.is_list_like(values),
        )
        return DataFrame(pivot_block)

    @validations.requires_index
    @validations.requires_ordering()
    def pivot(
        self,
        *,
        columns: typing.Union[blocks.Label, Sequence[blocks.Label]],
        index: typing.Optional[
            typing.Union[blocks.Label, Sequence[blocks.Label]]
        ] = None,
        values: typing.Optional[
            typing.Union[blocks.Label, Sequence[blocks.Label]]
        ] = None,
    ) -> DataFrame:
        return self._pivot(columns=columns, index=index, values=values)

    @validations.requires_index
    @validations.requires_ordering()
    def pivot_table(
        self,
        values: typing.Optional[
            typing.Union[blocks.Label, Sequence[blocks.Label]]
        ] = None,
        index: typing.Optional[
            typing.Union[blocks.Label, Sequence[blocks.Label]]
        ] = None,
        columns: typing.Union[blocks.Label, Sequence[blocks.Label]] = None,
        aggfunc: str = "mean",
    ) -> DataFrame:
        if isinstance(index, Iterable) and not (
            isinstance(index, blocks.Label) and index in self.columns
        ):
            index = list(index)
        else:
            index = [index]

        if isinstance(columns, Iterable) and not (
            isinstance(columns, blocks.Label) and columns in self.columns
        ):
            columns = list(columns)
        else:
            columns = [columns]

        if isinstance(values, Iterable) and not (
            isinstance(values, blocks.Label) and values in self.columns
        ):
            values = list(values)
        else:
            values = [values]

        # Unlike pivot, pivot_table has values always ordered.
        values.sort(key=lambda val: typing.cast("SupportsRichComparison", val))

        keys = index + columns
        agged = self.groupby(keys, dropna=True)[values].agg(aggfunc)

        if isinstance(agged, bigframes.series.Series):
            agged = agged.to_frame()

        agged = agged.dropna(how="all")

        if len(values) == 1:
            agged = agged.rename(columns={agged.columns[0]: values[0]})

        agged = agged.reset_index()

        pivoted = agged.pivot(
            columns=columns,
            index=index,
            values=values if len(values) > 1 else None,
        ).sort_index()

        # TODO: Remove the reordering step once the issue is resolved.
        # The pivot_table method results in multi-index columns that are always ordered.
        # However, the order of the pivoted result columns is not guaranteed to be sorted.
        # Sort and reorder.
        return pivoted[pivoted.columns.sort_values()]

    def stack(self, level: LevelsType = -1):
        if not isinstance(self.columns, pandas.MultiIndex):
            if level not in [0, -1, self.columns.name]:
                raise IndexError(f"Invalid level {level} for single-level index")
            return self._stack_mono()
        return self._stack_multi(level)

    def _stack_mono(self):
        result_block = self._block.stack()
        return bigframes.series.Series(result_block)

    def _stack_multi(self, level: LevelsType = -1):
        n_levels = self.columns.nlevels
        if not utils.is_list_like(level):
            level = [level]
        level_indices = []
        for level_ref in level:
            if isinstance(level_ref, int):
                if level_ref < 0:
                    level_indices.append(n_levels + level_ref)
                else:
                    level_indices.append(level_ref)
            else:  # str
                level_indices.append(self.columns.names.index(level_ref))  # type: ignore

        new_order = [
            *[i for i in range(n_levels) if i not in level_indices],
            *level_indices,
        ]

        original_columns = typing.cast(pandas.MultiIndex, self.columns)
        new_columns = original_columns.reorder_levels(new_order)

        block = self._block.with_column_labels(new_columns)

        block = block.stack(levels=len(level))
        return DataFrame(block)

    @validations.requires_index
    @validations.requires_ordering()
    def unstack(self, level: LevelsType = -1):
        if not utils.is_list_like(level):
            level = [level]

        block = self._block
        # Special case, unstack with mono-index transpose into a series
        if self.index.nlevels == 1:
            block = block.stack(how="right", levels=self.columns.nlevels)
            return bigframes.series.Series(block)

        # Pivot by index levels
        unstack_ids = self._resolve_levels(level)
        block = block.reset_index(drop=False)
        block = block.set_index(
            [col for col in self._block.index_columns if col not in unstack_ids]
        )

        pivot_block = block.pivot(
            columns=unstack_ids,
            values=self._block.value_columns,
            values_in_index=True,
        )
        return DataFrame(pivot_block)

    def _drop_non_numeric(self, permissive=True) -> DataFrame:
        numeric_types = (
            set(bigframes.dtypes.NUMERIC_BIGFRAMES_TYPES_PERMISSIVE)
            if permissive
            else set(bigframes.dtypes.NUMERIC_BIGFRAMES_TYPES_RESTRICTIVE)
        )
        non_numeric_cols = [
            col_id
            for col_id, dtype in zip(self._block.value_columns, self._block.dtypes)
            if dtype not in numeric_types
        ]
        return DataFrame(self._block.drop_columns(non_numeric_cols))

    def _drop_non_bool(self) -> DataFrame:
        non_bool_cols = [
            col_id
            for col_id, dtype in zip(self._block.value_columns, self._block.dtypes)
            if dtype not in bigframes.dtypes.BOOL_BIGFRAMES_TYPES
        ]
        return DataFrame(self._block.drop_columns(non_bool_cols))

    def _raise_on_non_numeric(self, op: str):
        if not all(
            dtype in bigframes.dtypes.NUMERIC_BIGFRAMES_TYPES_PERMISSIVE
            for dtype in self._block.dtypes
        ):
            raise NotImplementedError(
                f"'{op}' does not support non-numeric columns. "
                f"Set 'numeric_only'=True to ignore non-numeric columns. {constants.FEEDBACK_LINK}"
            )
        return self

    def _raise_on_non_boolean(self, op: str):
        if not all(
            dtype in bigframes.dtypes.BOOL_BIGFRAMES_TYPES
            for dtype in self._block.dtypes
        ):
            raise NotImplementedError(
                f"'{op}' does not support non-bool columns. "
                f"Set 'bool_only'=True to ignore non-bool columns. {constants.FEEDBACK_LINK}"
            )
        return self

    def merge(
        self,
        right: DataFrame,
        how: Literal[
            "inner",
            "left",
            "outer",
            "right",
            "cross",
        ] = "inner",
        # TODO(garrettwu): Currently can take inner, outer, left and right. To support
        # cross joins
        on: Union[blocks.Label, Sequence[blocks.Label], None] = None,
        *,
        left_on: Union[blocks.Label, Sequence[blocks.Label], None] = None,
        right_on: Union[blocks.Label, Sequence[blocks.Label], None] = None,
        sort: bool = False,
        suffixes: tuple[str, str] = ("_x", "_y"),
    ) -> DataFrame:
        if how == "cross":
            if on is not None:
                raise ValueError("'on' is not supported for cross join.")
            result_block = self._block.merge(
                right._block,
                left_join_ids=[],
                right_join_ids=[],
                suffixes=suffixes,
                how=how,
                sort=True,
            )
            return DataFrame(result_block)

        if on is None:
            if left_on is None or right_on is None:
                raise ValueError("Must specify `on` or `left_on` + `right_on`.")
        else:
            if left_on is not None or right_on is not None:
                raise ValueError(
                    "Can not pass both `on` and `left_on` + `right_on` params."
                )
            left_on, right_on = on, on

        if utils.is_list_like(left_on):
            left_on = list(left_on)  # type: ignore
        else:
            left_on = [left_on]

        if utils.is_list_like(right_on):
            right_on = list(right_on)  # type: ignore
        else:
            right_on = [right_on]

        left_join_ids = []
        for label in left_on:  # type: ignore
            left_col_id = self._resolve_label_exact(label)
            # 0 elements already throws an exception
            if not left_col_id:
                raise ValueError(f"No column {label} found in self.")
            left_join_ids.append(left_col_id)

        right_join_ids = []
        for label in right_on:  # type: ignore
            right_col_id = right._resolve_label_exact(label)
            if not right_col_id:
                raise ValueError(f"No column {label} found in other.")
            right_join_ids.append(right_col_id)

        block = self._block.merge(
            right._block,
            how,
            left_join_ids,
            right_join_ids,
            sort=sort,
            suffixes=suffixes,
        )
        return DataFrame(block)

    def join(
        self,
        other: Union[DataFrame, bigframes.series.Series],
        *,
        on: Optional[str] = None,
        how: str = "left",
    ) -> DataFrame:
        if isinstance(other, bigframes.series.Series):
            other = other.to_frame()

        left, right = self, other

        if not left.columns.intersection(right.columns).empty:
            raise NotImplementedError(
                f"Deduping column names is not implemented. {constants.FEEDBACK_LINK}"
            )
        if how == "cross":
            if on is not None:
                raise ValueError("'on' is not supported for cross join.")
            result_block = left._block.merge(
                right._block,
                left_join_ids=[],
                right_join_ids=[],
                suffixes=("", ""),
                how="cross",
                sort=True,
            )
            return DataFrame(result_block)

        # Join left columns with right index
        if on is not None:
            if other._block.index.nlevels != 1:
                raise ValueError(
                    "Join on columns must match the index level of the other DataFrame. Join on column with multi-index haven't been supported."
                )
            # Switch left index with on column
            left_columns = left.columns
            left_idx_original_names = left.index.names if left._has_index else ()
            left_idx_names_in_cols = [
                f"bigframes_left_idx_name_{i}"
                for i in range(len(left_idx_original_names))
            ]
            if left._has_index:
                left.index.names = left_idx_names_in_cols
            left = left.reset_index(drop=False)
            left = left.set_index(on)

            # Join on index and switch back
            combined_df = left._perform_join_by_index(right, how=how)
            combined_df.index.name = on
            combined_df = combined_df.reset_index(drop=False)
            combined_df = combined_df.set_index(left_idx_names_in_cols)

            # To be consistent with Pandas
            if combined_df._has_index:
                combined_df.index.names = (
                    left_idx_original_names
                    if how in ("inner", "left")
                    else ([None] * len(combined_df.index.names))
                )

            # Reorder columns
            combined_df = combined_df[list(left_columns) + list(right.columns)]
            return combined_df

        # Join left index with right index
        if left._block.index.nlevels != right._block.index.nlevels:
            raise ValueError("Index to join on must have the same number of levels.")

        return left._perform_join_by_index(right, how=how)

    def _perform_join_by_index(
        self, other: Union[DataFrame, indexes.Index], *, how: str = "left"
    ):
        block, _ = self._block.join(other._block, how=how, block_identity_join=True)
        return DataFrame(block)

    @validations.requires_ordering()
    def rolling(self, window: int, min_periods=None) -> bigframes.core.window.Window:
        # To get n size window, need current row and n-1 preceding rows.
        window_def = windows.rows(
            preceding=window - 1, following=0, min_periods=min_periods or window
        )
        return bigframes.core.window.Window(
            self._block, window_def, self._block.value_columns
        )

    @validations.requires_ordering()
    def expanding(self, min_periods: int = 1) -> bigframes.core.window.Window:
        window = windows.cumulative_rows(min_periods=min_periods)
        return bigframes.core.window.Window(
            self._block, window, self._block.value_columns
        )

    def groupby(
        self,
        by: typing.Union[
            blocks.Label,
            bigframes.series.Series,
            typing.Sequence[typing.Union[blocks.Label, bigframes.series.Series]],
            None,
        ] = None,
        *,
        level: typing.Optional[LevelsType] = None,
        as_index: bool = True,
        dropna: bool = True,
    ) -> groupby.DataFrameGroupBy:
        if (by is not None) and (level is not None):
            raise ValueError("Do not specify both 'by' and 'level'")
        if by is not None:
            return self._groupby_series(by, as_index=as_index, dropna=dropna)
        if level is not None:
            return self._groupby_level(level, as_index=as_index, dropna=dropna)
        else:
            raise TypeError("You have to supply one of 'by' and 'level'")

    @validations.requires_index
    def _groupby_level(
        self,
        level: LevelsType,
        as_index: bool = True,
        dropna: bool = True,
    ):
        return groupby.DataFrameGroupBy(
            self._block,
            by_col_ids=self._resolve_levels(level),
            as_index=as_index,
            dropna=dropna,
        )

    def _groupby_series(
        self,
        by: typing.Union[
            blocks.Label,
            bigframes.series.Series,
            typing.Sequence[typing.Union[blocks.Label, bigframes.series.Series]],
        ],
        as_index: bool = True,
        dropna: bool = True,
    ):
        if not isinstance(by, bigframes.series.Series) and utils.is_list_like(by):
            by = list(by)
        else:
            by = [typing.cast(typing.Union[blocks.Label, bigframes.series.Series], by)]

        block = self._block
        col_ids: typing.Sequence[str] = []
        for key in by:
            if isinstance(key, bigframes.series.Series):
                block, (
                    get_column_left,
                    get_column_right,
                ) = block.join(key._block, how="inner" if dropna else "left")
                col_ids = [
                    *[get_column_left[value] for value in col_ids],
                    get_column_right[key._value_column],
                ]
            else:
                # Interpret as index level or column name
                col_matches = block.label_to_col_id.get(key, [])
                level_matches = block.index_name_to_col_id.get(key, [])
                matches = [*col_matches, *level_matches]
                if len(matches) != 1:
                    raise ValueError(
                        f"GroupBy key {key} does not match a unique column or index level. BigQuery DataFrames only interprets lists of strings as column or index names, not directly as per-row group assignments."
                    )
                col_ids = [*col_ids, matches[0]]

        return groupby.DataFrameGroupBy(
            block,
            by_col_ids=col_ids,
            as_index=as_index,
            dropna=dropna,
        )

    def abs(self) -> DataFrame:
        return self._apply_unary_op(ops.abs_op)

    def isna(self) -> DataFrame:
        return self._apply_unary_op(ops.isnull_op)

    isnull = isna
    isnull.__doc__ = inspect.getdoc(vendored_pandas_frame.DataFrame.isna)

    def notna(self) -> DataFrame:
        return self._apply_unary_op(ops.notnull_op)

    notnull = notna
    notnull.__doc__ = inspect.getdoc(vendored_pandas_frame.DataFrame.notna)

    @validations.requires_ordering()
    def cumsum(self):
        is_numeric_types = [
            (dtype in bigframes.dtypes.NUMERIC_BIGFRAMES_TYPES_PERMISSIVE)
            for _, dtype in self.dtypes.items()
        ]
        if not all(is_numeric_types):
            raise ValueError("All values must be numeric to apply cumsum.")
        return self._apply_window_op(
            agg_ops.sum_op,
            windows.cumulative_rows(),
        )

    @validations.requires_ordering()
    def cumprod(self) -> DataFrame:
        is_numeric_types = [
            (dtype in bigframes.dtypes.NUMERIC_BIGFRAMES_TYPES_PERMISSIVE)
            for _, dtype in self.dtypes.items()
        ]
        if not all(is_numeric_types):
            raise ValueError("All values must be numeric to apply cumsum.")
        return self._apply_window_op(
            agg_ops.product_op,
            windows.cumulative_rows(),
        )

    @validations.requires_ordering()
    def cummin(self) -> DataFrame:
        return self._apply_window_op(
            agg_ops.min_op,
            windows.cumulative_rows(),
        )

    @validations.requires_ordering()
    def cummax(self) -> DataFrame:
        return self._apply_window_op(
            agg_ops.max_op,
            windows.cumulative_rows(),
        )

    @validations.requires_ordering()
    def shift(self, periods: int = 1) -> DataFrame:
        window_spec = windows.rows()
        return self._apply_window_op(agg_ops.ShiftOp(periods), window_spec)

    @validations.requires_ordering()
    def diff(self, periods: int = 1) -> DataFrame:
        window_spec = windows.rows()
        return self._apply_window_op(agg_ops.DiffOp(periods), window_spec)

    @validations.requires_ordering()
    def pct_change(self, periods: int = 1) -> DataFrame:
        # Future versions of pandas will not perfrom ffill automatically
        df = self.ffill()
        return DataFrame(block_ops.pct_change(df._block, periods=periods))

    def _apply_window_op(
        self,
        op: agg_ops.WindowOp,
        window_spec: windows.WindowSpec,
    ):
        block, result_ids = self._block.multi_apply_window_op(
            self._block.value_columns,
            op,
            window_spec=window_spec,
        )
        return DataFrame(block.select_columns(result_ids))

    @validations.requires_ordering()
    def sample(
        self,
        n: Optional[int] = None,
        frac: Optional[float] = None,
        *,
        random_state: Optional[int] = None,
        sort: Optional[bool | Literal["random"]] = "random",
    ) -> DataFrame:
        if n is not None and frac is not None:
            raise ValueError("Only one of 'n' or 'frac' parameter can be specified.")

        ns = (n,) if n is not None else ()
        fracs = (frac,) if frac is not None else ()
        return DataFrame(
            self._block.split(ns=ns, fracs=fracs, random_state=random_state, sort=sort)[
                0
            ]
        )

    def explode(
        self,
        column: typing.Union[blocks.Label, typing.Sequence[blocks.Label]],
        *,
        ignore_index: Optional[bool] = False,
    ) -> DataFrame:
        column_labels = bigframes.core.explode.check_column(column)

        column_ids = [self._resolve_label_exact(label) for label in column_labels]
        missing = [
            column_labels[i] for i in range(len(column_ids)) if column_ids[i] is None
        ]
        if len(missing) > 0:
            raise KeyError(f"None of {missing} are in the columns")

        return DataFrame(
            self._block.explode(
                column_ids=typing.cast(typing.Sequence[str], tuple(column_ids)),
                ignore_index=ignore_index,
            )
        )

    def _split(
        self,
        ns: Iterable[int] = (),
        fracs: Iterable[float] = (),
        *,
        random_state: Optional[int] = None,
    ) -> List[DataFrame]:
        """Internal function to support splitting DF to multiple parts along index axis.

        At most one of ns and fracs can be passed in. If neither, default to ns = (1,).
        Return a list of sampled DataFrames.
        """
        blocks = self._block.split(ns=ns, fracs=fracs, random_state=random_state)
        return [DataFrame(block) for block in blocks]

    @validations.requires_ordering()
    def _resample(
        self,
        rule: str,
        *,
        on: blocks.Label = None,
        level: Optional[LevelsType] = None,
        origin: Union[
            Union[
                pandas.Timestamp, datetime.datetime, numpy.datetime64, int, float, str
            ],
            Literal["epoch", "start", "start_day", "end", "end_day"],
        ] = "start_day",
    ) -> bigframes.core.groupby.DataFrameGroupBy:
        """Internal function to support resample. Resample time-series data.

        **Examples:**

        >>> import bigframes.pandas as bpd
        >>> import pandas as pd
        >>> bpd.options.display.progress_bar = None

        >>> data = {
        ...     "timestamp_col": pd.date_range(
        ...         start="2021-01-01 13:00:00", periods=30, freq="1s"
        ...     ),
        ...     "int64_col": range(30),
        ...     "int64_too": range(10, 40),
        ... }

        Resample on a DataFrame with index:

        >>> df = bpd.DataFrame(data).set_index("timestamp_col")
        >>> df._resample(rule="7s").min()
                             int64_col  int64_too
        2021-01-01 12:59:55          0         10
        2021-01-01 13:00:02          2         12
        2021-01-01 13:00:09          9         19
        2021-01-01 13:00:16         16         26
        2021-01-01 13:00:23         23         33
        <BLANKLINE>
        [5 rows x 2 columns]

        Resample with column and origin set to 'start':

        >>> df = bpd.DataFrame(data)
        >>> df._resample(rule="7s", on = "timestamp_col", origin="start").min()
                             int64_col  int64_too
        2021-01-01 13:00:00          0         10
        2021-01-01 13:00:07          7         17
        2021-01-01 13:00:14         14         24
        2021-01-01 13:00:21         21         31
        2021-01-01 13:00:28         28         38
        <BLANKLINE>
        [5 rows x 2 columns]

        Args:
            rule (str):
                The offset string representing target conversion.
            on (str, default None):
                For a DataFrame, column to use instead of index for resampling. Column
                must be datetime-like.
            level (str or int, default None):
                For a MultiIndex, level (name or number) to use for resampling.
                level must be datetime-like.
            origin(str, default 'start_day'):
                The timestamp on which to adjust the grouping. Must be one of the following:
                'epoch': origin is 1970-01-01
                'start': origin is the first value of the timeseries
                'start_day': origin is the first day at midnight of the timeseries
        Returns:
            DataFrameGroupBy: DataFrameGroupBy object.
        """
        block = self._block._generate_resample_label(
            rule=rule,
            on=on,
            level=level,
            origin=origin,
        )
        df = DataFrame(block)
        return df.groupby(level=0)

    @classmethod
    def from_dict(
        cls,
        data: dict,
        orient: str = "columns",
        dtype=None,
        columns=None,
    ) -> DataFrame:
        return cls(pandas.DataFrame.from_dict(data, orient, dtype, columns))  # type: ignore

    @classmethod
    def from_records(
        cls,
        data,
        index=None,
        exclude=None,
        columns=None,
        coerce_float: bool = False,
        nrows: int | None = None,
    ) -> DataFrame:
        return cls(
            pandas.DataFrame.from_records(
                data, index, exclude, columns, coerce_float, nrows
            )
        )

    def to_csv(
        self,
        path_or_buf=None,
        sep=",",
        *,
        header: bool = True,
        index: bool = True,
        allow_large_results: Optional[bool] = None,
    ) -> Optional[str]:
        # TODO(swast): Can we support partition columns argument?
        # TODO(chelsealin): Support local file paths.
        # TODO(swast): Some warning that wildcard is recommended for large
        # query results? See:
        # https://cloud.google.com/bigquery/docs/exporting-data#limit_the_exported_file_size
        if not utils.is_gcs_path(path_or_buf):
            pd_df = self.to_pandas(allow_large_results=allow_large_results)
            return pd_df.to_csv(path_or_buf, sep=sep, header=header, index=index)
        if "*" not in path_or_buf:
            raise NotImplementedError(ERROR_IO_REQUIRES_WILDCARD)

        export_array, id_overrides = self._prepare_export(
            index=index and self._has_index,
            ordering_id=bigframes.session._io.bigquery.IO_ORDERING_ID,
        )
        options = {
            "field_delimiter": sep,
            "header": header,
        }
        query_job = self._session._executor.export_gcs(
            export_array.rename_columns(id_overrides),
            path_or_buf,
            format="csv",
            export_options=options,
        )
        self._set_internal_query_job(query_job)
        return None

    def to_json(
        self,
        path_or_buf=None,
        orient: Optional[
            Literal["split", "records", "index", "columns", "values", "table"]
        ] = None,
        *,
        lines: bool = False,
        index: bool = True,
        allow_large_results: Optional[bool] = None,
    ) -> Optional[str]:
        # TODO(swast): Can we support partition columns argument?
        if not utils.is_gcs_path(path_or_buf):
            pd_df = self.to_pandas(allow_large_results=allow_large_results)
            return pd_df.to_json(
                path_or_buf,
                orient=orient,
                lines=lines,
                index=index,
                default_handler=str,
            )
        if "*" not in path_or_buf:
            raise NotImplementedError(ERROR_IO_REQUIRES_WILDCARD)

        # TODO(ashleyxu) Support lines=False for small tables with arrays and TO_JSON_STRING.
        # See: https://cloud.google.com/bigquery/docs/reference/standard-sql/json_functions#to_json_string
        if lines is False:
            raise NotImplementedError(
                f"Only newline-delimited JSON is supported. Add `lines=True` to your function call. {constants.FEEDBACK_LINK}"
            )

        if lines is True and orient != "records":
            raise ValueError(
                "'lines' keyword is only valid when 'orient' is 'records'."
            )

        export_array, id_overrides = self._prepare_export(
            index=index and self._has_index,
            ordering_id=bigframes.session._io.bigquery.IO_ORDERING_ID,
        )
        query_job = self._session._executor.export_gcs(
<<<<<<< HEAD
            export_array.rename_columns(id_overrides),
=======
            export_array,
            id_overrides,
>>>>>>> dd2f4889
            path_or_buf,
            format="json",
            export_options={},
        )
        self._set_internal_query_job(query_job)
        return None

    def to_gbq(
        self,
        destination_table: Optional[str] = None,
        *,
        if_exists: Optional[Literal["fail", "replace", "append"]] = None,
        index: bool = True,
        ordering_id: Optional[str] = None,
        clustering_columns: Union[pandas.Index, Iterable[typing.Hashable]] = (),
        labels: dict[str, str] = {},
    ) -> str:
        index = index and self._has_index
        temp_table_ref = None

        if destination_table is None:
            if if_exists is not None and if_exists != "replace":
                raise ValueError(
                    f"Got invalid value {repr(if_exists)} for if_exists. "
                    "When no destination table is specified, a new table is always created. "
                    "None or 'replace' are the only valid options in this case."
                )
            if_exists = "replace"

            temp_table_ref = self._session._temp_storage_manager._random_table(
                # The client code owns this table reference now, so skip_cleanup=True
                #  to not clean it up when we close the session.
                skip_cleanup=True,
            )
            destination_table = f"{temp_table_ref.project}.{temp_table_ref.dataset_id}.{temp_table_ref.table_id}"

        table_parts = destination_table.split(".")
        default_project = self._block.expr.session.bqclient.project

        if len(table_parts) == 2:
            destination_dataset = f"{default_project}.{table_parts[0]}"
        elif len(table_parts) == 3:
            destination_dataset = f"{table_parts[0]}.{table_parts[1]}"
        else:
            raise ValueError(
                f"Got invalid value for destination_table {repr(destination_table)}. "
                "Should be of the form 'datasetId.tableId' or 'projectId.datasetId.tableId'."
            )

        if if_exists is None:
            if_exists = "fail"

        valid_if_exists = ["fail", "replace", "append"]
        if if_exists not in valid_if_exists:
            raise ValueError(
                f"Got invalid value {repr(if_exists)} for if_exists. "
                f"Valid options include None or one of {valid_if_exists}."
            )

        try:
            self._session.bqclient.get_dataset(destination_dataset)
        except google.api_core.exceptions.NotFound:
            self._session.bqclient.create_dataset(destination_dataset, exists_ok=True)

        clustering_fields = self._map_clustering_columns(
            clustering_columns, index=index
        )

        export_array, id_overrides = self._prepare_export(
            index=index and self._has_index, ordering_id=ordering_id
        )
        destination: bigquery.table.TableReference = (
            bigquery.table.TableReference.from_string(
                destination_table,
                default_project=default_project,
            )
        )
        query_job = self._session._executor.export_gbq(
            export_array.rename_columns(id_overrides),
            destination=destination,
            cluster_cols=clustering_fields,
            if_exists=if_exists,
        )
        self._set_internal_query_job(query_job)

        # The query job should have finished, so there should be always be a result table.
        result_table = query_job.destination
        assert result_table is not None

        if temp_table_ref:
            bigframes.session._io.bigquery.set_table_expiration(
                self._session.bqclient,
                temp_table_ref,
                datetime.datetime.now(datetime.timezone.utc)
                + bigframes.constants.DEFAULT_EXPIRATION,
            )

        if len(labels) != 0:
            table = bigquery.Table(result_table)
            table.labels = labels
            self._session.bqclient.update_table(table, ["labels"])

        return destination_table

    def to_numpy(
        self,
        dtype=None,
        copy=False,
        na_value=None,
        *,
        allow_large_results=None,
        **kwargs,
    ) -> numpy.ndarray:
        return self.to_pandas(allow_large_results=allow_large_results).to_numpy(
            dtype, copy, na_value, **kwargs
        )

    def __array__(self, dtype=None, copy: Optional[bool] = None) -> numpy.ndarray:
        if copy is False:
            raise ValueError("Cannot convert to array without copy.")
        return self.to_numpy(dtype=dtype)

    __array__.__doc__ = inspect.getdoc(vendored_pandas_frame.DataFrame.__array__)

    def to_parquet(
        self,
        path=None,
        *,
        compression: Optional[Literal["snappy", "gzip"]] = "snappy",
        index: bool = True,
        allow_large_results: Optional[bool] = None,
    ) -> Optional[bytes]:
        # TODO(swast): Can we support partition columns argument?
        # TODO(chelsealin): Support local file paths.
        # TODO(swast): Some warning that wildcard is recommended for large
        # query results? See:
        # https://cloud.google.com/bigquery/docs/exporting-data#limit_the_exported_file_size
        if not utils.is_gcs_path(path):
            pd_df = self.to_pandas(allow_large_results=allow_large_results)
            return pd_df.to_parquet(path, compression=compression, index=index)
        if "*" not in path:
            raise NotImplementedError(ERROR_IO_REQUIRES_WILDCARD)

        if compression not in {None, "snappy", "gzip"}:
            raise ValueError("'{0}' is not valid for compression".format(compression))

        export_options: Dict[str, Union[bool, str]] = {}
        if compression:
            export_options["compression"] = compression.upper()

        export_array, id_overrides = self._prepare_export(
            index=index and self._has_index,
            ordering_id=bigframes.session._io.bigquery.IO_ORDERING_ID,
        )
        query_job = self._session._executor.export_gcs(
            export_array.rename_columns(id_overrides),
            path,
            format="parquet",
            export_options=export_options,
        )
        self._set_internal_query_job(query_job)
        return None

    def to_dict(
        self,
        orient: Literal[
            "dict", "list", "series", "split", "tight", "records", "index"
        ] = "dict",
        into: type[dict] = dict,
        *,
        allow_large_results: Optional[bool] = None,
        **kwargs,
    ) -> dict | list[dict]:
        return self.to_pandas(allow_large_results=allow_large_results).to_dict(orient, into, **kwargs)  # type: ignore

    def to_excel(
        self,
        excel_writer,
        sheet_name: str = "Sheet1",
        *,
        allow_large_results: Optional[bool] = None,
        **kwargs,
    ) -> None:
        return self.to_pandas(allow_large_results=allow_large_results).to_excel(
            excel_writer, sheet_name, **kwargs
        )

    def to_latex(
        self,
        buf=None,
        columns: Sequence | None = None,
        header: bool | Sequence[str] = True,
        index: bool = True,
        *,
        allow_large_results: Optional[bool] = None,
        **kwargs,
    ) -> str | None:
        return self.to_pandas(allow_large_results=allow_large_results).to_latex(
            buf, columns=columns, header=header, index=index, **kwargs  # type: ignore
        )

    def to_records(
        self,
        index: bool = True,
        column_dtypes=None,
        index_dtypes=None,
        *,
        allow_large_results=None,
    ) -> numpy.recarray:
        return self.to_pandas(allow_large_results=allow_large_results).to_records(
            index, column_dtypes, index_dtypes
        )

    def to_string(
        self,
        buf=None,
        columns: Sequence[str] | None = None,
        col_space=None,
        header: bool | Sequence[str] = True,
        index: bool = True,
        na_rep: str = "NaN",
        formatters=None,
        float_format=None,
        sparsify: bool | None = None,
        index_names: bool = True,
        justify: str | None = None,
        max_rows: int | None = None,
        max_cols: int | None = None,
        show_dimensions: bool = False,
        decimal: str = ".",
        line_width: int | None = None,
        min_rows: int | None = None,
        max_colwidth: int | None = None,
        encoding: str | None = None,
        *,
        allow_large_results: Optional[bool] = None,
    ) -> str | None:
        return self.to_pandas(allow_large_results=allow_large_results).to_string(
            buf,
            columns,  # type: ignore
            col_space,
            header,  # type: ignore
            index,
            na_rep,
            formatters,
            float_format,
            sparsify,
            index_names,
            justify,
            max_rows,
            max_cols,
            show_dimensions,
            decimal,
            line_width,
            min_rows,
            max_colwidth,
            encoding,
        )

    def to_html(
        self,
        buf=None,
        columns: Sequence[str] | None = None,
        col_space=None,
        header: bool = True,
        index: bool = True,
        na_rep: str = "NaN",
        formatters=None,
        float_format=None,
        sparsify: bool | None = None,
        index_names: bool = True,
        justify: str | None = None,
        max_rows: int | None = None,
        max_cols: int | None = None,
        show_dimensions: bool = False,
        decimal: str = ".",
        bold_rows: bool = True,
        classes: str | list | tuple | None = None,
        escape: bool = True,
        notebook: bool = False,
        border: int | None = None,
        table_id: str | None = None,
        render_links: bool = False,
        encoding: str | None = None,
        *,
        allow_large_results: bool | None = None,
    ) -> str:
        return self.to_pandas(allow_large_results=allow_large_results).to_html(
            buf,
            columns,  # type: ignore
            col_space,
            header,
            index,
            na_rep,
            formatters,
            float_format,
            sparsify,
            index_names,
            justify,  # type: ignore
            max_rows,
            max_cols,
            show_dimensions,
            decimal,
            bold_rows,
            classes,
            escape,
            notebook,
            border,
            table_id,
            render_links,
            encoding,
        )

    def to_markdown(
        self,
        buf=None,
        mode: str = "wt",
        index: bool = True,
        *,
        allow_large_results: Optional[bool] = None,
        **kwargs,
    ) -> str | None:
        return self.to_pandas(allow_large_results=allow_large_results).to_markdown(buf, mode, index, **kwargs)  # type: ignore

    def to_pickle(self, path, *, allow_large_results=None, **kwargs) -> None:
        return self.to_pandas(allow_large_results=allow_large_results).to_pickle(
            path, **kwargs
        )

    def to_orc(self, path=None, *, allow_large_results=None, **kwargs) -> bytes | None:
        as_pandas = self.to_pandas(allow_large_results=allow_large_results)
        # to_orc only works with default index
        as_pandas_default_index = as_pandas.reset_index()
        return as_pandas_default_index.to_orc(path, **kwargs)

    def _apply_unary_op(self, operation: ops.UnaryOp) -> DataFrame:
        block = self._block.multi_apply_unary_op(operation)
        return DataFrame(block)

    def _map_clustering_columns(
        self,
        clustering_columns: Union[pandas.Index, Iterable[typing.Hashable]],
        index: bool,
    ) -> List[str]:
        """Maps the provided clustering columns to the existing columns in the DataFrame."""

        def map_columns_on_occurrence(columns):
            mapped_columns = []
            for col in clustering_columns:
                if col in columns:
                    count = columns.count(col)
                    mapped_columns.extend([col] * count)
            return mapped_columns

        if not clustering_columns:
            return []

        if len(list(clustering_columns)) != len(set(clustering_columns)):
            raise ValueError("Duplicates are not supported in clustering_columns")

        all_possible_columns = (
            (set(self.columns) | set(self.index.names)) if index else set(self.columns)
        )
        missing_columns = set(clustering_columns) - all_possible_columns
        if missing_columns:
            raise ValueError(
                f"Clustering columns not found in DataFrame: {missing_columns}"
            )

        clustering_columns_for_df = map_columns_on_occurrence(
            list(self._block.column_labels)
        )
        clustering_columns_for_index = (
            map_columns_on_occurrence(list(self.index.names)) if index else []
        )

        (
            clustering_columns_for_df,
            clustering_columns_for_index,
        ) = utils.get_standardized_ids(
            clustering_columns_for_df, clustering_columns_for_index
        )

        return clustering_columns_for_index + clustering_columns_for_df

    def _prepare_export(
        self, index: bool, ordering_id: Optional[str]
    ) -> Tuple[bigframes.core.ArrayValue, Dict[str, str]]:
        array_value = self._block.expr

        new_col_labels, new_idx_labels = utils.get_standardized_ids(
            self._block.column_labels, self._block.index.names
        )

        columns = list(self._block.value_columns)
        column_labels = new_col_labels
        # This code drops unnamed indexes to keep consistent with the behavior of
        # most pandas write APIs. The exception is `pandas.to_csv`, which keeps
        # unnamed indexes as `Unnamed: 0`.
        # TODO(chelsealin): check if works for multiple indexes.
        if index and self.index.name is not None:
            columns.extend(self._block.index_columns)
            column_labels.extend(new_idx_labels)
        else:
            array_value = array_value.drop_columns(self._block.index_columns)

        # Make columns in SQL reflect _labels_ not _ids_. Note: This may use
        # the arbitrary unicode column labels feature in BigQuery, which is
        # currently (June 2023) in preview.
        id_overrides = {
            col_id: col_label
            for col_id, col_label in zip(columns, column_labels)
            if (col_id != col_label)
        }

        if ordering_id is not None:
            array_value, internal_ordering_id = array_value.promote_offsets()
            id_overrides[internal_ordering_id] = ordering_id
        return array_value, id_overrides

    def map(self, func, na_action: Optional[str] = None) -> DataFrame:
        if not callable(func):
            raise TypeError("the first argument must be callable")

        if na_action not in {None, "ignore"}:
            raise ValueError(f"na_action={na_action} not supported")

        # TODO(shobs): Support **kwargs
        return self._apply_unary_op(
            ops.RemoteFunctionOp(func=func, apply_on_null=(na_action is None))
        )

    def apply(self, func, *, axis=0, args: typing.Tuple = (), **kwargs):
        # In Bigframes remote function, DataFrame '.apply' method is specifically
        # designed to work with row-wise or column-wise operations, where the input
        # to the applied function should be a Series, not a scalar.

        if utils.get_axis_number(axis) == 1:
            msg = "axis=1 scenario is in preview."
            warnings.warn(msg, category=bfe.PreviewWarning)

            # Check if the function is a remote function
            if not hasattr(func, "bigframes_remote_function"):
                raise ValueError("For axis=1 a remote function must be used.")

            is_row_processor = getattr(func, "is_row_processor")
            if is_row_processor:
                # Early check whether the dataframe dtypes are currently supported
                # in the remote function
                # NOTE: Keep in sync with the value converters used in the gcf code
                # generated in function_template.py
                remote_function_supported_dtypes = (
                    bigframes.dtypes.INT_DTYPE,
                    bigframes.dtypes.FLOAT_DTYPE,
                    bigframes.dtypes.BOOL_DTYPE,
                    bigframes.dtypes.BYTES_DTYPE,
                    bigframes.dtypes.STRING_DTYPE,
                )
                supported_dtypes_types = tuple(
                    type(dtype)
                    for dtype in remote_function_supported_dtypes
                    if not isinstance(dtype, pandas.ArrowDtype)
                )
                # Check ArrowDtype separately since multiple BigQuery types map to
                # ArrowDtype, including BYTES and TIMESTAMP.
                supported_arrow_types = tuple(
                    dtype.pyarrow_dtype
                    for dtype in remote_function_supported_dtypes
                    if isinstance(dtype, pandas.ArrowDtype)
                )
                supported_dtypes_hints = tuple(
                    str(dtype) for dtype in remote_function_supported_dtypes
                )

                for dtype in self.dtypes:
                    if (
                        # Not one of the pandas/numpy types.
                        not isinstance(dtype, supported_dtypes_types)
                        # And not one of the arrow types.
                        and not (
                            isinstance(dtype, pandas.ArrowDtype)
                            and any(
                                dtype.pyarrow_dtype.equals(arrow_type)
                                for arrow_type in supported_arrow_types
                            )
                        )
                    ):
                        raise NotImplementedError(
                            f"DataFrame has a column of dtype '{dtype}' which is not supported with axis=1."
                            f" Supported dtypes are {supported_dtypes_hints}."
                        )

                # Serialize the rows as json values
                block = self._get_block()
                rows_as_json_series = bigframes.series.Series(
                    block._get_rows_as_json_values()
                )

                # Apply the function
                result_series = rows_as_json_series._apply_unary_op(
                    ops.RemoteFunctionOp(func=func, apply_on_null=True)
                )
            else:
                # This is a special case where we are providing not-pandas-like
                # extension. If the remote function can take one or more params
                # then we assume that here the user intention is to use the
                # column values of the dataframe as arguments to the function.
                # For this to work the following condition must be true:
                #   1. The number or input params in the function must be same
                #      as the number of columns in the dataframe
                #   2. The dtypes of the columns in the dataframe must be
                #      compatible with the data types of the input params
                #   3. The order of the columns in the dataframe must correspond
                #      to the order of the input params in the function
                udf_input_dtypes = getattr(func, "input_dtypes")
                if len(udf_input_dtypes) != len(self.columns):
                    raise ValueError(
                        f"Remote function takes {len(udf_input_dtypes)} arguments but DataFrame has {len(self.columns)} columns."
                    )
                if udf_input_dtypes != tuple(self.dtypes.to_list()):
                    raise ValueError(
                        f"Remote function takes arguments of types {udf_input_dtypes} but DataFrame dtypes are {tuple(self.dtypes)}."
                    )

                series_list = [self[col] for col in self.columns]
                result_series = series_list[0]._apply_nary_op(
                    ops.NaryRemoteFunctionOp(func=func), series_list[1:]
                )
            result_series.name = None

            # If the result type is string but the function output is intended
            # to be an array, reconstruct the array from the string assuming it
            # is a json serialized form of the array.
            if bigframes.dtypes.is_string_like(
                result_series.dtype
            ) and bigframes.dtypes.is_array_like(func.output_dtype):
                import bigframes.bigquery as bbq

                result_dtype = bigframes.dtypes.arrow_dtype_to_bigframes_dtype(
                    func.output_dtype.pyarrow_dtype.value_type
                )
                result_series = bbq.json_extract_string_array(
                    result_series, value_dtype=result_dtype
                )

            return result_series

        # At this point column-wise or element-wise remote function operation will
        # be performed (not supported).
        if hasattr(func, "bigframes_remote_function"):
            raise NotImplementedError(
                "BigFrames DataFrame '.apply()' does not support remote function "
                "for column-wise (i.e. with axis=0) operations, please use a "
                "regular python function instead. For element-wise operations of "
                "the remote function, please use '.map()'."
            )

        # Per-column apply
        results = {name: func(col, *args, **kwargs) for name, col in self.items()}

        if all(
            [
                isinstance(val, bigframes.series.Series) or utils.is_list_like(val)
                for val in results.values()
            ]
        ):
            return DataFrame(data=results)
        else:
            return pandas.Series(data=results)

    def drop_duplicates(
        self,
        subset: typing.Union[blocks.Label, typing.Sequence[blocks.Label]] = None,
        *,
        keep: str = "first",
    ) -> DataFrame:
        if keep is not False:
            validations.enforce_ordered(self, "drop_duplicates(keep != False)")
        if subset is None:
            column_ids = self._block.value_columns
        elif utils.is_list_like(subset):
            column_ids = [
                id for label in subset for id in self._block.label_to_col_id[label]
            ]
        else:
            # interpret as single label
            column_ids = self._block.label_to_col_id[typing.cast(blocks.Label, subset)]
        block = block_ops.drop_duplicates(self._block, column_ids, keep)
        return DataFrame(block)

    def duplicated(self, subset=None, keep: str = "first") -> bigframes.series.Series:
        if keep is not False:
            validations.enforce_ordered(self, "duplicated(keep != False)")
        if subset is None:
            column_ids = self._block.value_columns
        else:
            column_ids = [
                id for label in subset for id in self._block.label_to_col_id[label]
            ]
        block, indicator = block_ops.indicate_duplicates(self._block, column_ids, keep)
        return bigframes.series.Series(
            block.select_column(
                indicator,
            )
        )

    def rank(
        self,
        axis=0,
        method: str = "average",
        numeric_only=False,
        na_option: str = "keep",
        ascending=True,
    ) -> DataFrame:
        df = self._drop_non_numeric() if numeric_only else self
        return DataFrame(block_ops.rank(df._block, method, na_option, ascending))

    def first_valid_index(self):
        return

    applymap = map
    applymap.__doc__ = inspect.getdoc(vendored_pandas_frame.DataFrame.map)

    def _slice(
        self,
        start: typing.Optional[int] = None,
        stop: typing.Optional[int] = None,
        step: typing.Optional[int] = None,
    ) -> DataFrame:
        block = self._block.slice(
            start=start, stop=stop, step=step if (step is not None) else 1
        )
        return DataFrame(block)

    def __array_ufunc__(
        self, ufunc: numpy.ufunc, method: str, *inputs, **kwargs
    ) -> DataFrame:
        """Used to support numpy ufuncs.
        See: https://numpy.org/doc/stable/reference/ufuncs.html
        """
        if method != "__call__" or len(inputs) > 2 or len(kwargs) > 0:
            return NotImplemented

        if len(inputs) == 1 and ufunc in ops.NUMPY_TO_OP:
            return self._apply_unary_op(ops.NUMPY_TO_OP[ufunc])
        if len(inputs) == 2 and ufunc in ops.NUMPY_TO_BINOP:
            binop = ops.NUMPY_TO_BINOP[ufunc]
            if inputs[0] is self:
                return self._apply_binop(inputs[1], binop)
            else:
                return self._apply_binop(inputs[0], binop, reverse=True)

        return NotImplemented

    def _set_block(self, block: blocks.Block):
        self._block = block

    def _get_block(self) -> blocks.Block:
        return self._block

    def cache(self):
        """
        Materializes the DataFrame to a temporary table.

        Useful if the dataframe will be used multiple times, as this will avoid recomputating the shared intermediate value.

        Returns:
            bigframes.pandas.DataFrame: DataFrame
        """
        return self._cached(force=True)

    def _cached(self, *, force: bool = False) -> DataFrame:
        """Materialize dataframe to a temporary table.
        No-op if the dataframe represents a trivial transformation of an existing materialization.
        Force=True is used for BQML integration where need to copy data rather than use snapshot.
        """
        if self._disable_cache_override:
            return self
        self._block.cached(force=force)
        return self

    _DataFrameOrSeries = typing.TypeVar("_DataFrameOrSeries")

    @validations.requires_ordering()
    def dot(self, other: _DataFrameOrSeries) -> _DataFrameOrSeries:
        if not isinstance(other, (DataFrame, bigframes.series.Series)):
            raise NotImplementedError(
                f"Only DataFrame or Series operand is supported. {constants.FEEDBACK_LINK}"
            )

        if len(self.index.names) > 1 or len(other.index.names) > 1:
            raise NotImplementedError(
                f"Multi-index input is not supported. {constants.FEEDBACK_LINK}"
            )

        if len(self.columns.names) > 1 or (
            isinstance(other, DataFrame) and len(other.columns.names) > 1
        ):
            raise NotImplementedError(
                f"Multi-level column input is not supported. {constants.FEEDBACK_LINK}"
            )

        # Convert the dataframes into cell-value-decomposed representation, i.e.
        # each cell value is present in a separate row
        row_id = "row"
        col_id = "col"
        val_id = "val"
        left_suffix = "_left"
        right_suffix = "_right"
        cvd_columns = [row_id, col_id, val_id]

        def get_left_id(id):
            return f"{id}{left_suffix}"

        def get_right_id(id):
            return f"{id}{right_suffix}"

        other_frame = other if isinstance(other, DataFrame) else other.to_frame()

        left = self.stack().reset_index()
        left.columns = cvd_columns

        right = other_frame.stack().reset_index()
        right.columns = cvd_columns

        merged = left.merge(
            right,
            left_on=col_id,
            right_on=row_id,
            suffixes=(left_suffix, right_suffix),
        )

        left_row_id = get_left_id(row_id)
        right_col_id = get_right_id(col_id)

        aggregated = (
            merged.assign(
                val=merged[get_left_id(val_id)] * merged[get_right_id(val_id)]
            )[[left_row_id, right_col_id, val_id]]
            .groupby([left_row_id, right_col_id])
            .sum(numeric_only=True)
        )
        aggregated_noindex = aggregated.reset_index()
        aggregated_noindex.columns = cvd_columns
        result = aggregated_noindex._pivot(
            columns=col_id, columns_unique_values=other_frame.columns, index=row_id
        )

        # Set the index names to match the left side matrix
        result.index.names = self.index.names

        # Pivot has the result columns ordered alphabetically. It should still
        # match the columns in the right sided matrix. Let's reorder them as per
        # the right side matrix
        if not result.columns.difference(other_frame.columns).empty:
            raise RuntimeError(
                f"Could not construct all columns. {constants.FEEDBACK_LINK}"
            )
        result = result[other_frame.columns]

        if isinstance(other, bigframes.series.Series):
            # There should be exactly one column in the result
            result = result[result.columns[0]].rename()

        return result

    @property
    def plot(self):
        return plotting.PlotAccessor(self)

    def hist(
        self, by: typing.Optional[typing.Sequence[str]] = None, bins: int = 10, **kwargs
    ):
        return self.plot.hist(by=by, bins=bins, **kwargs)

    hist.__doc__ = inspect.getdoc(plotting.PlotAccessor.hist)

    def line(
        self,
        x: typing.Optional[typing.Hashable] = None,
        y: typing.Optional[typing.Hashable] = None,
        **kwargs,
    ):
        return self.plot.line(x=x, y=y, **kwargs)

    line.__doc__ = inspect.getdoc(plotting.PlotAccessor.line)

    def area(
        self,
        x: typing.Optional[typing.Hashable] = None,
        y: typing.Optional[typing.Hashable] = None,
        stacked: bool = True,
        **kwargs,
    ):
        return self.plot.area(x=x, y=y, stacked=stacked, **kwargs)

    area.__doc__ = inspect.getdoc(plotting.PlotAccessor.area)

    def bar(
        self,
        x: typing.Optional[typing.Hashable] = None,
        y: typing.Optional[typing.Hashable] = None,
        **kwargs,
    ):
        return self.plot.bar(x=x, y=y, **kwargs)

    bar.__doc__ = inspect.getdoc(plotting.PlotAccessor.bar)

    def scatter(
        self,
        x: typing.Optional[typing.Hashable] = None,
        y: typing.Optional[typing.Hashable] = None,
        s: typing.Union[typing.Hashable, typing.Sequence[typing.Hashable]] = None,
        c: typing.Union[typing.Hashable, typing.Sequence[typing.Hashable]] = None,
        **kwargs,
    ):
        return self.plot.scatter(x=x, y=y, s=s, c=c, **kwargs)

    scatter.__doc__ = inspect.getdoc(plotting.PlotAccessor.scatter)

    def __matmul__(self, other) -> DataFrame:
        return self.dot(other)

    __matmul__.__doc__ = inspect.getdoc(vendored_pandas_frame.DataFrame.__matmul__)

    @property
    def struct(self):
        return bigframes.operations.structs.StructFrameAccessor(self)

    def _throw_if_null_index(self, opname: str):
        if not self._has_index:
            raise bigframes.exceptions.NullIndexError(
                f"DataFrame cannot perform {opname} as it has no index. Set an index using set_index."
            )

    @property
    def semantics(self):
        return bigframes.operations.semantics.Semantics(self)<|MERGE_RESOLUTION|>--- conflicted
+++ resolved
@@ -3655,12 +3655,7 @@
             ordering_id=bigframes.session._io.bigquery.IO_ORDERING_ID,
         )
         query_job = self._session._executor.export_gcs(
-<<<<<<< HEAD
             export_array.rename_columns(id_overrides),
-=======
-            export_array,
-            id_overrides,
->>>>>>> dd2f4889
             path_or_buf,
             format="json",
             export_options={},
