# Copyright 2025 Google LLC
#
# Licensed under the Apache License, Version 2.0 (the "License");
# you may not use this file except in compliance with the License.
# You may obtain a copy of the License at
#
#     http://www.apache.org/licenses/LICENSE-2.0
#
# Unless required by applicable law or agreed to in writing, software
# distributed under the License is distributed on an "AS IS" BASIS,
# WITHOUT WARRANTIES OR CONDITIONS OF ANY KIND, either express or implied.
# See the License for the specific language governing permissions and
# limitations under the License.

import dataclasses
import typing

from bigframes import dtypes
from bigframes.operations import base_ops
import bigframes.operations.type as op_typing

sin_op = base_ops.create_unary_op(
    name="sin", type_signature=op_typing.UNARY_REAL_NUMERIC
)

cos_op = base_ops.create_unary_op(
    name="cos", type_signature=op_typing.UNARY_REAL_NUMERIC
)

tan_op = base_ops.create_unary_op(
    name="tan", type_signature=op_typing.UNARY_REAL_NUMERIC
)

arcsin_op = base_ops.create_unary_op(
    name="arcsin", type_signature=op_typing.UNARY_REAL_NUMERIC
)

arccos_op = base_ops.create_unary_op(
    name="arccos", type_signature=op_typing.UNARY_REAL_NUMERIC
)

arctan_op = base_ops.create_unary_op(
    name="arctan", type_signature=op_typing.UNARY_REAL_NUMERIC
)

sinh_op = base_ops.create_unary_op(
    name="sinh", type_signature=op_typing.UNARY_REAL_NUMERIC
)

cosh_op = base_ops.create_unary_op(
    name="cosh", type_signature=op_typing.UNARY_REAL_NUMERIC
)

tanh_op = base_ops.create_unary_op(
    name="tanh", type_signature=op_typing.UNARY_REAL_NUMERIC
)

arcsinh_op = base_ops.create_unary_op(
    name="arcsinh", type_signature=op_typing.UNARY_REAL_NUMERIC
)

arccosh_op = base_ops.create_unary_op(
    name="arccosh", type_signature=op_typing.UNARY_REAL_NUMERIC
)

arctanh_op = base_ops.create_unary_op(
    name="arctanh", type_signature=op_typing.UNARY_REAL_NUMERIC
)

floor_op = base_ops.create_unary_op(
    name="floor", type_signature=op_typing.UNARY_REAL_NUMERIC
)

ceil_op = base_ops.create_unary_op(
    name="ceil", type_signature=op_typing.UNARY_REAL_NUMERIC
)

abs_op = base_ops.create_unary_op(
    name="abs", type_signature=op_typing.UNARY_NUMERIC_AND_TIMEDELTA
)

pos_op = base_ops.create_unary_op(
    name="pos", type_signature=op_typing.UNARY_NUMERIC_AND_TIMEDELTA
)

neg_op = base_ops.create_unary_op(
    name="neg", type_signature=op_typing.UNARY_NUMERIC_AND_TIMEDELTA
)

exp_op = base_ops.create_unary_op(
    name="exp", type_signature=op_typing.UNARY_REAL_NUMERIC
)

expm1_op = base_ops.create_unary_op(
    name="expm1", type_signature=op_typing.UNARY_REAL_NUMERIC
)

ln_op = base_ops.create_unary_op(
    name="log", type_signature=op_typing.UNARY_REAL_NUMERIC
)

log10_op = base_ops.create_unary_op(
    name="log10", type_signature=op_typing.UNARY_REAL_NUMERIC
)

log1p_op = base_ops.create_unary_op(
    name="log1p", type_signature=op_typing.UNARY_REAL_NUMERIC
)

sqrt_op = base_ops.create_unary_op(
    name="sqrt", type_signature=op_typing.UNARY_REAL_NUMERIC
)


@dataclasses.dataclass(frozen=True)
class AddOp(base_ops.BinaryOp):
    name: typing.ClassVar[str] = "add"

    def output_type(self, *input_types):
        left_type = input_types[0]
        right_type = input_types[1]
        if all(map(dtypes.is_string_like, input_types)) and len(set(input_types)) == 1:
            # String addition
            return input_types[0]

        # Timestamp addition.
        if dtypes.is_datetime_like(left_type) and right_type is dtypes.TIMEDELTA_DTYPE:
            return left_type
        if left_type is dtypes.TIMEDELTA_DTYPE and dtypes.is_datetime_like(right_type):
            return right_type

        if left_type is dtypes.TIMEDELTA_DTYPE and right_type is dtypes.TIMEDELTA_DTYPE:
            return dtypes.TIMEDELTA_DTYPE

        if (left_type is None or dtypes.is_numeric(left_type)) and (
            right_type is None or dtypes.is_numeric(right_type)
        ):
            # Numeric addition
            return dtypes.coerce_to_common(left_type, right_type)
        raise TypeError(f"Cannot add dtypes {left_type} and {right_type}")


add_op = AddOp()


@dataclasses.dataclass(frozen=True)
class SubOp(base_ops.BinaryOp):
    name: typing.ClassVar[str] = "sub"

    # Note: this is actualyl a vararg op, but we don't model that yet
    def output_type(self, *input_types):
        left_type = input_types[0]
        right_type = input_types[1]

        if dtypes.is_datetime_like(left_type) and dtypes.is_datetime_like(right_type):
            return dtypes.TIMEDELTA_DTYPE

        if left_type is dtypes.TIMEDELTA_DTYPE and right_type is dtypes.TIMEDELTA_DTYPE:
            return dtypes.TIMEDELTA_DTYPE

        if (left_type is None or dtypes.is_numeric(left_type)) and (
            right_type is None or dtypes.is_numeric(right_type)
        ):
            # Numeric subtraction
            return dtypes.coerce_to_common(left_type, right_type)

<<<<<<< HEAD
=======
        if dtypes.is_datetime_like(left_type) and dtypes.is_datetime_like(right_type):
            return dtypes.TIMEDELTA_DTYPE

        if dtypes.is_datetime_like(left_type) and right_type is dtypes.TIMEDELTA_DTYPE:
            return left_type

>>>>>>> 50ad3a56
        raise TypeError(f"Cannot subtract dtypes {left_type} and {right_type}")


sub_op = SubOp()


@dataclasses.dataclass(frozen=True)
class MulOp(base_ops.BinaryOp):
    name: typing.ClassVar[str] = "mul"

    def output_type(self, *input_types: dtypes.ExpressionType) -> dtypes.ExpressionType:
        left_type = input_types[0]
        right_type = input_types[1]

        if left_type is dtypes.TIMEDELTA_DTYPE and dtypes.is_numeric(right_type):
            return dtypes.TIMEDELTA_DTYPE
        if dtypes.is_numeric(left_type) and right_type is dtypes.TIMEDELTA_DTYPE:
            return dtypes.TIMEDELTA_DTYPE

        if (left_type is None or dtypes.is_numeric(left_type)) and (
            right_type is None or dtypes.is_numeric(right_type)
        ):
            return dtypes.coerce_to_common(left_type, right_type)

        raise TypeError(f"Cannot multiply dtypes {left_type} and {right_type}")


mul_op = MulOp()


@dataclasses.dataclass(frozen=True)
class DivOp(base_ops.BinaryOp):
    name: typing.ClassVar[str] = "div"

    def output_type(self, *input_types: dtypes.ExpressionType) -> dtypes.ExpressionType:
        left_type = input_types[0]
        right_type = input_types[1]

        if left_type is dtypes.TIMEDELTA_DTYPE and dtypes.is_numeric(right_type):
            return dtypes.TIMEDELTA_DTYPE

        if left_type is dtypes.TIMEDELTA_DTYPE and right_type is dtypes.TIMEDELTA_DTYPE:
            return dtypes.FLOAT_DTYPE

        if (left_type is None or dtypes.is_numeric(left_type)) and (
            right_type is None or dtypes.is_numeric(right_type)
        ):
            return dtypes.coerce_to_common(left_type, right_type)

        raise TypeError(f"Cannot divide dtypes {left_type} and {right_type}")


div_op = DivOp()


@dataclasses.dataclass(frozen=True)
class FloorDivOp(base_ops.BinaryOp):
    name: typing.ClassVar[str] = "floordiv"

    def output_type(self, *input_types: dtypes.ExpressionType) -> dtypes.ExpressionType:
        left_type = input_types[0]
        right_type = input_types[1]

        if left_type is dtypes.TIMEDELTA_DTYPE and dtypes.is_numeric(right_type):
            return dtypes.TIMEDELTA_DTYPE

        if left_type is dtypes.TIMEDELTA_DTYPE and right_type is dtypes.TIMEDELTA_DTYPE:
            return dtypes.INT_DTYPE

        if (left_type is None or dtypes.is_numeric(left_type)) and (
            right_type is None or dtypes.is_numeric(right_type)
        ):
            return dtypes.coerce_to_common(left_type, right_type)

        raise TypeError(f"Cannot floor divide dtypes {left_type} and {right_type}")


floordiv_op = FloorDivOp()

pow_op = base_ops.create_binary_op(name="pow", type_signature=op_typing.BINARY_NUMERIC)

mod_op = base_ops.create_binary_op(name="mod", type_signature=op_typing.BINARY_NUMERIC)

arctan2_op = base_ops.create_binary_op(
    name="arctan2", type_signature=op_typing.BINARY_REAL_NUMERIC
)

round_op = base_ops.create_binary_op(
    name="round", type_signature=op_typing.BINARY_REAL_NUMERIC
)

unsafe_pow_op = base_ops.create_binary_op(
    name="unsafe_pow_op", type_signature=op_typing.BINARY_REAL_NUMERIC
)<|MERGE_RESOLUTION|>--- conflicted
+++ resolved
@@ -154,25 +154,19 @@
 
         if dtypes.is_datetime_like(left_type) and dtypes.is_datetime_like(right_type):
             return dtypes.TIMEDELTA_DTYPE
-
-        if left_type is dtypes.TIMEDELTA_DTYPE and right_type is dtypes.TIMEDELTA_DTYPE:
-            return dtypes.TIMEDELTA_DTYPE
-
-        if (left_type is None or dtypes.is_numeric(left_type)) and (
-            right_type is None or dtypes.is_numeric(right_type)
-        ):
-            # Numeric subtraction
-            return dtypes.coerce_to_common(left_type, right_type)
-
-<<<<<<< HEAD
-=======
-        if dtypes.is_datetime_like(left_type) and dtypes.is_datetime_like(right_type):
-            return dtypes.TIMEDELTA_DTYPE
-
+          
         if dtypes.is_datetime_like(left_type) and right_type is dtypes.TIMEDELTA_DTYPE:
             return left_type
 
->>>>>>> 50ad3a56
+        if left_type is dtypes.TIMEDELTA_DTYPE and right_type is dtypes.TIMEDELTA_DTYPE:
+            return dtypes.TIMEDELTA_DTYPE
+
+        if (left_type is None or dtypes.is_numeric(left_type)) and (
+            right_type is None or dtypes.is_numeric(right_type)
+        ):
+            # Numeric subtraction
+            return dtypes.coerce_to_common(left_type, right_type)
+
         raise TypeError(f"Cannot subtract dtypes {left_type} and {right_type}")
 
 
