--- conflicted
+++ resolved
@@ -322,7 +322,6 @@
 
         return dst
 
-<<<<<<< HEAD
     def image_resize(
         self,
         dsize: tuple[int, int] = (0, 0),
@@ -374,7 +373,25 @@
 
         image_resize_udf = blob_func.TransformFunction(
             blob_func.image_resize_def,
-=======
+            session=self._block.session,
+            connection=connection,
+        ).udf()
+
+        src_rt = self._get_runtime(mode="R")
+        dst_rt = dst.blob._get_runtime(mode="RW")
+
+        src_rt = src_rt._apply_unary_op(ops.ToJSONString())
+        dst_rt = dst_rt._apply_unary_op(ops.ToJSONString())
+
+        df = src_rt.to_frame().join(dst_rt.to_frame(), how="outer")
+        df["dsize_x"], df["dsizye_y"] = dsize
+        df["fx"], df["fy"] = fx, fy
+
+        res = df.apply(image_resize_udf, axis=1)
+        res.cache()  # to execute the udf
+
+        return dst
+
     def pdf_extract(
         self, *, connection: Optional[str] = None
     ) -> bigframes.series.Series:
@@ -451,27 +468,10 @@
 
         pdf_chunk_udf = blob_func.TransformFunction(
             blob_func.pdf_chunk_def,
->>>>>>> 641abead
             session=self._block.session,
             connection=connection,
         ).udf()
 
-<<<<<<< HEAD
-        src_rt = self._get_runtime(mode="R")
-        dst_rt = dst.blob._get_runtime(mode="RW")
-
-        src_rt = src_rt._apply_unary_op(ops.ToJSONString())
-        dst_rt = dst_rt._apply_unary_op(ops.ToJSONString())
-
-        df = src_rt.to_frame().join(dst_rt.to_frame(), how="outer")
-        df["dsize_x"], df["dsizye_y"] = dsize
-        df["fx"], df["fy"] = fx, fy
-
-        res = df.apply(image_resize_udf, axis=1)
-        res.cache()  # to execute the udf
-
-        return dst
-=======
         src_rt = self._get_runtime_json_str(mode="R")
         df = src_rt.to_frame()
         df["chunk_size"] = chunk_size
@@ -480,5 +480,4 @@
         res = df.apply(pdf_chunk_udf, axis=1)
 
         res_array = bbq.json_extract_string_array(res)
-        return res_array
->>>>>>> 641abead
+        return res_array