--- conflicted
+++ resolved
@@ -88,12 +88,9 @@
 )
 from bigframes.operations.geo_ops import (
     geo_area_op,
-<<<<<<< HEAD
+    geo_st_astext_op,
     geo_st_boundary_op,
-=======
-    geo_st_astext_op,
     geo_st_geogfromtext_op,
->>>>>>> 7c37c7d8
     geo_st_geogpoint_op,
     geo_x_op,
     geo_y_op,
@@ -368,12 +365,9 @@
     "manhattan_distance_op",
     # Geo ops
     "geo_area_op",
-<<<<<<< HEAD
     "geo_st_boundary_op",
-=======
     "geo_st_astext_op",
     "geo_st_geogfromtext_op",
->>>>>>> 7c37c7d8
     "geo_st_geogpoint_op",
     "geo_x_op",
     "geo_y_op",
