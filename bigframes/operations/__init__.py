# Copyright 2023 Google LLC
#
# Licensed under the Apache License, Version 2.0 (the "License");
# you may not use this file except in compliance with the License.
# You may obtain a copy of the License at
#
#     http://www.apache.org/licenses/LICENSE-2.0
#
# Unless required by applicable law or agreed to in writing, software
# distributed under the License is distributed on an "AS IS" BASIS,
# WITHOUT WARRANTIES OR CONDITIONS OF ANY KIND, either express or implied.
# See the License for the specific language governing permissions and
# limitations under the License.

from __future__ import annotations

from bigframes.operations.array_ops import ArrayIndexOp, ArraySliceOp, ArrayToStringOp
from bigframes.operations.base_ops import (
    BinaryOp,
    NaryOp,
    RowOp,
    ScalarOp,
    TernaryOp,
    UnaryOp,
)
from bigframes.operations.blob_ops import (
    obj_fetch_metadata_op,
    obj_make_ref_op,
    ObjGetAccessUrl,
)
from bigframes.operations.bool_ops import and_op, or_op, xor_op
from bigframes.operations.comparison_ops import (
    eq_null_match_op,
    eq_op,
    ge_op,
    gt_op,
    le_op,
    lt_op,
    ne_op,
)
from bigframes.operations.date_ops import (
    day_op,
    dayofweek_op,
    month_op,
    quarter_op,
    year_op,
)
from bigframes.operations.datetime_ops import (
    date_op,
    StrftimeOp,
    time_op,
    ToDatetimeOp,
    ToTimestampOp,
    UnixMicros,
    UnixMillis,
    UnixSeconds,
)
from bigframes.operations.distance_ops import (
    cosine_distance_op,
    euclidean_distance_op,
    manhattan_distance_op,
)
from bigframes.operations.frequency_ops import (
    DatetimeToIntegerLabelOp,
    FloorDtOp,
    IntegerLabelToDatetimeOp,
)
from bigframes.operations.generic_ops import (
    AsTypeOp,
    case_when_op,
    CaseWhenOp,
    clip_op,
    coalesce_op,
    fillna_op,
    hash_op,
    invert_op,
    IsInOp,
    isnull_op,
    MapOp,
    maximum_op,
    minimum_op,
    notnull_op,
    RowKey,
    SqlScalarOp,
    where_op,
)
<<<<<<< HEAD
from bigframes.operations.geo_ops import geo_st_geogpoint_op, geo_x_op, geo_y_op
=======
from bigframes.operations.geo_ops import geo_area_op, geo_x_op, geo_y_op
>>>>>>> 7ae565d9
from bigframes.operations.json_ops import (
    JSONExtract,
    JSONExtractArray,
    JSONExtractStringArray,
    JSONSet,
    JSONValue,
    ParseJSON,
    ToJSONString,
)
from bigframes.operations.numeric_ops import (
    abs_op,
    add_op,
    arccos_op,
    arccosh_op,
    arcsin_op,
    arcsinh_op,
    arctan2_op,
    arctan_op,
    arctanh_op,
    ceil_op,
    cos_op,
    cosh_op,
    div_op,
    exp_op,
    expm1_op,
    floor_op,
    floordiv_op,
    ln_op,
    log1p_op,
    log10_op,
    mod_op,
    mul_op,
    neg_op,
    pos_op,
    pow_op,
    round_op,
    sin_op,
    sinh_op,
    sqrt_op,
    sub_op,
    tan_op,
    tanh_op,
    unsafe_pow_op,
)
from bigframes.operations.numpy_op_maps import NUMPY_TO_BINOP, NUMPY_TO_OP
from bigframes.operations.remote_function_ops import (
    BinaryRemoteFunctionOp,
    NaryRemoteFunctionOp,
    RemoteFunctionOp,
)
from bigframes.operations.string_ops import (
    capitalize_op,
    EndsWithOp,
    isalnum_op,
    isalpha_op,
    isdecimal_op,
    isdigit_op,
    islower_op,
    isnumeric_op,
    isspace_op,
    isupper_op,
    len_op,
    lower_op,
    lstrip_op,
    RegexReplaceStrOp,
    ReplaceStrOp,
    reverse_op,
    rstrip_op,
    StartsWithOp,
    strconcat_op,
    StrContainsOp,
    StrContainsRegexOp,
    StrExtractOp,
    StrFindOp,
    StrGetOp,
    StringSplitOp,
    strip_op,
    StrPadOp,
    StrRepeatOp,
    StrSliceOp,
    upper_op,
    ZfillOp,
)
from bigframes.operations.struct_ops import StructFieldOp, StructOp
from bigframes.operations.time_ops import hour_op, minute_op, normalize_op, second_op
from bigframes.operations.timedelta_ops import ToTimedeltaOp

__all__ = [
    # Base ops
    "RowOp",
    "NaryOp",
    "UnaryOp",
    "BinaryOp",
    "TernaryOp",
    "ScalarOp",
    # Generic ops
    "AsTypeOp",
    "case_when_op",
    "CaseWhenOp",
    "clip_op",
    "coalesce_op",
    "fillna_op",
    "hash_op",
    "invert_op",
    "IsInOp",
    "isnull_op",
    "MapOp",
    "maximum_op",
    "minimum_op",
    "notnull_op",
    "RowKey",
    "SqlScalarOp",
    "where_op",
    # String ops
    "capitalize_op",
    "EndsWithOp",
    "isalnum_op",
    "isalpha_op",
    "isdecimal_op",
    "isdigit_op",
    "islower_op",
    "isnumeric_op",
    "isspace_op",
    "isupper_op",
    "len_op",
    "lower_op",
    "lstrip_op",
    "RegexReplaceStrOp",
    "ReplaceStrOp",
    "reverse_op",
    "rstrip_op",
    "StartsWithOp",
    "strconcat_op",
    "StrContainsOp",
    "StrContainsRegexOp",
    "StrExtractOp",
    "StrFindOp",
    "StrGetOp",
    "StringSplitOp",
    "strip_op",
    "StrPadOp",
    "StrRepeatOp",
    "StrSliceOp",
    "upper_op",
    "ZfillOp",
    # Date ops
    "day_op",
    "month_op",
    "year_op",
    "dayofweek_op",
    "quarter_op",
    # Time ops
    "hour_op",
    "minute_op",
    "second_op",
    "normalize_op",
    # Timedelta ops
    "ToTimedeltaOp",
    # Datetime ops
    "date_op",
    "time_op",
    "ToDatetimeOp",
    "ToTimestampOp",
    "StrftimeOp",
    "UnixMicros",
    "UnixMillis",
    "UnixSeconds",
    # Numeric ops
    "abs_op",
    "add_op",
    "arccos_op",
    "arccosh_op",
    "arcsin_op",
    "arcsinh_op",
    "arctan2_op",
    "arctan_op",
    "arctanh_op",
    "ceil_op",
    "cos_op",
    "cosh_op",
    "div_op",
    "exp_op",
    "expm1_op",
    "floor_op",
    "floordiv_op",
    "ln_op",
    "log1p_op",
    "log10_op",
    "mod_op",
    "mul_op",
    "neg_op",
    "pos_op",
    "pow_op",
    "round_op",
    "sin_op",
    "sinh_op",
    "sqrt_op",
    "sub_op",
    "tan_op",
    "tanh_op",
    "unsafe_pow_op",
    # Array ops
    "ArrayIndexOp",
    "ArraySliceOp",
    "ArrayToStringOp",
    # Blob ops
    "ObjGetAccessUrl",
    "obj_make_ref_op",
    "obj_fetch_metadata_op",
    # Struct ops
    "StructFieldOp",
    "StructOp",
    # Remote Functions ops
    "BinaryRemoteFunctionOp",
    "NaryRemoteFunctionOp",
    "RemoteFunctionOp",
    # Frequency ops
    "DatetimeToIntegerLabelOp",
    "FloorDtOp",
    "IntegerLabelToDatetimeOp",
    # JSON ops
    "JSONExtract",
    "JSONExtractArray",
    "JSONExtractStringArray",
    "JSONSet",
    "JSONValue",
    "ParseJSON",
    "ToJSONString",
    # Bool ops
    "and_op",
    "or_op",
    "xor_op",
    # Comparison ops
    "eq_null_match_op",
    "eq_op",
    "ge_op",
    "gt_op",
    "le_op",
    "lt_op",
    "ne_op",
    # Distance ops
    "cosine_distance_op",
    "euclidean_distance_op",
    "manhattan_distance_op",
    # Geo ops
    "geo_x_op",
    "geo_y_op",
<<<<<<< HEAD
    "geo_st_geogpoint_op",
=======
    "geo_area_op",
>>>>>>> 7ae565d9
    # Numpy ops mapping
    "NUMPY_TO_BINOP",
    "NUMPY_TO_OP",
]<|MERGE_RESOLUTION|>--- conflicted
+++ resolved
@@ -84,11 +84,12 @@
     SqlScalarOp,
     where_op,
 )
-<<<<<<< HEAD
-from bigframes.operations.geo_ops import geo_st_geogpoint_op, geo_x_op, geo_y_op
-=======
-from bigframes.operations.geo_ops import geo_area_op, geo_x_op, geo_y_op
->>>>>>> 7ae565d9
+from bigframes.operations.geo_ops import (
+    geo_area_op,
+    geo_st_geogpoint_op,
+    geo_x_op,
+    geo_y_op,
+)
 from bigframes.operations.json_ops import (
     JSONExtract,
     JSONExtractArray,
@@ -336,11 +337,8 @@
     # Geo ops
     "geo_x_op",
     "geo_y_op",
-<<<<<<< HEAD
+    "geo_area_op",
     "geo_st_geogpoint_op",
-=======
-    "geo_area_op",
->>>>>>> 7ae565d9
     # Numpy ops mapping
     "NUMPY_TO_BINOP",
     "NUMPY_TO_OP",
