# Copyright 2023 Google LLC
#
# Licensed under the Apache License, Version 2.0 (the "License");
# you may not use this file except in compliance with the License.
# You may obtain a copy of the License at
#
#     http://www.apache.org/licenses/LICENSE-2.0
#
# Unless required by applicable law or agreed to in writing, software
# distributed under the License is distributed on an "AS IS" BASIS,
# WITHOUT WARRANTIES OR CONDITIONS OF ANY KIND, either express or implied.
# See the License for the specific language governing permissions and
# limitations under the License.

import abc
import typing

<<<<<<< HEAD
=======
import matplotlib.pyplot as plt

DEFAULT_SAMPLING_N = 1000
DEFAULT_SAMPLING_STATE = 0

>>>>>>> 60d4a7bb

class MPLPlot(abc.ABC):
    @abc.abstractmethod
    def generate(self):
        pass

    def draw(self) -> None:
        # This import can fail with "Matplotlib failed to acquire the
        # following lock file" so import here to reduce the chance of
        # our parallel test suite from triggering this.
        import matplotlib.pyplot as plt

        plt.draw_if_interactive()

    @property
    def result(self):
        return self.axes


class SamplingPlot(MPLPlot):
    @abc.abstractproperty
    def _kind(self):
        pass

    def __init__(self, data, **kwargs) -> None:
        self.kwargs = kwargs
        self.data = self._compute_plot_data(data)

    def generate(self) -> None:
        self.axes = self.data.plot(kind=self._kind, **self.kwargs)

    def _compute_plot_data(self, data):
        # TODO: Cache the sampling data in the PlotAccessor.
        sampling_n = self.kwargs.pop("sampling_n", DEFAULT_SAMPLING_N)
        sampling_random_state = self.kwargs.pop(
            "sampling_random_state", DEFAULT_SAMPLING_STATE
        )
        return data.sample(
            n=sampling_n,
            random_state=sampling_random_state,
            sort=False,
        ).to_pandas()


class LinePlot(SamplingPlot):
    @property
    def _kind(self) -> typing.Literal["line"]:
        return "line"


class AreaPlot(SamplingPlot):
    @property
    def _kind(self) -> typing.Literal["area"]:
        return "area"


class ScatterPlot(SamplingPlot):
    @property
    def _kind(self) -> typing.Literal["scatter"]:
        return "scatter"<|MERGE_RESOLUTION|>--- conflicted
+++ resolved
@@ -15,14 +15,10 @@
 import abc
 import typing
 
-<<<<<<< HEAD
-=======
-import matplotlib.pyplot as plt
 
 DEFAULT_SAMPLING_N = 1000
 DEFAULT_SAMPLING_STATE = 0
 
->>>>>>> 60d4a7bb
 
 class MPLPlot(abc.ABC):
     @abc.abstractmethod
