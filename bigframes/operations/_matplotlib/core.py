--- conflicted
+++ resolved
@@ -48,25 +48,15 @@
 
     def _compute_plot_data(self, data):
         # TODO: Cache the sampling data in the PlotAccessor.
-<<<<<<< HEAD
         sampling_n = self.kwargs.pop("sampling_n", DEFAULT_SAMPLING_N)
         sampling_random_state = self.kwargs.pop(
             "sampling_random_state", DEFAULT_SAMPLING_STATE
         )
-        return (
-            data.sample(n=sampling_n, random_state=sampling_random_state)
-            .to_pandas()
-            .sort_index()
-        )
-=======
-        sampling_n = self.kwargs.pop("sampling_n", 100)
-        sampling_random_state = self.kwargs.pop("sampling_random_state", 0)
         return data.sample(
             n=sampling_n,
             random_state=sampling_random_state,
             sort=False,
         ).to_pandas()
->>>>>>> 429a4a5d
 
 
 class LinePlot(SamplingPlot):
