--- conflicted
+++ resolved
@@ -25,11 +25,11 @@
     name: typing.ClassVar[str] = "to_timedelta"
     unit: typing.Literal["us", "ms", "s", "m", "h", "d", "W"]
 
-<<<<<<< HEAD
-    def output_type(self, *input_types: dtypes.ExpressionType):
-        if input_types[0] is not dtypes.INT_DTYPE:
-            raise TypeError("expected integer input")
-        return dtypes.TIMEDELTA_DTYPE
+
+    def output_type(self, *input_types: dtypes.ExpressionType) -> dtypes.ExpressionType:
+        if input_types[0] in (dtypes.INT_DTYPE, dtypes.FLOAT_DTYPE):
+            return dtypes.TIMEDELTA_DTYPE
+        raise TypeError("expected integer or float input")
 
 
 @dataclasses.dataclass(frozen=True)
@@ -54,10 +54,4 @@
         )
 
 
-timestamp_add_op = TimestampAdd()
-=======
-    def output_type(self, *input_types):
-        if input_types[0] in (dtypes.INT_DTYPE, dtypes.FLOAT_DTYPE):
-            return dtypes.TIMEDELTA_DTYPE
-        raise TypeError("expected integer or float input")
->>>>>>> 923da037
+timestamp_add_op = TimestampAdd()