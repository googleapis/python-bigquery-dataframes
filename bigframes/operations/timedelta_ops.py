--- conflicted
+++ resolved
@@ -79,12 +79,8 @@
 timestamp_add_op = TimestampAddOp()
 
 
-<<<<<<< HEAD
 @dataclasses.dataclass(frozen=True)
-class TimestampSub(base_ops.BinaryOp):
-=======
 class TimestampSubOp(base_ops.BinaryOp):
->>>>>>> 650a1907
     name: typing.ClassVar[str] = "timestamp_sub"
 
     def output_type(self, *input_types: dtypes.ExpressionType) -> dtypes.ExpressionType:
@@ -99,9 +95,7 @@
             f"unsupported types for timestamp_sub. left: {input_types[0]} right: {input_types[1]}"
         )
 
-
-<<<<<<< HEAD
-timestamp_sub_op = TimestampSub()
+timestamp_sub_op = TimestampSubOp()
 
 
 @dataclasses.dataclass(frozen=True)
@@ -147,7 +141,4 @@
         )
 
 
-date_sub_op = DateSubOp()
-=======
-timestamp_sub_op = TimestampSubOp()
->>>>>>> 650a1907
+date_sub_op = DateSubOp()