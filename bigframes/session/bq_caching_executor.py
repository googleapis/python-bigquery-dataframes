# Copyright 2024 Google LLC
#
# Licensed under the Apache License, Version 2.0 (the "License");
# you may not use this file except in compliance with the License.
# You may obtain a copy of the License at
#
#     http://www.apache.org/licenses/LICENSE-2.0
#
# Unless required by applicable law or agreed to in writing, software
# distributed under the License is distributed on an "AS IS" BASIS,
# WITHOUT WARRANTIES OR CONDITIONS OF ANY KIND, either express or implied.
# See the License for the specific language governing permissions and
# limitations under the License.

from __future__ import annotations

import math
import os
from typing import cast, Literal, Mapping, Optional, Sequence, Tuple, Union
import warnings
import weakref

import google.api_core.exceptions
from google.cloud import bigquery
import google.cloud.bigquery.job as bq_job
import google.cloud.bigquery.table as bq_table
import google.cloud.bigquery_storage_v1

import bigframes.core
from bigframes.core import rewrite
import bigframes.core.compile
import bigframes.core.guid
import bigframes.core.nodes as nodes
import bigframes.core.ordering as order
import bigframes.core.tree_properties as tree_properties
import bigframes.core.utils as utils
import bigframes.dtypes
import bigframes.exceptions as bfe
import bigframes.features
from bigframes.session import executor, local_scan_executor, read_api_execution
import bigframes.session._io.bigquery as bq_io
import bigframes.session.metrics
import bigframes.session.planner
import bigframes.session.temporary_storage

# Max complexity that should be executed as a single query
QUERY_COMPLEXITY_LIMIT = 1e7
# Number of times to factor out subqueries before giving up.
MAX_SUBTREE_FACTORINGS = 5
_MAX_CLUSTER_COLUMNS = 4
MAX_SMALL_RESULT_BYTES = 10 * 1024 * 1024 * 1024  # 10G


class BigQueryCachingExecutor(executor.Executor):
    """Computes BigFrames values using BigQuery Engine.

    This executor can cache expressions. If those expressions are executed later, this session
    will re-use the pre-existing results from previous executions.

    This class is not thread-safe.
    """

    def __init__(
        self,
        bqclient: bigquery.Client,
        storage_manager: bigframes.session.temporary_storage.TemporaryStorageManager,
        bqstoragereadclient: google.cloud.bigquery_storage_v1.BigQueryReadClient,
        *,
        strictly_ordered: bool = True,
        metrics: Optional[bigframes.session.metrics.ExecutionMetrics] = None,
    ):
        self.bqclient = bqclient
        self.storage_manager = storage_manager
        self.compiler: bigframes.core.compile.SQLCompiler = (
            bigframes.core.compile.SQLCompiler()
        )
        self.strictly_ordered: bool = strictly_ordered
        self._cached_executions: weakref.WeakKeyDictionary[
            nodes.BigFrameNode, nodes.BigFrameNode
        ] = weakref.WeakKeyDictionary()
        self.metrics = metrics
        self.bqstoragereadclient = bqstoragereadclient
        # Simple left-to-right precedence for now
        self._semi_executors = (
            read_api_execution.ReadApiSemiExecutor(
                bqstoragereadclient=bqstoragereadclient,
                project=self.bqclient.project,
            ),
            local_scan_executor.LocalScanExecutor(),
        )

    def to_sql(
        self,
        array_value: bigframes.core.ArrayValue,
        offset_column: Optional[str] = None,
        ordered: bool = False,
        enable_cache: bool = True,
    ) -> str:
        if offset_column:
            array_value, _ = array_value.promote_offsets()
        node = self.logical_plan(array_value.node) if enable_cache else array_value.node
        return self.compiler.compile(node, ordered=ordered)

    def execute(
        self,
        array_value: bigframes.core.ArrayValue,
        *,
        ordered: bool = True,
        use_explicit_destination: Optional[bool] = None,
        page_size: Optional[int] = None,
        max_results: Optional[int] = None,
    ) -> executor.ExecuteResult:
        if use_explicit_destination is None:
            use_explicit_destination = bigframes.options.bigquery.allow_large_results

        if bigframes.options.compute.enable_multi_query_execution:
            self._simplify_with_caching(array_value)

        plan = self.logical_plan(array_value.node)
        # Use explicit destination to avoid 10GB limit of temporary table
        destination_table = (
            self.storage_manager.create_temp_table(
                array_value.schema.to_bigquery(), cluster_cols=[]
            )
            if use_explicit_destination
            else None
        )
        return self._execute_plan(
            plan,
            ordered=ordered,
            page_size=page_size,
            max_results=max_results,
            destination=destination_table,
        )

    def export_gbq(
        self,
        array_value: bigframes.core.ArrayValue,
        destination: bigquery.TableReference,
        if_exists: Literal["fail", "replace", "append"] = "fail",
        cluster_cols: Sequence[str] = [],
    ):
        """
        Export the ArrayValue to an existing BigQuery table.
        """
        if bigframes.options.compute.enable_multi_query_execution:
            self._simplify_with_caching(array_value)

        dispositions = {
            "fail": bigquery.WriteDisposition.WRITE_EMPTY,
            "replace": bigquery.WriteDisposition.WRITE_TRUNCATE,
            "append": bigquery.WriteDisposition.WRITE_APPEND,
        }
        sql = self.to_sql(array_value, ordered=False)
        job_config = bigquery.QueryJobConfig(
            write_disposition=dispositions[if_exists],
            destination=destination,
            clustering_fields=cluster_cols if cluster_cols else None,
        )
        # TODO(swast): plumb through the api_name of the user-facing api that
        # caused this query.
        _, query_job = self._run_execute_query(
            sql=sql,
            job_config=job_config,
        )

        has_timedelta_col = any(
            t == bigframes.dtypes.TIMEDELTA_DTYPE for t in array_value.schema.dtypes
        )

        if if_exists != "append" and has_timedelta_col:
            # Only update schema if this is not modifying an existing table, and the
            # new table contains timedelta columns.
            table = self.bqclient.get_table(destination)
            table.schema = array_value.schema.to_bigquery()
            self.bqclient.update_table(table, ["schema"])

        return query_job

    def export_gcs(
        self,
        array_value: bigframes.core.ArrayValue,
        uri: str,
        format: Literal["json", "csv", "parquet"],
        export_options: Mapping[str, Union[bool, str]],
    ):
        query_job = self.execute(
            array_value,
            ordered=False,
            use_explicit_destination=True,
        ).query_job
        assert query_job is not None
        result_table = query_job.destination
        assert result_table is not None
        export_data_statement = bq_io.create_export_data_statement(
            f"{result_table.project}.{result_table.dataset_id}.{result_table.table_id}",
            uri=uri,
            format=format,
            export_options=dict(export_options),
        )

        bq_io.start_query_with_client(
            self.bqclient,
            export_data_statement,
            job_config=bigquery.QueryJobConfig(),
            api_name=f"dataframe-to_{format.lower()}",
            metrics=self.metrics,
        )
        return query_job

    def dry_run(
        self, array_value: bigframes.core.ArrayValue, ordered: bool = True
    ) -> bigquery.QueryJob:
        sql = self.to_sql(array_value, ordered=ordered)
        job_config = bigquery.QueryJobConfig(dry_run=True)
        query_job = self.bqclient.query(sql, job_config=job_config)
        return query_job

    def peek(
        self,
        array_value: bigframes.core.ArrayValue,
        n_rows: int,
        use_explicit_destination: Optional[bool] = None,
    ) -> executor.ExecuteResult:
        """
        A 'peek' efficiently accesses a small number of rows in the dataframe.
        """
        plan = self.logical_plan(array_value.node)
        if not tree_properties.can_fast_peek(plan):
            msg = bfe.format_message("Peeking this value cannot be done efficiently.")
            warnings.warn(msg)
        if use_explicit_destination is None:
            use_explicit_destination = bigframes.options.bigquery.allow_large_results

        destination_table = (
            self.storage_manager.create_temp_table(
                array_value.schema.to_bigquery(), cluster_cols=[]
            )
            if use_explicit_destination
            else None
        )

        return self._execute_plan(
            plan, ordered=False, destination=destination_table, peek=n_rows
        )

    def head(
        self, array_value: bigframes.core.ArrayValue, n_rows: int
    ) -> executor.ExecuteResult:
        plan = self.logical_plan(array_value.node)
        if (plan.row_count is not None) and (plan.row_count <= n_rows):
            return self._execute_plan(plan, ordered=True)

        if not self.strictly_ordered and not array_value.node.explicitly_ordered:
            # No user-provided ordering, so just get any N rows, its faster!
            return self.peek(array_value, n_rows)

        if not tree_properties.can_fast_head(plan):
            # If can't get head fast, we are going to need to execute the whole query
            # Will want to do this in a way such that the result is reusable, but the first
            # N values can be easily extracted.
            # This currently requires clustering on offsets.
            self._cache_with_offsets(array_value)
            # Get a new optimized plan after caching
            plan = self.logical_plan(array_value.node)
            assert tree_properties.can_fast_head(plan)

        head_plan = generate_head_plan(plan, n_rows)
        return self._execute_plan(head_plan, ordered=True)

<<<<<<< HEAD
    def get_row_count(self, array_value: bigframes.core.ArrayValue) -> int:
        # TODO: Fold row count node in and use local execution
        count = self._local_get_row_count(array_value)
        if count is not None:
            return count
        else:
            row_count_plan = self.replace_cached_subtrees(
                generate_row_count_plan(array_value.node)
            )
            results = self._execute_plan(
                row_count_plan,
                ordered=True,
                # We only expect a single integer, so don't create a destination table.
                destination=None,
            )
            pa_table = next(results.arrow_batches())
            pa_array = pa_table.column(0)
            return pa_array.tolist()[0]

=======
>>>>>>> c958dbea
    def cached(
        self,
        array_value: bigframes.core.ArrayValue,
        *,
        force: bool = False,
        use_session: bool = False,
        cluster_cols: Sequence[str] = (),
    ) -> None:
        """Write the block to a session table."""
        # use a heuristic for whether something needs to be cached
        if (not force) and self._is_trivially_executable(array_value):
            return
        if use_session:
            self._cache_with_session_awareness(array_value)
        else:
            self._cache_with_cluster_cols(array_value, cluster_cols=cluster_cols)

    # Helpers
    def _run_execute_query(
        self,
        sql: str,
        job_config: Optional[bq_job.QueryJobConfig] = None,
        api_name: Optional[str] = None,
        page_size: Optional[int] = None,
        max_results: Optional[int] = None,
        query_with_job: bool = True,
    ) -> Tuple[bq_table.RowIterator, Optional[bigquery.QueryJob]]:
        """
        Starts BigQuery query job and waits for results.
        """
        job_config = bq_job.QueryJobConfig() if job_config is None else job_config
        if bigframes.options.compute.maximum_bytes_billed is not None:
            job_config.maximum_bytes_billed = (
                bigframes.options.compute.maximum_bytes_billed
            )

        if not self.strictly_ordered:
            job_config.labels["bigframes-mode"] = "unordered"

        try:
            iterator, query_job = bq_io.start_query_with_client(
                self.bqclient,
                sql,
                job_config=job_config,
                api_name=api_name,
                max_results=max_results,
                page_size=page_size,
                metrics=self.metrics,
                query_with_job=query_with_job,
            )
            return iterator, query_job

        except google.api_core.exceptions.BadRequest as e:
            # Unfortunately, this error type does not have a separate error code or exception type
            if "Resources exceeded during query execution" in e.message:
                new_message = "Computation is too complex to execute as a single query. Try using DataFrame.cache() on intermediate results, or setting bigframes.options.compute.enable_multi_query_execution."
                raise bigframes.exceptions.QueryComplexityError(new_message) from e
            else:
                raise

    def replace_cached_subtrees(self, node: nodes.BigFrameNode) -> nodes.BigFrameNode:
        return nodes.top_down(node, lambda x: self._cached_executions.get(x, x))

    def _is_trivially_executable(self, array_value: bigframes.core.ArrayValue):
        """
        Can the block be evaluated very cheaply?
        If True, the array_value probably is not worth caching.
        """
        # Once rewriting is available, will want to rewrite before
        # evaluating execution cost.
        return tree_properties.is_trivially_executable(
            self.logical_plan(array_value.node)
        )

    def logical_plan(self, root: nodes.BigFrameNode) -> nodes.BigFrameNode:
        """
        Apply universal logical simplifications that are helpful regardless of engine.
        """
        plan = self.replace_cached_subtrees(root)
        plan = rewrite.column_pruning(plan)
        plan = plan.top_down(rewrite.fold_row_counts)
        return plan

    def _cache_with_cluster_cols(
        self, array_value: bigframes.core.ArrayValue, cluster_cols: Sequence[str]
    ):
        """Executes the query and uses the resulting table to rewrite future executions."""

        # Pseudocolumns can be queried and even written to anonymous query
        # results tables, but they can't be materialized to an explicit
        # destination table. Therefore, we rename the columns to all be writable
        # before executing the SQL. See: b/405773140 for discussion about the
        # _TABLE_SUFFIX pseudocolumn.
        prev_col_ids = array_value.column_ids
        new_col_ids, _ = utils.get_standardized_ids(prev_col_ids)
        renamed = array_value.rename_columns(dict(zip(prev_col_ids, new_col_ids)))

        sql, schema, ordering_info = self.compiler.compile_raw(
<<<<<<< HEAD
            self.replace_cached_subtrees(renamed.node)
=======
            self.logical_plan(array_value.node)
>>>>>>> c958dbea
        )
        tmp_table = self._sql_as_cached_temp_table(
            sql,
            schema,
            cluster_cols=bq_io.select_cluster_cols(schema, cluster_cols),
        )
        cached_replacement = (
            renamed.as_cached(
                cache_table=self.bqclient.get_table(tmp_table),
                ordering=ordering_info,
            )
            .rename_columns(dict(zip(new_col_ids, prev_col_ids)))
            .node
        )
        self._cached_executions[array_value.node] = cached_replacement

    def _cache_with_offsets(self, array_value: bigframes.core.ArrayValue):
        """Executes the query and uses the resulting table to rewrite future executions."""
        offset_column = bigframes.core.guid.generate_guid("bigframes_offsets")
        w_offsets, offset_column = array_value.promote_offsets()
<<<<<<< HEAD

        # Pseudocolumns can be queried and even written to anonymous query
        # results tables, but they can't be materialized to an explicit
        # destination table. Therefore, we rename the columns to all be writable
        # before executing the SQL. See: b/405773140 for discussion about the
        # _TABLE_SUFFIX pseudocolumn.
        prev_col_ids = w_offsets.column_ids
        new_col_ids, _ = utils.get_standardized_ids(prev_col_ids)
        renamed = w_offsets.rename_columns(dict(zip(prev_col_ids, new_col_ids)))

        sql = self.compiler.compile(
            self.replace_cached_subtrees(w_offsets.node), ordered=False
        )
=======
        sql = self.compiler.compile(self.logical_plan(w_offsets.node), ordered=False)
>>>>>>> c958dbea

        tmp_table = self._sql_as_cached_temp_table(
            sql,
            w_offsets.schema.to_bigquery(),
            cluster_cols=[offset_column],
        )
        cached_replacement = (
            renamed.as_cached(
                cache_table=self.bqclient.get_table(tmp_table),
                ordering=order.TotalOrdering.from_offset_col(offset_column),
            )
            .rename_columns(dict(zip(new_col_ids, prev_col_ids)))
            .drop_columns([offset_column])
            .node
        )
        self._cached_executions[array_value.node] = cached_replacement

    def _cache_with_session_awareness(
        self,
        array_value: bigframes.core.ArrayValue,
    ) -> None:
        session_forest = [obj._block._expr.node for obj in array_value.session.objects]
        # These node types are cheap to re-compute
        target, cluster_cols = bigframes.session.planner.session_aware_cache_plan(
            array_value.node, list(session_forest)
        )
        cluster_cols_sql_names = [id.sql for id in cluster_cols]
        if len(cluster_cols) > 0:
            self._cache_with_cluster_cols(
                bigframes.core.ArrayValue(target), cluster_cols_sql_names
            )
        elif self.strictly_ordered:
            self._cache_with_offsets(bigframes.core.ArrayValue(target))
        else:
            self._cache_with_cluster_cols(bigframes.core.ArrayValue(target), [])

    def _simplify_with_caching(self, array_value: bigframes.core.ArrayValue):
        """Attempts to handle the complexity by caching duplicated subtrees and breaking the query into pieces."""
        # Apply existing caching first
        for _ in range(MAX_SUBTREE_FACTORINGS):
            if (
                self.logical_plan(array_value.node).planning_complexity
                < QUERY_COMPLEXITY_LIMIT
            ):
                return

            did_cache = self._cache_most_complex_subtree(array_value.node)
            if not did_cache:
                return

    def _cache_most_complex_subtree(self, node: nodes.BigFrameNode) -> bool:
        # TODO: If query fails, retry with lower complexity limit
        selection = tree_properties.select_cache_target(
            node,
            min_complexity=(QUERY_COMPLEXITY_LIMIT / 500),
            max_complexity=QUERY_COMPLEXITY_LIMIT,
            cache=dict(self._cached_executions),
            # Heuristic: subtree_compleixty * (copies of subtree)^2
            heuristic=lambda complexity, count: math.log(complexity)
            + 2 * math.log(count),
        )
        if selection is None:
            # No good subtrees to cache, just return original tree
            return False

        self._cache_with_cluster_cols(bigframes.core.ArrayValue(selection), [])
        return True

    def _sql_as_cached_temp_table(
        self,
        sql: str,
        schema: Sequence[bigquery.SchemaField],
        cluster_cols: Sequence[str],
    ) -> bigquery.TableReference:
        assert len(cluster_cols) <= _MAX_CLUSTER_COLUMNS
        temp_table = self.storage_manager.create_temp_table(schema, cluster_cols)

        # TODO: Get default job config settings
        job_config = cast(
            bigquery.QueryJobConfig,
            bigquery.QueryJobConfig.from_api_repr({}),
        )
        job_config.destination = temp_table
        _, query_job = self._run_execute_query(
            sql,
            job_config=job_config,
            api_name="cached",
        )
        assert query_job is not None
        query_job.result()
        return query_job.destination

    def _validate_result_schema(
        self,
        array_value: bigframes.core.ArrayValue,
        bq_schema: list[bigquery.SchemaField],
    ):
        actual_schema = _sanitize(tuple(bq_schema))
        ibis_schema = bigframes.core.compile.test_only_ibis_inferred_schema(
            self.logical_plan(array_value.node)
        ).to_bigquery()
        internal_schema = _sanitize(array_value.schema.to_bigquery())
        if not bigframes.features.PANDAS_VERSIONS.is_arrow_list_dtype_usable:
            return

        if internal_schema != actual_schema:
            raise ValueError(
                f"This error should only occur while testing. BigFrames internal schema: {internal_schema} does not match actual schema: {actual_schema}"
            )

        if ibis_schema != actual_schema:
            raise ValueError(
                f"This error should only occur while testing. Ibis schema: {ibis_schema} does not match actual schema: {actual_schema}"
            )

    def _execute_plan(
        self,
        plan: nodes.BigFrameNode,
        ordered: bool,
        page_size: Optional[int] = None,
        max_results: Optional[int] = None,
        destination: Optional[bq_table.TableReference] = None,
        peek: Optional[int] = None,
    ):
        """Just execute whatever plan as is, without further caching or decomposition."""

        # First try to execute fast-paths
        # TODO: Allow page_size and max_results by rechunking/truncating results
        if (not page_size) and (not max_results) and (not destination) and (not peek):
            for semi_executor in self._semi_executors:
                maybe_result = semi_executor.execute(plan, ordered=ordered)
                if maybe_result:
                    return maybe_result

        # TODO(swast): plumb through the api_name of the user-facing api that
        # caused this query.
        job_config = bigquery.QueryJobConfig()
        # Use explicit destination to avoid 10GB limit of temporary table
        if destination is not None:
            job_config.destination = destination
        sql = self.compiler.compile(plan, ordered=ordered, limit=peek)
        iterator, query_job = self._run_execute_query(
            sql=sql,
            job_config=job_config,
            page_size=page_size,
            max_results=max_results,
            query_with_job=(destination is not None),
        )

        # Though we provide the read client, iterator may or may not use it based on what is efficient for the result
        def iterator_supplier():
            # Workaround issue fixed by: https://github.com/googleapis/python-bigquery/pull/2154
            if iterator._page_size is not None or iterator.max_results is not None:
                return iterator.to_arrow_iterable(bqstorage_client=None)
            else:
                return iterator.to_arrow_iterable(
                    bqstorage_client=self.bqstoragereadclient
                )

        if query_job:
            size_bytes = self.bqclient.get_table(query_job.destination).num_bytes
        else:
            size_bytes = None

        if size_bytes is not None and size_bytes >= MAX_SMALL_RESULT_BYTES:
            msg = bfe.format_message(
                "The query result size has exceeded 10 GB. In BigFrames 2.0 and "
                "later, you might need to manually set `allow_large_results=True` in "
                "the IO method or adjust the BigFrames option: "
                "`bigframes.options.bigquery.allow_large_results=True`."
            )
            warnings.warn(msg, FutureWarning)
        # Runs strict validations to ensure internal type predictions and ibis are completely in sync
        # Do not execute these validations outside of testing suite.
        if "PYTEST_CURRENT_TEST" in os.environ:
            self._validate_result_schema(
                bigframes.core.ArrayValue(plan), iterator.schema
            )

        return executor.ExecuteResult(
            arrow_batches=iterator_supplier,
            schema=plan.schema,
            query_job=query_job,
            total_bytes=size_bytes,
            total_rows=iterator.total_rows,
        )


def _sanitize(
    schema: Tuple[bigquery.SchemaField, ...]
) -> Tuple[bigquery.SchemaField, ...]:
    # Schema inferred from SQL strings and Ibis expressions contain only names, types and modes,
    # so we disregard other fields (e.g timedelta description for timedelta columns) for validations.
    return tuple(
        bigquery.SchemaField(
            f.name,
            f.field_type,
            f.mode,  # type:ignore
            fields=_sanitize(f.fields),
        )
        for f in schema
    )


def generate_head_plan(node: nodes.BigFrameNode, n: int):
    return nodes.SliceNode(node, start=None, stop=n)<|MERGE_RESOLUTION|>--- conflicted
+++ resolved
@@ -268,28 +268,6 @@
         head_plan = generate_head_plan(plan, n_rows)
         return self._execute_plan(head_plan, ordered=True)
 
-<<<<<<< HEAD
-    def get_row_count(self, array_value: bigframes.core.ArrayValue) -> int:
-        # TODO: Fold row count node in and use local execution
-        count = self._local_get_row_count(array_value)
-        if count is not None:
-            return count
-        else:
-            row_count_plan = self.replace_cached_subtrees(
-                generate_row_count_plan(array_value.node)
-            )
-            results = self._execute_plan(
-                row_count_plan,
-                ordered=True,
-                # We only expect a single integer, so don't create a destination table.
-                destination=None,
-            )
-            pa_table = next(results.arrow_batches())
-            pa_array = pa_table.column(0)
-            return pa_array.tolist()[0]
-
-=======
->>>>>>> c958dbea
     def cached(
         self,
         array_value: bigframes.core.ArrayValue,
@@ -388,11 +366,7 @@
         renamed = array_value.rename_columns(dict(zip(prev_col_ids, new_col_ids)))
 
         sql, schema, ordering_info = self.compiler.compile_raw(
-<<<<<<< HEAD
-            self.replace_cached_subtrees(renamed.node)
-=======
-            self.logical_plan(array_value.node)
->>>>>>> c958dbea
+            self.logical_plan(renamed.node)
         )
         tmp_table = self._sql_as_cached_temp_table(
             sql,
@@ -413,7 +387,6 @@
         """Executes the query and uses the resulting table to rewrite future executions."""
         offset_column = bigframes.core.guid.generate_guid("bigframes_offsets")
         w_offsets, offset_column = array_value.promote_offsets()
-<<<<<<< HEAD
 
         # Pseudocolumns can be queried and even written to anonymous query
         # results tables, but they can't be materialized to an explicit
@@ -425,11 +398,8 @@
         renamed = w_offsets.rename_columns(dict(zip(prev_col_ids, new_col_ids)))
 
         sql = self.compiler.compile(
-            self.replace_cached_subtrees(w_offsets.node), ordered=False
-        )
-=======
-        sql = self.compiler.compile(self.logical_plan(w_offsets.node), ordered=False)
->>>>>>> c958dbea
+            self.logical_plan(w_offsets.node), ordered=False
+        )
 
         tmp_table = self._sql_as_cached_temp_table(
             sql,
