--- conflicted
+++ resolved
@@ -315,12 +315,6 @@
         self,
         sql: str,
         job_config: Optional[bq_job.QueryJobConfig] = None,
-<<<<<<< HEAD
-        page_size: Optional[int] = None,
-        max_results: Optional[int] = None,
-=======
-        api_name: Optional[str] = None,
->>>>>>> c260fc86
         query_with_job: bool = True,
     ) -> Tuple[bq_table.RowIterator, Optional[bigquery.QueryJob]]:
         """
@@ -340,12 +334,6 @@
                 self.bqclient,
                 sql,
                 job_config=job_config,
-<<<<<<< HEAD
-                max_results=max_results,
-                page_size=page_size,
-=======
-                api_name=api_name,
->>>>>>> c260fc86
                 metrics=self.metrics,
                 query_with_job=query_with_job,
             )
