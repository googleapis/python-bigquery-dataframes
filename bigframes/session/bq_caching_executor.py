# Copyright 2024 Google LLC
#
# Licensed under the Apache License, Version 2.0 (the "License");
# you may not use this file except in compliance with the License.
# You may obtain a copy of the License at
#
#     http://www.apache.org/licenses/LICENSE-2.0
#
# Unless required by applicable law or agreed to in writing, software
# distributed under the License is distributed on an "AS IS" BASIS,
# WITHOUT WARRANTIES OR CONDITIONS OF ANY KIND, either express or implied.
# See the License for the specific language governing permissions and
# limitations under the License.

from __future__ import annotations

import dataclasses
import math
import os
from typing import cast, Literal, Mapping, Optional, Sequence, Tuple, Union
import warnings
import weakref

import google.api_core.exceptions
from google.cloud import bigquery
import google.cloud.bigquery.job as bq_job
import google.cloud.bigquery.table as bq_table
import google.cloud.bigquery_storage_v1

import bigframes.core
from bigframes.core import compile, rewrite
import bigframes.core.guid
import bigframes.core.nodes as nodes
import bigframes.core.ordering as order
import bigframes.core.tree_properties as tree_properties
import bigframes.dtypes
import bigframes.exceptions as bfe
import bigframes.features
from bigframes.session import executor, local_scan_executor, read_api_execution
import bigframes.session._io.bigquery as bq_io
import bigframes.session.metrics
import bigframes.session.planner
import bigframes.session.temporary_storage

# Max complexity that should be executed as a single query
QUERY_COMPLEXITY_LIMIT = 1e7
# Number of times to factor out subqueries before giving up.
MAX_SUBTREE_FACTORINGS = 5
_MAX_CLUSTER_COLUMNS = 4
MAX_SMALL_RESULT_BYTES = 10 * 1024 * 1024 * 1024  # 10G


@dataclasses.dataclass
class OutputSpec:
    require_bq_table: bool
    cluster_cols: tuple[str, ...]

    def with_require_table(self, value: bool) -> OutputSpec:
        return dataclasses.replace(self, require_bq_table=value)


def _get_default_output_spec() -> OutputSpec:
    return OutputSpec(
        require_bq_table=bigframes.options.bigquery.allow_large_results, cluster_cols=()
    )


class ExecutionCache:
    def __init__(self):
        # current assumption is only 1 cache of a given node
        # in future, might have multiple caches, with different layout, localities
        self._cached_executions: weakref.WeakKeyDictionary[
            nodes.BigFrameNode, nodes.BigFrameNode
        ] = weakref.WeakKeyDictionary()

    @property
    def mapping(self) -> Mapping[nodes.BigFrameNode, nodes.BigFrameNode]:
        return self._cached_executions

    def cache_results_table(
        self,
        original_root: nodes.BigFrameNode,
        table: bigquery.Table,
        ordering: order.RowOrdering,
    ):
        # Assumption: GBQ cached table uses field name as bq column name
        scan_list = nodes.ScanList(
            tuple(
                nodes.ScanItem(field.id, field.dtype, field.id.sql)
                for field in original_root.fields
            )
        )
        cached_replacement = nodes.CachedTableNode(
            source=nodes.BigqueryDataSource(
                nodes.GbqTable.from_table(table),
                ordering=ordering,
                n_rows=table.num_rows,
            ),
            scan_list=scan_list,
            table_session=original_root.session,
            original_node=original_root,
        )
        assert original_root.schema == cached_replacement.schema
        self._cached_executions[original_root] = cached_replacement


class BigQueryCachingExecutor(executor.Executor):
    """Computes BigFrames values using BigQuery Engine.

    This executor can cache expressions. If those expressions are executed later, this session
    will re-use the pre-existing results from previous executions.

    This class is not thread-safe.
    """

    def __init__(
        self,
        bqclient: bigquery.Client,
        storage_manager: bigframes.session.temporary_storage.TemporaryStorageManager,
        bqstoragereadclient: google.cloud.bigquery_storage_v1.BigQueryReadClient,
        *,
        strictly_ordered: bool = True,
        metrics: Optional[bigframes.session.metrics.ExecutionMetrics] = None,
    ):
        self.bqclient = bqclient
        self.storage_manager = storage_manager
        self.strictly_ordered: bool = strictly_ordered
        self.cache: ExecutionCache = ExecutionCache()
        self.metrics = metrics
        self.bqstoragereadclient = bqstoragereadclient
        # Simple left-to-right precedence for now
        self._semi_executors = (
            read_api_execution.ReadApiSemiExecutor(
                bqstoragereadclient=bqstoragereadclient,
                project=self.bqclient.project,
            ),
            local_scan_executor.LocalScanExecutor(),
        )

    def to_sql(
        self,
        array_value: bigframes.core.ArrayValue,
        offset_column: Optional[str] = None,
        ordered: bool = False,
        enable_cache: bool = True,
    ) -> str:
        if offset_column:
            array_value, _ = array_value.promote_offsets()
        node = self.logical_plan(array_value.node) if enable_cache else array_value.node
        compiled = compile.compile_sql(compile.CompileRequest(node, sort_rows=ordered))
        return compiled.sql

    def execute(
        self,
        array_value: bigframes.core.ArrayValue,
        *,
        ordered: bool = True,
        use_explicit_destination: Optional[bool] = None,
    ) -> executor.ExecuteResult:
        if use_explicit_destination is None:
            use_explicit_destination = bigframes.options._allow_large_results

        if bigframes.options.compute.enable_multi_query_execution:
            self._simplify_with_caching(array_value)

        output_spec = _get_default_output_spec()
        if use_explicit_destination is not None:
            output_spec = output_spec.with_require_table(use_explicit_destination)

        plan = self.logical_plan(array_value.node)
        return self._execute_plan(
            plan,
            ordered=ordered,
            output_spec=output_spec,
        )

    def peek(
        self,
        array_value: bigframes.core.ArrayValue,
        n_rows: int,
        use_explicit_destination: Optional[bool] = None,
    ) -> executor.ExecuteResult:
        """
        A 'peek' efficiently accesses a small number of rows in the dataframe.
        """
        plan = self.logical_plan(array_value.node)
        if not tree_properties.can_fast_peek(plan):
            msg = bfe.format_message("Peeking this value cannot be done efficiently.")
            warnings.warn(msg)

        output_spec = _get_default_output_spec()
        if use_explicit_destination is not None:
            output_spec = output_spec.with_require_table(use_explicit_destination)

        return self._execute_plan(
            plan, ordered=False, output_spec=output_spec, peek=n_rows
        )

    def export_gbq(
        self,
        array_value: bigframes.core.ArrayValue,
        destination: bigquery.TableReference,
        if_exists: Literal["fail", "replace", "append"] = "fail",
        cluster_cols: Sequence[str] = [],
    ):
        """
        Export the ArrayValue to an existing BigQuery table.
        """
        if bigframes.options.compute.enable_multi_query_execution:
            self._simplify_with_caching(array_value)

        dispositions = {
            "fail": bigquery.WriteDisposition.WRITE_EMPTY,
            "replace": bigquery.WriteDisposition.WRITE_TRUNCATE,
            "append": bigquery.WriteDisposition.WRITE_APPEND,
        }
        sql = self.to_sql(array_value, ordered=False)
        job_config = bigquery.QueryJobConfig(
            write_disposition=dispositions[if_exists],
            destination=destination,
            clustering_fields=cluster_cols if cluster_cols else None,
        )
        # TODO(swast): plumb through the api_name of the user-facing api that
        # caused this query.
        _, query_job = self._run_execute_query(
            sql=sql,
            job_config=job_config,
        )

        has_timedelta_col = any(
            t == bigframes.dtypes.TIMEDELTA_DTYPE for t in array_value.schema.dtypes
        )

        if if_exists != "append" and has_timedelta_col:
            # Only update schema if this is not modifying an existing table, and the
            # new table contains timedelta columns.
            table = self.bqclient.get_table(destination)
            table.schema = array_value.schema.to_bigquery()
            self.bqclient.update_table(table, ["schema"])

        return query_job

    def export_gcs(
        self,
        array_value: bigframes.core.ArrayValue,
        uri: str,
        format: Literal["json", "csv", "parquet"],
        export_options: Mapping[str, Union[bool, str]],
    ):
        query_job = self.execute(
            array_value,
            ordered=False,
            use_explicit_destination=True,
        ).query_job
        assert query_job is not None
        result_table = query_job.destination
        assert result_table is not None
        export_data_statement = bq_io.create_export_data_statement(
            f"{result_table.project}.{result_table.dataset_id}.{result_table.table_id}",
            uri=uri,
            format=format,
            export_options=dict(export_options),
        )

        bq_io.start_query_with_client(
            self.bqclient,
            export_data_statement,
            job_config=bigquery.QueryJobConfig(),
            api_name=f"dataframe-to_{format.lower()}",
            metrics=self.metrics,
        )
        return query_job

    def dry_run(
        self, array_value: bigframes.core.ArrayValue, ordered: bool = True
    ) -> bigquery.QueryJob:
        sql = self.to_sql(array_value, ordered=ordered)
        job_config = bigquery.QueryJobConfig(dry_run=True)
        query_job = self.bqclient.query(sql, job_config=job_config)
        return query_job

<<<<<<< HEAD
    def peek(
        self,
        array_value: bigframes.core.ArrayValue,
        n_rows: int,
        use_explicit_destination: Optional[bool] = None,
    ) -> executor.ExecuteResult:
        """
        A 'peek' efficiently accesses a small number of rows in the dataframe.
        """
        plan = self.logical_plan(array_value.node)
        if not tree_properties.can_fast_peek(plan):
            msg = bfe.format_message("Peeking this value cannot be done efficiently.")
            warnings.warn(msg)
        if use_explicit_destination is None:
            use_explicit_destination = bigframes.options._allow_large_results

        destination_table = (
            self.storage_manager.create_temp_table(
                array_value.schema.to_bigquery(), cluster_cols=[]
            )
            if use_explicit_destination
            else None
        )

        return self._execute_plan(
            plan, ordered=False, destination=destination_table, peek=n_rows
        )

=======
>>>>>>> c260fc86
    def cached(
        self, array_value: bigframes.core.ArrayValue, *, config: executor.CacheConfig
    ) -> None:
        """Write the block to a session table."""
        # First, see if we can reuse the existing cache
        # TODO(b/415105423): Provide feedback to user on whether new caching action was deemed necessary
        # TODO(b/415105218): Make cached a deferred action
        if config.if_cached == "reuse-any":
            if self._is_trivially_executable(array_value):
                return
        elif config.if_cached == "reuse-strict":
            # This path basically exists to make sure that repr in head mode is optimized for subsequent repr operations.
            if config.optimize_for == "head":
                if tree_properties.can_fast_head(array_value.node):
                    return
            else:
                raise NotImplementedError(
                    "if_cached='reuse-strict' currently only supported with optimize_for='head'"
                )
        elif config.if_cached != "replace":
            raise ValueError(f"Unexpected 'if_cached' arg: {config.if_cached}")

        if config.optimize_for == "auto":
            self._cache_with_session_awareness(array_value)
        elif config.optimize_for == "head":
            self._cache_with_offsets(array_value)
        else:
            assert isinstance(config.optimize_for, executor.HierarchicalKey)
            self._cache_with_cluster_cols(
                array_value, cluster_cols=config.optimize_for.columns
            )

    # Helpers
    def _run_execute_query(
        self,
        sql: str,
        job_config: Optional[bq_job.QueryJobConfig] = None,
        api_name: Optional[str] = None,
        query_with_job: bool = True,
    ) -> Tuple[bq_table.RowIterator, Optional[bigquery.QueryJob]]:
        """
        Starts BigQuery query job and waits for results.
        """
        job_config = bq_job.QueryJobConfig() if job_config is None else job_config
        if bigframes.options.compute.maximum_bytes_billed is not None:
            job_config.maximum_bytes_billed = (
                bigframes.options.compute.maximum_bytes_billed
            )

        if not self.strictly_ordered:
            job_config.labels["bigframes-mode"] = "unordered"

        try:
            iterator, query_job = bq_io.start_query_with_client(
                self.bqclient,
                sql,
                job_config=job_config,
                api_name=api_name,
                metrics=self.metrics,
                query_with_job=query_with_job,
            )
            return iterator, query_job

        except google.api_core.exceptions.BadRequest as e:
            # Unfortunately, this error type does not have a separate error code or exception type
            if "Resources exceeded during query execution" in e.message:
                new_message = "Computation is too complex to execute as a single query. Try using DataFrame.cache() on intermediate results, or setting bigframes.options.compute.enable_multi_query_execution."
                raise bigframes.exceptions.QueryComplexityError(new_message) from e
            else:
                raise

    def replace_cached_subtrees(self, node: nodes.BigFrameNode) -> nodes.BigFrameNode:
        return nodes.top_down(node, lambda x: self.cache.mapping.get(x, x))

    def _is_trivially_executable(self, array_value: bigframes.core.ArrayValue):
        """
        Can the block be evaluated very cheaply?
        If True, the array_value probably is not worth caching.
        """
        # Once rewriting is available, will want to rewrite before
        # evaluating execution cost.
        return tree_properties.is_trivially_executable(
            self.logical_plan(array_value.node)
        )

    def logical_plan(self, root: nodes.BigFrameNode) -> nodes.BigFrameNode:
        """
        Apply universal logical simplifications that are helpful regardless of engine.
        """
        plan = self.replace_cached_subtrees(root)
        plan = rewrite.column_pruning(plan)
        plan = plan.top_down(rewrite.fold_row_counts)
        return plan

    def _cache_with_cluster_cols(
        self, array_value: bigframes.core.ArrayValue, cluster_cols: Sequence[str]
    ):
        """Executes the query and uses the resulting table to rewrite future executions."""
        plan = self.logical_plan(array_value.node)
        compiled = compile.compile_sql(
            compile.CompileRequest(
                plan, sort_rows=False, materialize_all_order_keys=True
            )
        )
        tmp_table_ref = self._sql_as_cached_temp_table(
            compiled.sql,
            compiled.sql_schema,
            cluster_cols=bq_io.select_cluster_cols(compiled.sql_schema, cluster_cols),
        )
        tmp_table = self.bqclient.get_table(tmp_table_ref)
        assert compiled.row_order is not None
        self.cache.cache_results_table(array_value.node, tmp_table, compiled.row_order)

    def _cache_with_offsets(self, array_value: bigframes.core.ArrayValue):
        """Executes the query and uses the resulting table to rewrite future executions."""
        offset_column = bigframes.core.guid.generate_guid("bigframes_offsets")
        w_offsets, offset_column = array_value.promote_offsets()
        compiled = compile.compile_sql(
            compile.CompileRequest(
                self.logical_plan(w_offsets.node),
                sort_rows=False,
            )
        )
        tmp_table_ref = self._sql_as_cached_temp_table(
            compiled.sql,
            compiled.sql_schema,
            cluster_cols=[offset_column],
        )
        tmp_table = self.bqclient.get_table(tmp_table_ref)
        assert compiled.row_order is not None
        self.cache.cache_results_table(array_value.node, tmp_table, compiled.row_order)

    def _cache_with_session_awareness(
        self,
        array_value: bigframes.core.ArrayValue,
    ) -> None:
        session_forest = [obj._block._expr.node for obj in array_value.session.objects]
        # These node types are cheap to re-compute
        target, cluster_cols = bigframes.session.planner.session_aware_cache_plan(
            array_value.node, list(session_forest)
        )
        cluster_cols_sql_names = [id.sql for id in cluster_cols]
        if len(cluster_cols) > 0:
            self._cache_with_cluster_cols(
                bigframes.core.ArrayValue(target), cluster_cols_sql_names
            )
        elif self.strictly_ordered:
            self._cache_with_offsets(bigframes.core.ArrayValue(target))
        else:
            self._cache_with_cluster_cols(bigframes.core.ArrayValue(target), [])

    def _simplify_with_caching(self, array_value: bigframes.core.ArrayValue):
        """Attempts to handle the complexity by caching duplicated subtrees and breaking the query into pieces."""
        # Apply existing caching first
        for _ in range(MAX_SUBTREE_FACTORINGS):
            if (
                self.logical_plan(array_value.node).planning_complexity
                < QUERY_COMPLEXITY_LIMIT
            ):
                return

            did_cache = self._cache_most_complex_subtree(array_value.node)
            if not did_cache:
                return

    def _cache_most_complex_subtree(self, node: nodes.BigFrameNode) -> bool:
        # TODO: If query fails, retry with lower complexity limit
        selection = tree_properties.select_cache_target(
            node,
            min_complexity=(QUERY_COMPLEXITY_LIMIT / 500),
            max_complexity=QUERY_COMPLEXITY_LIMIT,
            cache=dict(self.cache.mapping),
            # Heuristic: subtree_compleixty * (copies of subtree)^2
            heuristic=lambda complexity, count: math.log(complexity)
            + 2 * math.log(count),
        )
        if selection is None:
            # No good subtrees to cache, just return original tree
            return False

        self._cache_with_cluster_cols(bigframes.core.ArrayValue(selection), [])
        return True

    def _sql_as_cached_temp_table(
        self,
        sql: str,
        schema: Sequence[bigquery.SchemaField],
        cluster_cols: Sequence[str],
    ) -> bigquery.TableReference:
        assert len(cluster_cols) <= _MAX_CLUSTER_COLUMNS
        temp_table = self.storage_manager.create_temp_table(schema, cluster_cols)

        # TODO: Get default job config settings
        job_config = cast(
            bigquery.QueryJobConfig,
            bigquery.QueryJobConfig.from_api_repr({}),
        )
        job_config.destination = temp_table
        _, query_job = self._run_execute_query(
            sql,
            job_config=job_config,
            api_name="cached",
        )
        assert query_job is not None
        query_job.result()
        return query_job.destination

    def _validate_result_schema(
        self,
        array_value: bigframes.core.ArrayValue,
        bq_schema: list[bigquery.SchemaField],
    ):
        actual_schema = _sanitize(tuple(bq_schema))
        ibis_schema = compile.test_only_ibis_inferred_schema(
            self.logical_plan(array_value.node)
        ).to_bigquery()
        internal_schema = _sanitize(array_value.schema.to_bigquery())
        if not bigframes.features.PANDAS_VERSIONS.is_arrow_list_dtype_usable:
            return

        if internal_schema != actual_schema:
            raise ValueError(
                f"This error should only occur while testing. BigFrames internal schema: {internal_schema} does not match actual schema: {actual_schema}"
            )

        if ibis_schema != actual_schema:
            raise ValueError(
                f"This error should only occur while testing. Ibis schema: {ibis_schema} does not match actual schema: {actual_schema}"
            )

    def _execute_plan(
        self,
        plan: nodes.BigFrameNode,
        ordered: bool,
        output_spec: OutputSpec,
        peek: Optional[int] = None,
    ) -> executor.ExecuteResult:
        """Just execute whatever plan as is, without further caching or decomposition."""
        # First try to execute fast-paths
        if not output_spec.require_bq_table:
            for semi_executor in self._semi_executors:
                maybe_result = semi_executor.execute(plan, ordered=ordered, peek=peek)
                if maybe_result:
                    return maybe_result

        # Use explicit destination to avoid 10GB limit of temporary table
        destination_table = (
            self.storage_manager.create_temp_table(
                plan.schema.to_bigquery(), cluster_cols=output_spec.cluster_cols
            )
            if output_spec.require_bq_table
            else None
        )

        # TODO(swast): plumb through the api_name of the user-facing api that
        # caused this query.
        job_config = bigquery.QueryJobConfig()
        # Use explicit destination to avoid 10GB limit of temporary table
        if destination_table is not None:
            job_config.destination = destination_table
        compiled = compile.compile_sql(
            compile.CompileRequest(plan, sort_rows=ordered, peek_count=peek)
        )
        iterator, query_job = self._run_execute_query(
            sql=compiled.sql,
            job_config=job_config,
            query_with_job=(destination_table is not None),
        )

        if query_job:
            size_bytes = self.bqclient.get_table(query_job.destination).num_bytes
        else:
            size_bytes = None

<<<<<<< HEAD
        if size_bytes is not None and size_bytes >= MAX_SMALL_RESULT_BYTES:
            msg = bfe.format_message(
                "The query result size has exceeded 10 GB. In BigFrames 2.0 and "
                "later, you might need to manually set `allow_large_results=True` in "
                "the IO method or adjust the BigFrames option: "
                "`bigframes.options.compute.allow_large_results=True`."
            )
            warnings.warn(msg, FutureWarning)
=======
>>>>>>> c260fc86
        # Runs strict validations to ensure internal type predictions and ibis are completely in sync
        # Do not execute these validations outside of testing suite.
        if "PYTEST_CURRENT_TEST" in os.environ:
            self._validate_result_schema(
                bigframes.core.ArrayValue(plan), iterator.schema
            )

        return executor.ExecuteResult(
            arrow_batches=iterator.to_arrow_iterable(
                bqstorage_client=self.bqstoragereadclient
            ),
            schema=plan.schema,
            query_job=query_job,
            total_bytes=size_bytes,
            total_rows=iterator.total_rows,
        )


def _sanitize(
    schema: Tuple[bigquery.SchemaField, ...]
) -> Tuple[bigquery.SchemaField, ...]:
    # Schema inferred from SQL strings and Ibis expressions contain only names, types and modes,
    # so we disregard other fields (e.g timedelta description for timedelta columns) for validations.
    return tuple(
        bigquery.SchemaField(
            f.name,
            f.field_type,
            f.mode,  # type:ignore
            fields=_sanitize(f.fields),
        )
        for f in schema
    )<|MERGE_RESOLUTION|>--- conflicted
+++ resolved
@@ -61,7 +61,7 @@
 
 def _get_default_output_spec() -> OutputSpec:
     return OutputSpec(
-        require_bq_table=bigframes.options.bigquery.allow_large_results, cluster_cols=()
+        require_bq_table=bigframes.options._allow_large_results, cluster_cols=()
     )
 
 
@@ -279,37 +279,6 @@
         query_job = self.bqclient.query(sql, job_config=job_config)
         return query_job
 
-<<<<<<< HEAD
-    def peek(
-        self,
-        array_value: bigframes.core.ArrayValue,
-        n_rows: int,
-        use_explicit_destination: Optional[bool] = None,
-    ) -> executor.ExecuteResult:
-        """
-        A 'peek' efficiently accesses a small number of rows in the dataframe.
-        """
-        plan = self.logical_plan(array_value.node)
-        if not tree_properties.can_fast_peek(plan):
-            msg = bfe.format_message("Peeking this value cannot be done efficiently.")
-            warnings.warn(msg)
-        if use_explicit_destination is None:
-            use_explicit_destination = bigframes.options._allow_large_results
-
-        destination_table = (
-            self.storage_manager.create_temp_table(
-                array_value.schema.to_bigquery(), cluster_cols=[]
-            )
-            if use_explicit_destination
-            else None
-        )
-
-        return self._execute_plan(
-            plan, ordered=False, destination=destination_table, peek=n_rows
-        )
-
-=======
->>>>>>> c260fc86
     def cached(
         self, array_value: bigframes.core.ArrayValue, *, config: executor.CacheConfig
     ) -> None:
@@ -584,7 +553,6 @@
         else:
             size_bytes = None
 
-<<<<<<< HEAD
         if size_bytes is not None and size_bytes >= MAX_SMALL_RESULT_BYTES:
             msg = bfe.format_message(
                 "The query result size has exceeded 10 GB. In BigFrames 2.0 and "
@@ -593,8 +561,6 @@
                 "`bigframes.options.compute.allow_large_results=True`."
             )
             warnings.warn(msg, FutureWarning)
-=======
->>>>>>> c260fc86
         # Runs strict validations to ensure internal type predictions and ibis are completely in sync
         # Do not execute these validations outside of testing suite.
         if "PYTEST_CURRENT_TEST" in os.environ:
