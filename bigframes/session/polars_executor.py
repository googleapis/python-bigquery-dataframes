--- conflicted
+++ resolved
@@ -66,12 +66,9 @@
     generic_ops.FillNaOp,
     generic_ops.CaseWhenOp,
     generic_ops.InvertOp,
-<<<<<<< HEAD
     generic_ops.IsInOp,
-=======
     generic_ops.IsNullOp,
     generic_ops.NotNullOp,
->>>>>>> b4542565
 )
 _COMPATIBLE_AGG_OPS = (
     agg_ops.SizeOp,
