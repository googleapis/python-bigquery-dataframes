# Copyright 2025 Google LLC
#
# Licensed under the Apache License, Version 2.0 (the "License");
# you may not use this file except in compliance with the License.
# You may obtain a copy of the License at
#
#     http://www.apache.org/licenses/LICENSE-2.0
#
# Unless required by applicable law or agreed to in writing, software
# distributed under the License is distributed on an "AS IS" BASIS,
# WITHOUT WARRANTIES OR CONDITIONS OF ANY KIND, either express or implied.
# See the License for the specific language governing permissions and
# limitations under the License.
from __future__ import annotations

import itertools
from typing import Optional, TYPE_CHECKING

import pyarrow as pa

from bigframes.core import array_value, bigframe_node, expression, local_data, nodes
import bigframes.operations
from bigframes.operations import aggregations as agg_ops
from bigframes.session import executor, semi_executor

if TYPE_CHECKING:
    import polars as pl

# Polars executor can execute more node types, but these are the validated ones
_COMPATIBLE_NODES = (
    nodes.ReadLocalNode,
    nodes.OrderByNode,
    nodes.ReversedNode,
    nodes.SelectionNode,
    nodes.ProjectionNode,
    nodes.SliceNode,
    nodes.AggregateNode,
)

<<<<<<< HEAD
_COMPATIBLE_SCALAR_OPS = (
    bigframes.operations.eq_op,
    bigframes.operations.eq_null_match_op,
    bigframes.operations.ne_op,
    bigframes.operations.gt_op,
    bigframes.operations.lt_op,
    bigframes.operations.ge_op,
    bigframes.operations.le_op,
)
=======
_COMPATIBLE_SCALAR_OPS = ()
_COMPATIBLE_AGG_OPS = (agg_ops.SizeOp, agg_ops.SizeUnaryOp)
>>>>>>> e3c06b4a


def _get_expr_ops(expr: expression.Expression) -> set[bigframes.operations.ScalarOp]:
    if isinstance(expr, expression.OpExpression):
        return set(itertools.chain.from_iterable(map(_get_expr_ops, expr.children)))
    return set()


def _is_node_polars_executable(node: nodes.BigFrameNode):
    if not isinstance(node, _COMPATIBLE_NODES):
        return False
    for expr in node._node_expressions:
        if isinstance(expr, expression.Aggregation):
            if not type(expr.op) in _COMPATIBLE_AGG_OPS:
                return False
        if isinstance(expr, expression.Expression):
            if not _get_expr_ops(expr).issubset(_COMPATIBLE_SCALAR_OPS):
                return False
    return True


class PolarsExecutor(semi_executor.SemiExecutor):
    def __init__(self):
        # This will error out if polars is not installed
        from bigframes.core.compile.polars import PolarsCompiler

        self._compiler = PolarsCompiler()

    def execute(
        self,
        plan: bigframe_node.BigFrameNode,
        ordered: bool,
        peek: Optional[int] = None,
    ) -> Optional[executor.ExecuteResult]:
        if not self._can_execute(plan):
            return None
        # Note: Ignoring ordered flag, as just executing totally ordered is fine.
        try:
            lazy_frame: pl.LazyFrame = self._compiler.compile(
                array_value.ArrayValue(plan).node
            )
        except Exception:
            return None
        if peek is not None:
            lazy_frame = lazy_frame.limit(peek)
        pa_table = lazy_frame.collect().to_arrow()
        return executor.ExecuteResult(
            _arrow_batches=iter(map(self._adapt_batch, pa_table.to_batches())),
            schema=plan.schema,
            total_bytes=pa_table.nbytes,
            total_rows=pa_table.num_rows,
        )

    def _can_execute(self, plan: bigframe_node.BigFrameNode):
        return all(_is_node_polars_executable(node) for node in plan.unique_nodes())

    def _adapt_array(self, array: pa.Array) -> pa.Array:
        target_type = local_data.logical_type_replacements(array.type)
        if target_type != array.type:
            return array.cast(target_type)
        return array

    def _adapt_batch(self, batch: pa.RecordBatch) -> pa.RecordBatch:
        new_arrays = [self._adapt_array(arr) for arr in batch.columns]
        return pa.RecordBatch.from_arrays(new_arrays, names=batch.column_names)<|MERGE_RESOLUTION|>--- conflicted
+++ resolved
@@ -37,7 +37,6 @@
     nodes.AggregateNode,
 )
 
-<<<<<<< HEAD
 _COMPATIBLE_SCALAR_OPS = (
     bigframes.operations.eq_op,
     bigframes.operations.eq_null_match_op,
@@ -47,10 +46,7 @@
     bigframes.operations.ge_op,
     bigframes.operations.le_op,
 )
-=======
-_COMPATIBLE_SCALAR_OPS = ()
 _COMPATIBLE_AGG_OPS = (agg_ops.SizeOp, agg_ops.SizeUnaryOp)
->>>>>>> e3c06b4a
 
 
 def _get_expr_ops(expr: expression.Expression) -> set[bigframes.operations.ScalarOp]:
