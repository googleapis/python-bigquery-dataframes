--- conflicted
+++ resolved
@@ -31,11 +31,8 @@
     nodes.OrderByNode,
     nodes.ReversedNode,
     nodes.SelectionNode,
-<<<<<<< HEAD
     nodes.ProjectionNode,
-=======
     nodes.SliceNode,
->>>>>>> 4da333eb
 )
 
 _COMPATIBLE_SCALAR_OPS = (bigframes.operations.eq_op,)
