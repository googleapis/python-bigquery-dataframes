# Copyright 2024 Google LLC
#
# Licensed under the Apache License, Version 2.0 (the "License");
# you may not use this file except in compliance with the License.
# You may obtain a copy of the License at
#
#     http://www.apache.org/licenses/LICENSE-2.0
#
# Unless required by applicable law or agreed to in writing, software
# distributed under the License is distributed on an "AS IS" BASIS,
# WITHOUT WARRANTIES OR CONDITIONS OF ANY KIND, either express or implied.
# See the License for the specific language governing permissions and
# limitations under the License.

from __future__ import annotations

import copy
import dataclasses
import datetime
import io
import itertools
import os
import typing
from typing import (
    Dict,
    Generator,
    Hashable,
    IO,
    Iterable,
    List,
    Literal,
    Optional,
    overload,
    Sequence,
    Tuple,
)

import bigframes_vendored.constants as constants
import bigframes_vendored.pandas.io.gbq as third_party_pandas_gbq
import google.api_core.exceptions
from google.cloud import bigquery_storage_v1
import google.cloud.bigquery as bigquery
from google.cloud.bigquery_storage_v1 import types as bq_storage_types
import pandas
import pyarrow as pa

from bigframes.core import guid, local_data, utils
import bigframes.core as core
import bigframes.core.blocks as blocks
import bigframes.core.schema as schemata
import bigframes.core.tools.bigquery
import bigframes.dtypes
import bigframes.formatting_helpers as formatting_helpers
from bigframes.session import dry_runs
import bigframes.session._io.bigquery as bf_io_bigquery
import bigframes.session._io.bigquery.read_gbq_table as bf_read_gbq_table
import bigframes.session.metrics
import bigframes.session.temporary_storage
import bigframes.session.time as session_time

# Avoid circular imports.
if typing.TYPE_CHECKING:
    import bigframes.dataframe as dataframe
    import bigframes.session

_PLACEHOLDER_SCHEMA = (
    google.cloud.bigquery.SchemaField("bf_loader_placeholder", "INTEGER"),
)

_LOAD_JOB_TYPE_OVERRIDES = {
    # Json load jobs not supported yet: b/271321143
    bigframes.dtypes.JSON_DTYPE: "STRING",
    # Timedelta is emulated using integer in bq type system
    bigframes.dtypes.TIMEDELTA_DTYPE: "INTEGER",
}

_STREAM_JOB_TYPE_OVERRIDES = {
    # Timedelta is emulated using integer in bq type system
    bigframes.dtypes.TIMEDELTA_DTYPE: "INTEGER",
}


def _to_index_cols(
    index_col: Iterable[str] | str | bigframes.enums.DefaultIndexKind = (),
) -> List[str]:
    """Convert index_col into a list of column names."""
    if isinstance(index_col, bigframes.enums.DefaultIndexKind):
        index_cols: List[str] = []
    elif isinstance(index_col, str):
        index_cols = [index_col]
    else:
        index_cols = list(index_col)

    return index_cols


def _check_column_duplicates(index_cols: Iterable[str], columns: Iterable[str]):
    index_cols_list = list(index_cols) if index_cols is not None else []
    columns_list = list(columns) if columns is not None else []
    set_index = set(index_cols_list)
    set_columns = set(columns_list)

    if len(index_cols_list) > len(set_index):
        raise ValueError(
            "The 'index_col' argument contains duplicate names. "
            "All column names specified in 'index_col' must be unique."
        )

    if len(columns_list) > len(set_columns):
        raise ValueError(
            "The 'columns' argument contains duplicate names. "
            "All column names specified in 'columns' must be unique."
        )

    if not set_index.isdisjoint(set_columns):
        raise ValueError(
            "Found column names that exist in both 'index_col' and 'columns' arguments. "
            "These arguments must specify distinct sets of columns."
        )


@dataclasses.dataclass
class GbqDataLoader:
    """
    Responsible for loading data into BigFrames using temporary bigquery tables.

    This loader is constrained to loading local data and queries against data sources in the same region as the storage manager.


    Args:
        session (bigframes.session.Session):
            The session the data will be loaded into. Objects will not be compatible with other sessions.
        bqclient (bigquery.Client):
            An object providing client library objects.
        storage_manager (bigframes.session.temp_storage.TemporaryGbqStorageManager):
            Manages temporary storage used by the loader.
        default_index_type (bigframes.enums.DefaultIndexKind):
            Determines the index type created for data loaded from gcs or gbq.
        scan_index_uniqueness (bool):
            Whether the loader will scan index columns to determine whether the values are unique.
            This behavior is useful in total ordering mode to use index column as order key.
        metrics (bigframes.session.metrics.ExecutionMetrics or None):
            Used to record query execution statistics.
    """

    def __init__(
        self,
        session: bigframes.session.Session,
        bqclient: bigquery.Client,
        write_client: bigquery_storage_v1.BigQueryWriteClient,
        storage_manager: bigframes.session.temporary_storage.TemporaryStorageManager,
        default_index_type: bigframes.enums.DefaultIndexKind,
        scan_index_uniqueness: bool,
        force_total_order: bool,
        metrics: Optional[bigframes.session.metrics.ExecutionMetrics] = None,
    ):
        self._bqclient = bqclient
        self._write_client = write_client
        self._storage_manager = storage_manager
        self._default_index_type = default_index_type
        self._scan_index_uniqueness = scan_index_uniqueness
        self._force_total_order = force_total_order
        self._df_snapshot: Dict[
            bigquery.TableReference, Tuple[datetime.datetime, bigquery.Table]
        ] = {}
        self._metrics = metrics
        # Unfortunate circular reference, but need to pass reference when constructing objects
        self._session = session
        self._clock = session_time.BigQuerySyncedClock(bqclient)
        self._clock.sync()

    def read_pandas(
        self,
        pandas_dataframe: pandas.DataFrame,
        method: Literal["load", "stream", "write"],
        api_name: str,
    ) -> dataframe.DataFrame:
        # TODO: Push this into from_pandas, along with index flag
        from bigframes import dataframe

        val_cols, idx_cols = utils.get_standardized_ids(
            pandas_dataframe.columns, pandas_dataframe.index.names, strict=True
        )
        prepared_df = pandas_dataframe.reset_index(drop=False).set_axis(
            [*idx_cols, *val_cols], axis="columns"
        )
        managed_data = local_data.ManagedArrowTable.from_pandas(prepared_df)

        if method == "load":
            array_value = self.load_data(managed_data, api_name=api_name)
        elif method == "stream":
            array_value = self.stream_data(managed_data)
        elif method == "write":
            array_value = self.write_data(managed_data)
        else:
            raise ValueError(f"Unsupported read method {method}")

        block = blocks.Block(
            array_value,
            index_columns=idx_cols,
            column_labels=pandas_dataframe.columns,
            index_labels=pandas_dataframe.index.names,
        )
        return dataframe.DataFrame(block)

    def load_data(
        self, data: local_data.ManagedArrowTable, api_name: Optional[str] = None
    ) -> core.ArrayValue:
        """Load managed data into bigquery"""
        ordering_col = guid.generate_guid("load_offsets_")

        # JSON support incomplete
        for item in data.schema.items:
            _validate_dtype_can_load(item.column, item.dtype)

        schema_w_offsets = data.schema.append(
            schemata.SchemaItem(ordering_col, bigframes.dtypes.INT_DTYPE)
        )
        bq_schema = schema_w_offsets.to_bigquery(_LOAD_JOB_TYPE_OVERRIDES)

        job_config = bigquery.LoadJobConfig()
        job_config.source_format = bigquery.SourceFormat.PARQUET

        # Ensure we can load pyarrow.list_ / BQ ARRAY type.
        # See internal issue 414374215.
        parquet_options = bigquery.ParquetOptions()
        parquet_options.enable_list_inference = True
        job_config.parquet_options = parquet_options

        job_config.schema = bq_schema
        if api_name:
            job_config.labels = {"bigframes-api": api_name}

        load_table_destination = self._storage_manager.create_temp_table(
            bq_schema, [ordering_col]
        )

        buffer = io.BytesIO()
        data.to_parquet(
            buffer,
            offsets_col=ordering_col,
            geo_format="wkt",
            duration_type="duration",
            json_type="string",
        )
        buffer.seek(0)
        load_job = self._bqclient.load_table_from_file(
            buffer, destination=load_table_destination, job_config=job_config
        )
        self._start_generic_job(load_job)
        # must get table metadata after load job for accurate metadata
        destination_table = self._bqclient.get_table(load_table_destination)
        return core.ArrayValue.from_table(
            table=destination_table,
            schema=schema_w_offsets,
            session=self._session,
            offsets_col=ordering_col,
            n_rows=data.data.num_rows,
        ).drop_columns([ordering_col])

    def stream_data(self, data: local_data.ManagedArrowTable) -> core.ArrayValue:
        """Load managed data into bigquery"""
        ordering_col = guid.generate_guid("stream_offsets_")
        schema_w_offsets = data.schema.append(
            schemata.SchemaItem(ordering_col, bigframes.dtypes.INT_DTYPE)
        )
        bq_schema = schema_w_offsets.to_bigquery(_STREAM_JOB_TYPE_OVERRIDES)
        load_table_destination = self._storage_manager.create_temp_table(
            bq_schema, [ordering_col]
        )

        rows = data.itertuples(
            geo_format="wkt", duration_type="int", json_type="object"
        )
        rows_w_offsets = ((*row, offset) for offset, row in enumerate(rows))

        for errors in self._bqclient.insert_rows(
            load_table_destination,
            rows_w_offsets,
            selected_fields=bq_schema,
            row_ids=map(str, itertools.count()),  # used to ensure only-once insertion
        ):
            if errors:
                raise ValueError(
                    f"Problem loading at least one row from DataFrame: {errors}. {constants.FEEDBACK_LINK}"
                )
        destination_table = self._bqclient.get_table(load_table_destination)
        return core.ArrayValue.from_table(
            table=destination_table,
            schema=schema_w_offsets,
            session=self._session,
            offsets_col=ordering_col,
            n_rows=data.data.num_rows,
        ).drop_columns([ordering_col])

    def write_data(self, data: local_data.ManagedArrowTable) -> core.ArrayValue:
        """Load managed data into bigquery"""
        ordering_col = guid.generate_guid("stream_offsets_")
        schema_w_offsets = data.schema.append(
            schemata.SchemaItem(ordering_col, bigframes.dtypes.INT_DTYPE)
        )
        bq_schema = schema_w_offsets.to_bigquery(_STREAM_JOB_TYPE_OVERRIDES)
        bq_table_ref = self._storage_manager.create_temp_table(
            bq_schema, [ordering_col]
        )

        requested_stream = bq_storage_types.stream.WriteStream()
        requested_stream.type_ = bq_storage_types.stream.WriteStream.Type.COMMITTED  # type: ignore

        stream_request = bq_storage_types.CreateWriteStreamRequest(
            parent=bq_table_ref.to_bqstorage(), write_stream=requested_stream
        )
        stream = self._write_client.create_write_stream(request=stream_request)

        def request_gen() -> Generator[bq_storage_types.AppendRowsRequest, None, None]:
            schema, batches = data.to_arrow(
                offsets_col=ordering_col, duration_type="int"
            )
            offset = 0
            for batch in batches:
                request = bq_storage_types.AppendRowsRequest(
                    write_stream=stream.name, offset=offset
                )
                request.arrow_rows.writer_schema.serialized_schema = (
                    schema.serialize().to_pybytes()
                )
                request.arrow_rows.rows.serialized_record_batch = (
                    batch.serialize().to_pybytes()
                )
                offset += batch.num_rows
                yield request

        for response in self._write_client.append_rows(requests=request_gen()):
            if response.row_errors:
                raise ValueError(
                    f"Problem loading at least one row from DataFrame: {response.row_errors}. {constants.FEEDBACK_LINK}"
                )
        # This step isn't strictly necessary in COMMITTED mode, but avoids max active stream limits
        response = self._write_client.finalize_write_stream(name=stream.name)
        assert response.row_count == data.data.num_rows

        destination_table = self._bqclient.get_table(bq_table_ref)
        return core.ArrayValue.from_table(
            table=destination_table,
            schema=schema_w_offsets,
            session=self._session,
            offsets_col=ordering_col,
            n_rows=data.data.num_rows,
        ).drop_columns([ordering_col])

    def _start_generic_job(self, job: formatting_helpers.GenericJob):
        if bigframes.options.display.progress_bar is not None:
            formatting_helpers.wait_for_job(
                job, bigframes.options.display.progress_bar
            )  # Wait for the job to complete
        else:
            job.result()

    @overload
    def read_gbq_table(  # type: ignore[overload-overlap]
        self,
        table_id: str,
        *,
        index_col: Iterable[str]
        | str
        | Iterable[int]
        | int
        | bigframes.enums.DefaultIndexKind = ...,
        columns: Iterable[str] = ...,
        names: Optional[Iterable[str]] = ...,
        max_results: Optional[int] = ...,
        api_name: str = ...,
        use_cache: bool = ...,
        filters: third_party_pandas_gbq.FiltersType = ...,
        enable_snapshot: bool = ...,
        dry_run: Literal[False] = ...,
    ) -> dataframe.DataFrame:
        ...

    @overload
    def read_gbq_table(
        self,
        table_id: str,
        *,
        index_col: Iterable[str]
        | str
        | Iterable[int]
        | int
        | bigframes.enums.DefaultIndexKind = ...,
        columns: Iterable[str] = ...,
        names: Optional[Iterable[str]] = ...,
        max_results: Optional[int] = ...,
        api_name: str = ...,
        use_cache: bool = ...,
        filters: third_party_pandas_gbq.FiltersType = ...,
        enable_snapshot: bool = ...,
        dry_run: Literal[True] = ...,
    ) -> pandas.Series:
        ...

    def read_gbq_table(
        self,
        table_id: str,
        *,
        index_col: Iterable[str]
        | str
        | Iterable[int]
        | int
        | bigframes.enums.DefaultIndexKind = (),
        columns: Iterable[str] = (),
        names: Optional[Iterable[str]] = None,
        max_results: Optional[int] = None,
        api_name: str = "read_gbq_table",
        use_cache: bool = True,
        filters: third_party_pandas_gbq.FiltersType = (),
        enable_snapshot: bool = True,
        dry_run: bool = False,
    ) -> dataframe.DataFrame | pandas.Series:
        import bigframes._tools.strings
        import bigframes.dataframe as dataframe

        # ---------------------------------
        # Validate and transform parameters
        # ---------------------------------

        if max_results and max_results <= 0:
            raise ValueError(
                f"`max_results` should be a positive number, got {max_results}."
            )

        table_ref = google.cloud.bigquery.table.TableReference.from_string(
            table_id, default_project=self._bqclient.project
        )

        columns = list(columns)
        filters = typing.cast(list, list(filters))

        # ---------------------------------
        # Fetch table metadata and validate
        # ---------------------------------

        time_travel_timestamp, table = bf_read_gbq_table.get_table_metadata(
            self._bqclient,
            table_ref=table_ref,
            bq_time=self._clock.get_time(),
            cache=self._df_snapshot,
            use_cache=use_cache,
        )
        table_column_names = {field.name for field in table.schema}

        if table.location.casefold() != self._storage_manager.location.casefold():
            raise ValueError(
                f"Current session is in {self._storage_manager.location} but dataset '{table.project}.{table.dataset_id}' is located in {table.location}"
            )

        for key in columns:
            if key not in table_column_names:
                possibility = min(
                    table_column_names,
                    key=lambda item: bigframes._tools.strings.levenshtein_distance(
                        key, item
                    ),
                )
                raise ValueError(
                    f"Column '{key}' of `columns` not found in this table. Did you mean '{possibility}'?"
                )

        # TODO(b/408499371): check `names` work with `use_cols` for read_csv method.
        if names is not None:
            len_names = len(list(names))
            len_columns = len(table.schema)
            if len_names > len_columns:
                raise ValueError(
                    f"Too many columns specified: expected {len_columns}"
                    f" and found {len_names}"
                )
            elif len_names < len_columns:
                if (
                    isinstance(index_col, bigframes.enums.DefaultIndexKind)
                    or index_col != ()
                ):
                    raise KeyError(
                        "When providing both `index_col` and `names`, ensure the "
                        "number of `names` matches the number of columns in your "
                        "data."
                    )
                index_col = range(len_columns - len_names)
                names = [
                    field.name for field in table.schema[: len_columns - len_names]
                ] + list(names)

        # Converting index_col into a list of column names requires
        # the table metadata because we might use the primary keys
        # when constructing the index.
        index_cols = bf_read_gbq_table.get_index_cols(
            table=table,
            index_col=index_col,
            names=names,
        )
        _check_column_duplicates(index_cols, columns)

        for key in index_cols:
            if key not in table_column_names:
                possibility = min(
                    table_column_names,
                    key=lambda item: bigframes._tools.strings.levenshtein_distance(
                        key, item
                    ),
                )
                raise ValueError(
                    f"Column '{key}' of `index_col` not found in this table. Did you mean '{possibility}'?"
                )

        # -----------------------------
        # Optionally, execute the query
        # -----------------------------

        # max_results introduces non-determinism and limits the cost on
        # clustered tables, so fallback to a query. We do this here so that
        # the index is consistent with tables that have primary keys, even
        # when max_results is set.
        if max_results is not None:
            # TODO(b/338111344): If we are running a query anyway, we might as
            # well generate ROW_NUMBER() at the same time.
            all_columns: Iterable[str] = (
                itertools.chain(index_cols, columns) if columns else ()
            )
            pseudocolumns = bigframes.core.tools.bigquery.get_pseudocolumns(table)
            query = bf_io_bigquery.to_query(
                table_id,
                columns=all_columns,
                sql_predicate=bf_io_bigquery.compile_filters(filters)
                if filters
                else None,
                max_results=max_results,
                # We're executing the query, so we don't need time travel for
                # determinism.
                time_travel_timestamp=None,
                pseudocolumns=[field.name for field in pseudocolumns],
            )

<<<<<<< HEAD
            df = self.read_gbq_query(
=======
            return self.read_gbq_query(  # type: ignore # for dry_run overload
>>>>>>> 4c5dee5e
                query,
                index_col=index_cols,
                columns=columns,
                api_name=api_name,
                use_cache=use_cache,
                dry_run=dry_run,
            )

<<<<<<< HEAD
            if pseudocolumns:
                df = df.rename(
                    columns=dict(
                        zip(
                            [f"_BF_{field.name}" for field in pseudocolumns],
                            [field.name for field in pseudocolumns],
                        )
                    )
                )
            return df
=======
        if dry_run:
            return dry_runs.get_table_stats(table)
>>>>>>> 4c5dee5e

        # -----------------------------------------
        # Validate table access and features
        # -----------------------------------------

        # Use a time travel to make sure the DataFrame is deterministic, even
        # if the underlying table changes.

        # If a dry run query fails with time travel but
        # succeeds without it, omit the time travel clause and raise a warning
        # about potential non-determinism if the underlying tables are modified.
        filter_str = bf_io_bigquery.compile_filters(filters) if filters else None
        all_columns = (
            ()
            if len(columns) == 0
            else (*columns, *[col for col in index_cols if col not in columns])
        )

        try:
            enable_snapshot = enable_snapshot and bf_read_gbq_table.validate_table(
                self._bqclient,
                table,
                all_columns,
                time_travel_timestamp,
                filter_str,
            )
        except google.api_core.exceptions.Forbidden as ex:
            if "Drive credentials" in ex.message:
                ex.message += "\nCheck https://cloud.google.com/bigquery/docs/query-drive-data#Google_Drive_permissions."
            raise

        # ----------------------------
        # Create ordering and validate
        # ----------------------------

        # TODO(b/337925142): Generate a new subquery with just the index_cols
        # in the Ibis table expression so we don't have a "SELECT *" subquery
        # in the query that checks for index uniqueness.
        # TODO(b/338065601): Provide a way to assume uniqueness and avoid this
        # check.
        primary_key = bf_read_gbq_table.infer_unique_columns(
            bqclient=self._bqclient,
            table=table,
            index_cols=index_cols,
            api_name=api_name,
            # If non in strict ordering mode, don't go through overhead of scanning index column(s) to determine if unique
            metadata_only=not self._scan_index_uniqueness,
        )
        schema = schemata.ArraySchema.from_bq_table(table)
        if columns:
            schema = schema.select(index_cols + columns)
        array_value = core.ArrayValue.from_table(
            table,
            schema=schema,
            predicate=filter_str,
            at_time=time_travel_timestamp if enable_snapshot else None,
            primary_key=primary_key,
            session=self._session,
        )
        # if we don't have a unique index, we order by row hash if we are in strict mode
        if self._force_total_order:
            if not primary_key:
                array_value = array_value.order_by(
                    [
                        bigframes.core.ordering.OrderingExpression(
                            bigframes.operations.RowKey().as_expr(
                                *(id for id in array_value.column_ids)
                            ),
                            # More concise SQL this way.
                            na_last=False,
                        )
                    ],
                    is_total_order=True,
                )

        # ----------------------------------------------------
        # Create Default Sequential Index if still have no index
        # ----------------------------------------------------

        # If no index columns provided or found, fall back to session default
        if (index_col != bigframes.enums.DefaultIndexKind.NULL) and len(
            index_cols
        ) == 0:
            index_col = self._default_index_type

        index_names: Sequence[Hashable] = index_cols
        if index_col == bigframes.enums.DefaultIndexKind.SEQUENTIAL_INT64:
            array_value, sequential_index_col = array_value.promote_offsets()
            index_cols = [sequential_index_col]
            index_names = [None]

        value_columns = [col for col in array_value.column_ids if col not in index_cols]
        if names is not None:
            renamed_cols: Dict[str, str] = {
                col: new_name for col, new_name in zip(array_value.column_ids, names)
            }
            index_names = [
                renamed_cols.get(index_col, index_col) for index_col in index_cols
            ]
            value_columns = [renamed_cols.get(col, col) for col in value_columns]

        block = blocks.Block(
            array_value,
            index_columns=index_cols,
            column_labels=value_columns,
            index_labels=index_names,
        )
        if max_results:
            block = block.slice(stop=max_results)
        df = dataframe.DataFrame(block)

        # If user provided index columns, should sort over it
        if len(index_cols) > 0:
            df.sort_index()
        return df

    def load_file(
        self,
        filepath_or_buffer: str | IO["bytes"],
        *,
        job_config: bigquery.LoadJobConfig,
    ) -> str:
        # Need to create session table beforehand
        table = self._storage_manager.create_temp_table(_PLACEHOLDER_SCHEMA)
        # but, we just overwrite the placeholder schema immediately with the load job
        job_config.write_disposition = bigquery.WriteDisposition.WRITE_TRUNCATE
        if isinstance(filepath_or_buffer, str):
            filepath_or_buffer = os.path.expanduser(filepath_or_buffer)
            if filepath_or_buffer.startswith("gs://"):
                load_job = self._bqclient.load_table_from_uri(
                    filepath_or_buffer, destination=table, job_config=job_config
                )
            elif os.path.exists(filepath_or_buffer):  # local file path
                with open(filepath_or_buffer, "rb") as source_file:
                    load_job = self._bqclient.load_table_from_file(
                        source_file, destination=table, job_config=job_config
                    )
            else:
                raise NotImplementedError(
                    f"BigQuery engine only supports a local file path or GCS path. "
                    f"{constants.FEEDBACK_LINK}"
                )
        else:
            load_job = self._bqclient.load_table_from_file(
                filepath_or_buffer, destination=table, job_config=job_config
            )

        self._start_generic_job(load_job)
        table_id = f"{table.project}.{table.dataset_id}.{table.table_id}"
        return table_id

    @overload
    def read_gbq_query(  # type: ignore[overload-overlap]
        self,
        query: str,
        *,
        index_col: Iterable[str] | str | bigframes.enums.DefaultIndexKind = ...,
        columns: Iterable[str] = ...,
        configuration: Optional[Dict] = ...,
        max_results: Optional[int] = ...,
        api_name: str = ...,
        use_cache: Optional[bool] = ...,
        filters: third_party_pandas_gbq.FiltersType = ...,
        dry_run: Literal[False] = ...,
    ) -> dataframe.DataFrame:
        ...

    @overload
    def read_gbq_query(
        self,
        query: str,
        *,
        index_col: Iterable[str] | str | bigframes.enums.DefaultIndexKind = ...,
        columns: Iterable[str] = ...,
        configuration: Optional[Dict] = ...,
        max_results: Optional[int] = ...,
        api_name: str = ...,
        use_cache: Optional[bool] = ...,
        filters: third_party_pandas_gbq.FiltersType = ...,
        dry_run: Literal[True] = ...,
    ) -> pandas.Series:
        ...

    def read_gbq_query(
        self,
        query: str,
        *,
        index_col: Iterable[str] | str | bigframes.enums.DefaultIndexKind = (),
        columns: Iterable[str] = (),
        configuration: Optional[Dict] = None,
        max_results: Optional[int] = None,
        api_name: str = "read_gbq_query",
        use_cache: Optional[bool] = None,
        filters: third_party_pandas_gbq.FiltersType = (),
        dry_run: bool = False,
    ) -> dataframe.DataFrame | pandas.Series:
        import bigframes.dataframe as dataframe

        configuration = _transform_read_gbq_configuration(configuration)

        if "query" not in configuration:
            configuration["query"] = {}

        if "query" in configuration["query"]:
            raise ValueError(
                "The query statement must not be included in the ",
                "'configuration' because it is already provided as",
                " a separate parameter.",
            )

        if "useQueryCache" in configuration["query"]:
            if use_cache is not None:
                raise ValueError(
                    "'useQueryCache' in 'configuration' conflicts with"
                    " 'use_cache' parameter. Please specify only one."
                )
        else:
            configuration["query"]["useQueryCache"] = (
                True if use_cache is None else use_cache
            )

        index_cols = _to_index_cols(index_col)
        _check_column_duplicates(index_cols, columns)

        filters_copy1, filters_copy2 = itertools.tee(filters)
        has_filters = len(list(filters_copy1)) != 0
        filters = typing.cast(third_party_pandas_gbq.FiltersType, filters_copy2)
        if has_filters or max_results is not None:
            # TODO(b/338111344): If we are running a query anyway, we might as
            # well generate ROW_NUMBER() at the same time.
            all_columns = itertools.chain(index_cols, columns) if columns else ()
            query = bf_io_bigquery.to_query(
                query,
                all_columns,
                bf_io_bigquery.compile_filters(filters) if has_filters else None,
                max_results=max_results,
                # We're executing the query, so we don't need time travel for
                # determinism.
                time_travel_timestamp=None,
            )

        if dry_run:
            job_config = typing.cast(
                bigquery.QueryJobConfig,
                bigquery.QueryJobConfig.from_api_repr(configuration),
            )
            job_config.dry_run = True
            query_job = self._bqclient.query(query, job_config=job_config)
            return dry_runs.get_query_stats_with_inferred_dtypes(
                query_job, list(columns), index_cols
            )

        # No cluster candidates as user query might not be clusterable (eg because of ORDER BY clause)
        destination, query_job = self._query_to_destination(
            query,
            cluster_candidates=[],
            api_name=api_name,
            configuration=configuration,
        )

        if self._metrics is not None:
            self._metrics.count_job_stats(query_job)

        # If there was no destination table, that means the query must have
        # been DDL or DML. Return some job metadata, instead.
        if not destination:
            return dataframe.DataFrame(
                data=pandas.DataFrame(
                    {
                        "statement_type": [
                            query_job.statement_type if query_job else "unknown"
                        ],
                        "job_id": [query_job.job_id if query_job else "unknown"],
                        "location": [query_job.location if query_job else "unknown"],
                    }
                ),
                session=self._session,
            )

        return self.read_gbq_table(
            f"{destination.project}.{destination.dataset_id}.{destination.table_id}",
            index_col=index_col,
            columns=columns,
            use_cache=configuration["query"]["useQueryCache"],
            api_name=api_name,
            # max_results and filters are omitted because they are already
            # handled by to_query(), above.
        )

    def _query_to_destination(
        self,
        query: str,
        cluster_candidates: List[str],
        api_name: str,
        configuration: dict = {"query": {"useQueryCache": True}},
        do_clustering=True,
    ) -> Tuple[Optional[bigquery.TableReference], bigquery.QueryJob]:
        # If a dry_run indicates this is not a query type job, then don't
        # bother trying to do a CREATE TEMP TABLE ... AS SELECT ... statement.
        dry_run_config = bigquery.QueryJobConfig()
        dry_run_config.dry_run = True
        _, dry_run_job = self._start_query(
            query, job_config=dry_run_config, api_name=api_name
        )
        if dry_run_job.statement_type != "SELECT":
            _, query_job = self._start_query(query, api_name=api_name)
            return query_job.destination, query_job

        # Create a table to workaround BigQuery 10 GB query results limit. See:
        # internal issue 303057336.
        # Since we have a `statement_type == 'SELECT'`, schema should be populated.
        schema = dry_run_job.schema
        assert schema is not None
        if do_clustering:
            cluster_cols = bf_io_bigquery.select_cluster_cols(
                schema, cluster_candidates=cluster_candidates
            )
        else:
            cluster_cols = []
        temp_table = self._storage_manager.create_temp_table(schema, cluster_cols)

        timeout_ms = configuration.get("jobTimeoutMs") or configuration["query"].get(
            "timeoutMs"
        )

        # Convert timeout_ms to seconds, ensuring a minimum of 0.1 seconds to avoid
        # the program getting stuck on too-short timeouts.
        timeout = max(int(timeout_ms) * 1e-3, 0.1) if timeout_ms else None

        job_config = typing.cast(
            bigquery.QueryJobConfig,
            bigquery.QueryJobConfig.from_api_repr(configuration),
        )
        job_config.destination = temp_table

        try:
            # Write to temp table to workaround BigQuery 10 GB query results
            # limit. See: internal issue 303057336.
            job_config.labels["error_caught"] = "true"
            _, query_job = self._start_query(
                query,
                job_config=job_config,
                timeout=timeout,
                api_name=api_name,
            )
            return query_job.destination, query_job
        except google.api_core.exceptions.BadRequest:
            # Some SELECT statements still aren't compatible with cluster
            # tables as the destination. For example, if the query has a
            # top-level ORDER BY, this conflicts with our ability to cluster
            # the table by the index column(s).
            _, query_job = self._start_query(query, timeout=timeout, api_name=api_name)
            return query_job.destination, query_job

    def _start_query(
        self,
        sql: str,
        job_config: Optional[google.cloud.bigquery.QueryJobConfig] = None,
        max_results: Optional[int] = None,
        timeout: Optional[float] = None,
        api_name: Optional[str] = None,
    ) -> Tuple[google.cloud.bigquery.table.RowIterator, bigquery.QueryJob]:
        """
        Starts BigQuery query job and waits for results.

        Do not execute dataframe through this API, instead use the executor.
        """
        job_config = bigquery.QueryJobConfig() if job_config is None else job_config
        if bigframes.options.compute.maximum_bytes_billed is not None:
            # Maybe this should be pushed down into start_query_with_client
            job_config.maximum_bytes_billed = (
                bigframes.options.compute.maximum_bytes_billed
            )
        iterator, query_job = bf_io_bigquery.start_query_with_client(
            self._bqclient,
            sql,
            job_config=job_config,
            max_results=max_results,
            timeout=timeout,
            api_name=api_name,
        )
        assert query_job is not None
        return iterator, query_job


def _transform_read_gbq_configuration(configuration: Optional[dict]) -> dict:
    """
    For backwards-compatibility, convert any previously client-side only
    parameters such as timeoutMs to the property name expected by the REST API.

    Makes a copy of configuration if changes are needed.
    """

    if configuration is None:
        return {}

    timeout_ms = configuration.get("query", {}).get("timeoutMs")
    if timeout_ms is not None:
        # Transform timeoutMs to an actual server-side configuration.
        # https://github.com/googleapis/python-bigquery-pandas/issues/479
        configuration = copy.deepcopy(configuration)
        del configuration["query"]["timeoutMs"]
        configuration["jobTimeoutMs"] = timeout_ms

    return configuration


def _has_json_arrow_type(arrow_type: pa.DataType) -> bool:
    """
    Searches recursively for JSON array type within a PyArrow DataType.
    """
    if arrow_type == bigframes.dtypes.JSON_ARROW_TYPE:
        return True
    if pa.types.is_list(arrow_type):
        return _has_json_arrow_type(arrow_type.value_type)
    if pa.types.is_struct(arrow_type):
        for i in range(arrow_type.num_fields):
            if _has_json_arrow_type(arrow_type.field(i).type):
                return True
        return False
    return False


def _validate_dtype_can_load(name: str, column_type: bigframes.dtypes.Dtype):
    """
    Determines whether a datatype is supported by bq load jobs.

    Due to a BigQuery IO limitation with loading JSON from Parquet files (b/374784249),
    we're using a workaround: storing JSON as strings and then parsing them into JSON
    objects.
    TODO(b/395912450): Remove workaround solution once b/374784249 got resolved.

    Raises:
        NotImplementedError: Type is not yet supported by load jobs.
    """
    # we can handle top-level json, but not nested yet through string conversion
    if column_type == bigframes.dtypes.JSON_DTYPE:
        return

    if isinstance(column_type, pandas.ArrowDtype) and _has_json_arrow_type(
        column_type.pyarrow_dtype
    ):
        raise NotImplementedError(
            f"Nested JSON types, found in column `{name}`: `{column_type}`', "
            f"are currently unsupported for upload. {constants.FEEDBACK_LINK}"
        )<|MERGE_RESOLUTION|>--- conflicted
+++ resolved
@@ -22,6 +22,7 @@
 import os
 import typing
 from typing import (
+    cast,
     Dict,
     Generator,
     Hashable,
@@ -539,11 +540,7 @@
                 pseudocolumns=[field.name for field in pseudocolumns],
             )
 
-<<<<<<< HEAD
-            df = self.read_gbq_query(
-=======
-            return self.read_gbq_query(  # type: ignore # for dry_run overload
->>>>>>> 4c5dee5e
+            df = self.read_gbq_query(  # type: ignore # for dry_run overload
                 query,
                 index_col=index_cols,
                 columns=columns,
@@ -552,9 +549,8 @@
                 dry_run=dry_run,
             )
 
-<<<<<<< HEAD
-            if pseudocolumns:
-                df = df.rename(
+            if pseudocolumns and not dry_run:
+                df = cast(dataframe.DataFrame, df,).rename(
                     columns=dict(
                         zip(
                             [f"_BF_{field.name}" for field in pseudocolumns],
@@ -563,10 +559,9 @@
                     )
                 )
             return df
-=======
+
         if dry_run:
             return dry_runs.get_table_stats(table)
->>>>>>> 4c5dee5e
 
         # -----------------------------------------
         # Validate table access and features
