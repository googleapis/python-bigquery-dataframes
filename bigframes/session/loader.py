# Copyright 2024 Google LLC
#
# Licensed under the Apache License, Version 2.0 (the "License");
# you may not use this file except in compliance with the License.
# You may obtain a copy of the License at
#
#     http://www.apache.org/licenses/LICENSE-2.0
#
# Unless required by applicable law or agreed to in writing, software
# distributed under the License is distributed on an "AS IS" BASIS,
# WITHOUT WARRANTIES OR CONDITIONS OF ANY KIND, either express or implied.
# See the License for the specific language governing permissions and
# limitations under the License.

from __future__ import annotations

import copy
import dataclasses
import datetime
import itertools
import os
import typing
from typing import Dict, Hashable, IO, Iterable, List, Optional, Sequence, Tuple, Union

import bigframes_vendored.constants as constants
import bigframes_vendored.pandas.io.gbq as third_party_pandas_gbq
import google.api_core.exceptions
import google.auth.credentials
import google.cloud.bigquery as bigquery
import google.cloud.bigquery.table
import google.cloud.bigquery_connection_v1
import google.cloud.bigquery_storage_v1
import google.cloud.functions_v2
import google.cloud.resourcemanager_v3
import jellyfish
import pandas
import pandas_gbq.schema.pandas_to_bigquery

import bigframes.clients
import bigframes.constants
import bigframes.core as core
import bigframes.core.blocks as blocks
import bigframes.core.compile
import bigframes.core.expression as expression
import bigframes.core.guid
import bigframes.core.pruning
import bigframes.core.schema as schemata
import bigframes.dataframe
import bigframes.dtypes
import bigframes.exceptions
import bigframes.formatting_helpers as formatting_helpers
import bigframes.operations.aggregations as agg_ops
import bigframes.session._io.bigquery as bf_io_bigquery
import bigframes.session._io.bigquery.read_gbq_table as bf_read_gbq_table
import bigframes.session._io.pandas as bf_io_pandas
import bigframes.session.clients
import bigframes.session.executor
import bigframes.session.metrics
import bigframes.session.planner
import bigframes.session.temp_storage
import bigframes.session.time as session_time
import bigframes.version

# Avoid circular imports.
if typing.TYPE_CHECKING:
    import bigframes.core.indexes
    import bigframes.dataframe as dataframe
    import bigframes.series
    import bigframes.session

_MAX_CLUSTER_COLUMNS = 4


def _to_index_cols(
    index_col: Iterable[str] | str | bigframes.enums.DefaultIndexKind = (),
) -> List[str]:
    """Convert index_col into a list of column names."""
    if isinstance(index_col, bigframes.enums.DefaultIndexKind):
        index_cols: List[str] = []
    elif isinstance(index_col, str):
        index_cols = [index_col]
    else:
        index_cols = list(index_col)

    return index_cols


@dataclasses.dataclass
class GbqDataLoader:
    """
    Responsible for loading data into BigFrames using temporary bigquery tables.

    This loader is constrained to loading local data and queries against data sources in the same region as the storage manager.


    Args:
        session (bigframes.session.Session):
            The session the data will be loaded into. Objects will not be compatible with other sessions.
        bqclient (bigquery.Client):
            An object providing client library objects.
        storage_manager (bigframes.session.temp_storage.TemporaryGbqStorageManager):
            Manages temporary storage used by the loader.
        default_index_type (bigframes.enums.DefaultIndexKind):
            Determines the index type created for data loaded from gcs or gbq.
        scan_index_uniqueness (bool):
            Whether the loader will scan index columns to determine whether the values are unique.
            This behavior is useful in total ordering mode to use index column as order key.
        metrics (bigframes.session.metrics.ExecutionMetrics or None):
            Used to record query execution statistics.
    """

    def __init__(
        self,
        session: bigframes.session.Session,
        bqclient: bigquery.Client,
        storage_manager: bigframes.session.temp_storage.TemporaryGbqStorageManager,
        default_index_type: bigframes.enums.DefaultIndexKind,
        scan_index_uniqueness: bool,
        metrics: Optional[bigframes.session.metrics.ExecutionMetrics] = None,
    ):
        self._bqclient = bqclient
        self._storage_manager = storage_manager
        self._default_index_type = default_index_type
        self._scan_index_uniqueness = scan_index_uniqueness
        self._df_snapshot: Dict[
            bigquery.TableReference, Tuple[datetime.datetime, bigquery.Table]
        ] = {}
        self._metrics = metrics
        # Unfortunate circular reference, but need to pass reference when constructing objects
        self._session = session
        self._clock = session_time.BigQuerySyncedClock(bqclient)
        self._clock.sync()

    def read_pandas_load_job(
        self, pandas_dataframe: pandas.DataFrame, api_name: str
    ) -> dataframe.DataFrame:
        import bigframes.dataframe as dataframe

<<<<<<< HEAD
        df_and_labels = bf_io_pandas.pandas_to_bq_compatible(pandas_dataframe)
        pandas_dataframe_copy = df_and_labels.df
        new_idx_ids = pandas_dataframe_copy.index.names
        new_col_ids = pandas_dataframe_copy.columns
        ordering_col = df_and_labels.ordering_col
=======
        col_index = pandas_dataframe.columns.copy()
        col_labels, idx_labels = (
            col_index.to_list(),
            pandas_dataframe.index.names,
        )
        new_col_ids, new_idx_ids = utils.get_standardized_ids(
            col_labels,
            idx_labels,
            # Loading parquet files into BigQuery with special column names
            # is only supported under an allowlist.
            strict=True,
        )

        # Add order column to pandas DataFrame to preserve order in BigQuery
        ordering_col = "rowid"
        columns = frozenset(col_labels + idx_labels)
        suffix = 2
        while ordering_col in columns:
            ordering_col = f"rowid_{suffix}"
            suffix += 1

        # Maybe should just convert to pyarrow or parquet?
        pandas_dataframe_copy = pandas_dataframe.copy()
        pandas_dataframe_copy.index.names = new_idx_ids
        pandas_dataframe_copy.columns = pandas.Index(new_col_ids)
        pandas_dataframe_copy[ordering_col] = np.arange(pandas_dataframe_copy.shape[0])
        pandas_dataframe_copy = pandas_dataframe_copy.reset_index(drop=False)
>>>>>>> 0d8a16ba

        job_config = bigquery.LoadJobConfig()
        # Specify the datetime dtypes, which is auto-detected as timestamp types.
        schema: list[bigquery.SchemaField] = []
        for column, dtype in zip(new_col_ids, pandas_dataframe.dtypes):
            if dtype == "timestamp[us][pyarrow]":
                schema.append(
                    bigquery.SchemaField(column, bigquery.enums.SqlTypeNames.DATETIME)
                )
        job_config.schema = schema

        # Clustering probably not needed anyways as pandas tables are small
        cluster_cols = [ordering_col]
        job_config.clustering_fields = cluster_cols

        job_config.labels = {"bigframes-api": api_name}

        load_table_destination = self._storage_manager._random_table()
        load_job = self._bqclient.load_table_from_dataframe(
            pandas_dataframe_copy,
            load_table_destination,
            job_config=job_config,
        )
        self._start_generic_job(load_job)

        destination_table = self._bqclient.get_table(load_table_destination)
        array_value = core.ArrayValue.from_table(
            table=destination_table,
            # TODO: Generate this directly from original pandas df.
            schema=schemata.ArraySchema.from_bq_table(destination_table),
            session=self._session,
            offsets_col=ordering_col,
        ).drop_columns([ordering_col])

        block = blocks.Block(
            array_value,
            index_columns=new_idx_ids,
            column_labels=df_and_labels.column_labels,
            index_labels=df_and_labels.index_labels,
        )
        return dataframe.DataFrame(block)

    def read_pandas_streaming(
        self,
        pandas_dataframe: pandas.DataFrame,
    ) -> dataframe.DataFrame:
        """Same as pandas_to_bigquery_load, but uses the BQ legacy streaming API."""
        import bigframes.dataframe as dataframe

        df_and_labels = bf_io_pandas.pandas_to_bq_compatible(pandas_dataframe)
        pandas_dataframe_copy = df_and_labels.df
        new_idx_ids = pandas_dataframe_copy.index.names
        ordering_col = df_and_labels.ordering_col
        schema = pandas_gbq.schema.pandas_to_bigquery.dataframe_to_bigquery_fields(
            pandas_dataframe_copy,
            index=True,
        )

        destination = self._storage_manager.create_temp_table(
            schema,
            [ordering_col],
        )
        destination_table = bigquery.Table(destination, schema=schema)
        breakpoint()
        # TODO(swast): Confirm that the index is written.
        for errors in self._bqclient.insert_rows_from_dataframe(
            destination_table,
            pandas_dataframe_copy,
        ):
            if errors:
                raise ValueError(
                    f"Problem loading at least one row from DataFrame: {errors}. {constants.FEEDBACK_LINK}"
                )

        array_value = (
            core.ArrayValue.from_table(
                table=destination_table,
                schema=schemata.ArraySchema.from_bq_table(destination_table),
                session=self._session,
                # Don't set the offsets column because we want to group by it.
            )
            # There may be duplicate rows because of hidden retries, so use a query to
            # deduplicate based on the ordering ID, which is guaranteed to be unique.
            # We know that rows with same ordering ID are duplicates,
            # so ANY_VALUE() is deterministic.
            .aggregate(
                by_column_ids=[ordering_col],
                aggregations=[
                    (
                        expression.UnaryAggregation(
                            agg_ops.AnyValueOp(),
                            expression.deref(field.name),
                        ),
                        field.name,
                    )
                    for field in destination_table.schema
                    if field.name != ordering_col
                ],
            ).drop_columns([ordering_col])
        )
        block = blocks.Block(
            array_value,
            index_columns=new_idx_ids,
            column_labels=df_and_labels.column_labels,
            index_labels=df_and_labels.index_labels,
        )
        return dataframe.DataFrame(block)

    def _start_generic_job(self, job: formatting_helpers.GenericJob):
        if bigframes.options.display.progress_bar is not None:
            formatting_helpers.wait_for_job(
                job, bigframes.options.display.progress_bar
            )  # Wait for the job to complete
        else:
            job.result()

    def read_gbq_table(
        self,
        query: str,
        *,
        index_col: Iterable[str] | str | bigframes.enums.DefaultIndexKind = (),
        columns: Iterable[str] = (),
        max_results: Optional[int] = None,
        api_name: str,
        use_cache: bool = True,
        filters: third_party_pandas_gbq.FiltersType = (),
        enable_snapshot: bool = True,
    ) -> dataframe.DataFrame:
        import bigframes.dataframe as dataframe

        # ---------------------------------
        # Validate and transform parameters
        # ---------------------------------

        if max_results and max_results <= 0:
            raise ValueError(
                f"`max_results` should be a positive number, got {max_results}."
            )

        table_ref = google.cloud.bigquery.table.TableReference.from_string(
            query, default_project=self._bqclient.project
        )

        columns = list(columns)
        filters = typing.cast(list, list(filters))

        # ---------------------------------
        # Fetch table metadata and validate
        # ---------------------------------

        time_travel_timestamp, table = bf_read_gbq_table.get_table_metadata(
            self._bqclient,
            table_ref=table_ref,
            bq_time=self._clock.get_time(),
            cache=self._df_snapshot,
            use_cache=use_cache,
        )
        table_column_names = {field.name for field in table.schema}

        if table.location.casefold() != self._storage_manager.location.casefold():
            raise ValueError(
                f"Current session is in {self._storage_manager.location} but dataset '{table.project}.{table.dataset_id}' is located in {table.location}"
            )

        for key in columns:
            if key not in table_column_names:
                possibility = min(
                    table_column_names,
                    key=lambda item: jellyfish.levenshtein_distance(key, item),
                )
                raise ValueError(
                    f"Column '{key}' of `columns` not found in this table. Did you mean '{possibility}'?"
                )

        # Converting index_col into a list of column names requires
        # the table metadata because we might use the primary keys
        # when constructing the index.
        index_cols = bf_read_gbq_table.get_index_cols(
            table=table,
            index_col=index_col,
        )

        for key in index_cols:
            if key not in table_column_names:
                possibility = min(
                    table_column_names,
                    key=lambda item: jellyfish.levenshtein_distance(key, item),
                )
                raise ValueError(
                    f"Column '{key}' of `index_col` not found in this table. Did you mean '{possibility}'?"
                )

        # -----------------------------
        # Optionally, execute the query
        # -----------------------------

        # max_results introduces non-determinism and limits the cost on
        # clustered tables, so fallback to a query. We do this here so that
        # the index is consistent with tables that have primary keys, even
        # when max_results is set.
        # TODO(b/338419730): We don't need to fallback to a query for wildcard
        # tables if we allow some non-determinism when time travel isn't supported.
        if max_results is not None or bf_io_bigquery.is_table_with_wildcard_suffix(
            query
        ):
            # TODO(b/338111344): If we are running a query anyway, we might as
            # well generate ROW_NUMBER() at the same time.
            all_columns: Iterable[str] = (
                itertools.chain(index_cols, columns) if columns else ()
            )
            query = bf_io_bigquery.to_query(
                query,
                columns=all_columns,
                sql_predicate=bf_io_bigquery.compile_filters(filters)
                if filters
                else None,
                max_results=max_results,
                # We're executing the query, so we don't need time travel for
                # determinism.
                time_travel_timestamp=None,
            )

            return self.read_gbq_query(
                query,
                index_col=index_cols,
                columns=columns,
                api_name="read_gbq_table",
                use_cache=use_cache,
            )

        # -----------------------------------------
        # Validate table access and features
        # -----------------------------------------

        # Use a time travel to make sure the DataFrame is deterministic, even
        # if the underlying table changes.

        # If a dry run query fails with time travel but
        # succeeds without it, omit the time travel clause and raise a warning
        # about potential non-determinism if the underlying tables are modified.
        filter_str = bf_io_bigquery.compile_filters(filters) if filters else None
        all_columns = (
            ()
            if len(columns) == 0
            else (*columns, *[col for col in index_cols if col not in columns])
        )

        try:
            enable_snapshot = enable_snapshot and bf_read_gbq_table.validate_table(
                self._bqclient,
                table,
                all_columns,
                time_travel_timestamp,
                filter_str,
            )
        except google.api_core.exceptions.Forbidden as ex:
            if "Drive credentials" in ex.message:
                ex.message += "\nCheck https://cloud.google.com/bigquery/docs/query-drive-data#Google_Drive_permissions."
            raise

        # ----------------------------
        # Create ordering and validate
        # ----------------------------

        # TODO(b/337925142): Generate a new subquery with just the index_cols
        # in the Ibis table expression so we don't have a "SELECT *" subquery
        # in the query that checks for index uniqueness.
        # TODO(b/338065601): Provide a way to assume uniqueness and avoid this
        # check.
        is_index_unique = bf_read_gbq_table.are_index_cols_unique(
            bqclient=self._bqclient,
            table=table,
            index_cols=index_cols,
            api_name=api_name,
            # If non in strict ordering mode, don't go through overhead of scanning index column(s) to determine if unique
            metadata_only=not self._scan_index_uniqueness,
        )
        schema = schemata.ArraySchema.from_bq_table(table)
        if columns:
            schema = schema.select(index_cols + columns)
        array_value = core.ArrayValue.from_table(
            table,
            schema=schema,
            predicate=filter_str,
            at_time=time_travel_timestamp if enable_snapshot else None,
            primary_key=index_cols if is_index_unique else (),
            session=self._session,
        )

        # ----------------------------------------------------
        # Create Default Sequential Index if still have no index
        # ----------------------------------------------------

        # If no index columns provided or found, fall back to session default
        if (index_col != bigframes.enums.DefaultIndexKind.NULL) and len(
            index_cols
        ) == 0:
            index_col = self._default_index_type

        index_names: Sequence[Hashable] = index_cols
        if index_col == bigframes.enums.DefaultIndexKind.SEQUENTIAL_INT64:
            array_value, sequential_index_col = array_value.promote_offsets()
            index_cols = [sequential_index_col]
            index_names = [None]

        value_columns = [col for col in array_value.column_ids if col not in index_cols]
        block = blocks.Block(
            array_value,
            index_columns=index_cols,
            column_labels=value_columns,
            index_labels=index_names,
        )
        if max_results:
            block = block.slice(stop=max_results)
        df = dataframe.DataFrame(block)

        # If user provided index columns, should sort over it
        if len(index_cols) > 0:
            df.sort_index()
        return df

    def _read_bigquery_load_job(
        self,
        filepath_or_buffer: str | IO["bytes"],
        table: Union[bigquery.Table, bigquery.TableReference],
        *,
        job_config: bigquery.LoadJobConfig,
        index_col: Iterable[str] | str | bigframes.enums.DefaultIndexKind = (),
        columns: Iterable[str] = (),
    ) -> dataframe.DataFrame:
        index_cols = _to_index_cols(index_col)

        if not job_config.clustering_fields and index_cols:
            job_config.clustering_fields = index_cols[:_MAX_CLUSTER_COLUMNS]

        if isinstance(filepath_or_buffer, str):
            if filepath_or_buffer.startswith("gs://"):
                load_job = self._bqclient.load_table_from_uri(
                    filepath_or_buffer, table, job_config=job_config
                )
            elif os.path.exists(filepath_or_buffer):  # local file path
                with open(filepath_or_buffer, "rb") as source_file:
                    load_job = self._bqclient.load_table_from_file(
                        source_file, table, job_config=job_config
                    )
            else:
                raise NotImplementedError(
                    f"BigQuery engine only supports a local file path or GCS path. "
                    f"{constants.FEEDBACK_LINK}"
                )
        else:
            load_job = self._bqclient.load_table_from_file(
                filepath_or_buffer, table, job_config=job_config
            )

        self._start_generic_job(load_job)
        table_id = f"{table.project}.{table.dataset_id}.{table.table_id}"

        # Update the table expiration so we aren't limited to the default 24
        # hours of the anonymous dataset.
        table_expiration = bigquery.Table(table_id)
        table_expiration.expires = (
            datetime.datetime.now(datetime.timezone.utc)
            + bigframes.constants.DEFAULT_EXPIRATION
        )
        self._bqclient.update_table(table_expiration, ["expires"])

        # The BigQuery REST API for tables.get doesn't take a session ID, so we
        # can't get the schema for a temp table that way.

        return self.read_gbq_table(
            query=table_id,
            index_col=index_col,
            columns=columns,
            api_name="read_gbq_table",
        )

    def read_gbq_query(
        self,
        query: str,
        *,
        index_col: Iterable[str] | str | bigframes.enums.DefaultIndexKind = (),
        columns: Iterable[str] = (),
        configuration: Optional[Dict] = None,
        max_results: Optional[int] = None,
        api_name: str = "read_gbq_query",
        use_cache: Optional[bool] = None,
        filters: third_party_pandas_gbq.FiltersType = (),
    ) -> dataframe.DataFrame:
        import bigframes.dataframe as dataframe

        configuration = _transform_read_gbq_configuration(configuration)

        if "query" not in configuration:
            configuration["query"] = {}

        if "query" in configuration["query"]:
            raise ValueError(
                "The query statement must not be included in the ",
                "'configuration' because it is already provided as",
                " a separate parameter.",
            )

        if "useQueryCache" in configuration["query"]:
            if use_cache is not None:
                raise ValueError(
                    "'useQueryCache' in 'configuration' conflicts with"
                    " 'use_cache' parameter. Please specify only one."
                )
        else:
            configuration["query"]["useQueryCache"] = (
                True if use_cache is None else use_cache
            )

        index_cols = _to_index_cols(index_col)

        filters_copy1, filters_copy2 = itertools.tee(filters)
        has_filters = len(list(filters_copy1)) != 0
        filters = typing.cast(third_party_pandas_gbq.FiltersType, filters_copy2)
        if has_filters or max_results is not None:
            # TODO(b/338111344): If we are running a query anyway, we might as
            # well generate ROW_NUMBER() at the same time.
            all_columns = itertools.chain(index_cols, columns) if columns else ()
            query = bf_io_bigquery.to_query(
                query,
                all_columns,
                bf_io_bigquery.compile_filters(filters) if has_filters else None,
                max_results=max_results,
                # We're executing the query, so we don't need time travel for
                # determinism.
                time_travel_timestamp=None,
            )

        destination, query_job = self._query_to_destination(
            query,
            index_cols,
            api_name=api_name,
            configuration=configuration,
        )

        if self._metrics is not None:
            self._metrics.count_job_stats(query_job)

        # If there was no destination table, that means the query must have
        # been DDL or DML. Return some job metadata, instead.
        if not destination:
            return dataframe.DataFrame(
                data=pandas.DataFrame(
                    {
                        "statement_type": [
                            query_job.statement_type if query_job else "unknown"
                        ],
                        "job_id": [query_job.job_id if query_job else "unknown"],
                        "location": [query_job.location if query_job else "unknown"],
                    }
                ),
                session=self._session,
            )

        return self.read_gbq_table(
            f"{destination.project}.{destination.dataset_id}.{destination.table_id}",
            index_col=index_col,
            columns=columns,
            use_cache=configuration["query"]["useQueryCache"],
            api_name=api_name,
            # max_results and filters are omitted because they are already
            # handled by to_query(), above.
        )

    def _query_to_destination(
        self,
        query: str,
        index_cols: List[str],
        api_name: str,
        configuration: dict = {"query": {"useQueryCache": True}},
        do_clustering=True,
    ) -> Tuple[Optional[bigquery.TableReference], bigquery.QueryJob]:
        # If a dry_run indicates this is not a query type job, then don't
        # bother trying to do a CREATE TEMP TABLE ... AS SELECT ... statement.
        dry_run_config = bigquery.QueryJobConfig()
        dry_run_config.dry_run = True
        _, dry_run_job = self._start_query(
            query, job_config=dry_run_config, api_name=api_name
        )
        if dry_run_job.statement_type != "SELECT":
            _, query_job = self._start_query(query, api_name=api_name)
            return query_job.destination, query_job

        # Create a table to workaround BigQuery 10 GB query results limit. See:
        # internal issue 303057336.
        # Since we have a `statement_type == 'SELECT'`, schema should be populated.
        schema = dry_run_job.schema
        assert schema is not None
        if do_clustering:
            cluster_cols = bf_io_bigquery.select_cluster_cols(
                schema, cluster_candidates=index_cols
            )
        else:
            cluster_cols = []
        temp_table = self._storage_manager.create_temp_table(schema, cluster_cols)

        timeout_ms = configuration.get("jobTimeoutMs") or configuration["query"].get(
            "timeoutMs"
        )

        # Convert timeout_ms to seconds, ensuring a minimum of 0.1 seconds to avoid
        # the program getting stuck on too-short timeouts.
        timeout = max(int(timeout_ms) * 1e-3, 0.1) if timeout_ms else None

        job_config = typing.cast(
            bigquery.QueryJobConfig,
            bigquery.QueryJobConfig.from_api_repr(configuration),
        )
        job_config.destination = temp_table

        try:
            # Write to temp table to workaround BigQuery 10 GB query results
            # limit. See: internal issue 303057336.
            job_config.labels["error_caught"] = "true"
            _, query_job = self._start_query(
                query,
                job_config=job_config,
                timeout=timeout,
                api_name=api_name,
            )
            return query_job.destination, query_job
        except google.api_core.exceptions.BadRequest:
            # Some SELECT statements still aren't compatible with cluster
            # tables as the destination. For example, if the query has a
            # top-level ORDER BY, this conflicts with our ability to cluster
            # the table by the index column(s).
            _, query_job = self._start_query(query, timeout=timeout, api_name=api_name)
            return query_job.destination, query_job

    def _start_query(
        self,
        sql: str,
        job_config: Optional[google.cloud.bigquery.QueryJobConfig] = None,
        max_results: Optional[int] = None,
        timeout: Optional[float] = None,
        api_name: Optional[str] = None,
    ) -> Tuple[google.cloud.bigquery.table.RowIterator, bigquery.QueryJob]:
        """
        Starts BigQuery query job and waits for results.

        Do not execute dataframe through this API, instead use the executor.
        """
        job_config = bigquery.QueryJobConfig() if job_config is None else job_config
        if bigframes.options.compute.maximum_bytes_billed is not None:
            # Maybe this should be pushed down into start_query_with_client
            job_config.maximum_bytes_billed = (
                bigframes.options.compute.maximum_bytes_billed
            )
        return bf_io_bigquery.start_query_with_client(
            self._bqclient,
            sql,
            job_config,
            max_results,
            timeout,
            api_name=api_name,
        )


def _transform_read_gbq_configuration(configuration: Optional[dict]) -> dict:
    """
    For backwards-compatibility, convert any previously client-side only
    parameters such as timeoutMs to the property name expected by the REST API.

    Makes a copy of configuration if changes are needed.
    """

    if configuration is None:
        return {}

    timeout_ms = configuration.get("query", {}).get("timeoutMs")
    if timeout_ms is not None:
        # Transform timeoutMs to an actual server-side configuration.
        # https://github.com/googleapis/python-bigquery-pandas/issues/479
        configuration = copy.deepcopy(configuration)
        del configuration["query"]["timeoutMs"]
        configuration["jobTimeoutMs"] = timeout_ms

    return configuration<|MERGE_RESOLUTION|>--- conflicted
+++ resolved
@@ -136,41 +136,11 @@
     ) -> dataframe.DataFrame:
         import bigframes.dataframe as dataframe
 
-<<<<<<< HEAD
         df_and_labels = bf_io_pandas.pandas_to_bq_compatible(pandas_dataframe)
         pandas_dataframe_copy = df_and_labels.df
         new_idx_ids = pandas_dataframe_copy.index.names
         new_col_ids = pandas_dataframe_copy.columns
         ordering_col = df_and_labels.ordering_col
-=======
-        col_index = pandas_dataframe.columns.copy()
-        col_labels, idx_labels = (
-            col_index.to_list(),
-            pandas_dataframe.index.names,
-        )
-        new_col_ids, new_idx_ids = utils.get_standardized_ids(
-            col_labels,
-            idx_labels,
-            # Loading parquet files into BigQuery with special column names
-            # is only supported under an allowlist.
-            strict=True,
-        )
-
-        # Add order column to pandas DataFrame to preserve order in BigQuery
-        ordering_col = "rowid"
-        columns = frozenset(col_labels + idx_labels)
-        suffix = 2
-        while ordering_col in columns:
-            ordering_col = f"rowid_{suffix}"
-            suffix += 1
-
-        # Maybe should just convert to pyarrow or parquet?
-        pandas_dataframe_copy = pandas_dataframe.copy()
-        pandas_dataframe_copy.index.names = new_idx_ids
-        pandas_dataframe_copy.columns = pandas.Index(new_col_ids)
-        pandas_dataframe_copy[ordering_col] = np.arange(pandas_dataframe_copy.shape[0])
-        pandas_dataframe_copy = pandas_dataframe_copy.reset_index(drop=False)
->>>>>>> 0d8a16ba
 
         job_config = bigquery.LoadJobConfig()
         # Specify the datetime dtypes, which is auto-detected as timestamp types.
@@ -234,7 +204,6 @@
             [ordering_col],
         )
         destination_table = bigquery.Table(destination, schema=schema)
-        breakpoint()
         # TODO(swast): Confirm that the index is written.
         for errors in self._bqclient.insert_rows_from_dataframe(
             destination_table,
