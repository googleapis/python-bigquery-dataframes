# Copyright 2024 Google LLC
#
# Licensed under the Apache License, Version 2.0 (the "License");
# you may not use this file except in compliance with the License.
# You may obtain a copy of the License at
#
#     http://www.apache.org/licenses/LICENSE-2.0
#
# Unless required by applicable law or agreed to in writing, software
# distributed under the License is distributed on an "AS IS" BASIS,
# WITHOUT WARRANTIES OR CONDITIONS OF ANY KIND, either express or implied.
# See the License for the specific language governing permissions and
# limitations under the License.

from __future__ import annotations

import copy
import dataclasses
import datetime
import io
import itertools
import os
import typing
from typing import (
    Dict,
    Generator,
    Hashable,
    IO,
    Iterable,
    List,
    Literal,
    Optional,
    Sequence,
    Tuple,
)

import bigframes_vendored.constants as constants
import bigframes_vendored.pandas.io.gbq as third_party_pandas_gbq
import google.api_core.exceptions
from google.cloud import bigquery_storage_v1
import google.cloud.bigquery as bigquery
from google.cloud.bigquery_storage_v1 import types as bq_storage_types
import pandas
import pyarrow as pa

from bigframes.core import guid, local_data, utils
import bigframes.core as core
import bigframes.core.blocks as blocks
import bigframes.core.schema as schemata
import bigframes.dtypes
import bigframes.formatting_helpers as formatting_helpers
import bigframes.session._io.bigquery as bf_io_bigquery
import bigframes.session._io.bigquery.read_gbq_table as bf_read_gbq_table
import bigframes.session.metrics
import bigframes.session.temporary_storage
import bigframes.session.time as session_time

# Avoid circular imports.
if typing.TYPE_CHECKING:
    import bigframes.dataframe as dataframe
    import bigframes.session

_PLACEHOLDER_SCHEMA = (
    google.cloud.bigquery.SchemaField("bf_loader_placeholder", "INTEGER"),
)

_LOAD_JOB_TYPE_OVERRIDES = {
    # Json load jobs not supported yet: b/271321143
    bigframes.dtypes.JSON_DTYPE: "STRING",
    # Timedelta is emulated using integer in bq type system
    bigframes.dtypes.TIMEDELTA_DTYPE: "INTEGER",
}

_STREAM_JOB_TYPE_OVERRIDES = {
    # Timedelta is emulated using integer in bq type system
    bigframes.dtypes.TIMEDELTA_DTYPE: "INTEGER",
}


def _to_index_cols(
    index_col: Iterable[str] | str | bigframes.enums.DefaultIndexKind = (),
) -> List[str]:
    """Convert index_col into a list of column names."""
    if isinstance(index_col, bigframes.enums.DefaultIndexKind):
        index_cols: List[str] = []
    elif isinstance(index_col, str):
        index_cols = [index_col]
    else:
        index_cols = list(index_col)

    return index_cols


def _check_column_duplicates(index_cols: Iterable[str], columns: Iterable[str]):
    index_cols_list = list(index_cols) if index_cols is not None else []
    columns_list = list(columns) if columns is not None else []
    set_index = set(index_cols_list)
    set_columns = set(columns_list)

    if len(index_cols_list) > len(set_index):
        raise ValueError(
            "The 'index_col' argument contains duplicate names. "
            "All column names specified in 'index_col' must be unique."
        )

    if len(columns_list) > len(set_columns):
        raise ValueError(
            "The 'columns' argument contains duplicate names. "
            "All column names specified in 'columns' must be unique."
        )

    if not set_index.isdisjoint(set_columns):
        raise ValueError(
            "Found column names that exist in both 'index_col' and 'columns' arguments. "
            "These arguments must specify distinct sets of columns."
        )


@dataclasses.dataclass
class GbqDataLoader:
    """
    Responsible for loading data into BigFrames using temporary bigquery tables.

    This loader is constrained to loading local data and queries against data sources in the same region as the storage manager.


    Args:
        session (bigframes.session.Session):
            The session the data will be loaded into. Objects will not be compatible with other sessions.
        bqclient (bigquery.Client):
            An object providing client library objects.
        storage_manager (bigframes.session.temp_storage.TemporaryGbqStorageManager):
            Manages temporary storage used by the loader.
        default_index_type (bigframes.enums.DefaultIndexKind):
            Determines the index type created for data loaded from gcs or gbq.
        scan_index_uniqueness (bool):
            Whether the loader will scan index columns to determine whether the values are unique.
            This behavior is useful in total ordering mode to use index column as order key.
        metrics (bigframes.session.metrics.ExecutionMetrics or None):
            Used to record query execution statistics.
    """

    def __init__(
        self,
        session: bigframes.session.Session,
        bqclient: bigquery.Client,
        write_client: bigquery_storage_v1.BigQueryWriteClient,
        storage_manager: bigframes.session.temporary_storage.TemporaryStorageManager,
        default_index_type: bigframes.enums.DefaultIndexKind,
        scan_index_uniqueness: bool,
        force_total_order: bool,
        metrics: Optional[bigframes.session.metrics.ExecutionMetrics] = None,
    ):
        self._bqclient = bqclient
        self._write_client = write_client
        self._storage_manager = storage_manager
        self._default_index_type = default_index_type
        self._scan_index_uniqueness = scan_index_uniqueness
        self._force_total_order = force_total_order
        self._df_snapshot: Dict[
            bigquery.TableReference, Tuple[datetime.datetime, bigquery.Table]
        ] = {}
        self._metrics = metrics
        # Unfortunate circular reference, but need to pass reference when constructing objects
        self._session = session
        self._clock = session_time.BigQuerySyncedClock(bqclient)
        self._clock.sync()

    def read_pandas(
        self,
        pandas_dataframe: pandas.DataFrame,
<<<<<<< HEAD
        method: Literal["load", "stream"],
=======
        method: Literal["load", "stream", "write"],
        api_name: str,
>>>>>>> 30a62372
    ) -> dataframe.DataFrame:
        # TODO: Push this into from_pandas, along with index flag
        from bigframes import dataframe

        val_cols, idx_cols = utils.get_standardized_ids(
            pandas_dataframe.columns, pandas_dataframe.index.names, strict=True
        )
        prepared_df = pandas_dataframe.reset_index(drop=False).set_axis(
            [*idx_cols, *val_cols], axis="columns"
        )
        managed_data = local_data.ManagedArrowTable.from_pandas(prepared_df)

        if method == "load":
            array_value = self.load_data(managed_data)
        elif method == "stream":
            array_value = self.stream_data(managed_data)
        elif method == "write":
            array_value = self.write_data(managed_data)
        else:
            raise ValueError(f"Unsupported read method {method}")

        block = blocks.Block(
            array_value,
            index_columns=idx_cols,
            column_labels=pandas_dataframe.columns,
            index_labels=pandas_dataframe.index.names,
        )
        return dataframe.DataFrame(block)

    def load_data(self, data: local_data.ManagedArrowTable) -> core.ArrayValue:
        """Load managed data into bigquery"""
        ordering_col = guid.generate_guid("load_offsets_")

        # JSON support incomplete
        for item in data.schema.items:
            _validate_dtype_can_load(item.column, item.dtype)

        schema_w_offsets = data.schema.append(
            schemata.SchemaItem(ordering_col, bigframes.dtypes.INT_DTYPE)
        )
        bq_schema = schema_w_offsets.to_bigquery(_LOAD_JOB_TYPE_OVERRIDES)

        job_config = bigquery.LoadJobConfig()
        job_config.source_format = bigquery.SourceFormat.PARQUET
        job_config.schema = bq_schema

        load_table_destination = self._storage_manager.create_temp_table(
            bq_schema, [ordering_col]
        )

        buffer = io.BytesIO()
        data.to_parquet(
            buffer,
            offsets_col=ordering_col,
            geo_format="wkt",
            duration_type="duration",
            json_type="string",
        )
        buffer.seek(0)
        load_job = self._bqclient.load_table_from_file(
            buffer, destination=load_table_destination, job_config=job_config
        )
        self._start_generic_job(load_job)
        # must get table metadata after load job for accurate metadata
        destination_table = self._bqclient.get_table(load_table_destination)
        return core.ArrayValue.from_table(
            table=destination_table,
            schema=schema_w_offsets,
            session=self._session,
            offsets_col=ordering_col,
            n_rows=data.data.num_rows,
        ).drop_columns([ordering_col])

    def stream_data(self, data: local_data.ManagedArrowTable) -> core.ArrayValue:
        """Load managed data into bigquery"""
        ordering_col = guid.generate_guid("stream_offsets_")
        schema_w_offsets = data.schema.append(
            schemata.SchemaItem(ordering_col, bigframes.dtypes.INT_DTYPE)
        )
        bq_schema = schema_w_offsets.to_bigquery(_STREAM_JOB_TYPE_OVERRIDES)
        load_table_destination = self._storage_manager.create_temp_table(
            bq_schema, [ordering_col]
        )

        rows = data.itertuples(
            geo_format="wkt", duration_type="int", json_type="object"
        )
        rows_w_offsets = ((*row, offset) for offset, row in enumerate(rows))

        for errors in self._bqclient.insert_rows(
            load_table_destination,
            rows_w_offsets,
            selected_fields=bq_schema,
            row_ids=map(str, itertools.count()),  # used to ensure only-once insertion
        ):
            if errors:
                raise ValueError(
                    f"Problem loading at least one row from DataFrame: {errors}. {constants.FEEDBACK_LINK}"
                )
        destination_table = self._bqclient.get_table(load_table_destination)
        return core.ArrayValue.from_table(
            table=destination_table,
            schema=schema_w_offsets,
            session=self._session,
            offsets_col=ordering_col,
            n_rows=data.data.num_rows,
        ).drop_columns([ordering_col])

    def write_data(self, data: local_data.ManagedArrowTable) -> core.ArrayValue:
        """Load managed data into bigquery"""
        ordering_col = guid.generate_guid("stream_offsets_")
        schema_w_offsets = data.schema.append(
            schemata.SchemaItem(ordering_col, bigframes.dtypes.INT_DTYPE)
        )
        bq_schema = schema_w_offsets.to_bigquery(_STREAM_JOB_TYPE_OVERRIDES)
        bq_table_ref = self._storage_manager.create_temp_table(
            bq_schema, [ordering_col]
        )

        requested_stream = bq_storage_types.stream.WriteStream()
        requested_stream.type_ = bq_storage_types.stream.WriteStream.Type.COMMITTED  # type: ignore

        stream_request = bq_storage_types.CreateWriteStreamRequest(
            parent=bq_table_ref.to_bqstorage(), write_stream=requested_stream
        )
        stream = self._write_client.create_write_stream(request=stream_request)

        def request_gen() -> Generator[bq_storage_types.AppendRowsRequest, None, None]:
            schema, batches = data.to_arrow(
                offsets_col=ordering_col, duration_type="int"
            )
            offset = 0
            for batch in batches:
                request = bq_storage_types.AppendRowsRequest(
                    write_stream=stream.name, offset=offset
                )
                request.arrow_rows.writer_schema.serialized_schema = (
                    schema.serialize().to_pybytes()
                )
                request.arrow_rows.rows.serialized_record_batch = (
                    batch.serialize().to_pybytes()
                )
                offset += batch.num_rows
                yield request

        for response in self._write_client.append_rows(requests=request_gen()):
            if response.row_errors:
                raise ValueError(
                    f"Problem loading at least one row from DataFrame: {response.row_errors}. {constants.FEEDBACK_LINK}"
                )
        # This step isn't strictly necessary in COMMITTED mode, but avoids max active stream limits
        response = self._write_client.finalize_write_stream(name=stream.name)
        assert response.row_count == data.data.num_rows

        destination_table = self._bqclient.get_table(bq_table_ref)
        return core.ArrayValue.from_table(
            table=destination_table,
            schema=schema_w_offsets,
            session=self._session,
            offsets_col=ordering_col,
            n_rows=data.data.num_rows,
        ).drop_columns([ordering_col])

    def _start_generic_job(self, job: formatting_helpers.GenericJob):
        if bigframes.options.display.progress_bar is not None:
            formatting_helpers.wait_for_job(
                job, bigframes.options.display.progress_bar
            )  # Wait for the job to complete
        else:
            job.result()

    def read_gbq_table(
        self,
        query: str,
        *,
        index_col: Iterable[str]
        | str
        | Iterable[int]
        | int
        | bigframes.enums.DefaultIndexKind = (),
        columns: Iterable[str] = (),
        max_results: Optional[int] = None,
        use_cache: bool = True,
        filters: third_party_pandas_gbq.FiltersType = (),
        enable_snapshot: bool = True,
    ) -> dataframe.DataFrame:
        import bigframes._tools.strings
        import bigframes.dataframe as dataframe

        # ---------------------------------
        # Validate and transform parameters
        # ---------------------------------

        if max_results and max_results <= 0:
            raise ValueError(
                f"`max_results` should be a positive number, got {max_results}."
            )

        table_ref = google.cloud.bigquery.table.TableReference.from_string(
            query, default_project=self._bqclient.project
        )

        columns = list(columns)
        filters = typing.cast(list, list(filters))

        # ---------------------------------
        # Fetch table metadata and validate
        # ---------------------------------

        time_travel_timestamp, table = bf_read_gbq_table.get_table_metadata(
            self._bqclient,
            table_ref=table_ref,
            bq_time=self._clock.get_time(),
            cache=self._df_snapshot,
            use_cache=use_cache,
        )
        table_column_names = {field.name for field in table.schema}

        if table.location.casefold() != self._storage_manager.location.casefold():
            raise ValueError(
                f"Current session is in {self._storage_manager.location} but dataset '{table.project}.{table.dataset_id}' is located in {table.location}"
            )

        for key in columns:
            if key not in table_column_names:
                possibility = min(
                    table_column_names,
                    key=lambda item: bigframes._tools.strings.levenshtein_distance(
                        key, item
                    ),
                )
                raise ValueError(
                    f"Column '{key}' of `columns` not found in this table. Did you mean '{possibility}'?"
                )

        # Converting index_col into a list of column names requires
        # the table metadata because we might use the primary keys
        # when constructing the index.
        index_cols = bf_read_gbq_table.get_index_cols(
            table=table,
            index_col=index_col,
        )
        _check_column_duplicates(index_cols, columns)

        for key in index_cols:
            if key not in table_column_names:
                possibility = min(
                    table_column_names,
                    key=lambda item: bigframes._tools.strings.levenshtein_distance(
                        key, item
                    ),
                )
                raise ValueError(
                    f"Column '{key}' of `index_col` not found in this table. Did you mean '{possibility}'?"
                )

        # -----------------------------
        # Optionally, execute the query
        # -----------------------------

        # max_results introduces non-determinism and limits the cost on
        # clustered tables, so fallback to a query. We do this here so that
        # the index is consistent with tables that have primary keys, even
        # when max_results is set.
        # TODO(b/338419730): We don't need to fallback to a query for wildcard
        # tables if we allow some non-determinism when time travel isn't supported.
        if max_results is not None or bf_io_bigquery.is_table_with_wildcard_suffix(
            query
        ):
            # TODO(b/338111344): If we are running a query anyway, we might as
            # well generate ROW_NUMBER() at the same time.
            all_columns: Iterable[str] = (
                itertools.chain(index_cols, columns) if columns else ()
            )
            query = bf_io_bigquery.to_query(
                query,
                columns=all_columns,
                sql_predicate=bf_io_bigquery.compile_filters(filters)
                if filters
                else None,
                max_results=max_results,
                # We're executing the query, so we don't need time travel for
                # determinism.
                time_travel_timestamp=None,
            )

            return self.read_gbq_query(
                query,
                index_col=index_cols,
                columns=columns,
                use_cache=use_cache,
            )

        # -----------------------------------------
        # Validate table access and features
        # -----------------------------------------

        # Use a time travel to make sure the DataFrame is deterministic, even
        # if the underlying table changes.

        # If a dry run query fails with time travel but
        # succeeds without it, omit the time travel clause and raise a warning
        # about potential non-determinism if the underlying tables are modified.
        filter_str = bf_io_bigquery.compile_filters(filters) if filters else None
        all_columns = (
            ()
            if len(columns) == 0
            else (*columns, *[col for col in index_cols if col not in columns])
        )

        try:
            enable_snapshot = enable_snapshot and bf_read_gbq_table.validate_table(
                self._bqclient,
                table,
                all_columns,
                time_travel_timestamp,
                filter_str,
            )
        except google.api_core.exceptions.Forbidden as ex:
            if "Drive credentials" in ex.message:
                ex.message += "\nCheck https://cloud.google.com/bigquery/docs/query-drive-data#Google_Drive_permissions."
            raise

        # ----------------------------
        # Create ordering and validate
        # ----------------------------

        # TODO(b/337925142): Generate a new subquery with just the index_cols
        # in the Ibis table expression so we don't have a "SELECT *" subquery
        # in the query that checks for index uniqueness.
        # TODO(b/338065601): Provide a way to assume uniqueness and avoid this
        # check.
        primary_key = bf_read_gbq_table.infer_unique_columns(
            bqclient=self._bqclient,
            table=table,
            index_cols=index_cols,
            # If non in strict ordering mode, don't go through overhead of scanning index column(s) to determine if unique
            metadata_only=not self._scan_index_uniqueness,
        )
        schema = schemata.ArraySchema.from_bq_table(table)
        if columns:
            schema = schema.select(index_cols + columns)
        array_value = core.ArrayValue.from_table(
            table,
            schema=schema,
            predicate=filter_str,
            at_time=time_travel_timestamp if enable_snapshot else None,
            primary_key=primary_key,
            session=self._session,
        )
        # if we don't have a unique index, we order by row hash if we are in strict mode
        if self._force_total_order:
            if not primary_key:
                array_value = array_value.order_by(
                    [
                        bigframes.core.ordering.OrderingExpression(
                            bigframes.operations.RowKey().as_expr(
                                *(id for id in array_value.column_ids)
                            ),
                            # More concise SQL this way.
                            na_last=False,
                        )
                    ],
                    is_total_order=True,
                )

        # ----------------------------------------------------
        # Create Default Sequential Index if still have no index
        # ----------------------------------------------------

        # If no index columns provided or found, fall back to session default
        if (index_col != bigframes.enums.DefaultIndexKind.NULL) and len(
            index_cols
        ) == 0:
            index_col = self._default_index_type

        index_names: Sequence[Hashable] = index_cols
        if index_col == bigframes.enums.DefaultIndexKind.SEQUENTIAL_INT64:
            array_value, sequential_index_col = array_value.promote_offsets()
            index_cols = [sequential_index_col]
            index_names = [None]

        value_columns = [col for col in array_value.column_ids if col not in index_cols]
        block = blocks.Block(
            array_value,
            index_columns=index_cols,
            column_labels=value_columns,
            index_labels=index_names,
        )
        if max_results:
            block = block.slice(stop=max_results)
        df = dataframe.DataFrame(block)

        # If user provided index columns, should sort over it
        if len(index_cols) > 0:
            df.sort_index()
        return df

    def read_bigquery_load_job(
        self,
        filepath_or_buffer: str | IO["bytes"],
        *,
        job_config: bigquery.LoadJobConfig,
        index_col: Iterable[str]
        | str
        | Iterable[int]
        | int
        | bigframes.enums.DefaultIndexKind = (),
        columns: Iterable[str] = (),
    ) -> dataframe.DataFrame:
        # Need to create session table beforehand
        table = self._storage_manager.create_temp_table(_PLACEHOLDER_SCHEMA)
        # but, we just overwrite the placeholder schema immediately with the load job
        job_config.write_disposition = bigquery.WriteDisposition.WRITE_TRUNCATE
        if isinstance(filepath_or_buffer, str):
            filepath_or_buffer = os.path.expanduser(filepath_or_buffer)
            if filepath_or_buffer.startswith("gs://"):
                load_job = self._bqclient.load_table_from_uri(
                    filepath_or_buffer, destination=table, job_config=job_config
                )
            elif os.path.exists(filepath_or_buffer):  # local file path
                with open(filepath_or_buffer, "rb") as source_file:
                    load_job = self._bqclient.load_table_from_file(
                        source_file, destination=table, job_config=job_config
                    )
            else:
                raise NotImplementedError(
                    f"BigQuery engine only supports a local file path or GCS path. "
                    f"{constants.FEEDBACK_LINK}"
                )
        else:
            load_job = self._bqclient.load_table_from_file(
                filepath_or_buffer, destination=table, job_config=job_config
            )

        self._start_generic_job(load_job)
        table_id = f"{table.project}.{table.dataset_id}.{table.table_id}"

        # The BigQuery REST API for tables.get doesn't take a session ID, so we
        # can't get the schema for a temp table that way.

        return self.read_gbq_table(
            query=table_id,
            index_col=index_col,
            columns=columns,
        )

    def read_gbq_query(
        self,
        query: str,
        *,
        index_col: Iterable[str] | str | bigframes.enums.DefaultIndexKind = (),
        columns: Iterable[str] = (),
        configuration: Optional[Dict] = None,
        max_results: Optional[int] = None,
        use_cache: Optional[bool] = None,
        filters: third_party_pandas_gbq.FiltersType = (),
    ) -> dataframe.DataFrame:
        import bigframes.dataframe as dataframe

        configuration = _transform_read_gbq_configuration(configuration)

        if "query" not in configuration:
            configuration["query"] = {}

        if "query" in configuration["query"]:
            raise ValueError(
                "The query statement must not be included in the ",
                "'configuration' because it is already provided as",
                " a separate parameter.",
            )

        if "useQueryCache" in configuration["query"]:
            if use_cache is not None:
                raise ValueError(
                    "'useQueryCache' in 'configuration' conflicts with"
                    " 'use_cache' parameter. Please specify only one."
                )
        else:
            configuration["query"]["useQueryCache"] = (
                True if use_cache is None else use_cache
            )

        index_cols = _to_index_cols(index_col)
        _check_column_duplicates(index_cols, columns)

        filters_copy1, filters_copy2 = itertools.tee(filters)
        has_filters = len(list(filters_copy1)) != 0
        filters = typing.cast(third_party_pandas_gbq.FiltersType, filters_copy2)
        if has_filters or max_results is not None:
            # TODO(b/338111344): If we are running a query anyway, we might as
            # well generate ROW_NUMBER() at the same time.
            all_columns = itertools.chain(index_cols, columns) if columns else ()
            query = bf_io_bigquery.to_query(
                query,
                all_columns,
                bf_io_bigquery.compile_filters(filters) if has_filters else None,
                max_results=max_results,
                # We're executing the query, so we don't need time travel for
                # determinism.
                time_travel_timestamp=None,
            )

        # No cluster candidates as user query might not be clusterable (eg because of ORDER BY clause)
        destination, query_job = self._query_to_destination(
            query,
            cluster_candidates=[],
            configuration=configuration,
        )

        if self._metrics is not None:
            self._metrics.count_job_stats(query_job)

        # If there was no destination table, that means the query must have
        # been DDL or DML. Return some job metadata, instead.
        if not destination:
            return dataframe.DataFrame(
                data=pandas.DataFrame(
                    {
                        "statement_type": [
                            query_job.statement_type if query_job else "unknown"
                        ],
                        "job_id": [query_job.job_id if query_job else "unknown"],
                        "location": [query_job.location if query_job else "unknown"],
                    }
                ),
                session=self._session,
            )

        return self.read_gbq_table(
            f"{destination.project}.{destination.dataset_id}.{destination.table_id}",
            index_col=index_col,
            columns=columns,
            use_cache=configuration["query"]["useQueryCache"],
            # max_results and filters are omitted because they are already
            # handled by to_query(), above.
        )

    def _query_to_destination(
        self,
        query: str,
        cluster_candidates: List[str],
        configuration: dict = {"query": {"useQueryCache": True}},
        do_clustering=True,
    ) -> Tuple[Optional[bigquery.TableReference], bigquery.QueryJob]:
        # If a dry_run indicates this is not a query type job, then don't
        # bother trying to do a CREATE TEMP TABLE ... AS SELECT ... statement.
        dry_run_config = bigquery.QueryJobConfig()
        dry_run_config.dry_run = True
        _, dry_run_job = self._start_query(query, job_config=dry_run_config)
        if dry_run_job.statement_type != "SELECT":
            _, query_job = self._start_query(query)
            return query_job.destination, query_job

        # Create a table to workaround BigQuery 10 GB query results limit. See:
        # internal issue 303057336.
        # Since we have a `statement_type == 'SELECT'`, schema should be populated.
        schema = dry_run_job.schema
        assert schema is not None
        if do_clustering:
            cluster_cols = bf_io_bigquery.select_cluster_cols(
                schema, cluster_candidates=cluster_candidates
            )
        else:
            cluster_cols = []
        temp_table = self._storage_manager.create_temp_table(schema, cluster_cols)

        timeout_ms = configuration.get("jobTimeoutMs") or configuration["query"].get(
            "timeoutMs"
        )

        # Convert timeout_ms to seconds, ensuring a minimum of 0.1 seconds to avoid
        # the program getting stuck on too-short timeouts.
        timeout = max(int(timeout_ms) * 1e-3, 0.1) if timeout_ms else None

        job_config = typing.cast(
            bigquery.QueryJobConfig,
            bigquery.QueryJobConfig.from_api_repr(configuration),
        )
        job_config.destination = temp_table

        try:
            # Write to temp table to workaround BigQuery 10 GB query results
            # limit. See: internal issue 303057336.
            job_config.labels["error_caught"] = "true"
            _, query_job = self._start_query(
                query,
                job_config=job_config,
                timeout=timeout,
            )
            return query_job.destination, query_job
        except google.api_core.exceptions.BadRequest:
            # Some SELECT statements still aren't compatible with cluster
            # tables as the destination. For example, if the query has a
            # top-level ORDER BY, this conflicts with our ability to cluster
            # the table by the index column(s).
            _, query_job = self._start_query(query, timeout=timeout)
            return query_job.destination, query_job

    def _start_query(
        self,
        sql: str,
        job_config: Optional[google.cloud.bigquery.QueryJobConfig] = None,
        max_results: Optional[int] = None,
        timeout: Optional[float] = None,
    ) -> Tuple[google.cloud.bigquery.table.RowIterator, bigquery.QueryJob]:
        """
        Starts BigQuery query job and waits for results.

        Do not execute dataframe through this API, instead use the executor.
        """
        job_config = bigquery.QueryJobConfig() if job_config is None else job_config
        if bigframes.options.compute.maximum_bytes_billed is not None:
            # Maybe this should be pushed down into start_query_with_client
            job_config.maximum_bytes_billed = (
                bigframes.options.compute.maximum_bytes_billed
            )
        iterator, query_job = bf_io_bigquery.start_query_with_client(
            self._bqclient,
            sql,
            job_config=job_config,
            max_results=max_results,
            timeout=timeout,
        )
        assert query_job is not None
        return iterator, query_job


def _transform_read_gbq_configuration(configuration: Optional[dict]) -> dict:
    """
    For backwards-compatibility, convert any previously client-side only
    parameters such as timeoutMs to the property name expected by the REST API.

    Makes a copy of configuration if changes are needed.
    """

    if configuration is None:
        return {}

    timeout_ms = configuration.get("query", {}).get("timeoutMs")
    if timeout_ms is not None:
        # Transform timeoutMs to an actual server-side configuration.
        # https://github.com/googleapis/python-bigquery-pandas/issues/479
        configuration = copy.deepcopy(configuration)
        del configuration["query"]["timeoutMs"]
        configuration["jobTimeoutMs"] = timeout_ms

    return configuration


def _has_json_arrow_type(arrow_type: pa.DataType) -> bool:
    """
    Searches recursively for JSON array type within a PyArrow DataType.
    """
    if arrow_type == bigframes.dtypes.JSON_ARROW_TYPE:
        return True
    if pa.types.is_list(arrow_type):
        return _has_json_arrow_type(arrow_type.value_type)
    if pa.types.is_struct(arrow_type):
        for i in range(arrow_type.num_fields):
            if _has_json_arrow_type(arrow_type.field(i).type):
                return True
        return False
    return False


def _validate_dtype_can_load(name: str, column_type: bigframes.dtypes.Dtype):
    """
    Determines whether a datatype is supported by bq load jobs.

    Due to a BigQuery IO limitation with loading JSON from Parquet files (b/374784249),
    we're using a workaround: storing JSON as strings and then parsing them into JSON
    objects.
    TODO(b/395912450): Remove workaround solution once b/374784249 got resolved.

    Raises:
        NotImplementedError: Type is not yet supported by load jobs.
    """
    # we can handle top-level json, but not nested yet through string conversion
    if column_type == bigframes.dtypes.JSON_DTYPE:
        return

    if isinstance(column_type, pandas.ArrowDtype) and _has_json_arrow_type(
        column_type.pyarrow_dtype
    ):
        raise NotImplementedError(
            f"Nested JSON types, found in column `{name}`: `{column_type}`', "
            f"are currently unsupported for upload. {constants.FEEDBACK_LINK}"
        )<|MERGE_RESOLUTION|>--- conflicted
+++ resolved
@@ -169,12 +169,7 @@
     def read_pandas(
         self,
         pandas_dataframe: pandas.DataFrame,
-<<<<<<< HEAD
-        method: Literal["load", "stream"],
-=======
         method: Literal["load", "stream", "write"],
-        api_name: str,
->>>>>>> 30a62372
     ) -> dataframe.DataFrame:
         # TODO: Push this into from_pandas, along with index flag
         from bigframes import dataframe
