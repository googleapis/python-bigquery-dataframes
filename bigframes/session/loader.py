# Copyright 2024 Google LLC
#
# Licensed under the Apache License, Version 2.0 (the "License");
# you may not use this file except in compliance with the License.
# You may obtain a copy of the License at
#
#     http://www.apache.org/licenses/LICENSE-2.0
#
# Unless required by applicable law or agreed to in writing, software
# distributed under the License is distributed on an "AS IS" BASIS,
# WITHOUT WARRANTIES OR CONDITIONS OF ANY KIND, either express or implied.
# See the License for the specific language governing permissions and
# limitations under the License.

from __future__ import annotations

import copy
import dataclasses
import datetime
import io
import itertools
import os
import typing
from typing import (
    Dict,
    Generator,
    Hashable,
    IO,
    Iterable,
    List,
    Literal,
    Optional,
    overload,
    Sequence,
    Tuple,
)

import bigframes_vendored.constants as constants
import bigframes_vendored.pandas.io.gbq as third_party_pandas_gbq
import google.api_core.exceptions
from google.cloud import bigquery_storage_v1
import google.cloud.bigquery as bigquery
from google.cloud.bigquery_storage_v1 import types as bq_storage_types
import pandas
import pyarrow as pa

from bigframes.core import guid, local_data, utils
import bigframes.core as core
import bigframes.core.blocks as blocks
import bigframes.core.schema as schemata
import bigframes.dtypes
import bigframes.formatting_helpers as formatting_helpers
from bigframes.session import dry_runs
import bigframes.session._io.bigquery as bf_io_bigquery
import bigframes.session._io.bigquery.read_gbq_table as bf_read_gbq_table
import bigframes.session.metrics
import bigframes.session.temporary_storage
import bigframes.session.time as session_time

# Avoid circular imports.
if typing.TYPE_CHECKING:
    import bigframes.dataframe as dataframe
    import bigframes.session

_PLACEHOLDER_SCHEMA = (
    google.cloud.bigquery.SchemaField("bf_loader_placeholder", "INTEGER"),
)

_LOAD_JOB_TYPE_OVERRIDES = {
    # Json load jobs not supported yet: b/271321143
    bigframes.dtypes.JSON_DTYPE: "STRING",
    # Timedelta is emulated using integer in bq type system
    bigframes.dtypes.TIMEDELTA_DTYPE: "INTEGER",
}

_STREAM_JOB_TYPE_OVERRIDES = {
    # Timedelta is emulated using integer in bq type system
    bigframes.dtypes.TIMEDELTA_DTYPE: "INTEGER",
}


def _to_index_cols(
    index_col: Iterable[str] | str | bigframes.enums.DefaultIndexKind = (),
) -> List[str]:
    """Convert index_col into a list of column names."""
    if isinstance(index_col, bigframes.enums.DefaultIndexKind):
        index_cols: List[str] = []
    elif isinstance(index_col, str):
        index_cols = [index_col]
    else:
        index_cols = list(index_col)

    return index_cols


def _check_column_duplicates(index_cols: Iterable[str], columns: Iterable[str]):
    index_cols_list = list(index_cols) if index_cols is not None else []
    columns_list = list(columns) if columns is not None else []
    set_index = set(index_cols_list)
    set_columns = set(columns_list)

    if len(index_cols_list) > len(set_index):
        raise ValueError(
            "The 'index_col' argument contains duplicate names. "
            "All column names specified in 'index_col' must be unique."
        )

    if len(columns_list) > len(set_columns):
        raise ValueError(
            "The 'columns' argument contains duplicate names. "
            "All column names specified in 'columns' must be unique."
        )

    if not set_index.isdisjoint(set_columns):
        raise ValueError(
            "Found column names that exist in both 'index_col' and 'columns' arguments. "
            "These arguments must specify distinct sets of columns."
        )


@dataclasses.dataclass
class GbqDataLoader:
    """
    Responsible for loading data into BigFrames using temporary bigquery tables.

    This loader is constrained to loading local data and queries against data sources in the same region as the storage manager.


    Args:
        session (bigframes.session.Session):
            The session the data will be loaded into. Objects will not be compatible with other sessions.
        bqclient (bigquery.Client):
            An object providing client library objects.
        storage_manager (bigframes.session.temp_storage.TemporaryGbqStorageManager):
            Manages temporary storage used by the loader.
        default_index_type (bigframes.enums.DefaultIndexKind):
            Determines the index type created for data loaded from gcs or gbq.
        scan_index_uniqueness (bool):
            Whether the loader will scan index columns to determine whether the values are unique.
            This behavior is useful in total ordering mode to use index column as order key.
        metrics (bigframes.session.metrics.ExecutionMetrics or None):
            Used to record query execution statistics.
    """

    def __init__(
        self,
        session: bigframes.session.Session,
        bqclient: bigquery.Client,
        write_client: bigquery_storage_v1.BigQueryWriteClient,
        storage_manager: bigframes.session.temporary_storage.TemporaryStorageManager,
        default_index_type: bigframes.enums.DefaultIndexKind,
        scan_index_uniqueness: bool,
        force_total_order: bool,
        metrics: Optional[bigframes.session.metrics.ExecutionMetrics] = None,
    ):
        self._bqclient = bqclient
        self._write_client = write_client
        self._storage_manager = storage_manager
        self._default_index_type = default_index_type
        self._scan_index_uniqueness = scan_index_uniqueness
        self._force_total_order = force_total_order
        self._df_snapshot: Dict[
            bigquery.TableReference, Tuple[datetime.datetime, bigquery.Table]
        ] = {}
        self._metrics = metrics
        # Unfortunate circular reference, but need to pass reference when constructing objects
        self._session = session
        self._clock = session_time.BigQuerySyncedClock(bqclient)
        self._clock.sync()

    def read_pandas(
        self,
        pandas_dataframe: pandas.DataFrame,
        method: Literal["load", "stream", "write"],
        api_name: str,
    ) -> dataframe.DataFrame:
        # TODO: Push this into from_pandas, along with index flag
        from bigframes import dataframe

        val_cols, idx_cols = utils.get_standardized_ids(
            pandas_dataframe.columns, pandas_dataframe.index.names, strict=True
        )
        prepared_df = pandas_dataframe.reset_index(drop=False).set_axis(
            [*idx_cols, *val_cols], axis="columns"
        )
        managed_data = local_data.ManagedArrowTable.from_pandas(prepared_df)

        if method == "load":
            array_value = self.load_data(managed_data, api_name=api_name)
        elif method == "stream":
            array_value = self.stream_data(managed_data)
        elif method == "write":
            array_value = self.write_data(managed_data)
        else:
            raise ValueError(f"Unsupported read method {method}")

        block = blocks.Block(
            array_value,
            index_columns=idx_cols,
            column_labels=pandas_dataframe.columns,
            index_labels=pandas_dataframe.index.names,
        )
        return dataframe.DataFrame(block)

    def load_data(
        self, data: local_data.ManagedArrowTable, api_name: Optional[str] = None
    ) -> core.ArrayValue:
        """Load managed data into bigquery"""
        ordering_col = guid.generate_guid("load_offsets_")

        # JSON support incomplete
        for item in data.schema.items:
            _validate_dtype_can_load(item.column, item.dtype)

        schema_w_offsets = data.schema.append(
            schemata.SchemaItem(ordering_col, bigframes.dtypes.INT_DTYPE)
        )
        bq_schema = schema_w_offsets.to_bigquery(_LOAD_JOB_TYPE_OVERRIDES)

        job_config = bigquery.LoadJobConfig()
        job_config.source_format = bigquery.SourceFormat.PARQUET

        # Ensure we can load pyarrow.list_ / BQ ARRAY type.
        # See internal issue 414374215.
        parquet_options = bigquery.ParquetOptions()
        parquet_options.enable_list_inference = True
        job_config.parquet_options = parquet_options

        job_config.schema = bq_schema
        if api_name:
            job_config.labels = {"bigframes-api": api_name}

        load_table_destination = self._storage_manager.create_temp_table(
            bq_schema, [ordering_col]
        )

        buffer = io.BytesIO()
        data.to_parquet(
            buffer,
            offsets_col=ordering_col,
            geo_format="wkt",
            duration_type="duration",
            json_type="string",
        )
        buffer.seek(0)
        load_job = self._bqclient.load_table_from_file(
            buffer, destination=load_table_destination, job_config=job_config
        )
        self._start_generic_job(load_job)
        # must get table metadata after load job for accurate metadata
        destination_table = self._bqclient.get_table(load_table_destination)
        return core.ArrayValue.from_table(
            table=destination_table,
            schema=schema_w_offsets,
            session=self._session,
            offsets_col=ordering_col,
            n_rows=data.data.num_rows,
        ).drop_columns([ordering_col])

    def stream_data(self, data: local_data.ManagedArrowTable) -> core.ArrayValue:
        """Load managed data into bigquery"""
        ordering_col = guid.generate_guid("stream_offsets_")
        schema_w_offsets = data.schema.append(
            schemata.SchemaItem(ordering_col, bigframes.dtypes.INT_DTYPE)
        )
        bq_schema = schema_w_offsets.to_bigquery(_STREAM_JOB_TYPE_OVERRIDES)
        load_table_destination = self._storage_manager.create_temp_table(
            bq_schema, [ordering_col]
        )

        rows = data.itertuples(
            geo_format="wkt", duration_type="int", json_type="object"
        )
        rows_w_offsets = ((*row, offset) for offset, row in enumerate(rows))

        for errors in self._bqclient.insert_rows(
            load_table_destination,
            rows_w_offsets,
            selected_fields=bq_schema,
            row_ids=map(str, itertools.count()),  # used to ensure only-once insertion
        ):
            if errors:
                raise ValueError(
                    f"Problem loading at least one row from DataFrame: {errors}. {constants.FEEDBACK_LINK}"
                )
        destination_table = self._bqclient.get_table(load_table_destination)
        return core.ArrayValue.from_table(
            table=destination_table,
            schema=schema_w_offsets,
            session=self._session,
            offsets_col=ordering_col,
            n_rows=data.data.num_rows,
        ).drop_columns([ordering_col])

    def write_data(self, data: local_data.ManagedArrowTable) -> core.ArrayValue:
        """Load managed data into bigquery"""
        ordering_col = guid.generate_guid("stream_offsets_")
        schema_w_offsets = data.schema.append(
            schemata.SchemaItem(ordering_col, bigframes.dtypes.INT_DTYPE)
        )
        bq_schema = schema_w_offsets.to_bigquery(_STREAM_JOB_TYPE_OVERRIDES)
        bq_table_ref = self._storage_manager.create_temp_table(
            bq_schema, [ordering_col]
        )

        requested_stream = bq_storage_types.stream.WriteStream()
        requested_stream.type_ = bq_storage_types.stream.WriteStream.Type.COMMITTED  # type: ignore

        stream_request = bq_storage_types.CreateWriteStreamRequest(
            parent=bq_table_ref.to_bqstorage(), write_stream=requested_stream
        )
        stream = self._write_client.create_write_stream(request=stream_request)

        def request_gen() -> Generator[bq_storage_types.AppendRowsRequest, None, None]:
            schema, batches = data.to_arrow(
                offsets_col=ordering_col, duration_type="int"
            )
            offset = 0
            for batch in batches:
                request = bq_storage_types.AppendRowsRequest(
                    write_stream=stream.name, offset=offset
                )
                request.arrow_rows.writer_schema.serialized_schema = (
                    schema.serialize().to_pybytes()
                )
                request.arrow_rows.rows.serialized_record_batch = (
                    batch.serialize().to_pybytes()
                )
                offset += batch.num_rows
                yield request

        for response in self._write_client.append_rows(requests=request_gen()):
            if response.row_errors:
                raise ValueError(
                    f"Problem loading at least one row from DataFrame: {response.row_errors}. {constants.FEEDBACK_LINK}"
                )
        # This step isn't strictly necessary in COMMITTED mode, but avoids max active stream limits
        response = self._write_client.finalize_write_stream(name=stream.name)
        assert response.row_count == data.data.num_rows

        destination_table = self._bqclient.get_table(bq_table_ref)
        return core.ArrayValue.from_table(
            table=destination_table,
            schema=schema_w_offsets,
            session=self._session,
            offsets_col=ordering_col,
            n_rows=data.data.num_rows,
        ).drop_columns([ordering_col])

    def _start_generic_job(self, job: formatting_helpers.GenericJob):
        if bigframes.options.display.progress_bar is not None:
            formatting_helpers.wait_for_job(
                job, bigframes.options.display.progress_bar
            )  # Wait for the job to complete
        else:
            job.result()

    @overload
    def read_gbq_table(  # type: ignore[overload-overlap]
        self,
        table_id: str,
        *,
        index_col: Iterable[str]
        | str
        | Iterable[int]
        | int
        | bigframes.enums.DefaultIndexKind = ...,
        columns: Iterable[str] = ...,
        names: Optional[Iterable[str]] = ...,
        max_results: Optional[int] = ...,
        api_name: str = ...,
        use_cache: bool = ...,
        filters: third_party_pandas_gbq.FiltersType = ...,
        enable_snapshot: bool = ...,
        dry_run: Literal[False] = ...,
    ) -> dataframe.DataFrame:
        ...

    @overload
    def read_gbq_table(
        self,
        table_id: str,
        *,
        index_col: Iterable[str]
        | str
        | Iterable[int]
        | int
        | bigframes.enums.DefaultIndexKind = ...,
        columns: Iterable[str] = ...,
        names: Optional[Iterable[str]] = ...,
        max_results: Optional[int] = ...,
        api_name: str = ...,
        use_cache: bool = ...,
        filters: third_party_pandas_gbq.FiltersType = ...,
        enable_snapshot: bool = ...,
        dry_run: Literal[True] = ...,
    ) -> pandas.Series:
        ...

    def read_gbq_table(
        self,
        table_id: str,
        *,
        index_col: Iterable[str]
        | str
        | Iterable[int]
        | int
        | bigframes.enums.DefaultIndexKind = (),
        columns: Iterable[str] = (),
        names: Optional[Iterable[str]] = None,
        max_results: Optional[int] = None,
        api_name: str = "read_gbq_table",
        use_cache: bool = True,
        filters: third_party_pandas_gbq.FiltersType = (),
        enable_snapshot: bool = True,
<<<<<<< HEAD
        force_total_order: Optional[bool] = None,
    ) -> dataframe.DataFrame:
=======
        dry_run: bool = False,
    ) -> dataframe.DataFrame | pandas.Series:
>>>>>>> 67d87607
        import bigframes._tools.strings
        import bigframes.dataframe as dataframe

        # ---------------------------------
        # Validate and transform parameters
        # ---------------------------------

        if max_results and max_results <= 0:
            raise ValueError(
                f"`max_results` should be a positive number, got {max_results}."
            )

        table_ref = google.cloud.bigquery.table.TableReference.from_string(
            table_id, default_project=self._bqclient.project
        )

        columns = list(columns)
        filters = typing.cast(list, list(filters))

        # ---------------------------------
        # Fetch table metadata and validate
        # ---------------------------------

        time_travel_timestamp, table = bf_read_gbq_table.get_table_metadata(
            self._bqclient,
            table_ref=table_ref,
            bq_time=self._clock.get_time(),
            cache=self._df_snapshot,
            use_cache=use_cache,
        )
        table_column_names = {field.name for field in table.schema}

        if table.location.casefold() != self._storage_manager.location.casefold():
            raise ValueError(
                f"Current session is in {self._storage_manager.location} but dataset '{table.project}.{table.dataset_id}' is located in {table.location}"
            )

        for key in columns:
            if key not in table_column_names:
                possibility = min(
                    table_column_names,
                    key=lambda item: bigframes._tools.strings.levenshtein_distance(
                        key, item
                    ),
                )
                raise ValueError(
                    f"Column '{key}' of `columns` not found in this table. Did you mean '{possibility}'?"
                )

        # TODO(b/408499371): check `names` work with `use_cols` for read_csv method.
        if names is not None:
            len_names = len(list(names))
            len_columns = len(table.schema)
            if len_names > len_columns:
                raise ValueError(
                    f"Too many columns specified: expected {len_columns}"
                    f" and found {len_names}"
                )
            elif len_names < len_columns:
                if (
                    isinstance(index_col, bigframes.enums.DefaultIndexKind)
                    or index_col != ()
                ):
                    raise KeyError(
                        "When providing both `index_col` and `names`, ensure the "
                        "number of `names` matches the number of columns in your "
                        "data."
                    )
                index_col = range(len_columns - len_names)
                names = [
                    field.name for field in table.schema[: len_columns - len_names]
                ] + list(names)

        # Converting index_col into a list of column names requires
        # the table metadata because we might use the primary keys
        # when constructing the index.
        index_cols = bf_read_gbq_table.get_index_cols(
            table=table,
            index_col=index_col,
            names=names,
        )
        _check_column_duplicates(index_cols, columns)

        for key in index_cols:
            if key not in table_column_names:
                possibility = min(
                    table_column_names,
                    key=lambda item: bigframes._tools.strings.levenshtein_distance(
                        key, item
                    ),
                )
                raise ValueError(
                    f"Column '{key}' of `index_col` not found in this table. Did you mean '{possibility}'?"
                )

        # -----------------------------
        # Optionally, execute the query
        # -----------------------------

        # max_results introduces non-determinism and limits the cost on
        # clustered tables, so fallback to a query. We do this here so that
        # the index is consistent with tables that have primary keys, even
        # when max_results is set.
        if max_results is not None:
            # TODO(b/338111344): If we are running a query anyway, we might as
            # well generate ROW_NUMBER() at the same time.
            all_columns: Iterable[str] = (
                itertools.chain(index_cols, columns) if columns else ()
            )
            query = bf_io_bigquery.to_query(
                table_id,
                columns=all_columns,
                sql_predicate=bf_io_bigquery.compile_filters(filters)
                if filters
                else None,
                max_results=max_results,
                # We're executing the query, so we don't need time travel for
                # determinism.
                time_travel_timestamp=None,
            )

            df = self.read_gbq_query(  # type: ignore # for dry_run overload
                query,
                index_col=index_cols,
                columns=columns,
                api_name=api_name,
                use_cache=use_cache,
                dry_run=dry_run,
            )
            return df

        if dry_run:
            return dry_runs.get_table_stats(table)

        # -----------------------------------------
        # Validate table access and features
        # -----------------------------------------

        # Use a time travel to make sure the DataFrame is deterministic, even
        # if the underlying table changes.

        # If a dry run query fails with time travel but
        # succeeds without it, omit the time travel clause and raise a warning
        # about potential non-determinism if the underlying tables are modified.
        filter_str = bf_io_bigquery.compile_filters(filters) if filters else None
        all_columns = (
            ()
            if len(columns) == 0
            else (*columns, *[col for col in index_cols if col not in columns])
        )

        try:
            enable_snapshot = enable_snapshot and bf_read_gbq_table.validate_table(
                self._bqclient,
                table,
                all_columns,
                time_travel_timestamp,
                filter_str,
            )
        except google.api_core.exceptions.Forbidden as ex:
            if "Drive credentials" in ex.message:
                ex.message += "\nCheck https://cloud.google.com/bigquery/docs/query-drive-data#Google_Drive_permissions."
            raise

        # ----------------------------
        # Create ordering and validate
        # ----------------------------

        # TODO(b/337925142): Generate a new subquery with just the index_cols
        # in the Ibis table expression so we don't have a "SELECT *" subquery
        # in the query that checks for index uniqueness.
        # TODO(b/338065601): Provide a way to assume uniqueness and avoid this
        # check.
        primary_key = bf_read_gbq_table.infer_unique_columns(
            bqclient=self._bqclient,
            table=table,
            index_cols=index_cols,
            api_name=api_name,
            # If non in strict ordering mode, don't go through overhead of scanning index column(s) to determine if unique
            metadata_only=not self._scan_index_uniqueness,
        )
        schema = schemata.ArraySchema.from_bq_table(table)
        if columns:
            schema = schema.select(index_cols + columns)
        array_value = core.ArrayValue.from_table(
            table,
            schema=schema,
            predicate=filter_str,
            at_time=time_travel_timestamp if enable_snapshot else None,
            primary_key=primary_key,
            session=self._session,
        )
        # if we don't have a unique index, we order by row hash if we are in strict mode
        if (
            # If the user has explicitly selected or disabled total ordering for
            # this API call, respect that choice.
            (force_total_order is not None and force_total_order)
            # If the user has not explicitly selected or disabled total ordering
            # for this API call, respect the default choice for the session.
            or (force_total_order is None and self._force_total_order)
        ):
            if not primary_key:
                array_value = array_value.order_by(
                    [
                        bigframes.core.ordering.OrderingExpression(
                            bigframes.operations.RowKey().as_expr(
                                *(id for id in array_value.column_ids)
                            ),
                            # More concise SQL this way.
                            na_last=False,
                        )
                    ],
                    is_total_order=True,
                )

        # ----------------------------------------------------
        # Create Default Sequential Index if still have no index
        # ----------------------------------------------------

        # If no index columns provided or found, fall back to session default
        if (index_col != bigframes.enums.DefaultIndexKind.NULL) and len(
            index_cols
        ) == 0:
            index_col = self._default_index_type

        index_names: Sequence[Hashable] = index_cols
        if index_col == bigframes.enums.DefaultIndexKind.SEQUENTIAL_INT64:
            array_value, sequential_index_col = array_value.promote_offsets()
            index_cols = [sequential_index_col]
            index_names = [None]

        value_columns = [col for col in array_value.column_ids if col not in index_cols]
        if names is not None:
            renamed_cols: Dict[str, str] = {
                col: new_name for col, new_name in zip(array_value.column_ids, names)
            }
            index_names = [
                renamed_cols.get(index_col, index_col) for index_col in index_cols
            ]
            value_columns = [renamed_cols.get(col, col) for col in value_columns]

        block = blocks.Block(
            array_value,
            index_columns=index_cols,
            column_labels=value_columns,
            index_labels=index_names,
        )
        if max_results:
            block = block.slice(stop=max_results)
        df = dataframe.DataFrame(block)

        # If user provided index columns, should sort over it
        if len(index_cols) > 0:
            df.sort_index()
        return df

    def load_file(
        self,
        filepath_or_buffer: str | IO["bytes"],
        *,
        job_config: bigquery.LoadJobConfig,
    ) -> str:
        # Need to create session table beforehand
        table = self._storage_manager.create_temp_table(_PLACEHOLDER_SCHEMA)
        # but, we just overwrite the placeholder schema immediately with the load job
        job_config.write_disposition = bigquery.WriteDisposition.WRITE_TRUNCATE
        if isinstance(filepath_or_buffer, str):
            filepath_or_buffer = os.path.expanduser(filepath_or_buffer)
            if filepath_or_buffer.startswith("gs://"):
                load_job = self._bqclient.load_table_from_uri(
                    filepath_or_buffer, destination=table, job_config=job_config
                )
            elif os.path.exists(filepath_or_buffer):  # local file path
                with open(filepath_or_buffer, "rb") as source_file:
                    load_job = self._bqclient.load_table_from_file(
                        source_file, destination=table, job_config=job_config
                    )
            else:
                raise NotImplementedError(
                    f"BigQuery engine only supports a local file path or GCS path. "
                    f"{constants.FEEDBACK_LINK}"
                )
        else:
            load_job = self._bqclient.load_table_from_file(
                filepath_or_buffer, destination=table, job_config=job_config
            )

        self._start_generic_job(load_job)
        table_id = f"{table.project}.{table.dataset_id}.{table.table_id}"
        return table_id

    @overload
    def read_gbq_query(  # type: ignore[overload-overlap]
        self,
        query: str,
        *,
        index_col: Iterable[str] | str | bigframes.enums.DefaultIndexKind = ...,
        columns: Iterable[str] = ...,
        configuration: Optional[Dict] = ...,
        max_results: Optional[int] = ...,
        api_name: str = ...,
        use_cache: Optional[bool] = ...,
        filters: third_party_pandas_gbq.FiltersType = ...,
        dry_run: Literal[False] = ...,
    ) -> dataframe.DataFrame:
        ...

    @overload
    def read_gbq_query(
        self,
        query: str,
        *,
        index_col: Iterable[str] | str | bigframes.enums.DefaultIndexKind = ...,
        columns: Iterable[str] = ...,
        configuration: Optional[Dict] = ...,
        max_results: Optional[int] = ...,
        api_name: str = ...,
        use_cache: Optional[bool] = ...,
        filters: third_party_pandas_gbq.FiltersType = ...,
        dry_run: Literal[True] = ...,
    ) -> pandas.Series:
        ...

    def read_gbq_query(
        self,
        query: str,
        *,
        index_col: Iterable[str] | str | bigframes.enums.DefaultIndexKind = (),
        columns: Iterable[str] = (),
        configuration: Optional[Dict] = None,
        max_results: Optional[int] = None,
        api_name: str = "read_gbq_query",
        use_cache: Optional[bool] = None,
        filters: third_party_pandas_gbq.FiltersType = (),
<<<<<<< HEAD
        force_total_order: Optional[bool] = None,
    ) -> dataframe.DataFrame:
=======
        dry_run: bool = False,
    ) -> dataframe.DataFrame | pandas.Series:
>>>>>>> 67d87607
        import bigframes.dataframe as dataframe

        configuration = _transform_read_gbq_configuration(configuration)

        if "query" not in configuration:
            configuration["query"] = {}

        if "query" in configuration["query"]:
            raise ValueError(
                "The query statement must not be included in the ",
                "'configuration' because it is already provided as",
                " a separate parameter.",
            )

        if "useQueryCache" in configuration["query"]:
            if use_cache is not None:
                raise ValueError(
                    "'useQueryCache' in 'configuration' conflicts with"
                    " 'use_cache' parameter. Please specify only one."
                )
        else:
            configuration["query"]["useQueryCache"] = (
                True if use_cache is None else use_cache
            )

        index_cols = _to_index_cols(index_col)
        _check_column_duplicates(index_cols, columns)

        filters_copy1, filters_copy2 = itertools.tee(filters)
        has_filters = len(list(filters_copy1)) != 0
        filters = typing.cast(third_party_pandas_gbq.FiltersType, filters_copy2)
        if has_filters or max_results is not None:
            # TODO(b/338111344): If we are running a query anyway, we might as
            # well generate ROW_NUMBER() at the same time.
            all_columns = itertools.chain(index_cols, columns) if columns else ()
            query = bf_io_bigquery.to_query(
                query,
                all_columns,
                bf_io_bigquery.compile_filters(filters) if has_filters else None,
                max_results=max_results,
                # We're executing the query, so we don't need time travel for
                # determinism.
                time_travel_timestamp=None,
            )

        if dry_run:
            job_config = typing.cast(
                bigquery.QueryJobConfig,
                bigquery.QueryJobConfig.from_api_repr(configuration),
            )
            job_config.dry_run = True
            query_job = self._bqclient.query(query, job_config=job_config)
            return dry_runs.get_query_stats_with_inferred_dtypes(
                query_job, list(columns), index_cols
            )

        # No cluster candidates as user query might not be clusterable (eg because of ORDER BY clause)
        destination, query_job = self._query_to_destination(
            query,
            cluster_candidates=[],
            api_name=api_name,
            configuration=configuration,
        )

        if self._metrics is not None:
            self._metrics.count_job_stats(query_job)

        # If there was no destination table, that means the query must have
        # been DDL or DML. Return some job metadata, instead.
        if not destination:
            return dataframe.DataFrame(
                data=pandas.DataFrame(
                    {
                        "statement_type": [
                            query_job.statement_type if query_job else "unknown"
                        ],
                        "job_id": [query_job.job_id if query_job else "unknown"],
                        "location": [query_job.location if query_job else "unknown"],
                    }
                ),
                session=self._session,
            )

        return self.read_gbq_table(
            f"{destination.project}.{destination.dataset_id}.{destination.table_id}",
            index_col=index_col,
            columns=columns,
            use_cache=configuration["query"]["useQueryCache"],
            api_name=api_name,
            force_total_order=force_total_order,
            # max_results and filters are omitted because they are already
            # handled by to_query(), above.
        )

    def _query_to_destination(
        self,
        query: str,
        cluster_candidates: List[str],
        api_name: str,
        configuration: dict = {"query": {"useQueryCache": True}},
        do_clustering=True,
    ) -> Tuple[Optional[bigquery.TableReference], bigquery.QueryJob]:
        # If a dry_run indicates this is not a query type job, then don't
        # bother trying to do a CREATE TEMP TABLE ... AS SELECT ... statement.
        dry_run_config = bigquery.QueryJobConfig()
        dry_run_config.dry_run = True
        _, dry_run_job = self._start_query(
            query, job_config=dry_run_config, api_name=api_name
        )
        if dry_run_job.statement_type != "SELECT":
            _, query_job = self._start_query(query, api_name=api_name)
            return query_job.destination, query_job

        # Create a table to workaround BigQuery 10 GB query results limit. See:
        # internal issue 303057336.
        # Since we have a `statement_type == 'SELECT'`, schema should be populated.
        schema = dry_run_job.schema
        assert schema is not None
        if do_clustering:
            cluster_cols = bf_io_bigquery.select_cluster_cols(
                schema, cluster_candidates=cluster_candidates
            )
        else:
            cluster_cols = []
        temp_table = self._storage_manager.create_temp_table(schema, cluster_cols)

        timeout_ms = configuration.get("jobTimeoutMs") or configuration["query"].get(
            "timeoutMs"
        )

        # Convert timeout_ms to seconds, ensuring a minimum of 0.1 seconds to avoid
        # the program getting stuck on too-short timeouts.
        timeout = max(int(timeout_ms) * 1e-3, 0.1) if timeout_ms else None

        job_config = typing.cast(
            bigquery.QueryJobConfig,
            bigquery.QueryJobConfig.from_api_repr(configuration),
        )
        job_config.destination = temp_table

        try:
            # Write to temp table to workaround BigQuery 10 GB query results
            # limit. See: internal issue 303057336.
            job_config.labels["error_caught"] = "true"
            _, query_job = self._start_query(
                query,
                job_config=job_config,
                timeout=timeout,
                api_name=api_name,
            )
            return query_job.destination, query_job
        except google.api_core.exceptions.BadRequest:
            # Some SELECT statements still aren't compatible with cluster
            # tables as the destination. For example, if the query has a
            # top-level ORDER BY, this conflicts with our ability to cluster
            # the table by the index column(s).
            _, query_job = self._start_query(query, timeout=timeout, api_name=api_name)
            return query_job.destination, query_job

    def _start_query(
        self,
        sql: str,
        job_config: Optional[google.cloud.bigquery.QueryJobConfig] = None,
        timeout: Optional[float] = None,
        api_name: Optional[str] = None,
    ) -> Tuple[google.cloud.bigquery.table.RowIterator, bigquery.QueryJob]:
        """
        Starts BigQuery query job and waits for results.

        Do not execute dataframe through this API, instead use the executor.
        """
        job_config = bigquery.QueryJobConfig() if job_config is None else job_config
        if bigframes.options.compute.maximum_bytes_billed is not None:
            # Maybe this should be pushed down into start_query_with_client
            job_config.maximum_bytes_billed = (
                bigframes.options.compute.maximum_bytes_billed
            )
        iterator, query_job = bf_io_bigquery.start_query_with_client(
            self._bqclient,
            sql,
            job_config=job_config,
            timeout=timeout,
            api_name=api_name,
        )
        assert query_job is not None
        return iterator, query_job


def _transform_read_gbq_configuration(configuration: Optional[dict]) -> dict:
    """
    For backwards-compatibility, convert any previously client-side only
    parameters such as timeoutMs to the property name expected by the REST API.

    Makes a copy of configuration if changes are needed.
    """

    if configuration is None:
        return {}

    timeout_ms = configuration.get("query", {}).get("timeoutMs")
    if timeout_ms is not None:
        # Transform timeoutMs to an actual server-side configuration.
        # https://github.com/googleapis/python-bigquery-pandas/issues/479
        configuration = copy.deepcopy(configuration)
        del configuration["query"]["timeoutMs"]
        configuration["jobTimeoutMs"] = timeout_ms

    return configuration


def _has_json_arrow_type(arrow_type: pa.DataType) -> bool:
    """
    Searches recursively for JSON array type within a PyArrow DataType.
    """
    if arrow_type == bigframes.dtypes.JSON_ARROW_TYPE:
        return True
    if pa.types.is_list(arrow_type):
        return _has_json_arrow_type(arrow_type.value_type)
    if pa.types.is_struct(arrow_type):
        for i in range(arrow_type.num_fields):
            if _has_json_arrow_type(arrow_type.field(i).type):
                return True
        return False
    return False


def _validate_dtype_can_load(name: str, column_type: bigframes.dtypes.Dtype):
    """
    Determines whether a datatype is supported by bq load jobs.

    Due to a BigQuery IO limitation with loading JSON from Parquet files (b/374784249),
    we're using a workaround: storing JSON as strings and then parsing them into JSON
    objects.
    TODO(b/395912450): Remove workaround solution once b/374784249 got resolved.

    Raises:
        NotImplementedError: Type is not yet supported by load jobs.
    """
    # we can handle top-level json, but not nested yet through string conversion
    if column_type == bigframes.dtypes.JSON_DTYPE:
        return

    if isinstance(column_type, pandas.ArrowDtype) and _has_json_arrow_type(
        column_type.pyarrow_dtype
    ):
        raise NotImplementedError(
            f"Nested JSON types, found in column `{name}`: `{column_type}`', "
            f"are currently unsupported for upload. {constants.FEEDBACK_LINK}"
        )<|MERGE_RESOLUTION|>--- conflicted
+++ resolved
@@ -373,6 +373,7 @@
         filters: third_party_pandas_gbq.FiltersType = ...,
         enable_snapshot: bool = ...,
         dry_run: Literal[False] = ...,
+        force_total_order: Optional[bool] = ...,
     ) -> dataframe.DataFrame:
         ...
 
@@ -394,6 +395,7 @@
         filters: third_party_pandas_gbq.FiltersType = ...,
         enable_snapshot: bool = ...,
         dry_run: Literal[True] = ...,
+        force_total_order: Optional[bool] = ...,
     ) -> pandas.Series:
         ...
 
@@ -413,13 +415,9 @@
         use_cache: bool = True,
         filters: third_party_pandas_gbq.FiltersType = (),
         enable_snapshot: bool = True,
-<<<<<<< HEAD
+        dry_run: bool = False,
         force_total_order: Optional[bool] = None,
-    ) -> dataframe.DataFrame:
-=======
-        dry_run: bool = False,
     ) -> dataframe.DataFrame | pandas.Series:
->>>>>>> 67d87607
         import bigframes._tools.strings
         import bigframes.dataframe as dataframe
 
@@ -724,6 +722,7 @@
         use_cache: Optional[bool] = ...,
         filters: third_party_pandas_gbq.FiltersType = ...,
         dry_run: Literal[False] = ...,
+        force_total_order: Optional[bool] = ...,
     ) -> dataframe.DataFrame:
         ...
 
@@ -740,6 +739,7 @@
         use_cache: Optional[bool] = ...,
         filters: third_party_pandas_gbq.FiltersType = ...,
         dry_run: Literal[True] = ...,
+        force_total_order: Optional[bool] = ...,
     ) -> pandas.Series:
         ...
 
@@ -754,13 +754,9 @@
         api_name: str = "read_gbq_query",
         use_cache: Optional[bool] = None,
         filters: third_party_pandas_gbq.FiltersType = (),
-<<<<<<< HEAD
+        dry_run: bool = False,
         force_total_order: Optional[bool] = None,
-    ) -> dataframe.DataFrame:
-=======
-        dry_run: bool = False,
     ) -> dataframe.DataFrame | pandas.Series:
->>>>>>> 67d87607
         import bigframes.dataframe as dataframe
 
         configuration = _transform_read_gbq_configuration(configuration)
