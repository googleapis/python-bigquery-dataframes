--- conflicted
+++ resolved
@@ -47,7 +47,8 @@
 import pandas
 import pyarrow as pa
 
-<<<<<<< HEAD
+import bigframes._tools
+import bigframes._tools.strings
 from bigframes.core import (
     bq_data,
     guid,
@@ -57,11 +58,6 @@
     ordering,
     utils,
 )
-=======
-import bigframes._tools
-import bigframes._tools.strings
-from bigframes.core import guid, identifiers, local_data, nodes, ordering, utils
->>>>>>> d97cafcb
 import bigframes.core as core
 import bigframes.core.blocks as blocks
 import bigframes.core.events
