# Copyright 2024 Google LLC
#
# Licensed under the Apache License, Version 2.0 (the "License");
# you may not use this file except in compliance with the License.
# You may obtain a copy of the License at
#
#     http://www.apache.org/licenses/LICENSE-2.0
#
# Unless required by applicable law or agreed to in writing, software
# distributed under the License is distributed on an "AS IS" BASIS,
# WITHOUT WARRANTIES OR CONDITIONS OF ANY KIND, either express or implied.
# See the License for the specific language governing permissions and
# limitations under the License.

from __future__ import annotations

import abc
import dataclasses
import math
import os
from typing import (
    Callable,
    cast,
    Iterator,
    Literal,
    Mapping,
    Optional,
    Sequence,
    Tuple,
    Union,
)
import warnings
import weakref

import google.api_core.exceptions
import google.cloud.bigquery as bigquery
import google.cloud.bigquery.job as bq_job
import google.cloud.bigquery.table as bq_table
import google.cloud.bigquery_storage_v1
import pyarrow

import bigframes.core
import bigframes.core.compile
import bigframes.core.expression as ex
import bigframes.core.guid
import bigframes.core.identifiers
import bigframes.core.nodes as nodes
import bigframes.core.ordering as order
import bigframes.core.schema
import bigframes.core.tree_properties as tree_properties
import bigframes.features
import bigframes.formatting_helpers as formatting_helpers
import bigframes.operations as ops
import bigframes.session._io.bigquery as bq_io
import bigframes.session.metrics
import bigframes.session.planner
import bigframes.session.temp_storage

# Max complexity that should be executed as a single query
QUERY_COMPLEXITY_LIMIT = 1e7
# Number of times to factor out subqueries before giving up.
MAX_SUBTREE_FACTORINGS = 5
_MAX_CLUSTER_COLUMNS = 4
# TODO: b/338258028 Enable pruning to reduce text size.
ENABLE_PRUNING = False


@dataclasses.dataclass(frozen=True)
class ExecuteResult:
    arrow_batches: Callable[[], Iterator[pyarrow.RecordBatch]]
    schema: bigframes.core.schema.ArraySchema
    query_job: Optional[bigquery.QueryJob] = None
    total_bytes: Optional[int] = None
    total_rows: Optional[int] = None

    def to_arrow_table(self) -> pyarrow.Table:
        # Need to provide schema if no result rows, as arrow can't infer
        # If ther are rows, it is safest to infer schema from batches.
        # Any discrepencies between predicted schema and actual schema will produce errors.
        return pyarrow.Table.from_batches(
            self.arrow_batches(),
            self.schema.to_pyarrow() if not self.total_rows else None,
        )


class Executor(abc.ABC):
    """
    Interface for an executor, which compiles and executes ArrayValue objects.
    """

    def to_sql(
        self,
        array_value: bigframes.core.ArrayValue,
        offset_column: Optional[str] = None,
        col_id_overrides: Mapping[str, str] = {},
        ordered: bool = False,
        enable_cache: bool = True,
    ) -> str:
        """
        Convert an ArrayValue to a sql query that will yield its value.
        """
        raise NotImplementedError("to_sql not implemented for this executor")

    def execute(
        self,
        array_value: bigframes.core.ArrayValue,
        *,
        ordered: bool = True,
        col_id_overrides: Mapping[str, str] = {},
        use_explicit_destination: bool = False,
        get_size_bytes: bool = False,
        page_size: Optional[int] = None,
        max_results: Optional[int] = None,
    ):
        """
        Execute the ArrayValue, storing the result to a temporary session-owned table.
        """
        raise NotImplementedError("execute not implemented for this executor")

    def export_gbq(
        self,
        array_value: bigframes.core.ArrayValue,
        col_id_overrides: Mapping[str, str],
        destination: bigquery.TableReference,
        if_exists: Literal["fail", "replace", "append"] = "fail",
        cluster_cols: Sequence[str] = [],
    ) -> bigquery.QueryJob:
        """
        Export the ArrayValue to an existing BigQuery table.
        """
        raise NotImplementedError("export_gbq not implemented for this executor")

    def export_gcs(
        self,
        array_value: bigframes.core.ArrayValue,
        col_id_overrides: Mapping[str, str],
        uri: str,
        format: Literal["json", "csv", "parquet"],
        export_options: Mapping[str, Union[bool, str]],
    ) -> bigquery.QueryJob:
        """
        Export the ArrayValue to gcs.
        """
        raise NotImplementedError("export_gcs not implemented for this executor")

    def dry_run(
        self, array_value: bigframes.core.ArrayValue, ordered: bool = True
    ) -> bigquery.QueryJob:
        """
        Dry run executing the ArrayValue.

        Does not actually execute the data but will get stats and indicate any invalid query errors.
        """
        raise NotImplementedError("dry_run not implemented for this executor")

    def peek(
        self,
        array_value: bigframes.core.ArrayValue,
        n_rows: int,
    ) -> ExecuteResult:
        """
        A 'peek' efficiently accesses a small number of rows in the dataframe.
        """
        raise NotImplementedError("peek not implemented for this executor")

    # TODO: Remove this and replace with efficient slice operator that can use execute()
    def head(
        self, array_value: bigframes.core.ArrayValue, n_rows: int
    ) -> ExecuteResult:
        """
        Preview the first n rows of the dataframe. This is less efficient than the unordered peek preview op.
        """
        raise NotImplementedError("head not implemented for this executor")

    # TODO: This should be done through execute()
    def get_row_count(self, array_value: bigframes.core.ArrayValue) -> int:
        raise NotImplementedError("get_row_count not implemented for this executor")

    # TODO: Caching helpers should be converted to a unified caching instruction.
    def _cache_with_offsets(self, array_value: bigframes.core.ArrayValue):
        raise NotImplementedError("this executor does not implement caching")

    def _cache_with_cluster_cols(
        self, array_value: bigframes.core.ArrayValue, cluster_cols: Sequence[str]
    ):
        raise NotImplementedError("this executor does not implement caching")

    def _cache_with_session_awareness(
        self,
        array_value: bigframes.core.ArrayValue,
    ) -> None:
        raise NotImplementedError("this executor does not implement caching")

    def _is_trivially_executable(self, array_value: bigframes.core.ArrayValue):
        raise NotImplementedError("this executor does not implement caching")


class BigQueryCachingExecutor(Executor):
    """Computes BigFrames values using BigQuery Engine.

    This executor can cache expressions. If those expressions are executed later, this session
    will re-use the pre-existing results from previous executions.

    This class is not thread-safe.
    """

    def __init__(
        self,
        bqclient: bigquery.Client,
        storage_manager: bigframes.session.temp_storage.TemporaryGbqStorageManager,
        bqstoragereadclient: google.cloud.bigquery_storage_v1.BigQueryReadClient,
        strictly_ordered: bool = True,
        metrics: Optional[bigframes.session.metrics.ExecutionMetrics] = None,
    ):
        self.bqclient = bqclient
        self.storage_manager = storage_manager
        self.compiler: bigframes.core.compile.SQLCompiler = (
            bigframes.core.compile.SQLCompiler(strict=strictly_ordered)
        )
        self.strictly_ordered: bool = strictly_ordered
        self._cached_executions: weakref.WeakKeyDictionary[
            nodes.BigFrameNode, nodes.BigFrameNode
        ] = weakref.WeakKeyDictionary()
        self.metrics = metrics
        self.bqstoragereadclient = bqstoragereadclient

    def to_sql(
        self,
        array_value: bigframes.core.ArrayValue,
        offset_column: Optional[str] = None,
        col_id_overrides: Mapping[str, str] = {},
        ordered: bool = False,
        enable_cache: bool = True,
    ) -> str:
        if offset_column:
            array_value, internal_offset_col = array_value.promote_offsets()
            col_id_overrides = dict(col_id_overrides)
            col_id_overrides[internal_offset_col] = offset_column
        node = (
            self._sub_cache_subtrees(array_value.node)
            if enable_cache
            else array_value.node
        )
        if ordered:
            return self.compiler.compile_ordered(
                node, col_id_overrides=col_id_overrides
            )
        return self.compiler.compile_unordered(node, col_id_overrides=col_id_overrides)

    def execute(
        self,
        array_value: bigframes.core.ArrayValue,
        *,
        ordered: bool = True,
        col_id_overrides: Mapping[str, str] = {},
        use_explicit_destination: bool = False,
        get_size_bytes: bool = False,
        page_size: Optional[int] = None,
        max_results: Optional[int] = None,
    ):
        if bigframes.options.compute.enable_multi_query_execution:
            self._simplify_with_caching(array_value)

        sql = self.to_sql(
            array_value, ordered=ordered, col_id_overrides=col_id_overrides
        )
        adjusted_schema = array_value.schema.rename(col_id_overrides)
        job_config = bigquery.QueryJobConfig()
        # Use explicit destination to avoid 10GB limit of temporary table
        if use_explicit_destination:
            destination_table = self.storage_manager.create_temp_table(
                adjusted_schema.to_bigquery(), cluster_cols=[]
            )
            job_config.destination = destination_table
        # TODO(swast): plumb through the api_name of the user-facing api that
        # caused this query.
        iterator, query_job = self._run_execute_query(
            sql=sql,
            job_config=job_config,
            page_size=page_size,
            max_results=max_results,
        )

        # Though we provide the read client, iterator may or may not use it based on what is efficient for the result
        def iterator_supplier():
            return iterator.to_arrow_iterable(bqstorage_client=self.bqstoragereadclient)

        if get_size_bytes is True:
            size_bytes = self.bqclient.get_table(query_job.destination).num_bytes
        else:
            size_bytes = None

        # Runs strict validations to ensure internal type predictions and ibis are completely in sync
        # Do not execute these validations outside of testing suite.
        if "PYTEST_CURRENT_TEST" in os.environ and len(col_id_overrides) == 0:
            self._validate_result_schema(array_value, iterator.schema)

        return ExecuteResult(
            arrow_batches=iterator_supplier,
            schema=adjusted_schema,
            query_job=query_job,
            total_bytes=size_bytes,
            total_rows=iterator.total_rows,
        )

    def export_gbq(
        self,
        array_value: bigframes.core.ArrayValue,
        col_id_overrides: Mapping[str, str],
        destination: bigquery.TableReference,
        if_exists: Literal["fail", "replace", "append"] = "fail",
        cluster_cols: Sequence[str] = [],
    ):
        dispositions = {
            "fail": bigquery.WriteDisposition.WRITE_EMPTY,
            "replace": bigquery.WriteDisposition.WRITE_TRUNCATE,
            "append": bigquery.WriteDisposition.WRITE_APPEND,
        }
        sql = self.to_sql(array_value, ordered=False, col_id_overrides=col_id_overrides)
        job_config = bigquery.QueryJobConfig(
            write_disposition=dispositions[if_exists],
            destination=destination,
            clustering_fields=cluster_cols if cluster_cols else None,
        )
        # TODO(swast): plumb through the api_name of the user-facing api that
        # caused this query.
        _, query_job = self._run_execute_query(
            sql=sql,
            job_config=job_config,
        )
        return query_job

    def export_gcs(
        self,
        array_value: bigframes.core.ArrayValue,
        col_id_overrides: Mapping[str, str],
        uri: str,
        format: Literal["json", "csv", "parquet"],
        export_options: Mapping[str, Union[bool, str]],
    ):
        query_job = self.execute(
            array_value,
            ordered=False,
            col_id_overrides=col_id_overrides,
        ).query_job
        result_table = query_job.destination
        export_data_statement = bq_io.create_export_data_statement(
            f"{result_table.project}.{result_table.dataset_id}.{result_table.table_id}",
            uri=uri,
            format=format,
            export_options=dict(export_options),
        )
        job_config = bigquery.QueryJobConfig()
        bq_io.add_labels(job_config, api_name=f"dataframe-to_{format.lower()}")
        export_job = self.bqclient.query(export_data_statement, job_config=job_config)
        self._wait_on_job(export_job)
        return query_job

    def dry_run(
        self, array_value: bigframes.core.ArrayValue, ordered: bool = True
    ) -> bigquery.QueryJob:
        sql = self.to_sql(array_value, ordered=ordered)
        job_config = bigquery.QueryJobConfig(dry_run=True)
        bq_io.add_labels(job_config)
        query_job = self.bqclient.query(sql, job_config=job_config)
        _ = query_job.result()
        return query_job

    def peek(
        self,
        array_value: bigframes.core.ArrayValue,
        n_rows: int,
    ) -> ExecuteResult:
<<<<<<< HEAD
        plan = self._get_optimized_plan(array_value.node)
=======
        """
        A 'peek' efficiently accesses a small number of rows in the dataframe.
        """
        plan = self._sub_cache_subtrees(array_value.node)
>>>>>>> dced4607
        if not tree_properties.can_fast_peek(plan):
            warnings.warn("Peeking this value cannot be done efficiently.")

        sql = self.compiler.compile_peek(plan, n_rows)

        # TODO(swast): plumb through the api_name of the user-facing api that
        # caused this query.
        iterator, query_job = self._run_execute_query(sql=sql)
        return ExecuteResult(
            # Probably don't need read client for small peek results, but let client decide
            arrow_batches=lambda: iterator.to_arrow_iterable(
                bqstorage_client=self.bqstoragereadclient
            ),
            schema=array_value.schema,
            query_job=query_job,
            total_rows=iterator.total_rows,
        )

    def head(
        self, array_value: bigframes.core.ArrayValue, n_rows: int
    ) -> ExecuteResult:
        maybe_row_count = self._local_get_row_count(array_value)
        if (maybe_row_count is not None) and (maybe_row_count <= n_rows):
            return self.execute(array_value, ordered=True)

        if not self.strictly_ordered and not array_value.node.explicitly_ordered:
            # No user-provided ordering, so just get any N rows, its faster!
            return self.peek(array_value, n_rows)

        plan = self._sub_cache_subtrees(array_value.node)
        if not tree_properties.can_fast_head(plan):
            # If can't get head fast, we are going to need to execute the whole query
            # Will want to do this in a way such that the result is reusable, but the first
            # N values can be easily extracted.
            # This currently requires clustering on offsets.
            self._cache_with_offsets(array_value)
            # Get a new optimized plan after caching
            plan = self._sub_cache_subtrees(array_value.node)
            assert tree_properties.can_fast_head(plan)

        head_plan = generate_head_plan(plan, n_rows)
        sql = self.compiler.compile_ordered(head_plan)

        # TODO(swast): plumb through the api_name of the user-facing api that
        # caused this query.
        iterator, query_job = self._run_execute_query(sql=sql)
        return ExecuteResult(
            # Probably don't need read client for small head results, but let client decide
            arrow_batches=lambda: iterator.to_arrow_iterable(
                bqstorage_client=self.bqstoragereadclient
            ),
            schema=array_value.schema,
            query_job=query_job,
            total_rows=iterator.total_rows,
        )

    def get_row_count(self, array_value: bigframes.core.ArrayValue) -> int:
        count = self._local_get_row_count(array_value)
        if count is not None:
            return count
        else:
            row_count_plan = self._sub_cache_subtrees(
                generate_row_count_plan(array_value.node)
            )
            sql = self.compiler.compile_unordered(row_count_plan)
            iter, _ = self._run_execute_query(sql)
            return next(iter)[0]

    def _local_get_row_count(
        self, array_value: bigframes.core.ArrayValue
    ) -> Optional[int]:
        # optimized plan has cache materializations which will have row count metadata
        # that is more likely to be usable than original leaf nodes.
        plan = self._sub_cache_subtrees(array_value.node)
        return tree_properties.row_count(plan)

    # Helpers
    def _run_execute_query(
        self,
        sql: str,
        job_config: Optional[bq_job.QueryJobConfig] = None,
        api_name: Optional[str] = None,
        page_size: Optional[int] = None,
        max_results: Optional[int] = None,
    ) -> Tuple[bq_table.RowIterator, bigquery.QueryJob]:
        """
        Starts BigQuery query job and waits for results.
        """
        job_config = bq_job.QueryJobConfig() if job_config is None else job_config
        if bigframes.options.compute.maximum_bytes_billed is not None:
            job_config.maximum_bytes_billed = (
                bigframes.options.compute.maximum_bytes_billed
            )
        # Note: add_labels is global scope which may have unexpected effects
        bq_io.add_labels(job_config, api_name=api_name)

        if not self.strictly_ordered:
            job_config.labels["bigframes-mode"] = "unordered"
        try:
            query_job = self.bqclient.query(sql, job_config=job_config)
            return (
                self._wait_on_job(
                    query_job, max_results=max_results, page_size=page_size
                ),
                query_job,
            )

        except google.api_core.exceptions.BadRequest as e:
            # Unfortunately, this error type does not have a separate error code or exception type
            if "Resources exceeded during query execution" in e.message:
                new_message = "Computation is too complex to execute as a single query. Try using DataFrame.cache() on intermediate results, or setting bigframes.options.compute.enable_multi_query_execution."
                raise bigframes.exceptions.QueryComplexityError(new_message) from e
            else:
                raise

    def _wait_on_job(
        self,
        query_job: bigquery.QueryJob,
        page_size: Optional[int] = None,
        max_results: Optional[int] = None,
    ) -> bq_table.RowIterator:
        opts = bigframes.options.display
        if opts.progress_bar is not None and not query_job.configuration.dry_run:
            results_iterator = formatting_helpers.wait_for_query_job(
                query_job,
                progress_bar=opts.progress_bar,
                max_results=max_results,
                page_size=page_size,
            )
        else:
            results_iterator = query_job.result(
                max_results=max_results, page_size=page_size
            )

        if self.metrics is not None:
            self.metrics.count_job_stats(query_job)
        return results_iterator

    def _sub_cache_subtrees(self, node: nodes.BigFrameNode) -> nodes.BigFrameNode:
        """
        Takes the original expression tree and applies optimizations to accelerate execution.

        At present, the only optimization is to replace subtress with cached previous materializations.
        """
        # Apply any rewrites *after* applying cache, as cache is sensitive to exact tree structure
        return tree_properties.replace_nodes(node, (dict(self._cached_executions)))

    def _is_trivially_executable(self, array_value: bigframes.core.ArrayValue):
        """
        Can the block be evaluated very cheaply?
        If True, the array_value probably is not worth caching.
        """
        # Once rewriting is available, will want to rewrite before
        # evaluating execution cost.
        return tree_properties.is_trivially_executable(
            self._sub_cache_subtrees(array_value.node)
        )

    def _cache_with_cluster_cols(
        self, array_value: bigframes.core.ArrayValue, cluster_cols: Sequence[str]
    ):
        """Executes the query and uses the resulting table to rewrite future executions."""

        sql, schema, ordering_info = self.compiler.compile_raw(
            self._sub_cache_subtrees(array_value.node)
        )
        tmp_table = self._sql_as_cached_temp_table(
            sql,
            schema,
            cluster_cols=bq_io.select_cluster_cols(schema, cluster_cols),
        )
        cached_replacement = array_value.as_cached(
            cache_table=self.bqclient.get_table(tmp_table),
            ordering=ordering_info,
        ).node
        self._cached_executions[array_value.node] = cached_replacement

    def _cache_with_offsets(self, array_value: bigframes.core.ArrayValue):
        """Executes the query and uses the resulting table to rewrite future executions."""
        offset_column = bigframes.core.guid.generate_guid("bigframes_offsets")
        w_offsets, offset_column = array_value.promote_offsets()
        sql = self.compiler.compile_unordered(self._sub_cache_subtrees(w_offsets.node))

        tmp_table = self._sql_as_cached_temp_table(
            sql,
            w_offsets.schema.to_bigquery(),
            cluster_cols=[offset_column],
        )
        cached_replacement = array_value.as_cached(
            cache_table=self.bqclient.get_table(tmp_table),
            ordering=order.TotalOrdering.from_offset_col(offset_column),
        ).node
        self._cached_executions[array_value.node] = cached_replacement

    def _cache_with_session_awareness(
        self,
        array_value: bigframes.core.ArrayValue,
    ) -> None:
        session_forest = [obj._block._expr.node for obj in array_value.session.objects]
        # These node types are cheap to re-compute
        target, cluster_cols = bigframes.session.planner.session_aware_cache_plan(
            array_value.node, list(session_forest)
        )
        cluster_cols_sql_names = [id.sql for id in cluster_cols]
        if len(cluster_cols) > 0:
            self._cache_with_cluster_cols(
                bigframes.core.ArrayValue(target), cluster_cols_sql_names
            )
        elif self.strictly_ordered:
            self._cache_with_offsets(bigframes.core.ArrayValue(target))
        else:
            self._cache_with_cluster_cols(bigframes.core.ArrayValue(target), [])

    def _simplify_with_caching(self, array_value: bigframes.core.ArrayValue):
        """Attempts to handle the complexity by caching duplicated subtrees and breaking the query into pieces."""
        # Apply existing caching first
        for _ in range(MAX_SUBTREE_FACTORINGS):
            node_with_cache = self._sub_cache_subtrees(array_value.node)
            if node_with_cache.planning_complexity < QUERY_COMPLEXITY_LIMIT:
                return

            did_cache = self._cache_most_complex_subtree(array_value.node)
            if not did_cache:
                return

    def _cache_most_complex_subtree(self, node: nodes.BigFrameNode) -> bool:
        # TODO: If query fails, retry with lower complexity limit
        selection = tree_properties.select_cache_target(
            node,
            min_complexity=(QUERY_COMPLEXITY_LIMIT / 500),
            max_complexity=QUERY_COMPLEXITY_LIMIT,
            cache=dict(self._cached_executions),
            # Heuristic: subtree_compleixty * (copies of subtree)^2
            heuristic=lambda complexity, count: math.log(complexity)
            + 2 * math.log(count),
        )
        if selection is None:
            # No good subtrees to cache, just return original tree
            return False

        self._cache_with_cluster_cols(bigframes.core.ArrayValue(selection), [])
        return True

    def _sql_as_cached_temp_table(
        self,
        sql: str,
        schema: Sequence[bigquery.SchemaField],
        cluster_cols: Sequence[str],
    ) -> bigquery.TableReference:
        assert len(cluster_cols) <= _MAX_CLUSTER_COLUMNS
        temp_table = self.storage_manager.create_temp_table(schema, cluster_cols)

        # TODO: Get default job config settings
        job_config = cast(
            bigquery.QueryJobConfig,
            bigquery.QueryJobConfig.from_api_repr({}),
        )
        job_config.destination = temp_table
        _, query_job = self._run_execute_query(
            sql,
            job_config=job_config,
            api_name="cached",
        )
        query_job.destination
        query_job.result()
        return query_job.destination

    def _validate_result_schema(
        self,
        array_value: bigframes.core.ArrayValue,
        bq_schema: list[bigquery.schema.SchemaField],
    ):
        actual_schema = tuple(bq_schema)
        ibis_schema = bigframes.core.compile.test_only_ibis_inferred_schema(
            self._sub_cache_subtrees(array_value.node)
        )
        internal_schema = array_value.schema
        if not bigframes.features.PANDAS_VERSIONS.is_arrow_list_dtype_usable:
            return
        if internal_schema.to_bigquery() != actual_schema:
            raise ValueError(
                f"This error should only occur while testing. BigFrames internal schema: {internal_schema.to_bigquery()} does not match actual schema: {actual_schema}"
            )
        if ibis_schema.to_bigquery() != actual_schema:
            raise ValueError(
                f"This error should only occur while testing. Ibis schema: {ibis_schema.to_bigquery()} does not match actual schema: {actual_schema}"
            )


def generate_head_plan(node: nodes.BigFrameNode, n: int):
    offsets_id = bigframes.core.guid.generate_guid("offsets_")
    plan_w_offsets = nodes.PromoteOffsetsNode(
        node, bigframes.core.identifiers.ColumnId(offsets_id)
    )
    predicate = ops.lt_op.as_expr(ex.deref(offsets_id), ex.const(n))
    plan_w_head = nodes.FilterNode(plan_w_offsets, predicate)
    # Finally, drop the offsets column
    return nodes.SelectionNode(
        plan_w_head,
        tuple(
            (ex.deref(i), bigframes.core.identifiers.ColumnId(i))
            for i in node.schema.names
        ),
    )


def generate_row_count_plan(node: nodes.BigFrameNode):
    return nodes.RowCountNode(node)<|MERGE_RESOLUTION|>--- conflicted
+++ resolved
@@ -371,14 +371,7 @@
         array_value: bigframes.core.ArrayValue,
         n_rows: int,
     ) -> ExecuteResult:
-<<<<<<< HEAD
-        plan = self._get_optimized_plan(array_value.node)
-=======
-        """
-        A 'peek' efficiently accesses a small number of rows in the dataframe.
-        """
         plan = self._sub_cache_subtrees(array_value.node)
->>>>>>> dced4607
         if not tree_properties.can_fast_peek(plan):
             warnings.warn("Peeking this value cannot be done efficiently.")
 
