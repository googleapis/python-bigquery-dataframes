--- conflicted
+++ resolved
@@ -293,9 +293,6 @@
             else:
                 raise
 
-<<<<<<< HEAD
-    def _get_optimized_plan(self, node: nodes.BigFrameNode) -> nodes.BigFrameNode:
-=======
     def _wait_on_job(self, query_job: bigquery.QueryJob) -> bigquery.table.RowIterator:
         opts = bigframes.options.display
         if opts.progress_bar is not None and not query_job.configuration.dry_run:
@@ -309,8 +306,7 @@
             self.metrics.count_job_stats(query_job)
         return results_iterator
 
-    def _with_cached_executions(self, node: nodes.BigFrameNode) -> nodes.BigFrameNode:
->>>>>>> 5f9a8012
+    def _get_optimized_plan(self, node: nodes.BigFrameNode) -> nodes.BigFrameNode:
         return tree_properties.replace_nodes(node, (dict(self._cached_executions)))
 
     def _is_trivially_executable(self, array_value: bigframes.core.ArrayValue):
