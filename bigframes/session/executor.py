--- conflicted
+++ resolved
@@ -227,7 +227,7 @@
             array_value, internal_offset_col = array_value.promote_offsets()
             col_id_overrides = dict(col_id_overrides)
             col_id_overrides[internal_offset_col] = offset_column
-        node = self.preprocess_tree(array_value.node, use_cache=enable_cache)
+        node = self.to_execution_tree(array_value.node, use_cache=enable_cache)
         if ordered:
             return self.compiler.compile_ordered(
                 node, col_id_overrides=col_id_overrides
@@ -369,7 +369,7 @@
         """
         A 'peek' efficiently accesses a small number of rows in the dataframe.
         """
-        plan = self.preprocess_tree(array_value.node)
+        plan = self.to_execution_tree(array_value.node)
         if not tree_properties.can_fast_peek(plan):
             msg = "Peeking this value cannot be done efficiently."
             warnings.warn(msg)
@@ -401,7 +401,7 @@
             # No user-provided ordering, so just get any N rows, its faster!
             return self.peek(array_value, n_rows)
 
-        plan = self.preprocess_tree(array_value.node)
+        plan = self.to_execution_tree(array_value.node)
         if not tree_properties.can_fast_head(plan):
             # If can't get head fast, we are going to need to execute the whole query
             # Will want to do this in a way such that the result is reusable, but the first
@@ -409,7 +409,7 @@
             # This currently requires clustering on offsets.
             self._cache_with_offsets(array_value)
             # Get a new optimized plan after caching
-            plan = self.preprocess_tree(array_value.node)
+            plan = self.to_execution_tree(array_value.node)
             assert tree_properties.can_fast_head(plan)
 
         head_plan = generate_head_plan(plan, n_rows)
@@ -433,7 +433,7 @@
         if count is not None:
             return count
         else:
-            row_count_plan = self.preprocess_tree(
+            row_count_plan = self.to_execution_tree(
                 generate_row_count_plan(array_value.node)
             )
             sql = self.compiler.compile_unordered(row_count_plan)
@@ -462,7 +462,7 @@
     ) -> Optional[int]:
         # optimized plan has cache materializations which will have row count metadata
         # that is more likely to be usable than original leaf nodes.
-        plan = self.preprocess_tree(array_value.node)
+        plan = self.to_execution_tree(array_value.node)
         return tree_properties.row_count(plan)
 
     # Helpers
@@ -509,53 +509,13 @@
             else:
                 raise
 
-<<<<<<< HEAD
-    def _wait_on_job(
-        self,
-        query_job: bigquery.QueryJob,
-        page_size: Optional[int] = None,
-        max_results: Optional[int] = None,
-    ) -> bq_table.RowIterator:
-        opts = bigframes.options.display
-        if opts.progress_bar is not None and not query_job.configuration.dry_run:
-            results_iterator = formatting_helpers.wait_for_query_job(
-                query_job,
-                progress_bar=opts.progress_bar,
-                max_results=max_results,
-                page_size=page_size,
-            )
-        else:
-            results_iterator = query_job.result(
-                max_results=max_results, page_size=page_size
-            )
-
-        if self.metrics is not None:
-            self.metrics.count_job_stats(query_job)
-        return results_iterator
-
-    def preprocess_tree(
+    def to_execution_tree(
         self, node: nodes.BigFrameNode, *, use_cache: bool = True
     ) -> nodes.BigFrameNode:
-        # At each node top=down we do the smallest possibel rewrite to apply the row join
-        # After that we apply caching. Sometimes the RowJoin will have invalidated the caching
-        # TODO: Make row join and caching mutually compatible
-        def preprocess_node(node):
-            with_row_join_rewritten = bigframes.core.rewrite.rewrite_row_join(node)
-            return (
-                self._cached_executions.get(
-                    with_row_join_rewritten, with_row_join_rewritten
-                )
-                if use_cache
-                else with_row_join_rewritten
-            )
-
-        return nodes.top_down(node, preprocess_node, memoize=True)
-=======
-    def replace_cached_subtrees(self, node: nodes.BigFrameNode) -> nodes.BigFrameNode:
+        # Only do execution-context-dependent rewrites here - compiler responsible for everything else.
         return nodes.top_down(
             node, lambda x: self._cached_executions.get(x, x), memoize=True
         )
->>>>>>> e86a4da6
 
     def _is_trivially_executable(self, array_value: bigframes.core.ArrayValue):
         """
@@ -565,7 +525,7 @@
         # Once rewriting is available, will want to rewrite before
         # evaluating execution cost.
         return tree_properties.is_trivially_executable(
-            self.preprocess_tree(array_value.node)
+            self.to_execution_tree(array_value.node)
         )
 
     def _cache_with_cluster_cols(
@@ -574,7 +534,7 @@
         """Executes the query and uses the resulting table to rewrite future executions."""
 
         sql, schema, ordering_info = self.compiler.compile_raw(
-            self.preprocess_tree(array_value.node)
+            self.to_execution_tree(array_value.node)
         )
         tmp_table = self._sql_as_cached_temp_table(
             sql,
@@ -591,7 +551,7 @@
         """Executes the query and uses the resulting table to rewrite future executions."""
         offset_column = bigframes.core.guid.generate_guid("bigframes_offsets")
         w_offsets, offset_column = array_value.promote_offsets()
-        sql = self.compiler.compile_unordered(self.preprocess_tree(w_offsets.node))
+        sql = self.compiler.compile_unordered(self.to_execution_tree(w_offsets.node))
 
         tmp_table = self._sql_as_cached_temp_table(
             sql,
@@ -627,7 +587,7 @@
         """Attempts to handle the complexity by caching duplicated subtrees and breaking the query into pieces."""
         # Apply existing caching first
         for _ in range(MAX_SUBTREE_FACTORINGS):
-            node_with_cache = self.preprocess_tree(array_value.node)
+            node_with_cache = self.to_execution_tree(array_value.node)
             if node_with_cache.planning_complexity < QUERY_COMPLEXITY_LIMIT:
                 return
 
@@ -684,7 +644,7 @@
     ):
         actual_schema = tuple(bq_schema)
         ibis_schema = bigframes.core.compile.test_only_ibis_inferred_schema(
-            self.preprocess_tree(array_value.node)
+            self.to_execution_tree(array_value.node)
         )
         internal_schema = array_value.schema
         if not bigframes.features.PANDAS_VERSIONS.is_arrow_list_dtype_usable:
