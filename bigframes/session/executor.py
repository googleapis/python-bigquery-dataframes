# Copyright 2024 Google LLC
#
# Licensed under the Apache License, Version 2.0 (the "License");
# you may not use this file except in compliance with the License.
# You may obtain a copy of the License at
#
#     http://www.apache.org/licenses/LICENSE-2.0
#
# Unless required by applicable law or agreed to in writing, software
# distributed under the License is distributed on an "AS IS" BASIS,
# WITHOUT WARRANTIES OR CONDITIONS OF ANY KIND, either express or implied.
# See the License for the specific language governing permissions and
# limitations under the License.

from __future__ import annotations

import abc
import dataclasses
import functools
import itertools
from typing import Iterator, Literal, Mapping, Optional, Sequence, Union

from google.cloud import bigquery
import pandas as pd
import pyarrow

import bigframes.core
from bigframes.core import pyarrow_utils
import bigframes.core.schema
import bigframes.session._io.pandas as io_pandas


@dataclasses.dataclass(frozen=True)
class ExecuteResult:
    arrow_batches: Iterator[pyarrow.RecordBatch]
    schema: bigframes.core.schema.ArraySchema
    query_job: Optional[bigquery.QueryJob] = None
    total_bytes: Optional[int] = None
    total_rows: Optional[int] = None

    def to_arrow_table(self) -> pyarrow.Table:
        # Need to provide schema if no result rows, as arrow can't infer
        # If ther are rows, it is safest to infer schema from batches.
        # Any discrepencies between predicted schema and actual schema will produce errors.
        batches = iter(self.arrow_batches)
        peek_it = itertools.islice(batches, 0, 1)
        peek_value = list(peek_it)
        # TODO: Enforce our internal schema on the table for consistency
        if len(peek_value) > 0:
            return pyarrow.Table.from_batches(
                itertools.chain(peek_value, batches),  # reconstruct
            )
        else:
            return self.schema.to_pyarrow().empty_table()

    def to_pandas(self) -> pd.DataFrame:
        return io_pandas.arrow_to_pandas(self.to_arrow_table(), self.schema)

    def to_pandas_batches(
        self, page_size: Optional[int] = None, max_results: Optional[int] = None
    ) -> Iterator[pd.DataFrame]:
        assert (page_size is None) or (page_size > 0)
        assert (max_results is None) or (max_results > 0)
        batch_iter: Iterator[
            Union[pyarrow.Table, pyarrow.RecordBatch]
        ] = self.arrow_batches()
        if max_results is not None:
            batch_iter = pyarrow_utils.truncate_pyarrow_iterable(
                batch_iter, max_results
            )

        if page_size is not None:
            batches_iter = pyarrow_utils.chunk_by_row_count(batch_iter, page_size)
            batch_iter = map(
                lambda batches: pyarrow.Table.from_batches(batches), batches_iter
            )

        yield from map(
            functools.partial(io_pandas.arrow_to_pandas, schema=self.schema),
<<<<<<< HEAD
            self.arrow_batches,
=======
            batch_iter,
>>>>>>> 67d87607
        )

    def to_py_scalar(self):
        columns = list(self.to_arrow_table().to_pydict().values())
        if len(columns) != 1:
            raise ValueError(
                f"Expected single column result, got {len(columns)} columns."
            )
        column = columns[0]
        if len(column) != 1:
            raise ValueError(f"Expected single row result, got {len(column)} rows.")
        return column[0]


@dataclasses.dataclass(frozen=True)
class HierarchicalKey:
    columns: tuple[str, ...]


@dataclasses.dataclass(frozen=True)
class CacheConfig(abc.ABC):
    optimize_for: Union[Literal["auto", "head"], HierarchicalKey] = "auto"
    if_cached: Literal["reuse-strict", "reuse-any", "replace"] = "reuse-any"


class Executor(abc.ABC):
    """
    Interface for an executor, which compiles and executes ArrayValue objects.
    """

    def to_sql(
        self,
        array_value: bigframes.core.ArrayValue,
        offset_column: Optional[str] = None,
        ordered: bool = False,
        enable_cache: bool = True,
    ) -> str:
        """
        Convert an ArrayValue to a sql query that will yield its value.
        """
        raise NotImplementedError("to_sql not implemented for this executor")

    def execute(
        self,
        array_value: bigframes.core.ArrayValue,
        *,
        ordered: bool = True,
        use_explicit_destination: Optional[bool] = False,
    ) -> ExecuteResult:
        """
        Execute the ArrayValue, storing the result to a temporary session-owned table.
        """
        raise NotImplementedError("execute not implemented for this executor")

    def export_gbq(
        self,
        array_value: bigframes.core.ArrayValue,
        destination: bigquery.TableReference,
        if_exists: Literal["fail", "replace", "append"] = "fail",
        cluster_cols: Sequence[str] = [],
    ) -> bigquery.QueryJob:
        """
        Export the ArrayValue to an existing BigQuery table.
        """
        raise NotImplementedError("export_gbq not implemented for this executor")

    def export_gcs(
        self,
        array_value: bigframes.core.ArrayValue,
        uri: str,
        format: Literal["json", "csv", "parquet"],
        export_options: Mapping[str, Union[bool, str]],
    ) -> bigquery.QueryJob:
        """
        Export the ArrayValue to gcs.
        """
        raise NotImplementedError("export_gcs not implemented for this executor")

    def dry_run(
        self, array_value: bigframes.core.ArrayValue, ordered: bool = True
    ) -> bigquery.QueryJob:
        """
        Dry run executing the ArrayValue.

        Does not actually execute the data but will get stats and indicate any invalid query errors.
        """
        raise NotImplementedError("dry_run not implemented for this executor")

    def peek(
        self,
        array_value: bigframes.core.ArrayValue,
        n_rows: int,
        use_explicit_destination: Optional[bool] = False,
    ) -> ExecuteResult:
        """
        A 'peek' efficiently accesses a small number of rows in the dataframe.
        """
        raise NotImplementedError("peek not implemented for this executor")

    def cached(
        self,
        array_value: bigframes.core.ArrayValue,
        *,
        config: CacheConfig,
    ) -> None:
        raise NotImplementedError("cached not implemented for this executor")<|MERGE_RESOLUTION|>--- conflicted
+++ resolved
@@ -63,7 +63,7 @@
         assert (max_results is None) or (max_results > 0)
         batch_iter: Iterator[
             Union[pyarrow.Table, pyarrow.RecordBatch]
-        ] = self.arrow_batches()
+        ] = self.arrow_batches
         if max_results is not None:
             batch_iter = pyarrow_utils.truncate_pyarrow_iterable(
                 batch_iter, max_results
@@ -77,11 +77,7 @@
 
         yield from map(
             functools.partial(io_pandas.arrow_to_pandas, schema=self.schema),
-<<<<<<< HEAD
-            self.arrow_batches,
-=======
             batch_iter,
->>>>>>> 67d87607
         )
 
     def to_py_scalar(self):
