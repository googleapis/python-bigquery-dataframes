# Copyright 2024 Google LLC
#
# Licensed under the Apache License, Version 2.0 (the "License");
# you may not use this file except in compliance with the License.
# You may obtain a copy of the License at
#
#     http://www.apache.org/licenses/LICENSE-2.0
#
# Unless required by applicable law or agreed to in writing, software
# distributed under the License is distributed on an "AS IS" BASIS,
# WITHOUT WARRANTIES OR CONDITIONS OF ANY KIND, either express or implied.
# See the License for the specific language governing permissions and
# limitations under the License.

from __future__ import annotations

import abc
import dataclasses
import math
import os
from typing import (
    Callable,
    cast,
    Iterator,
    Literal,
    Mapping,
    Optional,
    Sequence,
    Tuple,
    Union,
)
import warnings
import weakref

import google.api_core.exceptions
import google.cloud.bigquery as bigquery
import google.cloud.bigquery.job as bq_job
import google.cloud.bigquery.table as bq_table
import google.cloud.bigquery_storage_v1
import pyarrow

import bigframes.core
import bigframes.core.compile
import bigframes.core.guid
import bigframes.core.identifiers
import bigframes.core.nodes as nodes
import bigframes.core.ordering as order
import bigframes.core.rewrite
import bigframes.core.schema
import bigframes.core.tree_properties as tree_properties
import bigframes.features
import bigframes.formatting_helpers as formatting_helpers
import bigframes.session._io.bigquery as bq_io
import bigframes.session.metrics
import bigframes.session.planner
import bigframes.session.temp_storage

# Max complexity that should be executed as a single query
QUERY_COMPLEXITY_LIMIT = 1e7
# Number of times to factor out subqueries before giving up.
MAX_SUBTREE_FACTORINGS = 5
_MAX_CLUSTER_COLUMNS = 4
# TODO: b/338258028 Enable pruning to reduce text size.
ENABLE_PRUNING = False


@dataclasses.dataclass(frozen=True)
class ExecuteResult:
    arrow_batches: Callable[[], Iterator[pyarrow.RecordBatch]]
    schema: bigframes.core.schema.ArraySchema
    query_job: Optional[bigquery.QueryJob] = None
    total_bytes: Optional[int] = None
    total_rows: Optional[int] = None

    def to_arrow_table(self) -> pyarrow.Table:
        # Need to provide schema if no result rows, as arrow can't infer
        # If ther are rows, it is safest to infer schema from batches.
        # Any discrepencies between predicted schema and actual schema will produce errors.
        return pyarrow.Table.from_batches(
            self.arrow_batches(),
            self.schema.to_pyarrow() if not self.total_rows else None,
        )


class Executor(abc.ABC):
    """
    Interface for an executor, which compiles and executes ArrayValue objects.
    """

    def to_sql(
        self,
        array_value: bigframes.core.ArrayValue,
        offset_column: Optional[str] = None,
        col_id_overrides: Mapping[str, str] = {},
        ordered: bool = False,
        enable_cache: bool = True,
    ) -> str:
        """
        Convert an ArrayValue to a sql query that will yield its value.
        """
        raise NotImplementedError("to_sql not implemented for this executor")

    def execute(
        self,
        array_value: bigframes.core.ArrayValue,
        *,
        ordered: bool = True,
        col_id_overrides: Mapping[str, str] = {},
        use_explicit_destination: bool = False,
        get_size_bytes: bool = False,
        page_size: Optional[int] = None,
        max_results: Optional[int] = None,
    ):
        """
        Execute the ArrayValue, storing the result to a temporary session-owned table.
        """
        raise NotImplementedError("execute not implemented for this executor")

    def export_gbq(
        self,
        array_value: bigframes.core.ArrayValue,
        col_id_overrides: Mapping[str, str],
        destination: bigquery.TableReference,
        if_exists: Literal["fail", "replace", "append"] = "fail",
        cluster_cols: Sequence[str] = [],
    ) -> bigquery.QueryJob:
        """
        Export the ArrayValue to an existing BigQuery table.
        """
        raise NotImplementedError("export_gbq not implemented for this executor")

    def export_gcs(
        self,
        array_value: bigframes.core.ArrayValue,
        col_id_overrides: Mapping[str, str],
        uri: str,
        format: Literal["json", "csv", "parquet"],
        export_options: Mapping[str, Union[bool, str]],
    ) -> bigquery.QueryJob:
        """
        Export the ArrayValue to gcs.
        """
        raise NotImplementedError("export_gcs not implemented for this executor")

    def dry_run(
        self, array_value: bigframes.core.ArrayValue, ordered: bool = True
    ) -> bigquery.QueryJob:
        """
        Dry run executing the ArrayValue.

        Does not actually execute the data but will get stats and indicate any invalid query errors.
        """
        raise NotImplementedError("dry_run not implemented for this executor")

    def peek(
        self,
        array_value: bigframes.core.ArrayValue,
        n_rows: int,
    ) -> ExecuteResult:
        """
        A 'peek' efficiently accesses a small number of rows in the dataframe.
        """
        raise NotImplementedError("peek not implemented for this executor")

    # TODO: Remove this and replace with efficient slice operator that can use execute()
    def head(
        self, array_value: bigframes.core.ArrayValue, n_rows: int
    ) -> ExecuteResult:
        """
        Preview the first n rows of the dataframe. This is less efficient than the unordered peek preview op.
        """
        raise NotImplementedError("head not implemented for this executor")

    # TODO: This should be done through execute()
    def get_row_count(self, array_value: bigframes.core.ArrayValue) -> int:
        raise NotImplementedError("get_row_count not implemented for this executor")

    def cached(
        self,
        array_value: bigframes.core.ArrayValue,
        *,
        force: bool = False,
        use_session: bool = False,
        cluster_cols: Sequence[str] = (),
    ) -> None:
        raise NotImplementedError("cached not implemented for this executor")


class BigQueryCachingExecutor(Executor):
    """Computes BigFrames values using BigQuery Engine.

    This executor can cache expressions. If those expressions are executed later, this session
    will re-use the pre-existing results from previous executions.

    This class is not thread-safe.
    """

    def __init__(
        self,
        bqclient: bigquery.Client,
        storage_manager: bigframes.session.temp_storage.TemporaryGbqStorageManager,
        bqstoragereadclient: google.cloud.bigquery_storage_v1.BigQueryReadClient,
        *,
        strictly_ordered: bool = True,
        metrics: Optional[bigframes.session.metrics.ExecutionMetrics] = None,
    ):
        self.bqclient = bqclient
        self.storage_manager = storage_manager
        self.compiler: bigframes.core.compile.SQLCompiler = (
            bigframes.core.compile.SQLCompiler(strict=strictly_ordered)
        )
        self.strictly_ordered: bool = strictly_ordered
        self._cached_executions: weakref.WeakKeyDictionary[
            nodes.BigFrameNode, nodes.BigFrameNode
        ] = weakref.WeakKeyDictionary()
        self.metrics = metrics
        self.bqstoragereadclient = bqstoragereadclient

    def to_sql(
        self,
        array_value: bigframes.core.ArrayValue,
        offset_column: Optional[str] = None,
        col_id_overrides: Mapping[str, str] = {},
        ordered: bool = False,
        enable_cache: bool = True,
    ) -> str:
        if offset_column:
            array_value, internal_offset_col = array_value.promote_offsets()
            col_id_overrides = dict(col_id_overrides)
            col_id_overrides[internal_offset_col] = offset_column
        node = (
            self.preprocess_tree(array_value.node) if enable_cache else array_value.node
        )
        if ordered:
            return self.compiler.compile_ordered(
                node, col_id_overrides=col_id_overrides
            )
        return self.compiler.compile_unordered(node, col_id_overrides=col_id_overrides)

    def execute(
        self,
        array_value: bigframes.core.ArrayValue,
        *,
        ordered: bool = True,
        col_id_overrides: Mapping[str, str] = {},
        use_explicit_destination: bool = False,
        get_size_bytes: bool = False,
        page_size: Optional[int] = None,
        max_results: Optional[int] = None,
    ):
        if bigframes.options.compute.enable_multi_query_execution:
            self._simplify_with_caching(array_value)

        sql = self.to_sql(
            array_value, ordered=ordered, col_id_overrides=col_id_overrides
        )
        adjusted_schema = array_value.schema.rename(col_id_overrides)
        job_config = bigquery.QueryJobConfig()
        # Use explicit destination to avoid 10GB limit of temporary table
        if use_explicit_destination:
            destination_table = self.storage_manager.create_temp_table(
                adjusted_schema.to_bigquery(), cluster_cols=[]
            )
            job_config.destination = destination_table
        # TODO(swast): plumb through the api_name of the user-facing api that
        # caused this query.
        iterator, query_job = self._run_execute_query(
            sql=sql,
            job_config=job_config,
            page_size=page_size,
            max_results=max_results,
        )

        # Though we provide the read client, iterator may or may not use it based on what is efficient for the result
        def iterator_supplier():
            return iterator.to_arrow_iterable(bqstorage_client=self.bqstoragereadclient)

        if get_size_bytes is True:
            size_bytes = self.bqclient.get_table(query_job.destination).num_bytes
        else:
            size_bytes = None

        # Runs strict validations to ensure internal type predictions and ibis are completely in sync
        # Do not execute these validations outside of testing suite.
        if "PYTEST_CURRENT_TEST" in os.environ and len(col_id_overrides) == 0:
            self._validate_result_schema(array_value, iterator.schema)

        return ExecuteResult(
            arrow_batches=iterator_supplier,
            schema=adjusted_schema,
            query_job=query_job,
            total_bytes=size_bytes,
            total_rows=iterator.total_rows,
        )

    def export_gbq(
        self,
        array_value: bigframes.core.ArrayValue,
        col_id_overrides: Mapping[str, str],
        destination: bigquery.TableReference,
        if_exists: Literal["fail", "replace", "append"] = "fail",
        cluster_cols: Sequence[str] = [],
    ):
        """
        Export the ArrayValue to an existing BigQuery table.
        """
        if bigframes.options.compute.enable_multi_query_execution:
            self._simplify_with_caching(array_value)

        dispositions = {
            "fail": bigquery.WriteDisposition.WRITE_EMPTY,
            "replace": bigquery.WriteDisposition.WRITE_TRUNCATE,
            "append": bigquery.WriteDisposition.WRITE_APPEND,
        }
        sql = self.to_sql(array_value, ordered=False, col_id_overrides=col_id_overrides)
        job_config = bigquery.QueryJobConfig(
            write_disposition=dispositions[if_exists],
            destination=destination,
            clustering_fields=cluster_cols if cluster_cols else None,
        )
        # TODO(swast): plumb through the api_name of the user-facing api that
        # caused this query.
        _, query_job = self._run_execute_query(
            sql=sql,
            job_config=job_config,
        )
        return query_job

    def export_gcs(
        self,
        array_value: bigframes.core.ArrayValue,
        col_id_overrides: Mapping[str, str],
        uri: str,
        format: Literal["json", "csv", "parquet"],
        export_options: Mapping[str, Union[bool, str]],
    ):
        query_job = self.execute(
            array_value,
            ordered=False,
            col_id_overrides=col_id_overrides,
        ).query_job
        result_table = query_job.destination
        export_data_statement = bq_io.create_export_data_statement(
            f"{result_table.project}.{result_table.dataset_id}.{result_table.table_id}",
            uri=uri,
            format=format,
            export_options=dict(export_options),
        )
        job_config = bigquery.QueryJobConfig()
        bq_io.add_labels(job_config, api_name=f"dataframe-to_{format.lower()}")
        export_job = self.bqclient.query(export_data_statement, job_config=job_config)
        self._wait_on_job(export_job)
        return query_job

    def dry_run(
        self, array_value: bigframes.core.ArrayValue, ordered: bool = True
    ) -> bigquery.QueryJob:
        sql = self.to_sql(array_value, ordered=ordered)
        job_config = bigquery.QueryJobConfig(dry_run=True)
        bq_io.add_labels(job_config)
        query_job = self.bqclient.query(sql, job_config=job_config)
        _ = query_job.result()
        return query_job

    def peek(
        self,
        array_value: bigframes.core.ArrayValue,
        n_rows: int,
    ) -> ExecuteResult:
        """
        A 'peek' efficiently accesses a small number of rows in the dataframe.
        """
        plan = self.preprocess_tree(array_value.node)
        if not tree_properties.can_fast_peek(plan):
            warnings.warn("Peeking this value cannot be done efficiently.")

        sql = self.compiler.compile_peek(plan, n_rows)

        # TODO(swast): plumb through the api_name of the user-facing api that
        # caused this query.
        iterator, query_job = self._run_execute_query(sql=sql)
        return ExecuteResult(
            # Probably don't need read client for small peek results, but let client decide
            arrow_batches=lambda: iterator.to_arrow_iterable(
                bqstorage_client=self.bqstoragereadclient
            ),
            schema=array_value.schema,
            query_job=query_job,
            total_rows=iterator.total_rows,
        )

    def head(
        self, array_value: bigframes.core.ArrayValue, n_rows: int
    ) -> ExecuteResult:

        maybe_row_count = self._local_get_row_count(array_value)
        if (maybe_row_count is not None) and (maybe_row_count <= n_rows):
            return self.execute(array_value, ordered=True)

        if not self.strictly_ordered and not array_value.node.explicitly_ordered:
            # No user-provided ordering, so just get any N rows, its faster!
            return self.peek(array_value, n_rows)

        plan = self.preprocess_tree(array_value.node)
        if not tree_properties.can_fast_head(plan):
            # If can't get head fast, we are going to need to execute the whole query
            # Will want to do this in a way such that the result is reusable, but the first
            # N values can be easily extracted.
            # This currently requires clustering on offsets.
            self._cache_with_offsets(array_value)
            # Get a new optimized plan after caching
            plan = self.preprocess_tree(array_value.node)
            assert tree_properties.can_fast_head(plan)

        head_plan = generate_head_plan(plan, n_rows)
        sql = self.compiler.compile_ordered(head_plan)

        # TODO(swast): plumb through the api_name of the user-facing api that
        # caused this query.
        iterator, query_job = self._run_execute_query(sql=sql)
        return ExecuteResult(
            # Probably don't need read client for small head results, but let client decide
            arrow_batches=lambda: iterator.to_arrow_iterable(
                bqstorage_client=self.bqstoragereadclient
            ),
            schema=array_value.schema,
            query_job=query_job,
            total_rows=iterator.total_rows,
        )

    def get_row_count(self, array_value: bigframes.core.ArrayValue) -> int:
        count = self._local_get_row_count(array_value)
        if count is not None:
            return count
        else:
            row_count_plan = self.preprocess_tree(
                generate_row_count_plan(array_value.node)
            )
            sql = self.compiler.compile_unordered(row_count_plan)
            iter, _ = self._run_execute_query(sql)
            return next(iter)[0]

    def cached(
        self,
        array_value: bigframes.core.ArrayValue,
        *,
        force: bool = False,
        use_session: bool = False,
        cluster_cols: Sequence[str] = (),
    ) -> None:
        """Write the block to a session table."""
        # use a heuristic for whether something needs to be cached
        if (not force) and self._is_trivially_executable(array_value):
            return
        if use_session:
            self._cache_with_session_awareness(array_value)
        else:
            self._cache_with_cluster_cols(array_value, cluster_cols=cluster_cols)

    def _local_get_row_count(
        self, array_value: bigframes.core.ArrayValue
    ) -> Optional[int]:
        # optimized plan has cache materializations which will have row count metadata
        # that is more likely to be usable than original leaf nodes.
        plan = self.preprocess_tree(array_value.node)
        return tree_properties.row_count(plan)

    # Helpers
    def _run_execute_query(
        self,
        sql: str,
        job_config: Optional[bq_job.QueryJobConfig] = None,
        api_name: Optional[str] = None,
        page_size: Optional[int] = None,
        max_results: Optional[int] = None,
    ) -> Tuple[bq_table.RowIterator, bigquery.QueryJob]:
        """
        Starts BigQuery query job and waits for results.
        """
        job_config = bq_job.QueryJobConfig() if job_config is None else job_config
        if bigframes.options.compute.maximum_bytes_billed is not None:
            job_config.maximum_bytes_billed = (
                bigframes.options.compute.maximum_bytes_billed
            )

        if not self.strictly_ordered:
            job_config.labels["bigframes-mode"] = "unordered"

        # Note: add_labels is global scope which may have unexpected effects
        bq_io.add_labels(job_config, api_name=api_name)
        try:
            query_job = self.bqclient.query(sql, job_config=job_config)
            return (
                self._wait_on_job(
                    query_job, max_results=max_results, page_size=page_size
                ),
                query_job,
            )

        except google.api_core.exceptions.BadRequest as e:
            # Unfortunately, this error type does not have a separate error code or exception type
            if "Resources exceeded during query execution" in e.message:
                new_message = "Computation is too complex to execute as a single query. Try using DataFrame.cache() on intermediate results, or setting bigframes.options.compute.enable_multi_query_execution."
                raise bigframes.exceptions.QueryComplexityError(new_message) from e
            else:
                raise

    def _wait_on_job(
        self,
        query_job: bigquery.QueryJob,
        page_size: Optional[int] = None,
        max_results: Optional[int] = None,
    ) -> bq_table.RowIterator:
        opts = bigframes.options.display
        if opts.progress_bar is not None and not query_job.configuration.dry_run:
            results_iterator = formatting_helpers.wait_for_query_job(
                query_job,
                progress_bar=opts.progress_bar,
                max_results=max_results,
                page_size=page_size,
            )
        else:
            results_iterator = query_job.result(
                max_results=max_results, page_size=page_size
            )

        if self.metrics is not None:
            self.metrics.count_job_stats(query_job)
        return results_iterator

<<<<<<< HEAD
    def preprocess_tree(self, node: nodes.BigFrameNode) -> nodes.BigFrameNode:
        node = bigframes.core.nodes.bottom_up(
            node, bigframes.core.rewrite.rewrite_row_join, memoize=True
        )
        return tree_properties.replace_nodes(node, (dict(self._cached_executions)))
=======
    def replace_cached_subtrees(self, node: nodes.BigFrameNode) -> nodes.BigFrameNode:
        return nodes.top_down(
            node, lambda x: self._cached_executions.get(x, x), memoize=True
        )
>>>>>>> e13eca21

    def _is_trivially_executable(self, array_value: bigframes.core.ArrayValue):
        """
        Can the block be evaluated very cheaply?
        If True, the array_value probably is not worth caching.
        """
        # Once rewriting is available, will want to rewrite before
        # evaluating execution cost.
        return tree_properties.is_trivially_executable(
            self.preprocess_tree(array_value.node)
        )

    def _cache_with_cluster_cols(
        self, array_value: bigframes.core.ArrayValue, cluster_cols: Sequence[str]
    ):
        """Executes the query and uses the resulting table to rewrite future executions."""

        sql, schema, ordering_info = self.compiler.compile_raw(
            self.preprocess_tree(array_value.node)
        )
        tmp_table = self._sql_as_cached_temp_table(
            sql,
            schema,
            cluster_cols=bq_io.select_cluster_cols(schema, cluster_cols),
        )
        cached_replacement = array_value.as_cached(
            cache_table=self.bqclient.get_table(tmp_table),
            ordering=ordering_info,
        ).node
        self._cached_executions[array_value.node] = cached_replacement

    def _cache_with_offsets(self, array_value: bigframes.core.ArrayValue):
        """Executes the query and uses the resulting table to rewrite future executions."""
        offset_column = bigframes.core.guid.generate_guid("bigframes_offsets")
        w_offsets, offset_column = array_value.promote_offsets()
        sql = self.compiler.compile_unordered(self.preprocess_tree(w_offsets.node))

        tmp_table = self._sql_as_cached_temp_table(
            sql,
            w_offsets.schema.to_bigquery(),
            cluster_cols=[offset_column],
        )
        cached_replacement = array_value.as_cached(
            cache_table=self.bqclient.get_table(tmp_table),
            ordering=order.TotalOrdering.from_offset_col(offset_column),
        ).node
        self._cached_executions[array_value.node] = cached_replacement

    def _cache_with_session_awareness(
        self,
        array_value: bigframes.core.ArrayValue,
    ) -> None:
        session_forest = [obj._block._expr.node for obj in array_value.session.objects]
        # These node types are cheap to re-compute
        target, cluster_cols = bigframes.session.planner.session_aware_cache_plan(
            array_value.node, list(session_forest)
        )
        cluster_cols_sql_names = [id.sql for id in cluster_cols]
        if len(cluster_cols) > 0:
            self._cache_with_cluster_cols(
                bigframes.core.ArrayValue(target), cluster_cols_sql_names
            )
        elif self.strictly_ordered:
            self._cache_with_offsets(bigframes.core.ArrayValue(target))
        else:
            self._cache_with_cluster_cols(bigframes.core.ArrayValue(target), [])

    def _simplify_with_caching(self, array_value: bigframes.core.ArrayValue):
        """Attempts to handle the complexity by caching duplicated subtrees and breaking the query into pieces."""
        # Apply existing caching first
        for _ in range(MAX_SUBTREE_FACTORINGS):
            node_with_cache = self.preprocess_tree(array_value.node)
            if node_with_cache.planning_complexity < QUERY_COMPLEXITY_LIMIT:
                return

            did_cache = self._cache_most_complex_subtree(array_value.node)
            if not did_cache:
                return

    def _cache_most_complex_subtree(self, node: nodes.BigFrameNode) -> bool:
        # TODO: If query fails, retry with lower complexity limit
        selection = tree_properties.select_cache_target(
            node,
            min_complexity=(QUERY_COMPLEXITY_LIMIT / 500),
            max_complexity=QUERY_COMPLEXITY_LIMIT,
            cache=dict(self._cached_executions),
            # Heuristic: subtree_compleixty * (copies of subtree)^2
            heuristic=lambda complexity, count: math.log(complexity)
            + 2 * math.log(count),
        )
        if selection is None:
            # No good subtrees to cache, just return original tree
            return False

        self._cache_with_cluster_cols(bigframes.core.ArrayValue(selection), [])
        return True

    def _sql_as_cached_temp_table(
        self,
        sql: str,
        schema: Sequence[bigquery.SchemaField],
        cluster_cols: Sequence[str],
    ) -> bigquery.TableReference:
        assert len(cluster_cols) <= _MAX_CLUSTER_COLUMNS
        temp_table = self.storage_manager.create_temp_table(schema, cluster_cols)

        # TODO: Get default job config settings
        job_config = cast(
            bigquery.QueryJobConfig,
            bigquery.QueryJobConfig.from_api_repr({}),
        )
        job_config.destination = temp_table
        _, query_job = self._run_execute_query(
            sql,
            job_config=job_config,
            api_name="cached",
        )
        query_job.destination
        query_job.result()
        return query_job.destination

    def _validate_result_schema(
        self,
        array_value: bigframes.core.ArrayValue,
        bq_schema: list[bigquery.SchemaField],
    ):
        actual_schema = tuple(bq_schema)
        ibis_schema = bigframes.core.compile.test_only_ibis_inferred_schema(
            self.preprocess_tree(array_value.node)
        )
        internal_schema = array_value.schema
        if not bigframes.features.PANDAS_VERSIONS.is_arrow_list_dtype_usable:
            return

        if internal_schema.to_bigquery() != actual_schema:
            raise ValueError(
                f"This error should only occur while testing. BigFrames internal schema: {internal_schema.to_bigquery()} does not match actual schema: {actual_schema}"
            )
        if ibis_schema.to_bigquery() != actual_schema:
            raise ValueError(
                f"This error should only occur while testing. Ibis schema: {ibis_schema.to_bigquery()} does not match actual schema: {actual_schema}"
            )


def generate_head_plan(node: nodes.BigFrameNode, n: int):
    return nodes.SliceNode(node, start=None, stop=n)


def generate_row_count_plan(node: nodes.BigFrameNode):
    return nodes.RowCountNode(node)<|MERGE_RESOLUTION|>--- conflicted
+++ resolved
@@ -528,18 +528,10 @@
             self.metrics.count_job_stats(query_job)
         return results_iterator
 
-<<<<<<< HEAD
     def preprocess_tree(self, node: nodes.BigFrameNode) -> nodes.BigFrameNode:
-        node = bigframes.core.nodes.bottom_up(
-            node, bigframes.core.rewrite.rewrite_row_join, memoize=True
-        )
-        return tree_properties.replace_nodes(node, (dict(self._cached_executions)))
-=======
-    def replace_cached_subtrees(self, node: nodes.BigFrameNode) -> nodes.BigFrameNode:
         return nodes.top_down(
             node, lambda x: self._cached_executions.get(x, x), memoize=True
         )
->>>>>>> e13eca21
 
     def _is_trivially_executable(self, array_value: bigframes.core.ArrayValue):
         """
