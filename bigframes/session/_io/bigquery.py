# Copyright 2023 Google LLC
#
# Licensed under the Apache License, Version 2.0 (the "License");
# you may not use this file except in compliance with the License.
# You may obtain a copy of the License at
#
#     http://www.apache.org/licenses/LICENSE-2.0
#
# Unless required by applicable law or agreed to in writing, software
# distributed under the License is distributed on an "AS IS" BASIS,
# WITHOUT WARRANTIES OR CONDITIONS OF ANY KIND, either express or implied.
# See the License for the specific language governing permissions and
# limitations under the License.

"""Private module: Helpers for I/O operations."""

from __future__ import annotations

import datetime
import itertools
import os
import textwrap
import types
from typing import Dict, Iterable, Optional, Sequence, Tuple, Union

import google.api_core.exceptions
import google.cloud.bigquery as bigquery

import bigframes
from bigframes.core import log_adapter
import bigframes.formatting_helpers as formatting_helpers

IO_ORDERING_ID = "bqdf_row_nums"
MAX_LABELS_COUNT = 64

LOGGING_NAME_ENV_VAR = "BIGFRAMES_PERFORMANCE_LOG_NAME"


def create_job_configs_labels(
    job_configs_labels: Optional[Dict[str, str]],
    api_methods: Sequence[str],
) -> Dict[str, str]:
    if job_configs_labels is None:
        job_configs_labels = {}

    labels = list(
        itertools.chain(
            job_configs_labels.keys(),
            (f"recent-bigframes-api-{i}" for i in range(len(api_methods))),
        )
    )
    values = list(itertools.chain(job_configs_labels.values(), api_methods))
    return dict(zip(labels[:MAX_LABELS_COUNT], values[:MAX_LABELS_COUNT]))


def create_export_csv_statement(
    table_id: str, uri: str, field_delimiter: str, header: bool
) -> str:
    return create_export_data_statement(
        table_id,
        uri,
        "CSV",
        {
            "field_delimiter": field_delimiter,
            "header": header,
        },
    )


def create_export_data_statement(
    table_id: str, uri: str, format: str, export_options: Dict[str, Union[bool, str]]
) -> str:
    all_options: Dict[str, Union[bool, str]] = {
        "uri": uri,
        "format": format,
        # TODO(swast): Does pandas have an option not to overwrite files?
        "overwrite": True,
    }
    all_options.update(export_options)
    export_options_str = ", ".join(
        format_option(key, value) for key, value in all_options.items()
    )
    # Manually generate ORDER BY statement since ibis will not always generate
    # it in the top level statement. This causes BigQuery to then run
    # non-distributed sort and run out of memory.
    return textwrap.dedent(
        f"""
        EXPORT DATA
        OPTIONS (
            {export_options_str}
        ) AS
        SELECT * EXCEPT ({IO_ORDERING_ID})
        FROM `{table_id}`
        ORDER BY {IO_ORDERING_ID}
        """
    )


def table_ref_to_sql(table: bigquery.TableReference) -> str:
    """Format a table reference as escaped SQL."""
    return f"`{table.project}`.`{table.dataset_id}`.`{table.table_id}`"


def create_snapshot_sql(
    table_ref: bigquery.TableReference, current_timestamp: datetime.datetime
) -> str:
    """Query a table via 'time travel' for consistent reads."""
    # If we have an anonymous query results table, it can't be modified and
    # there isn't any BigQuery time travel.
    if table_ref.dataset_id.startswith("_"):
        return f"SELECT * FROM `{table_ref.project}`.`{table_ref.dataset_id}`.`{table_ref.table_id}`"

    return textwrap.dedent(
        f"""
        SELECT *
        FROM `{table_ref.project}`.`{table_ref.dataset_id}`.`{table_ref.table_id}`
        FOR SYSTEM_TIME AS OF TIMESTAMP({repr(current_timestamp.isoformat())})
        """
    )


def create_temp_table(
    session: bigframes.session.Session,
    expiration: datetime.datetime,
    *,
    schema: Optional[Iterable[bigquery.SchemaField]] = None,
    cluster_columns: Optional[list[str]] = None,
) -> str:
    """Create an empty table with an expiration in the desired session.

    The table will be deleted when the session is closed or the expiration
    is reached.
    """
    bqclient: bigquery.Client = session.bqclient
    table_ref = session._random_table()
    destination = bigquery.Table(table_ref)
    destination.expires = expiration
    destination.schema = schema
    if cluster_columns:
        destination.clustering_fields = cluster_columns
    bqclient.create_table(destination)
    return f"{table_ref.project}.{table_ref.dataset_id}.{table_ref.table_id}"


def set_table_expiration(
    bqclient: bigquery.Client,
    table_ref: bigquery.TableReference,
    expiration: datetime.datetime,
) -> None:
    """Set an expiration time for an existing BigQuery table."""
    table = bqclient.get_table(table_ref)
    table.expires = expiration
    bqclient.update_table(table, ["expires"])


# BigQuery REST API returns types in Legacy SQL format
# https://cloud.google.com/bigquery/docs/data-types but we use Standard SQL
# names
# https://cloud.google.com/bigquery/docs/reference/standard-sql/data-types
BQ_STANDARD_TYPES = types.MappingProxyType(
    {
        "BOOLEAN": "BOOL",
        "INTEGER": "INT64",
        "FLOAT": "FLOAT64",
    }
)


def bq_field_to_type_sql(field: bigquery.SchemaField):
    if field.mode == "REPEATED":
        nested_type = bq_field_to_type_sql(
            bigquery.SchemaField(
                field.name, field.field_type, mode="NULLABLE", fields=field.fields
            )
        )
        return f"ARRAY<{nested_type}>"

    if field.field_type == "RECORD":
        nested_fields_sql = ", ".join(
            bq_field_to_sql(child_field) for child_field in field.fields
        )
        return f"STRUCT<{nested_fields_sql}>"

    type_ = field.field_type
    return BQ_STANDARD_TYPES.get(type_, type_)


def bq_field_to_sql(field: bigquery.SchemaField):
    name = field.name
    type_ = bq_field_to_type_sql(field)
    return f"`{name}` {type_}"


def bq_schema_to_sql(schema: Iterable[bigquery.SchemaField]):
    return ", ".join(bq_field_to_sql(field) for field in schema)


def format_option(key: str, value: Union[bool, str]) -> str:
    if isinstance(value, bool):
        return f"{key}=true" if value else f"{key}=false"
    return f"{key}={repr(value)}"


def start_query_with_client(
    bq_client: bigquery.Client,
    sql: str,
    job_config: bigquery.job.QueryJobConfig,
    max_results: Optional[int] = None,
    timeout: Optional[float] = None,
) -> Tuple[bigquery.table.RowIterator, bigquery.QueryJob]:
    """
    Starts query job and waits for results.
    """
    api_methods = log_adapter.get_and_reset_api_methods()
    job_config.labels = create_job_configs_labels(
        job_configs_labels=job_config.labels, api_methods=api_methods
    )

    try:
        query_job = bq_client.query(sql, job_config=job_config, timeout=timeout)
    except google.api_core.exceptions.Forbidden as ex:
        if "Drive credentials" in ex.message:
            ex.message += "\nCheck https://cloud.google.com/bigquery/docs/query-drive-data#Google_Drive_permissions."
        raise

    opts = bigframes.options.display
    if opts.progress_bar is not None and not query_job.configuration.dry_run:
        results_iterator = formatting_helpers.wait_for_query_job(
            query_job, max_results, opts.progress_bar
        )
    else:
        results_iterator = query_job.result(max_results=max_results)
<<<<<<< HEAD
    return results_iterator, query_job


def delete_tables_matching_session_id(
    client: bigquery.Client, dataset: bigquery.DatasetReference, session_id: str
) -> None:
    """Searches within the dataset for tables conforming to the
    expected session_id form, and instructs bigquery to delete them.

    Args:
        client (bigquery.Client):
            The client to use to list tables
        dataset (bigquery.DatasetReference):
            The dataset to search in
        session_id (str):
            The session id to match on in the table name

    Returns:
        None
    """

    tables = client.list_tables(dataset, max_results=10000, page_size=10000)
    for table in tables:
        split_id = table.table_id.split("_")
        if not split_id[0].startswith("bqdf") or len(split_id) < 2:
            continue
        found_session_id = split_id[1]
        if found_session_id == session_id:
            client.delete_table(table, not_found_ok=True)
            print("Deleting temporary table '{}'.".format(table.table_id))


def create_bq_dataset_reference(
    bq_client: bigquery.Client, **kwargs
) -> bigquery.DatasetReference:
    """Create and identify dataset(s) for temporary BQ resources.

    bq_client project and location will be used unless kwargs "project"
    and/or "location" are given. All kwargs are passed through to bqclient.query:

    https://cloud.google.com/python/docs/reference/bigquery/latest/google.cloud.bigquery.client.Client#google_cloud_bigquery_client_Client_query
    """
    query_job = bq_client.query("SELECT 1", **kwargs)
    query_job.result()  # blocks until finished

    # The anonymous dataset is used by BigQuery to write query results and
    # session tables. BigQuery DataFrames also writes temp tables directly
    # to the dataset, no BigQuery Session required. Note: there is a
    # different anonymous dataset per location. See:
    # https://cloud.google.com/bigquery/docs/cached-results#how_cached_results_are_stored
    query_destination = query_job.destination
    return bigquery.DatasetReference(
        query_destination.project,
        query_destination.dataset_id,
    )
=======

    if LOGGING_NAME_ENV_VAR in os.environ:
        # when running notebooks via pytest nbmake
        pytest_log_job(query_job)

    return results_iterator, query_job


def pytest_log_job(query_job: bigquery.QueryJob):
    """For pytest runs only, log information about the query job
    to a file in order to create a performance report.
    """
    if LOGGING_NAME_ENV_VAR not in os.environ:
        raise EnvironmentError(
            "Environment variable {env_var} is not set".format(
                env_var=LOGGING_NAME_ENV_VAR
            )
        )
    test_name = os.environ[LOGGING_NAME_ENV_VAR]
    current_directory = os.getcwd()
    bytes_processed = query_job.total_bytes_processed
    if not isinstance(bytes_processed, int):
        return  # filter out mocks
    if query_job.configuration.dry_run:
        # dry runs don't process their total_bytes_processed
        bytes_processed = 0
    bytes_file = os.path.join(current_directory, test_name + ".bytesprocessed")
    with open(bytes_file, "a") as f:
        f.write(str(bytes_processed) + "\n")
>>>>>>> 250548c2
<|MERGE_RESOLUTION|>--- conflicted
+++ resolved
@@ -230,71 +230,14 @@
         )
     else:
         results_iterator = query_job.result(max_results=max_results)
-<<<<<<< HEAD
-    return results_iterator, query_job
-
-
-def delete_tables_matching_session_id(
-    client: bigquery.Client, dataset: bigquery.DatasetReference, session_id: str
-) -> None:
-    """Searches within the dataset for tables conforming to the
-    expected session_id form, and instructs bigquery to delete them.
-
-    Args:
-        client (bigquery.Client):
-            The client to use to list tables
-        dataset (bigquery.DatasetReference):
-            The dataset to search in
-        session_id (str):
-            The session id to match on in the table name
-
-    Returns:
-        None
-    """
-
-    tables = client.list_tables(dataset, max_results=10000, page_size=10000)
-    for table in tables:
-        split_id = table.table_id.split("_")
-        if not split_id[0].startswith("bqdf") or len(split_id) < 2:
-            continue
-        found_session_id = split_id[1]
-        if found_session_id == session_id:
-            client.delete_table(table, not_found_ok=True)
-            print("Deleting temporary table '{}'.".format(table.table_id))
-
-
-def create_bq_dataset_reference(
-    bq_client: bigquery.Client, **kwargs
-) -> bigquery.DatasetReference:
-    """Create and identify dataset(s) for temporary BQ resources.
-
-    bq_client project and location will be used unless kwargs "project"
-    and/or "location" are given. All kwargs are passed through to bqclient.query:
-
-    https://cloud.google.com/python/docs/reference/bigquery/latest/google.cloud.bigquery.client.Client#google_cloud_bigquery_client_Client_query
-    """
-    query_job = bq_client.query("SELECT 1", **kwargs)
-    query_job.result()  # blocks until finished
-
-    # The anonymous dataset is used by BigQuery to write query results and
-    # session tables. BigQuery DataFrames also writes temp tables directly
-    # to the dataset, no BigQuery Session required. Note: there is a
-    # different anonymous dataset per location. See:
-    # https://cloud.google.com/bigquery/docs/cached-results#how_cached_results_are_stored
-    query_destination = query_job.destination
-    return bigquery.DatasetReference(
-        query_destination.project,
-        query_destination.dataset_id,
-    )
-=======
 
     if LOGGING_NAME_ENV_VAR in os.environ:
         # when running notebooks via pytest nbmake
         pytest_log_job(query_job)
 
     return results_iterator, query_job
-
-
+  
+  
 def pytest_log_job(query_job: bigquery.QueryJob):
     """For pytest runs only, log information about the query job
     to a file in order to create a performance report.
@@ -316,4 +259,57 @@
     bytes_file = os.path.join(current_directory, test_name + ".bytesprocessed")
     with open(bytes_file, "a") as f:
         f.write(str(bytes_processed) + "\n")
->>>>>>> 250548c2
+  
+
+def delete_tables_matching_session_id(
+    client: bigquery.Client, dataset: bigquery.DatasetReference, session_id: str
+) -> None:
+    """Searches within the dataset for tables conforming to the
+    expected session_id form, and instructs bigquery to delete them.
+
+    Args:
+        client (bigquery.Client):
+            The client to use to list tables
+        dataset (bigquery.DatasetReference):
+            The dataset to search in
+        session_id (str):
+            The session id to match on in the table name
+
+    Returns:
+        None
+    """
+
+    tables = client.list_tables(dataset, max_results=10000, page_size=10000)
+    for table in tables:
+        split_id = table.table_id.split("_")
+        if not split_id[0].startswith("bqdf") or len(split_id) < 2:
+            continue
+        found_session_id = split_id[1]
+        if found_session_id == session_id:
+            client.delete_table(table, not_found_ok=True)
+            print("Deleting temporary table '{}'.".format(table.table_id))
+
+
+def create_bq_dataset_reference(
+    bq_client: bigquery.Client, **kwargs
+) -> bigquery.DatasetReference:
+    """Create and identify dataset(s) for temporary BQ resources.
+
+    bq_client project and location will be used unless kwargs "project"
+    and/or "location" are given. All kwargs are passed through to bqclient.query:
+
+    https://cloud.google.com/python/docs/reference/bigquery/latest/google.cloud.bigquery.client.Client#google_cloud_bigquery_client_Client_query
+    """
+    query_job = bq_client.query("SELECT 1", **kwargs)
+    query_job.result()  # blocks until finished
+
+    # The anonymous dataset is used by BigQuery to write query results and
+    # session tables. BigQuery DataFrames also writes temp tables directly
+    # to the dataset, no BigQuery Session required. Note: there is a
+    # different anonymous dataset per location. See:
+    # https://cloud.google.com/bigquery/docs/cached-results#how_cached_results_are_stored
+    query_destination = query_job.destination
+    return bigquery.DatasetReference(
+        query_destination.project,
+        query_destination.dataset_id,
+    )