# Copyright 2024 Google LLC
#
# Licensed under the Apache License, Version 2.0 (the "License");
# you may not use this file except in compliance with the License.
# You may obtain a copy of the License at
#
#     http://www.apache.org/licenses/LICENSE-2.0
#
# Unless required by applicable law or agreed to in writing, software
# distributed under the License is distributed on an "AS IS" BASIS,
# WITHOUT WARRANTIES OR CONDITIONS OF ANY KIND, either express or implied.
# See the License for the specific language governing permissions and
# limitations under the License.

"""
Private helpers for loading a BigQuery table as a BigQuery DataFrames DataFrame.
"""

from __future__ import annotations

import datetime
import typing
from typing import Dict, Iterable, List, Optional, Sequence, Tuple
import warnings

import google.api_core.exceptions
import google.cloud.bigquery as bigquery

import bigframes
import bigframes.clients
import bigframes.constants
import bigframes.core.compile
import bigframes.core.compile.default_ordering
import bigframes.core.sql
import bigframes.dtypes
import bigframes.session._io.bigquery
import bigframes.session.clients
import bigframes.version

# Avoid circular imports.
if typing.TYPE_CHECKING:
    import bigframes.session


def get_table_metadata(
    bqclient: bigquery.Client,
    table_ref: google.cloud.bigquery.table.TableReference,
    *,
    api_name: str,
    cache: Dict[bigquery.TableReference, Tuple[datetime.datetime, bigquery.Table]],
    use_cache: bool = True,
) -> Tuple[datetime.datetime, google.cloud.bigquery.table.Table]:
    """Get the table metadata, either from cache or via REST API."""

    cached_table = cache.get(table_ref)
    if use_cache and cached_table is not None:
        snapshot_timestamp, _ = cached_table

        # Cache hit could be unexpected. See internal issue 329545805.
        # Raise a warning with more information about how to avoid the
        # problems with the cache.
        warnings.warn(
            f"Reading cached table from {snapshot_timestamp} to avoid "
            "incompatibilies with previous reads of this table. To read "
            "the latest version, set `use_cache=False` or close the "
            "current session with Session.close() or "
            "bigframes.pandas.close_session().",
            # There are many layers before we get to (possibly) the user's code:
            # pandas.read_gbq_table
            # -> with_default_session
            # -> Session.read_gbq_table
            # -> _read_gbq_table
            # -> _get_snapshot_sql_and_primary_key
            # -> get_snapshot_datetime_and_table_metadata
            stacklevel=7,
        )
        return cached_table

    # TODO(swast): It's possible that the table metadata is changed between now
    # and when we run the CURRENT_TIMESTAMP() query to see when we can time
    # travel to. Find a way to fetch the table metadata and BQ's current time
    # atomically.
    table = bqclient.get_table(table_ref)

    # TODO(swast): Use session._start_query instead?
    # TODO(swast): Use query_and_wait since we know these are small results.
    job_config = bigquery.QueryJobConfig()
    bigframes.session._io.bigquery.add_labels(job_config, api_name=api_name)
    snapshot_timestamp = list(
        bqclient.query(
            "SELECT CURRENT_TIMESTAMP() AS `current_timestamp`",
            job_config=job_config,
        ).result()
    )[0][0]
    cached_table = (snapshot_timestamp, table)
    cache[table_ref] = cached_table
    return cached_table


def validate_table(
    bqclient: bigquery.Client,
    table_ref: bigquery.table.TableReference,
    columns: Optional[Sequence[str]],
    snapshot_time: datetime.datetime,
    filter_str: Optional[str] = None,
) -> bool:
    """Validates that the table can be read, returns True iff snapshot is supported."""
    # First run without snapshot to verify table can be read
    sql = bigframes.session._io.bigquery.to_query(
        query_or_table=f"{table_ref.project}.{table_ref.dataset_id}.{table_ref.table_id}",
        columns=columns or (),
        sql_predicate=filter_str,
    )
    dry_run_config = bigquery.QueryJobConfig()
    dry_run_config.dry_run = True
    try:
        bqclient.query_and_wait(sql, job_config=dry_run_config)
    except google.api_core.exceptions.Forbidden as ex:
        if "Drive credentials" in ex.message:
            ex.message += "\nCheck https://cloud.google.com/bigquery/docs/query-drive-data#Google_Drive_permissions."
        raise

    # Anonymous dataset, does not support snapshot ever
    if table_ref.dataset_id.startswith("_"):
        return False

    # Second, try with snapshot to verify table supports this feature
    snapshot_sql = bigframes.session._io.bigquery.to_query(
        query_or_table=f"{table_ref.project}.{table_ref.dataset_id}.{table_ref.table_id}",
        columns=columns or (),
        sql_predicate=filter_str,
        time_travel_timestamp=snapshot_time,
    )
    try:
        bqclient.query_and_wait(snapshot_sql, job_config=dry_run_config)
        return True
    except google.api_core.exceptions.NotFound:
        # note that a notfound caused by a simple typo will be
        # caught above when the metadata is fetched, not here
        warnings.warn(
            "NotFound error when reading table with time travel."
            " Attempting query without time travel. Warning: Without"
            " time travel, modifications to the underlying table may"
            " result in errors or unexpected behavior.",
            category=bigframes.exceptions.TimeTravelDisabledWarning,
        )
        return False


def are_index_cols_unique(
    bqclient: bigquery.Client,
    table: bigquery.table.Table,
    index_cols: List[str],
    api_name: str,
) -> bool:
    if len(index_cols) == 0:
        return False
    # If index_cols contain the primary_keys, the query engine assumes they are
    # provide a unique index.
    primary_keys = frozenset(_get_primary_keys(table))
    if (len(primary_keys) > 0) and primary_keys <= frozenset(index_cols):
        return True

    # TODO(b/337925142): Avoid a "SELECT *" subquery here by ensuring
    # table_expression only selects just index_cols.
    is_unique_sql = bigframes.core.sql.is_distinct_sql(index_cols, table.reference)
    job_config = bigquery.QueryJobConfig()
    job_config.labels["bigframes-api"] = api_name
    results = bqclient.query_and_wait(is_unique_sql, job_config=job_config)
    row = next(iter(results))

    return row["total_count"] == row["distinct_count"]


def _get_primary_keys(
    table: bigquery.table.Table,
) -> List[str]:
    """Get primary keys from table if they are set."""

    primary_keys: List[str] = []
    if (
        (table_constraints := getattr(table, "table_constraints", None)) is not None
        and (primary_key := table_constraints.primary_key) is not None
        # This will be False for either None or empty list.
        # We want primary_keys = None if no primary keys are set.
        and (columns := primary_key.columns)
    ):
        primary_keys = columns if columns is not None else []

    return primary_keys


def _is_table_clustered_or_partitioned(
    table: bigquery.table.Table,
) -> bool:
    """Returns True if the table is clustered or partitioned."""

    # Could be None or an empty tuple if it's not clustered, both of which are
    # falsey.
    if table.clustering_fields:
        return True

    if (
        time_partitioning := table.time_partitioning
    ) is not None and time_partitioning.type_ is not None:
        return True

    if (
        range_partitioning := table.range_partitioning
    ) is not None and range_partitioning.field is not None:
        return True

    return False


def get_index_cols(
    table: bigquery.table.Table,
    index_col: Iterable[str] | str | bigframes.enums.DefaultIndexKind,
) -> List[str]:
    """
    If we can get a total ordering from the table, such as via primary key
    column(s), then return those too so that ordering generation can be
    avoided.
    """

    # Transform index_col -> index_cols so we have a variable that is
    # always a list of column names (possibly empty).
    if isinstance(index_col, bigframes.enums.DefaultIndexKind):
        if index_col == bigframes.enums.DefaultIndexKind.SEQUENTIAL_INT64:
            # User has explicity asked for a default, sequential index.
            # Use that, even if there are primary keys on the table.
            return []
        if index_col == bigframes.enums.DefaultIndexKind.NULL:
            return []
        else:
            # Note: It's actually quite difficult to mock this out to unit
            # test, as it's not possible to subclass enums in Python. See:
            # https://stackoverflow.com/a/33680021/101923
            raise NotImplementedError(
                f"Got unexpected index_col {repr(index_col)}. {bigframes.constants.FEEDBACK_LINK}"
            )
    elif isinstance(index_col, str):
        index_cols: List[str] = [index_col]
    else:
        index_cols = list(index_col)

    # If the isn't an index selected, use the primary keys of the table as the
    # index. If there are no primary keys, we'll return an empty list.
    if len(index_cols) == 0:
        primary_keys = _get_primary_keys(table)

        # If table has clustering/partitioning, fail if we haven't been able to
        # find index_cols to use. This is to avoid unexpected performance and
        # resource utilization because of the default sequential index. See
        # internal issue 335727141.
        if _is_table_clustered_or_partitioned(table) and not primary_keys:
            warnings.warn(
                f"Table '{str(table.reference)}' is clustered and/or "
                "partitioned, but BigQuery DataFrames was not able to find a "
                "suitable index. To avoid this warning, set at least one of: "
                # TODO(b/338037499): Allow max_results to override this too,
                # once we make it more efficient.
                "`index_col` or `filters`.",
                category=bigframes.exceptions.DefaultIndexWarning,
            )

        # If there are primary keys defined, the query engine assumes these
        # columns are unique, even if the constraint is not enforced. We make
        # the same assumption and use these columns as the total ordering keys.
        index_cols = primary_keys

    return index_cols


<<<<<<< HEAD
def get_time_travel_datetime_and_table_metadata(
    bqclient: bigquery.Client,
    table_ref: bigquery.TableReference,
    *,
    api_name: str,
    cache: Dict[bigquery.TableReference, Tuple[datetime.datetime, bigquery.Table]],
    use_cache: bool = True,
) -> Tuple[datetime.datetime, bigquery.Table]:
    cached_table = cache.get(table_ref)
    if use_cache and cached_table is not None:
        snapshot_timestamp, _ = cached_table

        # Cache hit could be unexpected. See internal issue 329545805.
        # Raise a warning with more information about how to avoid the
        # problems with the cache.
        warnings.warn(
            f"Reading cached table from {snapshot_timestamp} to avoid "
            "incompatibilies with previous reads of this table. To read "
            "the latest version, set `use_cache=False` or close the "
            "current session with Session.close() or "
            "bigframes.pandas.close_session().",
            # There are many layers before we get to (possibly) the user's code:
            # pandas.read_gbq_table
            # -> with_default_session
            # -> Session.read_gbq_table
            # -> _read_gbq_table
            # -> _get_snapshot_sql_and_primary_key
            # -> get_snapshot_datetime_and_table_metadata
            stacklevel=7,
        )
        return cached_table

    # TODO(swast): It's possible that the table metadata is changed between now
    # and when we run the CURRENT_TIMESTAMP() query to see when we can time
    # travel to. Find a way to fetch the table metadata and BQ's current time
    # atomically.
    table = bqclient.get_table(table_ref)

    job_config = bigquery.QueryJobConfig()
    job_config.labels["bigframes-api"] = api_name
    snapshot_timestamp = list(
        bqclient.query(
            "SELECT CURRENT_TIMESTAMP() AS `current_timestamp`",
            job_config=job_config,
        ).result()
    )[0][0]
    cached_table = (snapshot_timestamp, table)
    cache[table_ref] = cached_table
    return cached_table
=======
def to_array_value_with_total_ordering(
    session: bigframes.session.Session,
    table_expression: ibis_types.Table,
    total_ordering_cols: List[str],
) -> core.ArrayValue:
    """Create an ArrayValue, assuming we already have a total ordering."""
    ordering = order.ExpressionOrdering(
        ordering_value_columns=tuple(
            order.ascending_over(column_id) for column_id in total_ordering_cols
        ),
        total_ordering_columns=frozenset(total_ordering_cols),
    )
    column_values = [table_expression[col] for col in table_expression.columns]
    return core.ArrayValue.from_ibis(
        session,
        table_expression,
        columns=column_values,
        hidden_ordering_columns=[],
        ordering=ordering,
    )


def to_array_value_with_default_ordering(
    session: bigframes.session.Session,
    table: ibis_types.Table,
    table_rows: Optional[int],
) -> core.ArrayValue:
    """Create an ArrayValue with a deterministic default ordering."""
    # Since this might also be used as the index, don't use the default
    # "ordering ID" name.

    # For small tables, 64 bits is enough to avoid collisions, 128 bits will never ever collide no matter what
    # Assume table is large if table row count is unknown
    use_double_hash = (table_rows is None) or (table_rows == 0) or (table_rows > 100000)

    ordering_hash_part = guid.generate_guid("bigframes_ordering_")
    ordering_hash_part2 = guid.generate_guid("bigframes_ordering_")
    ordering_rand_part = guid.generate_guid("bigframes_ordering_")

    # All inputs into hash must be non-null or resulting hash will be null
    str_values = list(
        map(lambda col: _convert_to_nonnull_string(table[col]), table.columns)
    )
    full_row_str = (
        str_values[0].concat(*str_values[1:]) if len(str_values) > 1 else str_values[0]
    )
    full_row_hash = full_row_str.hash().name(ordering_hash_part)
    # By modifying value slightly, we get another hash uncorrelated with the first
    full_row_hash_p2 = (full_row_str + "_").hash().name(ordering_hash_part2)
    # Used to disambiguate between identical rows (which will have identical hash)
    random_value = ibis.random().name(ordering_rand_part)

    order_values = (
        [full_row_hash, full_row_hash_p2, random_value]
        if use_double_hash
        else [full_row_hash, random_value]
    )

    original_column_ids = table.columns
    table_with_ordering = table.select(
        itertools.chain(original_column_ids, order_values)
    )

    ordering = order.ExpressionOrdering(
        ordering_value_columns=tuple(
            order.ascending_over(col.get_name()) for col in order_values
        ),
        total_ordering_columns=frozenset(col.get_name() for col in order_values),
    )
    columns = [table_with_ordering[col] for col in original_column_ids]
    hidden_columns = [table_with_ordering[col.get_name()] for col in order_values]
    return core.ArrayValue.from_ibis(
        session,
        table_with_ordering,
        columns,
        hidden_ordering_columns=hidden_columns,
        ordering=ordering,
    )
>>>>>>> d850da63
<|MERGE_RESOLUTION|>--- conflicted
+++ resolved
@@ -272,7 +272,6 @@
     return index_cols
 
 
-<<<<<<< HEAD
 def get_time_travel_datetime_and_table_metadata(
     bqclient: bigquery.Client,
     table_ref: bigquery.TableReference,
@@ -321,84 +320,4 @@
     )[0][0]
     cached_table = (snapshot_timestamp, table)
     cache[table_ref] = cached_table
-    return cached_table
-=======
-def to_array_value_with_total_ordering(
-    session: bigframes.session.Session,
-    table_expression: ibis_types.Table,
-    total_ordering_cols: List[str],
-) -> core.ArrayValue:
-    """Create an ArrayValue, assuming we already have a total ordering."""
-    ordering = order.ExpressionOrdering(
-        ordering_value_columns=tuple(
-            order.ascending_over(column_id) for column_id in total_ordering_cols
-        ),
-        total_ordering_columns=frozenset(total_ordering_cols),
-    )
-    column_values = [table_expression[col] for col in table_expression.columns]
-    return core.ArrayValue.from_ibis(
-        session,
-        table_expression,
-        columns=column_values,
-        hidden_ordering_columns=[],
-        ordering=ordering,
-    )
-
-
-def to_array_value_with_default_ordering(
-    session: bigframes.session.Session,
-    table: ibis_types.Table,
-    table_rows: Optional[int],
-) -> core.ArrayValue:
-    """Create an ArrayValue with a deterministic default ordering."""
-    # Since this might also be used as the index, don't use the default
-    # "ordering ID" name.
-
-    # For small tables, 64 bits is enough to avoid collisions, 128 bits will never ever collide no matter what
-    # Assume table is large if table row count is unknown
-    use_double_hash = (table_rows is None) or (table_rows == 0) or (table_rows > 100000)
-
-    ordering_hash_part = guid.generate_guid("bigframes_ordering_")
-    ordering_hash_part2 = guid.generate_guid("bigframes_ordering_")
-    ordering_rand_part = guid.generate_guid("bigframes_ordering_")
-
-    # All inputs into hash must be non-null or resulting hash will be null
-    str_values = list(
-        map(lambda col: _convert_to_nonnull_string(table[col]), table.columns)
-    )
-    full_row_str = (
-        str_values[0].concat(*str_values[1:]) if len(str_values) > 1 else str_values[0]
-    )
-    full_row_hash = full_row_str.hash().name(ordering_hash_part)
-    # By modifying value slightly, we get another hash uncorrelated with the first
-    full_row_hash_p2 = (full_row_str + "_").hash().name(ordering_hash_part2)
-    # Used to disambiguate between identical rows (which will have identical hash)
-    random_value = ibis.random().name(ordering_rand_part)
-
-    order_values = (
-        [full_row_hash, full_row_hash_p2, random_value]
-        if use_double_hash
-        else [full_row_hash, random_value]
-    )
-
-    original_column_ids = table.columns
-    table_with_ordering = table.select(
-        itertools.chain(original_column_ids, order_values)
-    )
-
-    ordering = order.ExpressionOrdering(
-        ordering_value_columns=tuple(
-            order.ascending_over(col.get_name()) for col in order_values
-        ),
-        total_ordering_columns=frozenset(col.get_name() for col in order_values),
-    )
-    columns = [table_with_ordering[col] for col in original_column_ids]
-    hidden_columns = [table_with_ordering[col.get_name()] for col in order_values]
-    return core.ArrayValue.from_ibis(
-        session,
-        table_with_ordering,
-        columns,
-        hidden_ordering_columns=hidden_columns,
-        ordering=ordering,
-    )
->>>>>>> d850da63
+    return cached_table