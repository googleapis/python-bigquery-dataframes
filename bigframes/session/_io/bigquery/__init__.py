# Copyright 2023 Google LLC
#
# Licensed under the Apache License, Version 2.0 (the "License");
# you may not use this file except in compliance with the License.
# You may obtain a copy of the License at
#
#     http://www.apache.org/licenses/LICENSE-2.0
#
# Unless required by applicable law or agreed to in writing, software
# distributed under the License is distributed on an "AS IS" BASIS,
# WITHOUT WARRANTIES OR CONDITIONS OF ANY KIND, either express or implied.
# See the License for the specific language governing permissions and
# limitations under the License.

"""Private module: Helpers for BigQuery I/O operations."""

from __future__ import annotations

import datetime
import itertools
import re
import textwrap
import types
import typing
from typing import Dict, Iterable, Mapping, Optional, Tuple, Union

import bigframes_vendored.pandas.io.gbq as third_party_pandas_gbq
import google.api_core.exceptions
import google.cloud.bigquery as bigquery
import google.cloud.bigquery.table

import bigframes
from bigframes.core import log_adapter
import bigframes.core.compile.googlesql as googlesql
import bigframes.core.sql
import bigframes.formatting_helpers as formatting_helpers
import bigframes.session.metrics

CHECK_DRIVE_PERMISSIONS = "\nCheck https://cloud.google.com/bigquery/docs/query-drive-data#Google_Drive_permissions."


IO_ORDERING_ID = "bqdf_row_nums"
MAX_LABELS_COUNT = 64
_LIST_TABLES_LIMIT = 10000  # calls to bqclient.list_tables
# will be limited to this many tables

_MAX_CLUSTER_COLUMNS = 4


def create_job_configs_labels(
    job_configs_labels: Optional[Dict[str, str]],
    api_methods: typing.List[str],
    api_name: Optional[str] = None,
) -> Dict[str, str]:
    if job_configs_labels is None:
        job_configs_labels = {}

    # If the user has labels they wish to set, make sure we set those first so
    # they are preserved.
    for key, value in bigframes.options.compute.extra_query_labels.items():
        job_configs_labels[key] = value

    if api_name is not None:
        job_configs_labels["bigframes-api"] = api_name

    if api_methods and "bigframes-api" not in job_configs_labels:
        job_configs_labels["bigframes-api"] = api_methods[0]
        del api_methods[0]

    # Make sure we always populate bigframes-api with _something_, even if we
    # have a code path which doesn't populate the list of api_methods. See
    # internal issue 336521938.
    job_configs_labels.setdefault("bigframes-api", "unknown")

    labels = list(
        itertools.chain(
            job_configs_labels.keys(),
            (f"recent-bigframes-api-{i}" for i in range(len(api_methods))),
        )
    )
    values = list(itertools.chain(job_configs_labels.values(), api_methods))
    return dict(zip(labels[:MAX_LABELS_COUNT], values[:MAX_LABELS_COUNT]))


def create_export_csv_statement(
    table_id: str, uri: str, field_delimiter: str, header: bool
) -> str:
    return create_export_data_statement(
        table_id,
        uri,
        "CSV",
        {
            "field_delimiter": field_delimiter,
            "header": header,
        },
    )


def create_export_data_statement(
    table_id: str, uri: str, format: str, export_options: Dict[str, Union[bool, str]]
) -> str:
    all_options: Dict[str, Union[bool, str]] = {
        "uri": uri,
        "format": format,
        # TODO(swast): Does pandas have an option not to overwrite files?
        "overwrite": True,
    }
    all_options.update(export_options)
    export_options_str = ", ".join(
        format_option(key, value) for key, value in all_options.items()
    )
    # Manually generate ORDER BY statement since ibis will not always generate
    # it in the top level statement. This causes BigQuery to then run
    # non-distributed sort and run out of memory.
    return textwrap.dedent(
        f"""
        EXPORT DATA
        OPTIONS (
            {export_options_str}
        ) AS
        SELECT * EXCEPT ({IO_ORDERING_ID})
        FROM `{table_id}`
        ORDER BY {IO_ORDERING_ID}
        """
    )


def table_ref_to_sql(table: bigquery.TableReference) -> str:
    """Format a table reference as escaped SQL."""
    return f"`{table.project}`.`{table.dataset_id}`.`{table.table_id}`"


def create_temp_table(
    bqclient: bigquery.Client,
    table_ref: bigquery.TableReference,
    expiration: datetime.datetime,
    *,
    schema: Optional[Iterable[bigquery.SchemaField]] = None,
    cluster_columns: Optional[list[str]] = None,
    kms_key: Optional[str] = None,
) -> str:
    """Create an empty table with an expiration in the desired session.

    The table will be deleted when the session is closed or the expiration
    is reached.
    """
    destination = bigquery.Table(table_ref)
    destination.expires = expiration
    destination.schema = schema
    if cluster_columns:
        destination.clustering_fields = cluster_columns
    if kms_key:
        destination.encryption_configuration = bigquery.EncryptionConfiguration(
            kms_key_name=kms_key
        )
    # Ok if already exists, since this will only happen from retries internal to this method
    # as the requested table id has a random UUID4 component.
    bqclient.create_table(destination, exists_ok=True)
    return f"{table_ref.project}.{table_ref.dataset_id}.{table_ref.table_id}"


def set_table_expiration(
    bqclient: bigquery.Client,
    table_ref: bigquery.TableReference,
    expiration: datetime.datetime,
) -> None:
    """Set an expiration time for an existing BigQuery table."""
    table = bqclient.get_table(table_ref)
    table.expires = expiration
    bqclient.update_table(table, ["expires"])


# BigQuery REST API returns types in Legacy SQL format
# https://cloud.google.com/bigquery/docs/data-types but we use Standard SQL
# names
# https://cloud.google.com/bigquery/docs/reference/standard-sql/data-types
BQ_STANDARD_TYPES = types.MappingProxyType(
    {
        "BOOLEAN": "BOOL",
        "INTEGER": "INT64",
        "FLOAT": "FLOAT64",
    }
)


def bq_field_to_type_sql(field: bigquery.SchemaField):
    if field.mode == "REPEATED":
        nested_type = bq_field_to_type_sql(
            bigquery.SchemaField(
                field.name, field.field_type, mode="NULLABLE", fields=field.fields
            )
        )
        return f"ARRAY<{nested_type}>"

    if field.field_type == "RECORD":
        nested_fields_sql = ", ".join(
            bq_field_to_sql(child_field) for child_field in field.fields
        )
        return f"STRUCT<{nested_fields_sql}>"

    type_ = field.field_type
    return BQ_STANDARD_TYPES.get(type_, type_)


def bq_field_to_sql(field: bigquery.SchemaField):
    name = field.name
    type_ = bq_field_to_type_sql(field)
    return f"`{name}` {type_}"


def bq_schema_to_sql(schema: Iterable[bigquery.SchemaField]):
    return ", ".join(bq_field_to_sql(field) for field in schema)


def format_option(key: str, value: Union[bool, str]) -> str:
    if isinstance(value, bool):
        return f"{key}=true" if value else f"{key}=false"
    return f"{key}={repr(value)}"


def add_labels(job_config, api_name: Optional[str] = None):
    api_methods = log_adapter.get_and_reset_api_methods(dry_run=job_config.dry_run)
    job_config.labels = create_job_configs_labels(
        job_configs_labels=job_config.labels,
        api_methods=api_methods,
        api_name=api_name,
    )


def start_query_with_client(
    bq_client: bigquery.Client,
    sql: str,
    job_config: bigquery.job.QueryJobConfig,
    max_results: Optional[int] = None,
    timeout: Optional[float] = None,
    api_name: Optional[str] = None,
    metrics: Optional[bigframes.session.metrics.ExecutionMetrics] = None,
) -> Tuple[bigquery.table.RowIterator, bigquery.QueryJob]:
    """
    Starts query job and waits for results.
    """
    add_labels(job_config, api_name=api_name)

    try:
        query_job = bq_client.query(sql, job_config=job_config, timeout=timeout)
    except google.api_core.exceptions.Forbidden as ex:
        if "Drive credentials" in ex.message:
            ex.message += CHECK_DRIVE_PERMISSIONS
        raise

    opts = bigframes.options.display
    if opts.progress_bar is not None and not query_job.configuration.dry_run:
        results_iterator = formatting_helpers.wait_for_query_job(
            query_job, max_results, opts.progress_bar
        )
    else:
        results_iterator = query_job.result(max_results=max_results)

<<<<<<< HEAD
    stats = get_performance_stats(query_job)
    if stats is not None:
        bytes_processed, slot_millis, exec_seconds = stats
        session._add_bytes_processed(bytes_processed)
        session._add_slot_millis(slot_millis)
        if LOGGING_NAME_ENV_VAR in os.environ:
            # when running notebooks via pytest nbmake
            write_stats_to_disk(bytes_processed, slot_millis, exec_seconds)

    return results_iterator, query_job


def get_performance_stats(
    query_job: bigquery.QueryJob,
) -> Optional[Tuple[int, int, float]]:
    """Parse the query job for performance stats.

    Return None if the stats do not reflect real work done in bigquery.
    """
    bytes_processed = query_job.total_bytes_processed
    if not isinstance(bytes_processed, int):
        return None  # filter out mocks
    if query_job.configuration.dry_run:
        # dry run stats are just predictions of the real run
        bytes_processed = 0

    slot_millis = query_job.slot_millis
    if not isinstance(slot_millis, int):
        return None  # filter out mocks

    if query_job.configuration.dry_run:
        # dry run stats are just predictions of the real run
        slot_millis = 0

    exec_seconds = (
        (query_job.ended - query_job.created).total_seconds()
        if query_job.created is not None and query_job.ended is not None
        else None
    )

    return bytes_processed, slot_millis, exec_seconds


def write_stats_to_disk(bytes_processed: int, slot_millis: int, exec_seconds: float):
    """For pytest runs only, log information about the query job
    to a file in order to create a performance report.
    """
    if LOGGING_NAME_ENV_VAR not in os.environ:
        raise EnvironmentError(
            "Environment variable {env_var} is not set".format(
                env_var=LOGGING_NAME_ENV_VAR
            )
        )
    test_name = os.environ[LOGGING_NAME_ENV_VAR]
    current_directory = os.getcwd()

    # store bytes processed
    bytes_file = os.path.join(current_directory, test_name + ".bytesprocessed")
    with open(bytes_file, "a") as f:
        f.write(str(bytes_processed) + "\n")

    # store slot milliseconds
    slot_file = os.path.join(current_directory, test_name + ".slotmillis")
    with open(slot_file, "a") as f:
        f.write(str(slot_millis) + "\n")

    # store execution time seconds
    exec_time_file = os.path.join(
        current_directory, test_name + ".bq_exec_time_seconds"
    )
    with open(exec_time_file, "a") as f:
        f.write(str(exec_seconds) + "\n")


=======
    if metrics is not None:
        metrics.count_job_stats(query_job)
    return results_iterator, query_job


>>>>>>> 7050038e
def delete_tables_matching_session_id(
    client: bigquery.Client, dataset: bigquery.DatasetReference, session_id: str
) -> None:
    """Searches within the dataset for tables conforming to the
    expected session_id form, and instructs bigquery to delete them.

    Args:
        client (bigquery.Client):
            The client to use to list tables
        dataset (bigquery.DatasetReference):
            The dataset to search in
        session_id (str):
            The session id to match on in the table name

    Returns:
        None
    """

    tables = client.list_tables(
        dataset, max_results=_LIST_TABLES_LIMIT, page_size=_LIST_TABLES_LIMIT
    )
    for table in tables:
        split_id = table.table_id.split("_")
        if not split_id[0].startswith("bqdf") or len(split_id) < 2:
            continue
        found_session_id = split_id[1]
        if found_session_id == session_id:
            client.delete_table(table, not_found_ok=True)
            print("Deleting temporary table '{}'.".format(table.table_id))


def create_bq_dataset_reference(
    bq_client: bigquery.Client,
    location=None,
    project=None,
    api_name: str = "unknown",
) -> bigquery.DatasetReference:
    """Create and identify dataset(s) for temporary BQ resources.

    bq_client project and location will be used unless kwargs "project"
    and/or "location" are given. If given, location and project
    will be passed through to
    https://cloud.google.com/python/docs/reference/bigquery/latest/google.cloud.bigquery.client.Client#google_cloud_bigquery_client_Client_query

    Args:
        bq_client (bigquery.Client):
            The bigquery.Client to use for the http request to
            create the dataset reference.
        location (str, default None):
            The location of the project to create the dataset in.
        project (str, default None):
            The project id of the project to create the dataset in.

    Returns:
        bigquery.DatasetReference: The constructed reference to the anonymous dataset.
    """
    job_config = google.cloud.bigquery.QueryJobConfig()
    add_labels(job_config, api_name=api_name)
    query_job = bq_client.query(
        "SELECT 1", location=location, project=project, job_config=job_config
    )
    query_job.result()  # blocks until finished

    # The anonymous dataset is used by BigQuery to write query results and
    # session tables. BigQuery DataFrames also writes temp tables directly
    # to the dataset, no BigQuery Session required. Note: there is a
    # different anonymous dataset per location. See:
    # https://cloud.google.com/bigquery/docs/cached-results#how_cached_results_are_stored
    query_destination = query_job.destination
    return bigquery.DatasetReference(
        query_destination.project,
        query_destination.dataset_id,
    )


def is_query(query_or_table: str) -> bool:
    """Determine if `query_or_table` is a table ID or a SQL string"""
    return re.search(r"\s", query_or_table.strip(), re.MULTILINE) is not None


def is_table_with_wildcard_suffix(query_or_table: str) -> bool:
    """Determine if `query_or_table` is a table and contains a wildcard suffix."""
    return not is_query(query_or_table) and query_or_table.endswith("*")


def to_query(
    query_or_table: str,
    columns: Iterable[str],
    sql_predicate: Optional[str],
    max_results: Optional[int] = None,
    time_travel_timestamp: Optional[datetime.datetime] = None,
) -> str:
    """Compile query_or_table with conditions(filters, wildcards) to query."""
    sub_query = (
        f"({query_or_table})" if is_query(query_or_table) else f"`{query_or_table}`"
    )

    # TODO(b/338111344): Generate an index based on DefaultIndexKind if we
    # don't have index columns specified.
    if columns:
        # We only reduce the selection if columns is set, but we always
        # want to make sure index_cols is also included.
        select_clause = "SELECT " + ", ".join(f"`{column}`" for column in columns)
    else:
        select_clause = "SELECT *"

    time_travel_clause = ""
    if time_travel_timestamp is not None:
        time_travel_literal = bigframes.core.sql.simple_literal(time_travel_timestamp)
        time_travel_clause = f" FOR SYSTEM_TIME AS OF {time_travel_literal}"

    limit_clause = ""
    if max_results is not None:
        limit_clause = f" LIMIT {bigframes.core.sql.simple_literal(max_results)}"

    where_clause = f" WHERE {sql_predicate}" if sql_predicate else ""

    return (
        f"{select_clause} "
        f"FROM {sub_query}"
        f"{time_travel_clause}{where_clause}{limit_clause}"
    )


def compile_filters(filters: third_party_pandas_gbq.FiltersType) -> str:
    """Compiles a set of filters into a boolean sql expression"""
    if not filters:
        return ""
    filter_string = ""
    valid_operators: Mapping[third_party_pandas_gbq.FilterOps, str] = {
        "in": "IN",
        "not in": "NOT IN",
        "LIKE": "LIKE",
        "==": "=",
        ">": ">",
        "<": "<",
        ">=": ">=",
        "<=": "<=",
        "!=": "!=",
    }

    # If single layer filter, add another pseudo layer. So the single layer represents "and" logic.
    filters_list: list = list(filters)
    if isinstance(filters_list[0], tuple) and (
        len(filters_list[0]) == 0 or not isinstance(list(filters_list[0])[0], tuple)
    ):
        filter_items = [filters_list]
    else:
        filter_items = filters_list

    for group in filter_items:
        if not isinstance(group, Iterable):
            group = [group]

        and_expression = ""
        for filter_item in group:
            if not isinstance(filter_item, tuple) or (len(filter_item) != 3):
                raise ValueError(
                    f"Elements of filters must be tuples of length 3, but got {repr(filter_item)}.",
                )

            column, operator, value = filter_item

            if not isinstance(column, str):
                raise ValueError(
                    f"Column name should be a string, but received '{column}' of type {type(column).__name__}."
                )

            if operator not in valid_operators:
                raise ValueError(f"Operator {operator} is not valid.")

            operator_str = valid_operators[operator]

            column_ref = googlesql.identifier(column)
            if operator_str in ["IN", "NOT IN"]:
                value_literal = bigframes.core.sql.multi_literal(*value)
            else:
                value_literal = bigframes.core.sql.simple_literal(value)
            expression = bigframes.core.sql.infix_op(
                operator_str, column_ref, value_literal
            )
            if and_expression:
                and_expression = bigframes.core.sql.infix_op(
                    "AND", and_expression, expression
                )
            else:
                and_expression = expression

        if filter_string:
            filter_string = bigframes.core.sql.infix_op(
                "OR", filter_string, and_expression
            )
        else:
            filter_string = and_expression

    return filter_string


def select_cluster_cols(
    schema: typing.Sequence[bigquery.SchemaField],
    cluster_candidates: typing.Sequence[str],
) -> typing.Sequence[str]:
    return [
        item.name
        for item in schema
        if (item.name in cluster_candidates) and _can_cluster_bq(item)
    ][:_MAX_CLUSTER_COLUMNS]


def _can_cluster_bq(field: bigquery.SchemaField):
    # https://cloud.google.com/bigquery/docs/clustered-tables
    # Notably, float is excluded
    type_ = field.field_type
    return type_ in (
        "INTEGER",
        "INT64",
        "STRING",
        "NUMERIC",
        "DECIMAL",
        "BIGNUMERIC",
        "BIGDECIMAL",
        "DATE",
        "DATETIME",
        "TIMESTAMP",
        "BOOL",
        "BOOLEAN",
    )<|MERGE_RESOLUTION|>--- conflicted
+++ resolved
@@ -256,88 +256,11 @@
     else:
         results_iterator = query_job.result(max_results=max_results)
 
-<<<<<<< HEAD
-    stats = get_performance_stats(query_job)
-    if stats is not None:
-        bytes_processed, slot_millis, exec_seconds = stats
-        session._add_bytes_processed(bytes_processed)
-        session._add_slot_millis(slot_millis)
-        if LOGGING_NAME_ENV_VAR in os.environ:
-            # when running notebooks via pytest nbmake
-            write_stats_to_disk(bytes_processed, slot_millis, exec_seconds)
-
-    return results_iterator, query_job
-
-
-def get_performance_stats(
-    query_job: bigquery.QueryJob,
-) -> Optional[Tuple[int, int, float]]:
-    """Parse the query job for performance stats.
-
-    Return None if the stats do not reflect real work done in bigquery.
-    """
-    bytes_processed = query_job.total_bytes_processed
-    if not isinstance(bytes_processed, int):
-        return None  # filter out mocks
-    if query_job.configuration.dry_run:
-        # dry run stats are just predictions of the real run
-        bytes_processed = 0
-
-    slot_millis = query_job.slot_millis
-    if not isinstance(slot_millis, int):
-        return None  # filter out mocks
-
-    if query_job.configuration.dry_run:
-        # dry run stats are just predictions of the real run
-        slot_millis = 0
-
-    exec_seconds = (
-        (query_job.ended - query_job.created).total_seconds()
-        if query_job.created is not None and query_job.ended is not None
-        else None
-    )
-
-    return bytes_processed, slot_millis, exec_seconds
-
-
-def write_stats_to_disk(bytes_processed: int, slot_millis: int, exec_seconds: float):
-    """For pytest runs only, log information about the query job
-    to a file in order to create a performance report.
-    """
-    if LOGGING_NAME_ENV_VAR not in os.environ:
-        raise EnvironmentError(
-            "Environment variable {env_var} is not set".format(
-                env_var=LOGGING_NAME_ENV_VAR
-            )
-        )
-    test_name = os.environ[LOGGING_NAME_ENV_VAR]
-    current_directory = os.getcwd()
-
-    # store bytes processed
-    bytes_file = os.path.join(current_directory, test_name + ".bytesprocessed")
-    with open(bytes_file, "a") as f:
-        f.write(str(bytes_processed) + "\n")
-
-    # store slot milliseconds
-    slot_file = os.path.join(current_directory, test_name + ".slotmillis")
-    with open(slot_file, "a") as f:
-        f.write(str(slot_millis) + "\n")
-
-    # store execution time seconds
-    exec_time_file = os.path.join(
-        current_directory, test_name + ".bq_exec_time_seconds"
-    )
-    with open(exec_time_file, "a") as f:
-        f.write(str(exec_seconds) + "\n")
-
-
-=======
     if metrics is not None:
         metrics.count_job_stats(query_job)
     return results_iterator, query_job
 
 
->>>>>>> 7050038e
 def delete_tables_matching_session_id(
     client: bigquery.Client, dataset: bigquery.DatasetReference, session_id: str
 ) -> None:
