# Copyright 2023 Google LLC
#
# Licensed under the Apache License, Version 2.0 (the "License");
# you may not use this file except in compliance with the License.
# You may obtain a copy of the License at
#
#     http://www.apache.org/licenses/LICENSE-2.0
#
# Unless required by applicable law or agreed to in writing, software
# distributed under the License is distributed on an "AS IS" BASIS,
# WITHOUT WARRANTIES OR CONDITIONS OF ANY KIND, either express or implied.
# See the License for the specific language governing permissions and
# limitations under the License.

"""Session manages the connection to BigQuery."""

from __future__ import annotations

import logging
import os
import secrets
import typing
from typing import (
    Any,
    Callable,
    Dict,
    IO,
    Iterable,
    Literal,
    Mapping,
    MutableSequence,
    Optional,
    Sequence,
    Tuple,
    Union,
)
import warnings
import weakref

import bigframes_vendored.constants as constants
import bigframes_vendored.ibis.backends.bigquery  # noqa
import bigframes_vendored.pandas.io.gbq as third_party_pandas_gbq
import bigframes_vendored.pandas.io.parquet as third_party_pandas_parquet
import bigframes_vendored.pandas.io.parsers.readers as third_party_pandas_readers
import bigframes_vendored.pandas.io.pickle as third_party_pandas_pickle
import google.cloud.bigquery as bigquery
import google.cloud.storage as storage  # type: ignore
import ibis
import ibis.backends.bigquery as ibis_bigquery
import numpy as np
import pandas
from pandas._typing import (
    CompressionOptions,
    FilePath,
    ReadPickleBuffer,
    StorageOptions,
)
import pyarrow as pa

import bigframes._config.bigquery_options as bigquery_options
import bigframes.clients
import bigframes.core as core
import bigframes.core.blocks as blocks
import bigframes.core.compile
import bigframes.core.guid
import bigframes.core.pruning

# Even though the ibis.backends.bigquery import is unused, it's needed
# to register new and replacement ops with the Ibis BigQuery backend.
#import bigframes.dataframe
import bigframes.dtypes
import bigframes.exceptions
import bigframes.functions._remote_function_session as bigframes_rf_session
import bigframes.functions.remote_function as bigframes_rf
import bigframes.session._io.bigquery as bf_io_bigquery
import bigframes.session.clients
import bigframes.session.executor
import bigframes.session.loader
import bigframes.session.metrics
import bigframes.session.planner
import bigframes.session.temp_storage
import bigframes.version

# Avoid circular imports.
if typing.TYPE_CHECKING:
    import bigframes.core.indexes
    import bigframes.dataframe as dataframe
    import bigframes.series
    import bigframes.streaming.dataframe as streaming_dataframe

_BIGFRAMES_DEFAULT_CONNECTION_ID = "bigframes-default-connection"

# TODO(swast): Need to connect to regional endpoints when performing remote
# functions operations (BQ Connection IAM, Cloud Run / Cloud Functions).
# Also see if resource manager client library supports regional endpoints.

_VALID_ENCODINGS = {
    "UTF-8",
    "ISO-8859-1",
    "UTF-16BE",
    "UTF-16LE",
    "UTF-32BE",
    "UTF-32LE",
}

# BigQuery has 1 MB query size limit. Don't want to take up more than a few % of that inlining a table.
# Also must assume that text encoding as literals is much less efficient than in-memory representation.
MAX_INLINE_DF_BYTES = 5000

logger = logging.getLogger(__name__)

# Excludes geography, bytes, and nested (array, struct) datatypes
INLINABLE_DTYPES: Sequence[bigframes.dtypes.Dtype] = (
    pandas.BooleanDtype(),
    pandas.Float64Dtype(),
    pandas.Int64Dtype(),
    pandas.StringDtype(storage="pyarrow"),
    pandas.ArrowDtype(pa.date32()),
    pandas.ArrowDtype(pa.time64("us")),
    pandas.ArrowDtype(pa.timestamp("us")),
    pandas.ArrowDtype(pa.timestamp("us", tz="UTC")),
    pandas.ArrowDtype(pa.decimal128(38, 9)),
    pandas.ArrowDtype(pa.decimal256(76, 38)),
)


class Session(
    third_party_pandas_gbq.GBQIOMixin,
    third_party_pandas_parquet.ParquetIOMixin,
    third_party_pandas_pickle.PickleIOMixin,
    third_party_pandas_readers.ReaderIOMixin,
):
    """Establishes a BigQuery connection to capture a group of job activities related to
    DataFrames.

    Args:
        context (bigframes._config.bigquery_options.BigQueryOptions):
            Configuration adjusting how to connect to BigQuery and related
            APIs. Note that some options are ignored if ``clients_provider`` is
            set.
        clients_provider (bigframes.session.clients.ClientsProvider):
            An object providing client library objects.
    """

    def __init__(
        self,
        context: Optional[bigquery_options.BigQueryOptions] = None,
        clients_provider: Optional[bigframes.session.clients.ClientsProvider] = None,
    ):
        if context is None:
            context = bigquery_options.BigQueryOptions()

        if context.location is None:
            self._location = "US"
            warnings.warn(
                f"No explicit location is set, so using location {self._location} for the session.",
                # User's code
                # -> get_global_session()
                # -> connect()
                # -> Session()
                #
                # Note: We could also have:
                # User's code
                # -> read_gbq()
                # -> with_default_session()
                # -> get_global_session()
                # -> connect()
                # -> Session()
                # but we currently have no way to disambiguate these
                # situations.
                stacklevel=4,
                category=bigframes.exceptions.DefaultLocationWarning,
            )
        else:
            self._location = context.location

        self._bq_kms_key_name = context.kms_key_name

        # Instantiate a clients provider to help with cloud clients that will be
        # used in the future operations in the session
        if clients_provider:
            self._clients_provider = clients_provider
        else:
            self._clients_provider = bigframes.session.clients.ClientsProvider(
                project=context.project,
                location=self._location,
                use_regional_endpoints=context.use_regional_endpoints,
                credentials=context.credentials,
                application_name=context.application_name,
                bq_kms_key_name=self._bq_kms_key_name,
            )

        # TODO(shobs): Remove this logic after https://github.com/ibis-project/ibis/issues/8494
        # has been fixed. The ibis client changes the default query job config
        # so we are going to remember the current config and restore it after
        # the ibis client has been created
        original_default_query_job_config = self.bqclient.default_query_job_config

        # Only used to fetch remote function metadata.
        # TODO: Remove in favor of raw bq client
        self.ibis_client = typing.cast(
            ibis_bigquery.Backend,
            ibis.bigquery.connect(
                project_id=context.project,
                client=self.bqclient,
                storage_client=self.bqstoragereadclient,
            ),
        )

        self.bqclient.default_query_job_config = original_default_query_job_config

        # Resolve the BQ connection for remote function and Vertex AI integration
        self._bq_connection = context.bq_connection or _BIGFRAMES_DEFAULT_CONNECTION_ID
        self._skip_bq_connection_check = context._skip_bq_connection_check

        # Now that we're starting the session, don't allow the options to be
        # changed.
        context._session_started = True

        # unique session identifier, short enough to be human readable
        # only needs to be unique among sessions created by the same user
        # at the same time in the same region
        self._session_id: str = "session" + secrets.token_hex(3)
        # store table ids and delete them when the session is closed

        self._objects: list[
            weakref.ReferenceType[
                Union[
                    bigframes.core.indexes.Index,
                    bigframes.series.Series,
                    dataframe.DataFrame,
                ]
            ]
        ] = []
        # Whether this session treats objects as totally ordered.
        # Will expose as feature later, only False for internal testing
        self._strictly_ordered: bool = context.ordering_mode != "partial"
        if not self._strictly_ordered:
            warnings.warn(
                "Partial ordering mode is a preview feature and is subject to change.",
                bigframes.exceptions.OrderingModePartialPreviewWarning,
            )

        self._allow_ambiguity = not self._strictly_ordered
        self._default_index_type = (
            bigframes.enums.DefaultIndexKind.SEQUENTIAL_INT64
            if self._strictly_ordered
            else bigframes.enums.DefaultIndexKind.NULL
        )

        self._metrics = bigframes.session.metrics.ExecutionMetrics()
        self._remote_function_session = bigframes_rf_session.RemoteFunctionSession()
        self._temp_storage_manager = (
            bigframes.session.temp_storage.TemporaryGbqStorageManager(
                self._clients_provider.bqclient,
                location=self._location,
                session_id=self._session_id,
                kms_key=self._bq_kms_key_name,
            )
        )
        self._executor = bigframes.session.executor.BigQueryCachingExecutor(
            bqclient=self._clients_provider.bqclient,
            bqstoragereadclient=self._clients_provider.bqstoragereadclient,
            storage_manager=self._temp_storage_manager,
            strictly_ordered=self._strictly_ordered,
            metrics=self._metrics,
        )
        self._loader = bigframes.session.loader.GbqDataLoader(
            session=self,
            bqclient=self._clients_provider.bqclient,
            storage_manager=self._temp_storage_manager,
            default_index_type=self._default_index_type,
            scan_index_uniqueness=self._strictly_ordered,
            metrics=self._metrics,
        )

    def __del__(self):
        """Automatic cleanup of internal resources."""
        self.close()

    def __enter__(self):
        """Enter the runtime context of the Session object.

        See [With Statement Context Managers](https://docs.python.org/3/reference/datamodel.html#with-statement-context-managers)
        for more details.
        """
        return self

    def __exit__(self, *_):
        """Exit the runtime context of the Session object.

        See [With Statement Context Managers](https://docs.python.org/3/reference/datamodel.html#with-statement-context-managers)
        for more details.
        """
        self.close()

    @property
    def bqclient(self):
        return self._clients_provider.bqclient

    @property
    def bqconnectionclient(self):
        return self._clients_provider.bqconnectionclient

    @property
    def bqstoragereadclient(self):
        return self._clients_provider.bqstoragereadclient

    @property
    def cloudfunctionsclient(self):
        return self._clients_provider.cloudfunctionsclient

    @property
    def resourcemanagerclient(self):
        return self._clients_provider.resourcemanagerclient

    _bq_connection_manager: Optional[bigframes.clients.BqConnectionManager] = None

    @property
    def bqconnectionmanager(self):
        if not self._skip_bq_connection_check and not self._bq_connection_manager:
            self._bq_connection_manager = bigframes.clients.BqConnectionManager(
                self.bqconnectionclient, self.resourcemanagerclient
            )
        return self._bq_connection_manager

    @property
    def session_id(self):
        return self._session_id

    @property
    def objects(
        self,
    ) -> Iterable[
        Union[
            bigframes.core.indexes.Index, bigframes.series.Series, dataframe.DataFrame
        ]
    ]:
        still_alive = [i for i in self._objects if i() is not None]
        self._objects = still_alive
        # Create a set with strong references, be careful not to hold onto this needlessly, as will prevent garbage collection.
        return tuple(i() for i in self._objects if i() is not None)  # type: ignore

    @property
    def _project(self):
        return self.bqclient.project

    @property
    def bytes_processed_sum(self):
        """The sum of all bytes processed by bigquery jobs using this session."""
        return self._metrics.bytes_processed

    @property
    def slot_millis_sum(self):
        """The sum of all slot time used by bigquery jobs in this session."""
        return self._metrics.slot_millis

    @property
    def _allows_ambiguity(self) -> bool:
        return self._allow_ambiguity

    @property
    def _anonymous_dataset(self):
        return self._temp_storage_manager.dataset

    def __hash__(self):
        # Stable hash needed to use in expression tree
        return hash(str(self._session_id))

    def close(self):
        """Delete resources that were created with this session's session_id.
        This includes BigQuery tables, remote functions and cloud functions
        serving the remote functions."""
        self._temp_storage_manager.clean_up_tables()
        self._remote_function_session.clean_up(
            self.bqclient, self.cloudfunctionsclient, self.session_id
        )

    def read_gbq(
        self,
        query_or_table: str,
        *,
        index_col: Iterable[str] | str | bigframes.enums.DefaultIndexKind = (),
        columns: Iterable[str] = (),
        configuration: Optional[Dict] = None,
        max_results: Optional[int] = None,
        filters: third_party_pandas_gbq.FiltersType = (),
        use_cache: Optional[bool] = None,
        col_order: Iterable[str] = (),
        # Add a verify index argument that fails if the index is not unique.
    ) -> dataframe.DataFrame:
        # TODO(b/281571214): Generate prompt to show the progress of read_gbq.
        if columns and col_order:
            raise ValueError(
                "Must specify either columns (preferred) or col_order, not both"
            )
        elif col_order:
            columns = col_order

        if bf_io_bigquery.is_query(query_or_table):
            return self._loader.read_gbq_query(
                query_or_table,
                index_col=index_col,
                columns=columns,
                configuration=configuration,
                max_results=max_results,
                api_name="read_gbq",
                use_cache=use_cache,
                filters=filters,
            )
        else:
            if configuration is not None:
                raise ValueError(
                    "The 'configuration' argument is not allowed when "
                    "directly reading from a table. Please remove "
                    "'configuration' or use a query."
                )

            return self._loader.read_gbq_table(
                query_or_table,
                index_col=index_col,
                columns=columns,
                max_results=max_results,
                api_name="read_gbq",
                use_cache=use_cache if use_cache is not None else True,
                filters=filters,
            )

    def _register_object(
        self,
        object: Union[
            bigframes.core.indexes.Index, bigframes.series.Series, dataframe.DataFrame
        ],
    ):
        self._objects.append(weakref.ref(object))

    def read_gbq_query(
        self,
        query: str,
        *,
        index_col: Iterable[str] | str | bigframes.enums.DefaultIndexKind = (),
        columns: Iterable[str] = (),
        configuration: Optional[Dict] = None,
        max_results: Optional[int] = None,
        use_cache: Optional[bool] = None,
        col_order: Iterable[str] = (),
        filters: third_party_pandas_gbq.FiltersType = (),
    ) -> dataframe.DataFrame:
        """Turn a SQL query into a DataFrame.

        Note: Because the results are written to a temporary table, ordering by
        ``ORDER BY`` is not preserved. A unique `index_col` is recommended. Use
        ``row_number() over ()`` if there is no natural unique index or you
        want to preserve ordering.

        **Examples:**

            >>> import bigframes.pandas as bpd
            >>> bpd.options.display.progress_bar = None

        Simple query input:

            >>> df = bpd.read_gbq_query('''
            ...    SELECT
            ...       pitcherFirstName,
            ...       pitcherLastName,
            ...       pitchSpeed,
            ...    FROM `bigquery-public-data.baseball.games_wide`
            ... ''')

        Preserve ordering in a query input.

            >>> df = bpd.read_gbq_query('''
            ...    SELECT
            ...       -- Instead of an ORDER BY clause on the query, use
            ...       -- ROW_NUMBER() to create an ordered DataFrame.
            ...       ROW_NUMBER() OVER (ORDER BY AVG(pitchSpeed) DESC)
            ...         AS rowindex,
            ...
            ...       pitcherFirstName,
            ...       pitcherLastName,
            ...       AVG(pitchSpeed) AS averagePitchSpeed
            ...     FROM `bigquery-public-data.baseball.games_wide`
            ...     WHERE year = 2016
            ...     GROUP BY pitcherFirstName, pitcherLastName
            ... ''', index_col="rowindex")
            >>> df.head(2)
                     pitcherFirstName pitcherLastName  averagePitchSpeed
            rowindex
            1                Albertin         Chapman          96.514113
            2                 Zachary         Britton          94.591039
            <BLANKLINE>
            [2 rows x 3 columns]

        See also: :meth:`Session.read_gbq`.

        Returns:
            bigframes.pandas.DataFrame:
                A DataFrame representing results of the query or table.

        Raises:
            ValueError:
                When both columns (preferred) and col_order are specified.
        """
        # NOTE: This method doesn't (yet) exist in pandas or pandas-gbq, so
        # these docstrings are inline.
        if columns and col_order:
            raise ValueError(
                "Must specify either columns (preferred) or col_order, not both"
            )
        elif col_order:
            columns = col_order

        return self._loader.read_gbq_query(
            query=query,
            index_col=index_col,
            columns=columns,
            configuration=configuration,
            max_results=max_results,
            api_name="read_gbq_query",
            use_cache=use_cache,
            filters=filters,
        )

    def read_gbq_table(
        self,
        query: str,
        *,
        index_col: Iterable[str] | str | bigframes.enums.DefaultIndexKind = (),
        columns: Iterable[str] = (),
        max_results: Optional[int] = None,
        filters: third_party_pandas_gbq.FiltersType = (),
        use_cache: bool = True,
        col_order: Iterable[str] = (),
    ) -> dataframe.DataFrame:
        """Turn a BigQuery table into a DataFrame.

        **Examples:**

            >>> import bigframes.pandas as bpd
            >>> bpd.options.display.progress_bar = None

        Read a whole table, with arbitrary ordering or ordering corresponding to the primary key(s).

            >>> df = bpd.read_gbq_table("bigquery-public-data.ml_datasets.penguins")

        See also: :meth:`Session.read_gbq`.

        Returns:
            bigframes.pandas.DataFrame:
                A DataFrame representing results of the query or table.

        Raises:
            ValueError:
                When both columns (preferred) and col_order are specified.
        """
        # NOTE: This method doesn't (yet) exist in pandas or pandas-gbq, so
        # these docstrings are inline.
        if columns and col_order:
            raise ValueError(
                "Must specify either columns (preferred) or col_order, not both"
            )
        elif col_order:
            columns = col_order

        return self._loader.read_gbq_table(
            query=query,
            index_col=index_col,
            columns=columns,
            max_results=max_results,
            api_name="read_gbq_table",
            use_cache=use_cache,
            filters=filters,
        )

    def read_gbq_table_streaming(
        self, table: str
    ) -> streaming_dataframe.StreamingDataFrame:
        """Turn a BigQuery table into a StreamingDataFrame.

        .. note::

            The bigframes.streaming module is a preview feature, and subject to change.

        **Examples:**

            >>> import bigframes.streaming as bst
            >>> import bigframes.pandas as bpd
            >>> bpd.options.display.progress_bar = None

            >>> sdf = bst.read_gbq_table("bigquery-public-data.ml_datasets.penguins")

        Returns:
            bigframes.streaming.dataframe.StreamingDataFrame:
               A StreamingDataFrame representing results of the table.
        """
        warnings.warn(
            "The bigframes.streaming module is a preview feature, and subject to change.",
            stacklevel=1,
            category=bigframes.exceptions.PreviewWarning,
        )

        import bigframes.streaming.dataframe as streaming_dataframe

        df = self._loader.read_gbq_table(
            table,
            api_name="read_gbq_table_steaming",
            enable_snapshot=False,
            index_col=bigframes.enums.DefaultIndexKind.NULL,
        )

        return streaming_dataframe.StreamingDataFrame._from_table_df(df)

<<<<<<< HEAD
    def _read_gbq_table(
        self,
        query: str,
        *,
        index_col: Iterable[str] | str | bigframes.enums.DefaultIndexKind = (),
        columns: Iterable[str] = (),
        max_results: Optional[int] = None,
        api_name: str,
        use_cache: bool = True,
        filters: third_party_pandas_gbq.FiltersType = (),
        enable_snapshot: bool = True,
    ) -> dataframe.DataFrame:
        import bigframes.dataframe as dataframe

        # ---------------------------------
        # Validate and transform parameters
        # ---------------------------------

        if max_results and max_results <= 0:
            raise ValueError(
                f"`max_results` should be a positive number, got {max_results}."
            )

        table_ref = bigquery.table.TableReference.from_string(
            query, default_project=self.bqclient.project
        )

        columns = list(columns)
        filters = typing.cast(list, list(filters))

        # ---------------------------------
        # Fetch table metadata and validate
        # ---------------------------------

        time_travel_timestamp, table = bf_read_gbq_table.get_table_metadata(
            self.bqclient,
            table_ref=table_ref,
            api_name=api_name,
            cache=self._df_snapshot,
            use_cache=use_cache,
        )
        table_column_names = {field.name for field in table.schema}

        if table.location.casefold() != self._location.casefold():
            raise ValueError(
                f"Current session is in {self._location} but dataset '{table.project}.{table.dataset_id}' is located in {table.location}"
            )

        for key in columns:
            if key not in table_column_names:
                possibility = min(
                    table_column_names,
                    key=lambda item: jellyfish.levenshtein_distance(key, item),
                )
                raise ValueError(
                    f"Column '{key}' of `columns` not found in this table. Did you mean '{possibility}'?"
                )

        # Converting index_col into a list of column names requires
        # the table metadata because we might use the primary keys
        # when constructing the index.
        index_cols = bf_read_gbq_table.get_index_cols(
            table=table,
            index_col=index_col,
        )

        for key in index_cols:
            if key not in table_column_names:
                possibility = min(
                    table_column_names,
                    key=lambda item: jellyfish.levenshtein_distance(key, item),
                )
                raise ValueError(
                    f"Column '{key}' of `index_col` not found in this table. Did you mean '{possibility}'?"
                )

        # -----------------------------
        # Optionally, execute the query
        # -----------------------------

        # max_results introduces non-determinism and limits the cost on
        # clustered tables, so fallback to a query. We do this here so that
        # the index is consistent with tables that have primary keys, even
        # when max_results is set.
        # TODO(b/338419730): We don't need to fallback to a query for wildcard
        # tables if we allow some non-determinism when time travel isn't supported.
        if max_results is not None or bf_io_bigquery.is_table_with_wildcard_suffix(
            query
        ):
            # TODO(b/338111344): If we are running a query anyway, we might as
            # well generate ROW_NUMBER() at the same time.
            all_columns = itertools.chain(index_cols, columns) if columns else ()
            query = bf_io_bigquery.to_query(
                query,
                columns=all_columns,
                sql_predicate=bf_io_bigquery.compile_filters(filters)
                if filters
                else None,
                max_results=max_results,
                # We're executing the query, so we don't need time travel for
                # determinism.
                time_travel_timestamp=None,
            )

            return self._read_gbq_query(
                query,
                index_col=index_cols,
                columns=columns,
                api_name="read_gbq_table",
                use_cache=use_cache,
            )

        # -----------------------------------------
        # Validate table access and features
        # -----------------------------------------

        # Use a time travel to make sure the DataFrame is deterministic, even
        # if the underlying table changes.

        # If a dry run query fails with time travel but
        # succeeds without it, omit the time travel clause and raise a warning
        # about potential non-determinism if the underlying tables are modified.
        filter_str = bf_io_bigquery.compile_filters(filters) if filters else None
        all_columns = (
            ()
            if len(columns) == 0
            else (*columns, *[col for col in index_cols if col not in columns])
        )

        enable_snapshot = enable_snapshot and bf_read_gbq_table.validate_table(
            self.bqclient, table_ref, all_columns, time_travel_timestamp, filter_str
        )

        # ----------------------------
        # Create ordering and validate
        # ----------------------------

        # TODO(b/337925142): Generate a new subquery with just the index_cols
        # in the Ibis table expression so we don't have a "SELECT *" subquery
        # in the query that checks for index uniqueness.
        # TODO(b/338065601): Provide a way to assume uniqueness and avoid this
        # check.
        is_index_unique = bf_read_gbq_table.are_index_cols_unique(
            bqclient=self.bqclient,
            table=table,
            index_cols=index_cols,
            api_name=api_name,
            # If non in strict ordering mode, don't go through overhead of scanning index column(s) to determine if unique
            metadata_only=not self._strictly_ordered,
        )
        schema = schemata.ArraySchema.from_bq_table(table)
        if columns:
            schema = schema.select(index_cols + columns)
        array_value = core.ArrayValue.from_table(
            table,
            schema=schema,
            predicate=filter_str,
            at_time=time_travel_timestamp if enable_snapshot else None,
            primary_key=index_cols if is_index_unique else (),
            session=self,
        )
        #TODO: Link schema from to array_value, use its node info

        # ----------------------------------------------------
        # Create Default Sequential Index if still have no index
        # ----------------------------------------------------

        # If no index columns provided or found, fall back to session default
        if (index_col != bigframes.enums.DefaultIndexKind.NULL) and len(
            index_cols
        ) == 0:
            index_col = self._default_index_type

        index_names: Sequence[Hashable] = index_cols
        if index_col == bigframes.enums.DefaultIndexKind.SEQUENTIAL_INT64:
            sequential_index_col = bigframes.core.guid.generate_guid("index_")
            array_value = array_value.promote_offsets(sequential_index_col)
            index_cols = [sequential_index_col]
            index_names = [None]

        value_columns = [col for col in array_value.column_ids if col not in index_cols]
        block = blocks.Block(
            array_value,
            index_columns=index_cols,
            column_labels=value_columns,
            index_labels=index_names,
        )
        if max_results:
            block = block.slice(stop=max_results)
        df = dataframe.DataFrame(block)

        # If user provided index columns, should sort over it
        if len(index_cols) > 0:
            df.sort_index()
        return df

    def _read_bigquery_load_job(
        self,
        filepath_or_buffer: str | IO["bytes"],
        table: Union[bigquery.Table, bigquery.TableReference],
        *,
        job_config: bigquery.LoadJobConfig,
        index_col: Iterable[str] | str | bigframes.enums.DefaultIndexKind = (),
        columns: Iterable[str] = (),
    ) -> dataframe.DataFrame:
        index_cols = _to_index_cols(index_col)

        if not job_config.clustering_fields and index_cols:
            job_config.clustering_fields = index_cols[:_MAX_CLUSTER_COLUMNS]

        if isinstance(filepath_or_buffer, str):
            if filepath_or_buffer.startswith("gs://"):
                load_job = self.bqclient.load_table_from_uri(
                    filepath_or_buffer, table, job_config=job_config
                )
            else:
                with open(filepath_or_buffer, "rb") as source_file:
                    load_job = self.bqclient.load_table_from_file(
                        source_file, table, job_config=job_config
                    )
        else:
            load_job = self.bqclient.load_table_from_file(
                filepath_or_buffer, table, job_config=job_config
            )

        self._start_generic_job(load_job)
        table_id = f"{table.project}.{table.dataset_id}.{table.table_id}"

        # Update the table expiration so we aren't limited to the default 24
        # hours of the anonymous dataset.
        table_expiration = bigquery.Table(table_id)
        table_expiration.expires = (
            datetime.datetime.now(datetime.timezone.utc) + constants.DEFAULT_EXPIRATION
        )
        self.bqclient.update_table(table_expiration, ["expires"])

        # The BigQuery REST API for tables.get doesn't take a session ID, so we
        # can't get the schema for a temp table that way.
        return self.read_gbq_table(
            table_id,
            index_col=index_col,
            columns=columns,
        )

=======
>>>>>>> 7ac6639f
    def read_gbq_model(self, model_name: str):
        """Loads a BigQuery ML model from BigQuery.

        **Examples:**

            >>> import bigframes.pandas as bpd
            >>> bpd.options.display.progress_bar = None

        Read an existing BigQuery ML model.

            >>> model_name = "bigframes-dev.bqml_tutorial.penguins_model"
            >>> model = bpd.read_gbq_model(model_name)

        Args:
            model_name (str):
                the model's name in BigQuery in the format
                `project_id.dataset_id.model_id`, or just `dataset_id.model_id`
                to load from the default project.

        Returns:
            A bigframes.ml Model, Transformer or Pipeline wrapping the model.
        """
        import bigframes.ml.loader

        model_ref = bigquery.ModelReference.from_string(
            model_name, default_project=self.bqclient.project
        )
        model = self.bqclient.get_model(model_ref)
        return bigframes.ml.loader.from_bq(self, model)

    @typing.overload
    def read_pandas(
        self, pandas_dataframe: pandas.Index
    ) -> bigframes.core.indexes.Index:
        ...

    @typing.overload
    def read_pandas(self, pandas_dataframe: pandas.Series) -> bigframes.series.Series:
        ...

    @typing.overload
    def read_pandas(self, pandas_dataframe: pandas.DataFrame) -> dataframe.DataFrame:
        ...

    def read_pandas(
        self, pandas_dataframe: Union[pandas.DataFrame, pandas.Series, pandas.Index]
    ):
        """Loads DataFrame from a pandas DataFrame.

        The pandas DataFrame will be persisted as a temporary BigQuery table, which can be
        automatically recycled after the Session is closed.

        .. note::
            Data is inlined in the query SQL if it is small enough (roughly 5MB
            or less in memory). Larger size data is loaded to a BigQuery table
            instead.

        **Examples:**

            >>> import bigframes.pandas as bpd
            >>> import pandas as pd
            >>> bpd.options.display.progress_bar = None

            >>> d = {'col1': [1, 2], 'col2': [3, 4]}
            >>> pandas_df = pd.DataFrame(data=d)
            >>> df = bpd.read_pandas(pandas_df)
            >>> df
               col1  col2
            0     1     3
            1     2     4
            <BLANKLINE>
            [2 rows x 2 columns]

        Args:
            pandas_dataframe (pandas.DataFrame, pandas.Series, or pandas.Index):
                a pandas DataFrame/Series/Index object to be loaded.

        Returns:
            An equivalent bigframes.pandas.(DataFrame/Series/Index) object

        Raises:
            ValueError:
                When the object is not a Pandas DataFrame.
        """
        import bigframes.series as series

        # Try to handle non-dataframe pandas objects as well
        if isinstance(pandas_dataframe, pandas.Series):
            bf_df = self._read_pandas(pandas.DataFrame(pandas_dataframe), "read_pandas")
            bf_series = series.Series(bf_df._block)
            # wrapping into df can set name to 0 so reset to original object name
            bf_series.name = pandas_dataframe.name
            return bf_series
        if isinstance(pandas_dataframe, pandas.Index):
            return self._read_pandas(
                pandas.DataFrame(index=pandas_dataframe), "read_pandas"
            ).index
        if isinstance(pandas_dataframe, pandas.DataFrame):
            return self._read_pandas(pandas_dataframe, "read_pandas")
        else:
            raise ValueError(
                f"read_pandas() expects a pandas.DataFrame, but got a {type(pandas_dataframe)}"
            )

    def _read_pandas(
        self, pandas_dataframe: pandas.DataFrame, api_name: str
    ) -> dataframe.DataFrame:
        import bigframes.dataframe as dataframe

        if isinstance(pandas_dataframe, dataframe.DataFrame):
            raise ValueError(
                "read_pandas() expects a pandas.DataFrame, but got a "
                "bigframes.pandas.DataFrame."
            )

        inline_df = self._read_pandas_inline(pandas_dataframe)
        if inline_df is not None:
            return inline_df
        try:
            return self._loader.read_pandas_load_job(pandas_dataframe, api_name)
        except pa.ArrowInvalid as e:
            raise pa.ArrowInvalid(
                f"Could not convert with a BigQuery type: `{e}`. "
            ) from e

    def _read_pandas_inline(
        self, pandas_dataframe: pandas.DataFrame
    ) -> Optional[dataframe.DataFrame]:
        import bigframes.dataframe as dataframe

        if pandas_dataframe.memory_usage(deep=True).sum() > MAX_INLINE_DF_BYTES:
            return None

        try:
            local_block = blocks.Block.from_local(pandas_dataframe, self)
            inline_df = dataframe.DataFrame(local_block)
        except pa.ArrowInvalid:  # Thrown by arrow for unsupported types, such as geo.
            return None
        except ValueError:  # Thrown by ibis for some unhandled types
            return None
        except pa.ArrowTypeError:  # Thrown by arrow for types without mapping (geo).
            return None

        inline_types = inline_df._block.expr.schema.dtypes
        # Ibis has problems escaping bytes literals, which will cause syntax errors server-side.
        if all(dtype in INLINABLE_DTYPES for dtype in inline_types):
            return inline_df
        return None

    def read_csv(
        self,
        filepath_or_buffer: str | IO["bytes"],
        *,
        sep: Optional[str] = ",",
        header: Optional[int] = 0,
        names: Optional[
            Union[MutableSequence[Any], np.ndarray[Any, Any], Tuple[Any, ...], range]
        ] = None,
        index_col: Optional[
            Union[
                int,
                str,
                Sequence[Union[str, int]],
                bigframes.enums.DefaultIndexKind,
                Literal[False],
            ]
        ] = None,
        usecols: Optional[
            Union[
                MutableSequence[str],
                Tuple[str, ...],
                Sequence[int],
                pandas.Series,
                pandas.Index,
                np.ndarray[Any, Any],
                Callable[[Any], bool],
            ]
        ] = None,
        dtype: Optional[Dict] = None,
        engine: Optional[
            Literal["c", "python", "pyarrow", "python-fwf", "bigquery"]
        ] = None,
        encoding: Optional[str] = None,
        **kwargs,
    ) -> dataframe.DataFrame:
        table = self._temp_storage_manager._random_table()

        if engine is not None and engine == "bigquery":
            if any(param is not None for param in (dtype, names)):
                not_supported = ("dtype", "names")
                raise NotImplementedError(
                    f"BigQuery engine does not support these arguments: {not_supported}. "
                    f"{constants.FEEDBACK_LINK}"
                )

            # TODO(b/338089659): Looks like we can relax this 1 column
            # restriction if we check the contents of an iterable are strings
            # not integers.
            if (
                # Empty tuples, None, and False are allowed and falsey.
                index_col
                and not isinstance(index_col, bigframes.enums.DefaultIndexKind)
                and not isinstance(index_col, str)
            ):
                raise NotImplementedError(
                    "BigQuery engine only supports a single column name for `index_col`, "
                    f"got: {repr(index_col)}. {constants.FEEDBACK_LINK}"
                )

            # None and False cannot be passed to read_gbq.
            # TODO(b/338400133): When index_col is None, we should be using the
            # first column of the CSV as the index to be compatible with the
            # pandas engine. According to the pandas docs, only "False"
            # indicates a default sequential index.
            if not index_col:
                index_col = ()

            index_col = typing.cast(
                Union[
                    Sequence[str],  # Falsey values
                    bigframes.enums.DefaultIndexKind,
                    str,
                ],
                index_col,
            )

            # usecols should only be an iterable of strings (column names) for use as columns in read_gbq.
            columns: Tuple[Any, ...] = tuple()
            if usecols is not None:
                if isinstance(usecols, Iterable) and all(
                    isinstance(col, str) for col in usecols
                ):
                    columns = tuple(col for col in usecols)
                else:
                    raise NotImplementedError(
                        "BigQuery engine only supports an iterable of strings for `usecols`. "
                        f"{constants.FEEDBACK_LINK}"
                    )

            if encoding is not None and encoding not in _VALID_ENCODINGS:
                raise NotImplementedError(
                    f"BigQuery engine only supports the following encodings: {_VALID_ENCODINGS}. "
                    f"{constants.FEEDBACK_LINK}"
                )

            job_config = bigquery.LoadJobConfig()
            job_config.create_disposition = bigquery.CreateDisposition.CREATE_IF_NEEDED
            job_config.source_format = bigquery.SourceFormat.CSV
            job_config.write_disposition = bigquery.WriteDisposition.WRITE_EMPTY
            job_config.autodetect = True
            job_config.field_delimiter = sep
            job_config.encoding = encoding
            job_config.labels = {"bigframes-api": "read_csv"}

            # We want to match pandas behavior. If header is 0, no rows should be skipped, so we
            # do not need to set `skip_leading_rows`. If header is None, then there is no header.
            # Setting skip_leading_rows to 0 does that. If header=N and N>0, we want to skip N rows.
            if header is None:
                job_config.skip_leading_rows = 0
            elif header > 0:
                job_config.skip_leading_rows = header

            return self._loader._read_bigquery_load_job(
                filepath_or_buffer,
                table,
                job_config=job_config,
                index_col=index_col,
                columns=columns,
            )
        else:
            if isinstance(index_col, bigframes.enums.DefaultIndexKind):
                raise NotImplementedError(
                    f"With index_col={repr(index_col)}, only engine='bigquery' is supported. "
                    f"{constants.FEEDBACK_LINK}"
                )
            if any(arg in kwargs for arg in ("chunksize", "iterator")):
                raise NotImplementedError(
                    "'chunksize' and 'iterator' arguments are not supported. "
                    f"{constants.FEEDBACK_LINK}"
                )

            if isinstance(filepath_or_buffer, str):
                self._check_file_size(filepath_or_buffer)
            pandas_df = pandas.read_csv(
                filepath_or_buffer,
                sep=sep,
                header=header,
                names=names,
                index_col=index_col,
                usecols=usecols,  # type: ignore
                dtype=dtype,
                engine=engine,
                encoding=encoding,
                **kwargs,
            )
            return self._read_pandas(pandas_df, "read_csv")  # type: ignore

    def read_pickle(
        self,
        filepath_or_buffer: FilePath | ReadPickleBuffer,
        compression: CompressionOptions = "infer",
        storage_options: StorageOptions = None,
    ):
        pandas_obj = pandas.read_pickle(
            filepath_or_buffer,
            compression=compression,
            storage_options=storage_options,
        )

        if isinstance(pandas_obj, pandas.Series):
            if pandas_obj.name is None:
                pandas_obj.name = 0
            bigframes_df = self._read_pandas(pandas_obj.to_frame(), "read_pickle")
            return bigframes_df[bigframes_df.columns[0]]
        return self._read_pandas(pandas_obj, "read_pickle")

    def read_parquet(
        self,
        path: str | IO["bytes"],
        *,
        engine: str = "auto",
    ) -> dataframe.DataFrame:
        table = self._temp_storage_manager._random_table()

        if engine == "bigquery":
            job_config = bigquery.LoadJobConfig()
            job_config.create_disposition = bigquery.CreateDisposition.CREATE_IF_NEEDED
            job_config.source_format = bigquery.SourceFormat.PARQUET
            job_config.write_disposition = bigquery.WriteDisposition.WRITE_EMPTY
            job_config.labels = {"bigframes-api": "read_parquet"}

            return self._loader._read_bigquery_load_job(
                path, table, job_config=job_config
            )
        else:
            read_parquet_kwargs: Dict[str, Any] = {}
            if pandas.__version__.startswith("1."):
                read_parquet_kwargs["use_nullable_dtypes"] = True
            else:
                read_parquet_kwargs["dtype_backend"] = "pyarrow"

            pandas_obj = pandas.read_parquet(
                path,
                engine=engine,  # type: ignore
                **read_parquet_kwargs,
            )
            return self._read_pandas(pandas_obj, "read_parquet")

    def read_json(
        self,
        path_or_buf: str | IO["bytes"],
        *,
        orient: Literal[
            "split", "records", "index", "columns", "values", "table"
        ] = "columns",
        dtype: Optional[Dict] = None,
        encoding: Optional[str] = None,
        lines: bool = False,
        engine: Literal["ujson", "pyarrow", "bigquery"] = "ujson",
        **kwargs,
    ) -> dataframe.DataFrame:
        table = self._temp_storage_manager._random_table()

        if engine == "bigquery":

            if dtype is not None:
                raise NotImplementedError(
                    "BigQuery engine does not support the dtype arguments."
                )

            if not lines:
                raise NotImplementedError(
                    "Only newline delimited JSON format is supported."
                )

            if encoding is not None and encoding not in _VALID_ENCODINGS:
                raise NotImplementedError(
                    f"BigQuery engine only supports the following encodings: {_VALID_ENCODINGS}"
                )

            if lines and orient != "records":
                raise ValueError(
                    "'lines' keyword is only valid when 'orient' is 'records'."
                )

            job_config = bigquery.LoadJobConfig()
            job_config.create_disposition = bigquery.CreateDisposition.CREATE_IF_NEEDED
            job_config.source_format = bigquery.SourceFormat.NEWLINE_DELIMITED_JSON
            job_config.write_disposition = bigquery.WriteDisposition.WRITE_EMPTY
            job_config.autodetect = True
            job_config.encoding = encoding
            job_config.labels = {"bigframes-api": "read_json"}

            return self._loader._read_bigquery_load_job(
                path_or_buf,
                table,
                job_config=job_config,
            )
        else:
            if any(arg in kwargs for arg in ("chunksize", "iterator")):
                raise NotImplementedError(
                    "'chunksize' and 'iterator' arguments are not supported."
                )

            if isinstance(path_or_buf, str):
                self._check_file_size(path_or_buf)

            if engine == "ujson":
                pandas_df = pandas.read_json(  # type: ignore
                    path_or_buf,
                    orient=orient,
                    dtype=dtype,
                    encoding=encoding,
                    lines=lines,
                    **kwargs,
                )

            else:
                pandas_df = pandas.read_json(  # type: ignore
                    path_or_buf,
                    orient=orient,
                    dtype=dtype,
                    encoding=encoding,
                    lines=lines,
                    engine=engine,
                    **kwargs,
                )
            return self._read_pandas(pandas_df, "read_json")

    def _check_file_size(self, filepath: str):
        max_size = 1024 * 1024 * 1024  # 1 GB in bytes
        if filepath.startswith("gs://"):  # GCS file path
            client = storage.Client()
            bucket_name, blob_name = filepath.split("/", 3)[2:]
            bucket = client.bucket(bucket_name)
            blob = bucket.blob(blob_name)
            blob.reload()
            file_size = blob.size
        elif os.path.exists(filepath):  # local file path
            file_size = os.path.getsize(filepath)
        else:
            file_size = None

        if file_size is not None and file_size > max_size:
            # Convert to GB
            file_size = round(file_size / (1024**3), 1)
            max_size = int(max_size / 1024**3)
            logger.warning(
                f"File size {file_size}GB exceeds {max_size}GB. "
                "It is recommended to use engine='bigquery' "
                "for large files to avoid loading the file into local memory."
            )

    def remote_function(
        self,
        input_types: Union[None, type, Sequence[type]] = None,
        output_type: Optional[type] = None,
        dataset: Optional[str] = None,
        bigquery_connection: Optional[str] = None,
        reuse: bool = True,
        name: Optional[str] = None,
        packages: Optional[Sequence[str]] = None,
        cloud_function_service_account: Optional[str] = None,
        cloud_function_kms_key_name: Optional[str] = None,
        cloud_function_docker_repository: Optional[str] = None,
        max_batching_rows: Optional[int] = 1000,
        cloud_function_timeout: Optional[int] = 600,
        cloud_function_max_instances: Optional[int] = None,
        cloud_function_vpc_connector: Optional[str] = None,
        cloud_function_memory_mib: Optional[int] = 1024,
        cloud_function_ingress_settings: Literal[
            "all", "internal-only", "internal-and-gclb"
        ] = "all",
    ):
        """Decorator to turn a user defined function into a BigQuery remote function. Check out
        the code samples at: https://cloud.google.com/bigquery/docs/remote-functions#bigquery-dataframes.

        .. note::
            ``input_types=Series`` scenario is in preview. It currently only
            supports dataframe with column types ``Int64``/``Float64``/``boolean``/
            ``string``/``binary[pyarrow]``.

        .. note::
            Please make sure following is setup before using this API:

        1. Have the below APIs enabled for your project:

            * BigQuery Connection API
            * Cloud Functions API
            * Cloud Run API
            * Cloud Build API
            * Artifact Registry API
            * Cloud Resource Manager API

           This can be done from the cloud console (change `PROJECT_ID` to yours):
           https://console.cloud.google.com/apis/enableflow?apiid=bigqueryconnection.googleapis.com,cloudfunctions.googleapis.com,run.googleapis.com,cloudbuild.googleapis.com,artifactregistry.googleapis.com,cloudresourcemanager.googleapis.com&project=PROJECT_ID

           Or from the gcloud CLI:

           `$ gcloud services enable bigqueryconnection.googleapis.com cloudfunctions.googleapis.com run.googleapis.com cloudbuild.googleapis.com artifactregistry.googleapis.com cloudresourcemanager.googleapis.com`

        2. Have following IAM roles enabled for you:

            * BigQuery Data Editor (roles/bigquery.dataEditor)
            * BigQuery Connection Admin (roles/bigquery.connectionAdmin)
            * Cloud Functions Developer (roles/cloudfunctions.developer)
            * Service Account User (roles/iam.serviceAccountUser) on the service account `PROJECT_NUMBER-compute@developer.gserviceaccount.com`
            * Storage Object Viewer (roles/storage.objectViewer)
            * Project IAM Admin (roles/resourcemanager.projectIamAdmin) (Only required if the bigquery connection being used is not pre-created and is created dynamically with user credentials.)

        3. Either the user has setIamPolicy privilege on the project, or a BigQuery connection is pre-created with necessary IAM role set:

            1. To create a connection, follow https://cloud.google.com/bigquery/docs/reference/standard-sql/remote-functions#create_a_connection
            2. To set up IAM, follow https://cloud.google.com/bigquery/docs/reference/standard-sql/remote-functions#grant_permission_on_function

               Alternatively, the IAM could also be setup via the gcloud CLI:

               `$ gcloud projects add-iam-policy-binding PROJECT_ID --member="serviceAccount:CONNECTION_SERVICE_ACCOUNT_ID" --role="roles/run.invoker"`.

        Args:
            input_types (type or sequence(type)):
                For scalar user defined function it should be the input type or
                sequence of input types. For row processing user defined function,
                type `Series` should be specified.
            output_type (type):
                Data type of the output in the user defined function.
            dataset (str, Optional):
                Dataset in which to create a BigQuery remote function. It should be in
                `<project_id>.<dataset_name>` or `<dataset_name>` format. If this
                parameter is not provided then session dataset id is used.
            bigquery_connection (str, Optional):
                Name of the BigQuery connection. You should either have the
                connection already created in the `location` you have chosen, or
                you should have the Project IAM Admin role to enable the service
                to create the connection for you if you need it. If this parameter is
                not provided then the BigQuery connection from the session is used.
            reuse (bool, Optional):
                Reuse the remote function if already exists.
                `True` by default, which will result in reusing an existing remote
                function and corresponding cloud function that was previously
                created (if any) for the same udf.
                Please note that for an unnamed (i.e. created without an explicit
                `name` argument) remote function, the BigQuery DataFrames
                session id is attached in the cloud artifacts names. So for the
                effective reuse across the sessions it is recommended to create
                the remote function with an explicit `name`.
                Setting it to `False` would force creating a unique remote function.
                If the required remote function does not exist then it would be
                created irrespective of this param.
            name (str, Optional):
                Explicit name of the persisted BigQuery remote function. Use it
                with caution, because more than one users working in the same
                project and dataset could overwrite each other's remote
                functions if they use the same persistent name. When an explicit
                name is provided, any session specific clean up (
                ``bigframes.session.Session.close``/
                ``bigframes.pandas.close_session``/
                ``bigframes.pandas.reset_session``/
                ``bigframes.pandas.clean_up_by_session_id``) does not clean up
                the function, and leaves it for the user to manage the function
                and the associated cloud function directly.
            packages (str[], Optional):
                Explicit name of the external package dependencies. Each dependency
                is added to the `requirements.txt` as is, and can be of the form
                supported in https://pip.pypa.io/en/stable/reference/requirements-file-format/.
            cloud_function_service_account (str, Optional):
                Service account to use for the cloud functions. If not provided
                then the default service account would be used. See
                https://cloud.google.com/functions/docs/securing/function-identity
                for more details. Please make sure the service account has the
                necessary IAM permissions configured as described in
                https://cloud.google.com/functions/docs/reference/iam/roles#additional-configuration.
            cloud_function_kms_key_name (str, Optional):
                Customer managed encryption key to protect cloud functions and
                related data at rest. This is of the format
                projects/PROJECT_ID/locations/LOCATION/keyRings/KEYRING/cryptoKeys/KEY.
                Read https://cloud.google.com/functions/docs/securing/cmek for
                more details including granting necessary service accounts
                access to the key.
            cloud_function_docker_repository (str, Optional):
                Docker repository created with the same encryption key as
                `cloud_function_kms_key_name` to store encrypted artifacts
                created to support the cloud function. This is of the format
                projects/PROJECT_ID/locations/LOCATION/repositories/REPOSITORY_NAME.
                For more details see
                https://cloud.google.com/functions/docs/securing/cmek#before_you_begin.
            max_batching_rows (int, Optional):
                The maximum number of rows to be batched for processing in the
                BQ remote function. Default value is 1000. A lower number can be
                passed to avoid timeouts in case the user code is too complex to
                process large number of rows fast enough. A higher number can be
                used to increase throughput in case the user code is fast enough.
                `None` can be passed to let BQ remote functions service apply
                default batching. See for more details
                https://cloud.google.com/bigquery/docs/remote-functions#limiting_number_of_rows_in_a_batch_request.
            cloud_function_timeout (int, Optional):
                The maximum amount of time (in seconds) BigQuery should wait for
                the cloud function to return a response. See for more details
                https://cloud.google.com/functions/docs/configuring/timeout.
                Please note that even though the cloud function (2nd gen) itself
                allows seeting up to 60 minutes of timeout, BigQuery remote
                function can wait only up to 20 minutes, see for more details
                https://cloud.google.com/bigquery/quotas#remote_function_limits.
                By default BigQuery DataFrames uses a 10 minute timeout. `None`
                can be passed to let the cloud functions default timeout take effect.
            cloud_function_max_instances (int, Optional):
                The maximumm instance count for the cloud function created. This
                can be used to control how many cloud function instances can be
                active at max at any given point of time. Lower setting can help
                control the spike in the billing. Higher setting can help
                support processing larger scale data. When not specified, cloud
                function's default setting applies. For more details see
                https://cloud.google.com/functions/docs/configuring/max-instances.
            cloud_function_vpc_connector (str, Optional):
                The VPC connector you would like to configure for your cloud
                function. This is useful if your code needs access to data or
                service(s) that are on a VPC network. See for more details
                https://cloud.google.com/functions/docs/networking/connecting-vpc.
            cloud_function_memory_mib (int, Optional):
                The amounts of memory (in mebibytes) to allocate for the cloud
                function (2nd gen) created. This also dictates a corresponding
                amount of allocated CPU for the function. By default a memory of
                1024 MiB is set for the cloud functions created to support
                BigQuery DataFrames remote function. If you want to let the
                default memory of cloud functions be allocated, pass `None`. See
                for more details
                https://cloud.google.com/functions/docs/configuring/memory.
            cloud_function_ingress_settings (str, Optional):
                Ingress settings controls dictating what traffic can reach the
                function. By default `all` will be used. It must be one of:
                `all`, `internal-only`, `internal-and-gclb`. See for more details
                https://cloud.google.com/functions/docs/networking/network-settings#ingress_settings.
        Returns:
            callable: A remote function object pointing to the cloud assets created
            in the background to support the remote execution. The cloud assets can be
            located through the following properties set in the object:

            `bigframes_cloud_function` - The google cloud function deployed for the user defined code.

            `bigframes_remote_function` - The bigquery remote function capable of calling into `bigframes_cloud_function`.
        """
        return self._remote_function_session.remote_function(
            input_types,
            output_type,
            session=self,
            dataset=dataset,
            bigquery_connection=bigquery_connection,
            reuse=reuse,
            name=name,
            packages=packages,
            cloud_function_service_account=cloud_function_service_account,
            cloud_function_kms_key_name=cloud_function_kms_key_name,
            cloud_function_docker_repository=cloud_function_docker_repository,
            max_batching_rows=max_batching_rows,
            cloud_function_timeout=cloud_function_timeout,
            cloud_function_max_instances=cloud_function_max_instances,
            cloud_function_vpc_connector=cloud_function_vpc_connector,
            cloud_function_memory_mib=cloud_function_memory_mib,
            cloud_function_ingress_settings=cloud_function_ingress_settings,
        )

    def read_gbq_function(
        self,
        function_name: str,
        is_row_processor: bool = False,
    ):
        """Loads a BigQuery function from BigQuery.

        Then it can be applied to a DataFrame or Series.

        .. note::
            The return type of the function must be explicitly specified in the
            function's original definition even if not otherwise required.

        BigQuery Utils provides many public functions under the ``bqutil`` project on Google Cloud Platform project
        (See: https://github.com/GoogleCloudPlatform/bigquery-utils/tree/master/udfs#using-the-udfs).
        You can checkout Community UDFs to use community-contributed functions.
        (See: https://github.com/GoogleCloudPlatform/bigquery-utils/tree/master/udfs/community#community-udfs).

        **Examples:**

            >>> import bigframes.pandas as bpd
            >>> bpd.options.display.progress_bar = None

        Use the [cw_lower_case_ascii_only](https://github.com/GoogleCloudPlatform/bigquery-utils/blob/master/udfs/community/README.md#cw_lower_case_ascii_onlystr-string)
        function from Community UDFs.

            >>> func = bpd.read_gbq_function("bqutil.fn.cw_lower_case_ascii_only")

        You can run it on scalar input. Usually you would do so to verify that
        it works as expected before applying to all values in a Series.

            >>> func('AURÉLIE')
            'aurÉlie'

        You can apply it to a BigQuery DataFrames Series.

            >>> df = bpd.DataFrame({'id': [1, 2, 3], 'name': ['AURÉLIE', 'CÉLESTINE', 'DAPHNÉ']})
            >>> df
               id       name
            0   1    AURÉLIE
            1   2  CÉLESTINE
            2   3     DAPHNÉ
            <BLANKLINE>
            [3 rows x 2 columns]

            >>> df1 = df.assign(new_name=df['name'].apply(func))
            >>> df1
               id       name   new_name
            0   1    AURÉLIE    aurÉlie
            1   2  CÉLESTINE  cÉlestine
            2   3     DAPHNÉ     daphnÉ
            <BLANKLINE>
            [3 rows x 3 columns]

        You can even use a function with multiple inputs. For example,
        [cw_regexp_replace_5](https://github.com/GoogleCloudPlatform/bigquery-utils/blob/master/udfs/community/README.md#cw_regexp_replace_5haystack-string-regexp-string-replacement-string-offset-int64-occurrence-int64)
        from Community UDFs.

            >>> func = bpd.read_gbq_function("bqutil.fn.cw_regexp_replace_5")
            >>> func('TestStr123456', 'Str', 'Cad$', 1, 1)
            'TestCad$123456'

            >>> df = bpd.DataFrame({
            ...     "haystack" : ["TestStr123456", "TestStr123456Str", "TestStr123456Str"],
            ...     "regexp" : ["Str", "Str", "Str"],
            ...     "replacement" : ["Cad$", "Cad$", "Cad$"],
            ...     "offset" : [1, 1, 1],
            ...     "occurrence" : [1, 2, 1]
            ... })
            >>> df
                       haystack regexp replacement  offset  occurrence
            0     TestStr123456    Str        Cad$       1           1
            1  TestStr123456Str    Str        Cad$       1           2
            2  TestStr123456Str    Str        Cad$       1           1
            <BLANKLINE>
            [3 rows x 5 columns]
            >>> df.apply(func, axis=1)
            0       TestCad$123456
            1    TestStr123456Cad$
            2    TestCad$123456Str
            dtype: string

        Args:
            function_name (str):
                The function's name in BigQuery in the format
                `project_id.dataset_id.function_name`, or
                `dataset_id.function_name` to load from the default project, or
                `function_name` to load from the default project and the dataset
                associated with the current session.
            is_row_processor (bool, default False):
                Whether the function is a row processor. This is set to True
                for a function which receives an entire row of a DataFrame as
                a pandas Series.

        Returns:
            callable: A function object pointing to the BigQuery function read
            from BigQuery.

            The object is similar to the one created by the `remote_function`
            decorator, including the `bigframes_remote_function` property, but
            not including the `bigframes_cloud_function` property.
        """

        return bigframes_rf.read_gbq_function(
            function_name=function_name,
            session=self,
            is_row_processor=is_row_processor,
        )

    def _prepare_copy_job_config(self) -> bigquery.CopyJobConfig:
        # Create a copy so that we don't mutate the original config passed
        job_config = bigquery.CopyJobConfig()

        if self._bq_kms_key_name:
            job_config.destination_encryption_configuration = (
                bigquery.EncryptionConfiguration(kms_key_name=self._bq_kms_key_name)
            )

        return job_config

    def _start_query_ml_ddl(
        self,
        sql: str,
    ) -> Tuple[bigquery.table.RowIterator, bigquery.QueryJob]:
        """
        Starts BigQuery ML DDL query job (CREATE MODEL/ALTER MODEL/...) and
        waits for results.
        """
        job_config = typing.cast(bigquery.QueryJobConfig, bigquery.QueryJobConfig())
        if bigframes.options.compute.maximum_bytes_billed is not None:
            job_config.maximum_bytes_billed = (
                bigframes.options.compute.maximum_bytes_billed
            )

        # BQML expects kms_key_name through OPTIONS and not through job config,
        # so we must reset any encryption set in the job config
        # https://cloud.google.com/bigquery/docs/customer-managed-encryption#encrypt-model
        job_config.destination_encryption_configuration = None

        return bf_io_bigquery.start_query_with_client(
            self.bqclient, sql, job_config, metrics=self._metrics
        )

    def _export(
        self,
        array_value: core.ArrayValue,
        destination: bigquery.TableReference,
        *,
        if_exists: Literal["fail", "replace", "append"] = "fail",
        col_id_overrides: Mapping[str, str] = {},
        cluster_cols: Sequence[str],
    ) -> tuple[bigquery.table.RowIterator, bigquery.QueryJob]:
        # Note: cluster_cols use pre-override column ids
        return self._executor.export_gbq(
            array_value,
            destination=destination,
            col_id_overrides=col_id_overrides,
            if_exists=if_exists,
            cluster_cols=cluster_cols,
        )


def connect(context: Optional[bigquery_options.BigQueryOptions] = None) -> Session:
    return Session(context)<|MERGE_RESOLUTION|>--- conflicted
+++ resolved
@@ -611,253 +611,6 @@
 
         return streaming_dataframe.StreamingDataFrame._from_table_df(df)
 
-<<<<<<< HEAD
-    def _read_gbq_table(
-        self,
-        query: str,
-        *,
-        index_col: Iterable[str] | str | bigframes.enums.DefaultIndexKind = (),
-        columns: Iterable[str] = (),
-        max_results: Optional[int] = None,
-        api_name: str,
-        use_cache: bool = True,
-        filters: third_party_pandas_gbq.FiltersType = (),
-        enable_snapshot: bool = True,
-    ) -> dataframe.DataFrame:
-        import bigframes.dataframe as dataframe
-
-        # ---------------------------------
-        # Validate and transform parameters
-        # ---------------------------------
-
-        if max_results and max_results <= 0:
-            raise ValueError(
-                f"`max_results` should be a positive number, got {max_results}."
-            )
-
-        table_ref = bigquery.table.TableReference.from_string(
-            query, default_project=self.bqclient.project
-        )
-
-        columns = list(columns)
-        filters = typing.cast(list, list(filters))
-
-        # ---------------------------------
-        # Fetch table metadata and validate
-        # ---------------------------------
-
-        time_travel_timestamp, table = bf_read_gbq_table.get_table_metadata(
-            self.bqclient,
-            table_ref=table_ref,
-            api_name=api_name,
-            cache=self._df_snapshot,
-            use_cache=use_cache,
-        )
-        table_column_names = {field.name for field in table.schema}
-
-        if table.location.casefold() != self._location.casefold():
-            raise ValueError(
-                f"Current session is in {self._location} but dataset '{table.project}.{table.dataset_id}' is located in {table.location}"
-            )
-
-        for key in columns:
-            if key not in table_column_names:
-                possibility = min(
-                    table_column_names,
-                    key=lambda item: jellyfish.levenshtein_distance(key, item),
-                )
-                raise ValueError(
-                    f"Column '{key}' of `columns` not found in this table. Did you mean '{possibility}'?"
-                )
-
-        # Converting index_col into a list of column names requires
-        # the table metadata because we might use the primary keys
-        # when constructing the index.
-        index_cols = bf_read_gbq_table.get_index_cols(
-            table=table,
-            index_col=index_col,
-        )
-
-        for key in index_cols:
-            if key not in table_column_names:
-                possibility = min(
-                    table_column_names,
-                    key=lambda item: jellyfish.levenshtein_distance(key, item),
-                )
-                raise ValueError(
-                    f"Column '{key}' of `index_col` not found in this table. Did you mean '{possibility}'?"
-                )
-
-        # -----------------------------
-        # Optionally, execute the query
-        # -----------------------------
-
-        # max_results introduces non-determinism and limits the cost on
-        # clustered tables, so fallback to a query. We do this here so that
-        # the index is consistent with tables that have primary keys, even
-        # when max_results is set.
-        # TODO(b/338419730): We don't need to fallback to a query for wildcard
-        # tables if we allow some non-determinism when time travel isn't supported.
-        if max_results is not None or bf_io_bigquery.is_table_with_wildcard_suffix(
-            query
-        ):
-            # TODO(b/338111344): If we are running a query anyway, we might as
-            # well generate ROW_NUMBER() at the same time.
-            all_columns = itertools.chain(index_cols, columns) if columns else ()
-            query = bf_io_bigquery.to_query(
-                query,
-                columns=all_columns,
-                sql_predicate=bf_io_bigquery.compile_filters(filters)
-                if filters
-                else None,
-                max_results=max_results,
-                # We're executing the query, so we don't need time travel for
-                # determinism.
-                time_travel_timestamp=None,
-            )
-
-            return self._read_gbq_query(
-                query,
-                index_col=index_cols,
-                columns=columns,
-                api_name="read_gbq_table",
-                use_cache=use_cache,
-            )
-
-        # -----------------------------------------
-        # Validate table access and features
-        # -----------------------------------------
-
-        # Use a time travel to make sure the DataFrame is deterministic, even
-        # if the underlying table changes.
-
-        # If a dry run query fails with time travel but
-        # succeeds without it, omit the time travel clause and raise a warning
-        # about potential non-determinism if the underlying tables are modified.
-        filter_str = bf_io_bigquery.compile_filters(filters) if filters else None
-        all_columns = (
-            ()
-            if len(columns) == 0
-            else (*columns, *[col for col in index_cols if col not in columns])
-        )
-
-        enable_snapshot = enable_snapshot and bf_read_gbq_table.validate_table(
-            self.bqclient, table_ref, all_columns, time_travel_timestamp, filter_str
-        )
-
-        # ----------------------------
-        # Create ordering and validate
-        # ----------------------------
-
-        # TODO(b/337925142): Generate a new subquery with just the index_cols
-        # in the Ibis table expression so we don't have a "SELECT *" subquery
-        # in the query that checks for index uniqueness.
-        # TODO(b/338065601): Provide a way to assume uniqueness and avoid this
-        # check.
-        is_index_unique = bf_read_gbq_table.are_index_cols_unique(
-            bqclient=self.bqclient,
-            table=table,
-            index_cols=index_cols,
-            api_name=api_name,
-            # If non in strict ordering mode, don't go through overhead of scanning index column(s) to determine if unique
-            metadata_only=not self._strictly_ordered,
-        )
-        schema = schemata.ArraySchema.from_bq_table(table)
-        if columns:
-            schema = schema.select(index_cols + columns)
-        array_value = core.ArrayValue.from_table(
-            table,
-            schema=schema,
-            predicate=filter_str,
-            at_time=time_travel_timestamp if enable_snapshot else None,
-            primary_key=index_cols if is_index_unique else (),
-            session=self,
-        )
-        #TODO: Link schema from to array_value, use its node info
-
-        # ----------------------------------------------------
-        # Create Default Sequential Index if still have no index
-        # ----------------------------------------------------
-
-        # If no index columns provided or found, fall back to session default
-        if (index_col != bigframes.enums.DefaultIndexKind.NULL) and len(
-            index_cols
-        ) == 0:
-            index_col = self._default_index_type
-
-        index_names: Sequence[Hashable] = index_cols
-        if index_col == bigframes.enums.DefaultIndexKind.SEQUENTIAL_INT64:
-            sequential_index_col = bigframes.core.guid.generate_guid("index_")
-            array_value = array_value.promote_offsets(sequential_index_col)
-            index_cols = [sequential_index_col]
-            index_names = [None]
-
-        value_columns = [col for col in array_value.column_ids if col not in index_cols]
-        block = blocks.Block(
-            array_value,
-            index_columns=index_cols,
-            column_labels=value_columns,
-            index_labels=index_names,
-        )
-        if max_results:
-            block = block.slice(stop=max_results)
-        df = dataframe.DataFrame(block)
-
-        # If user provided index columns, should sort over it
-        if len(index_cols) > 0:
-            df.sort_index()
-        return df
-
-    def _read_bigquery_load_job(
-        self,
-        filepath_or_buffer: str | IO["bytes"],
-        table: Union[bigquery.Table, bigquery.TableReference],
-        *,
-        job_config: bigquery.LoadJobConfig,
-        index_col: Iterable[str] | str | bigframes.enums.DefaultIndexKind = (),
-        columns: Iterable[str] = (),
-    ) -> dataframe.DataFrame:
-        index_cols = _to_index_cols(index_col)
-
-        if not job_config.clustering_fields and index_cols:
-            job_config.clustering_fields = index_cols[:_MAX_CLUSTER_COLUMNS]
-
-        if isinstance(filepath_or_buffer, str):
-            if filepath_or_buffer.startswith("gs://"):
-                load_job = self.bqclient.load_table_from_uri(
-                    filepath_or_buffer, table, job_config=job_config
-                )
-            else:
-                with open(filepath_or_buffer, "rb") as source_file:
-                    load_job = self.bqclient.load_table_from_file(
-                        source_file, table, job_config=job_config
-                    )
-        else:
-            load_job = self.bqclient.load_table_from_file(
-                filepath_or_buffer, table, job_config=job_config
-            )
-
-        self._start_generic_job(load_job)
-        table_id = f"{table.project}.{table.dataset_id}.{table.table_id}"
-
-        # Update the table expiration so we aren't limited to the default 24
-        # hours of the anonymous dataset.
-        table_expiration = bigquery.Table(table_id)
-        table_expiration.expires = (
-            datetime.datetime.now(datetime.timezone.utc) + constants.DEFAULT_EXPIRATION
-        )
-        self.bqclient.update_table(table_expiration, ["expires"])
-
-        # The BigQuery REST API for tables.get doesn't take a session ID, so we
-        # can't get the schema for a temp table that way.
-        return self.read_gbq_table(
-            table_id,
-            index_col=index_col,
-            columns=columns,
-        )
-
-=======
->>>>>>> 7ac6639f
     def read_gbq_model(self, model_name: str):
         """Loads a BigQuery ML model from BigQuery.
 
