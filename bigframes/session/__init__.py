# Copyright 2023 Google LLC
#
# Licensed under the Apache License, Version 2.0 (the "License");
# you may not use this file except in compliance with the License.
# You may obtain a copy of the License at
#
#     http://www.apache.org/licenses/LICENSE-2.0
#
# Unless required by applicable law or agreed to in writing, software
# distributed under the License is distributed on an "AS IS" BASIS,
# WITHOUT WARRANTIES OR CONDITIONS OF ANY KIND, either express or implied.
# See the License for the specific language governing permissions and
# limitations under the License.

"""Session manages the connection to BigQuery."""

from __future__ import annotations

import copy
import datetime
import logging
import os
import re
import typing
from typing import (
    Any,
    Callable,
    Dict,
    IO,
    Iterable,
    List,
    Literal,
    Mapping,
    MutableSequence,
    Optional,
    Sequence,
    Tuple,
    Union,
)
import warnings

# Even though the ibis.backends.bigquery import is unused, it's needed
# to register new and replacement ops with the Ibis BigQuery backend.
import bigframes_vendored.ibis.backends.bigquery  # noqa
import bigframes_vendored.pandas.io.gbq as third_party_pandas_gbq
import bigframes_vendored.pandas.io.parquet as third_party_pandas_parquet
import bigframes_vendored.pandas.io.parsers.readers as third_party_pandas_readers
import bigframes_vendored.pandas.io.pickle as third_party_pandas_pickle
import google.api_core.client_info
import google.api_core.client_options
import google.api_core.exceptions
import google.api_core.gapic_v1.client_info
import google.auth.credentials
import google.cloud.bigquery as bigquery
import google.cloud.bigquery.table
import google.cloud.bigquery_connection_v1
import google.cloud.bigquery_storage_v1
import google.cloud.functions_v2
import google.cloud.resourcemanager_v3
import google.cloud.storage as storage  # type: ignore
import ibis
import ibis.backends.bigquery as ibis_bigquery
import ibis.expr.types as ibis_types
import numpy as np
import pandas
from pandas._typing import (
    CompressionOptions,
    FilePath,
    ReadPickleBuffer,
    StorageOptions,
)
import pyarrow as pa

import bigframes._config.bigquery_options as bigquery_options
import bigframes.clients
import bigframes.constants as constants
import bigframes.core as core
import bigframes.core.blocks as blocks
import bigframes.core.compile
import bigframes.core.nodes as nodes
from bigframes.core.ordering import IntegerEncoding
import bigframes.core.ordering as order
import bigframes.core.tree_properties as traversals
import bigframes.core.tree_properties as tree_properties
import bigframes.core.utils as utils
import bigframes.dtypes
import bigframes.formatting_helpers as formatting_helpers
from bigframes.functions.remote_function import read_gbq_function as bigframes_rgf
from bigframes.functions.remote_function import remote_function as bigframes_rf
import bigframes.session._io.bigquery as bigframes_io
import bigframes.session._io.bigquery.read_gbq_table as bf_read_gbq_table
import bigframes.session.clients
import bigframes.version

# Avoid circular imports.
if typing.TYPE_CHECKING:
    import bigframes.core.indexes
    import bigframes.dataframe as dataframe
    import bigframes.series

_BIGFRAMES_DEFAULT_CONNECTION_ID = "bigframes-default-connection"

_MAX_CLUSTER_COLUMNS = 4

# TODO(swast): Need to connect to regional endpoints when performing remote
# functions operations (BQ Connection IAM, Cloud Run / Cloud Functions).
# Also see if resource manager client library supports regional endpoints.

_VALID_ENCODINGS = {
    "UTF-8",
    "ISO-8859-1",
    "UTF-16BE",
    "UTF-16LE",
    "UTF-32BE",
    "UTF-32LE",
}

# BigQuery has 1 MB query size limit. Don't want to take up more than a few % of that inlining a table.
# Also must assume that text encoding as literals is much less efficient than in-memory representation.
MAX_INLINE_DF_BYTES = 5000

# Max complexity that should be executed as a single query
QUERY_COMPLEXITY_LIMIT = 1e7
# Number of times to factor out subqueries before giving up.
MAX_SUBTREE_FACTORINGS = 5

logger = logging.getLogger(__name__)

# Excludes geography, bytes, and nested (array, struct) datatypes
INLINABLE_DTYPES: Sequence[bigframes.dtypes.Dtype] = (
    pandas.BooleanDtype(),
    pandas.Float64Dtype(),
    pandas.Int64Dtype(),
    pandas.StringDtype(storage="pyarrow"),
    pandas.ArrowDtype(pa.date32()),
    pandas.ArrowDtype(pa.time64("us")),
    pandas.ArrowDtype(pa.timestamp("us")),
    pandas.ArrowDtype(pa.timestamp("us", tz="UTC")),
    pandas.ArrowDtype(pa.decimal128(38, 9)),
    pandas.ArrowDtype(pa.decimal256(76, 38)),
)


def _is_query(query_or_table: str) -> bool:
    """Determine if `query_or_table` is a table ID or a SQL string"""
    return re.search(r"\s", query_or_table.strip(), re.MULTILINE) is not None


def _is_table_with_wildcard_suffix(query_or_table: str) -> bool:
    """Determine if `query_or_table` is a table and contains a wildcard suffix."""
    return not _is_query(query_or_table) and query_or_table.endswith("*")


class Session(
    third_party_pandas_gbq.GBQIOMixin,
    third_party_pandas_parquet.ParquetIOMixin,
    third_party_pandas_pickle.PickleIOMixin,
    third_party_pandas_readers.ReaderIOMixin,
):
    """Establishes a BigQuery connection to capture a group of job activities related to
    DataFrames.

    Args:
        context (bigframes._config.bigquery_options.BigQueryOptions):
            Configuration adjusting how to connect to BigQuery and related
            APIs. Note that some options are ignored if ``clients_provider`` is
            set.
        clients_provider (bigframes.session.clients.ClientsProvider):
            An object providing client library objects.
    """

    def __init__(
        self,
        context: Optional[bigquery_options.BigQueryOptions] = None,
        clients_provider: Optional[bigframes.session.clients.ClientsProvider] = None,
    ):
        if context is None:
            context = bigquery_options.BigQueryOptions()

        # TODO(swast): Get location from the environment.
        if context.location is None:
            self._location = "US"
            warnings.warn(
                f"No explicit location is set, so using location {self._location} for the session.",
                stacklevel=2,
            )
        else:
            self._location = context.location

        self._bq_kms_key_name = context.kms_key_name

        # Instantiate a clients provider to help with cloud clients that will be
        # used in the future operations in the session
        if clients_provider:
            self._clients_provider = clients_provider
        else:
            self._clients_provider = bigframes.session.clients.ClientsProvider(
                project=context.project,
                location=self._location,
                use_regional_endpoints=context.use_regional_endpoints,
                credentials=context.credentials,
                application_name=context.application_name,
                bq_kms_key_name=self._bq_kms_key_name,
            )

        self._create_bq_datasets()

        # TODO(shobs): Remove this logic after https://github.com/ibis-project/ibis/issues/8494
        # has been fixed. The ibis client changes the default query job config
        # so we are going to remember the current config and restore it after
        # the ibis client has been created
        original_default_query_job_config = self.bqclient.default_query_job_config

        self.ibis_client = typing.cast(
            ibis_bigquery.Backend,
            ibis.bigquery.connect(
                project_id=context.project,
                client=self.bqclient,
                storage_client=self.bqstoragereadclient,
            ),
        )

        self.bqclient.default_query_job_config = original_default_query_job_config

        # Resolve the BQ connection for remote function and Vertex AI integration
        self._bq_connection = context.bq_connection or _BIGFRAMES_DEFAULT_CONNECTION_ID
        self._skip_bq_connection_check = context._skip_bq_connection_check

        # Now that we're starting the session, don't allow the options to be
        # changed.
        context._session_started = True
        self._df_snapshot: Dict[
            bigquery.TableReference, Tuple[datetime.datetime, bigquery.Table]
        ] = {}

    @property
    def bqclient(self):
        return self._clients_provider.bqclient

    @property
    def bqconnectionclient(self):
        return self._clients_provider.bqconnectionclient

    @property
    def bqstoragereadclient(self):
        return self._clients_provider.bqstoragereadclient

    @property
    def cloudfunctionsclient(self):
        return self._clients_provider.cloudfunctionsclient

    @property
    def resourcemanagerclient(self):
        return self._clients_provider.resourcemanagerclient

    _bq_connection_manager: Optional[bigframes.clients.BqConnectionManager] = None

    @property
    def bqconnectionmanager(self):
        if not self._skip_bq_connection_check and not self._bq_connection_manager:
            self._bq_connection_manager = bigframes.clients.BqConnectionManager(
                self.bqconnectionclient, self.resourcemanagerclient
            )
        return self._bq_connection_manager

    @property
    def _project(self):
        return self.bqclient.project

    def __hash__(self):
        # Stable hash needed to use in expression tree
        return hash(str(self._anonymous_dataset))

    def _create_bq_datasets(self):
        """Create and identify dataset(s) for temporary BQ resources."""
        query_job = self.bqclient.query("SELECT 1", location=self._location)
        query_job.result()  # blocks until finished

        # The anonymous dataset is used by BigQuery to write query results and
        # session tables. BigQuery DataFrames also writes temp tables directly
        # to the dataset, no BigQuery Session required. Note: there is a
        # different anonymous dataset per location. See:
        # https://cloud.google.com/bigquery/docs/cached-results#how_cached_results_are_stored
        query_destination = query_job.destination
        self._anonymous_dataset = bigquery.DatasetReference(
            query_destination.project,
            query_destination.dataset_id,
        )

    def close(self):
        """No-op. Temporary resources are deleted after 7 days."""

    def read_gbq(
        self,
        query_or_table: str,
        *,
        index_col: Iterable[str] | str | bigframes.enums.DefaultIndexKind = (),
        columns: Iterable[str] = (),
        configuration: Optional[Dict] = None,
        max_results: Optional[int] = None,
        filters: third_party_pandas_gbq.FiltersType = (),
        use_cache: Optional[bool] = None,
        col_order: Iterable[str] = (),
        # Add a verify index argument that fails if the index is not unique.
    ) -> dataframe.DataFrame:
        # TODO(b/281571214): Generate prompt to show the progress of read_gbq.
        if columns and col_order:
            raise ValueError(
                "Must specify either columns (preferred) or col_order, not both"
            )
        elif col_order:
            columns = col_order

        filters = list(filters)
        if len(filters) != 0 or _is_table_with_wildcard_suffix(query_or_table):
            query_or_table = self._to_query(query_or_table, columns, filters)

        if _is_query(query_or_table):
            return self._read_gbq_query(
                query_or_table,
                index_col=index_col,
                columns=columns,
                configuration=configuration,
                max_results=max_results,
                api_name="read_gbq",
                use_cache=use_cache,
            )
        else:
            # TODO(swast): Query the snapshot table but mark it as a
            # deterministic query so we can avoid serializing if we have a
            # unique index.
            if configuration is not None:
                raise ValueError(
                    "The 'configuration' argument is not allowed when "
                    "directly reading from a table. Please remove "
                    "'configuration' or use a query."
                )

            return self._read_gbq_table(
                query_or_table,
                index_col=index_col,
                columns=columns,
                max_results=max_results,
                api_name="read_gbq",
                use_cache=use_cache if use_cache is not None else True,
            )

    def _to_query(
        self,
        query_or_table: str,
        columns: Iterable[str],
        filters: third_party_pandas_gbq.FiltersType,
    ) -> str:
        """Compile query_or_table with conditions(filters, wildcards) to query."""
        filters = list(filters)
        sub_query = (
            f"({query_or_table})"
            if _is_query(query_or_table)
            else f"`{query_or_table}`"
        )

        select_clause = "SELECT " + (
            ", ".join(f"`{column}`" for column in columns) if columns else "*"
        )

        where_clause = ""
        if filters:
            valid_operators: Mapping[third_party_pandas_gbq.FilterOps, str] = {
                "in": "IN",
                "not in": "NOT IN",
                "LIKE": "LIKE",
                "==": "=",
                ">": ">",
                "<": "<",
                ">=": ">=",
                "<=": "<=",
                "!=": "!=",
            }

            # If single layer filter, add another pseudo layer. So the single layer represents "and" logic.
            if isinstance(filters[0], tuple) and (
                len(filters[0]) == 0 or not isinstance(list(filters[0])[0], tuple)
            ):
                filters = typing.cast(third_party_pandas_gbq.FiltersType, [filters])

            or_expressions = []
            for group in filters:
                if not isinstance(group, Iterable):
                    group = [group]

                and_expressions = []
                for filter_item in group:
                    if not isinstance(filter_item, tuple) or (len(filter_item) != 3):
                        raise ValueError(
                            f"Filter condition should be a tuple of length 3, {filter_item} is not valid."
                        )

                    column, operator, value = filter_item

                    if not isinstance(column, str):
                        raise ValueError(
                            f"Column name should be a string, but received '{column}' of type {type(column).__name__}."
                        )

                    if operator not in valid_operators:
                        raise ValueError(f"Operator {operator} is not valid.")

                    operator_str = valid_operators[operator]

                    if operator_str in ["IN", "NOT IN"]:
                        value_list = ", ".join([repr(v) for v in value])
                        expression = f"`{column}` {operator_str} ({value_list})"
                    else:
                        expression = f"`{column}` {operator_str} {repr(value)}"
                    and_expressions.append(expression)

                or_expressions.append(" AND ".join(and_expressions))

            if or_expressions:
                where_clause = " WHERE " + " OR ".join(or_expressions)

        full_query = f"{select_clause} FROM {sub_query} AS sub{where_clause}"
        return full_query

    def _query_to_destination(
        self,
        query: str,
        index_cols: List[str],
        api_name: str,
        configuration: dict = {"query": {"useQueryCache": True}},
        do_clustering=True,
    ) -> Tuple[Optional[bigquery.TableReference], bigquery.QueryJob]:
        # If a dry_run indicates this is not a query type job, then don't
        # bother trying to do a CREATE TEMP TABLE ... AS SELECT ... statement.
        dry_run_config = bigquery.QueryJobConfig()
        dry_run_config.dry_run = True
        _, dry_run_job = self._start_query(query, job_config=dry_run_config)
        if dry_run_job.statement_type != "SELECT":
            _, query_job = self._start_query(query)
            return query_job.destination, query_job

        # Create a table to workaround BigQuery 10 GB query results limit. See:
        # internal issue 303057336.
        # Since we have a `statement_type == 'SELECT'`, schema should be populated.
        schema = typing.cast(Iterable[bigquery.SchemaField], dry_run_job.schema)
        if do_clustering:
            cluster_cols = [
                item.name
                for item in schema
                if (item.name in index_cols) and _can_cluster_bq(item)
            ][:_MAX_CLUSTER_COLUMNS]
        else:
            cluster_cols = []
        temp_table = self._create_empty_temp_table(schema, cluster_cols)

        timeout_ms = configuration.get("jobTimeoutMs") or configuration["query"].get(
            "timeoutMs"
        )

        # Convert timeout_ms to seconds, ensuring a minimum of 0.1 seconds to avoid
        # the program getting stuck on too-short timeouts.
        timeout = max(int(timeout_ms) * 1e-3, 0.1) if timeout_ms else None

        job_config = typing.cast(
            bigquery.QueryJobConfig,
            bigquery.QueryJobConfig.from_api_repr(configuration),
        )
        job_config.labels["bigframes-api"] = api_name
        job_config.destination = temp_table

        try:
            # Write to temp table to workaround BigQuery 10 GB query results
            # limit. See: internal issue 303057336.
            job_config.labels["error_caught"] = "true"
            _, query_job = self._start_query(
                query, job_config=job_config, timeout=timeout
            )
            return query_job.destination, query_job
        except google.api_core.exceptions.BadRequest:
            # Some SELECT statements still aren't compatible with cluster
            # tables as the destination. For example, if the query has a
            # top-level ORDER BY, this conflicts with our ability to cluster
            # the table by the index column(s).
            _, query_job = self._start_query(query, timeout=timeout)
            return query_job.destination, query_job

    def read_gbq_query(
        self,
        query: str,
        *,
        index_col: Iterable[str] | str | bigframes.enums.DefaultIndexKind = (),
        columns: Iterable[str] = (),
        configuration: Optional[Dict] = None,
        max_results: Optional[int] = None,
        use_cache: Optional[bool] = None,
        col_order: Iterable[str] = (),
    ) -> dataframe.DataFrame:
        """Turn a SQL query into a DataFrame.

        Note: Because the results are written to a temporary table, ordering by
        ``ORDER BY`` is not preserved. A unique `index_col` is recommended. Use
        ``row_number() over ()`` if there is no natural unique index or you
        want to preserve ordering.

        **Examples:**

            >>> import bigframes.pandas as bpd
            >>> bpd.options.display.progress_bar = None

        Simple query input:

            >>> df = bpd.read_gbq_query('''
            ...    SELECT
            ...       pitcherFirstName,
            ...       pitcherLastName,
            ...       pitchSpeed,
            ...    FROM `bigquery-public-data.baseball.games_wide`
            ... ''')

        Preserve ordering in a query input.

            >>> df = bpd.read_gbq_query('''
            ...    SELECT
            ...       -- Instead of an ORDER BY clause on the query, use
            ...       -- ROW_NUMBER() to create an ordered DataFrame.
            ...       ROW_NUMBER() OVER (ORDER BY AVG(pitchSpeed) DESC)
            ...         AS rowindex,
            ...
            ...       pitcherFirstName,
            ...       pitcherLastName,
            ...       AVG(pitchSpeed) AS averagePitchSpeed
            ...     FROM `bigquery-public-data.baseball.games_wide`
            ...     WHERE year = 2016
            ...     GROUP BY pitcherFirstName, pitcherLastName
            ... ''', index_col="rowindex")
            >>> df.head(2)
                     pitcherFirstName pitcherLastName  averagePitchSpeed
            rowindex
            1                Albertin         Chapman          96.514113
            2                 Zachary         Britton          94.591039
            <BLANKLINE>
            [2 rows x 3 columns]

        See also: :meth:`Session.read_gbq`.
        """
        # NOTE: This method doesn't (yet) exist in pandas or pandas-gbq, so
        # these docstrings are inline.
        if columns and col_order:
            raise ValueError(
                "Must specify either columns (preferred) or col_order, not both"
            )
        elif col_order:
            columns = col_order

        return self._read_gbq_query(
            query=query,
            index_col=index_col,
            columns=columns,
            configuration=configuration,
            max_results=max_results,
            api_name="read_gbq_query",
            use_cache=use_cache,
        )

    def _read_gbq_query(
        self,
        query: str,
        *,
        index_col: Iterable[str] | str | bigframes.enums.DefaultIndexKind = (),
        columns: Iterable[str] = (),
        configuration: Optional[Dict] = None,
        max_results: Optional[int] = None,
        api_name: str = "read_gbq_query",
        use_cache: Optional[bool] = None,
    ) -> dataframe.DataFrame:
        import bigframes.dataframe as dataframe

        configuration = _transform_read_gbq_configuration(configuration)

        if "query" not in configuration:
            configuration["query"] = {}

        if "query" in configuration["query"]:
            raise ValueError(
                "The query statement must not be included in the ",
                "'configuration' because it is already provided as",
                " a separate parameter.",
            )

        if "useQueryCache" in configuration["query"]:
            if use_cache is not None:
                raise ValueError(
                    "'useQueryCache' in 'configuration' conflicts with"
                    " 'use_cache' parameter. Please specify only one."
                )
        else:
            configuration["query"]["useQueryCache"] = (
                True if use_cache is None else use_cache
            )

        if isinstance(index_col, bigframes.enums.DefaultIndexKind):
            index_cols = []
        elif isinstance(index_col, str):
            index_cols = [index_col]
        else:
            index_cols = list(index_col)

        destination, query_job = self._query_to_destination(
            query,
            index_cols,
            api_name=api_name,
            configuration=configuration,
        )

        # If there was no destination table, that means the query must have
        # been DDL or DML. Return some job metadata, instead.
        if not destination:
            return dataframe.DataFrame(
                data=pandas.DataFrame(
                    {
                        "statement_type": [
                            query_job.statement_type if query_job else "unknown"
                        ],
                        "job_id": [query_job.job_id if query_job else "unknown"],
                        "location": [query_job.location if query_job else "unknown"],
                    }
                ),
                session=self,
            )

        return self.read_gbq_table(
            f"{destination.project}.{destination.dataset_id}.{destination.table_id}",
            index_col=index_col,
            columns=columns,
            max_results=max_results,
            use_cache=configuration["query"]["useQueryCache"],
        )

    def read_gbq_table(
        self,
        query: str,
        *,
        index_col: Iterable[str] | str | bigframes.enums.DefaultIndexKind = (),
        columns: Iterable[str] = (),
        max_results: Optional[int] = None,
        filters: third_party_pandas_gbq.FiltersType = (),
        use_cache: bool = True,
        col_order: Iterable[str] = (),
    ) -> dataframe.DataFrame:
        """Turn a BigQuery table into a DataFrame.

        **Examples:**

            >>> import bigframes.pandas as bpd
            >>> bpd.options.display.progress_bar = None

        Read a whole table, with arbitrary ordering or ordering corresponding to the primary key(s).

            >>> df = bpd.read_gbq_table("bigquery-public-data.ml_datasets.penguins")

        See also: :meth:`Session.read_gbq`.
        """
        # NOTE: This method doesn't (yet) exist in pandas or pandas-gbq, so
        # these docstrings are inline.
        if columns and col_order:
            raise ValueError(
                "Must specify either columns (preferred) or col_order, not both"
            )
        elif col_order:
            columns = col_order

        filters = list(filters)
        if len(filters) != 0 or _is_table_with_wildcard_suffix(query):
            query = self._to_query(query, columns, filters)

            return self._read_gbq_query(
                query,
                index_col=index_col,
                columns=columns,
                max_results=max_results,
                api_name="read_gbq_table",
                use_cache=use_cache,
            )

        return self._read_gbq_table(
            query=query,
            index_col=index_col,
            columns=columns,
            max_results=max_results,
            api_name="read_gbq_table",
            use_cache=use_cache,
        )

    def _read_gbq_table(
        self,
        query: str,
        *,
        index_col: Iterable[str] | str | bigframes.enums.DefaultIndexKind = (),
        columns: Iterable[str] = (),
        max_results: Optional[int] = None,
        api_name: str,
        use_cache: bool = True,
    ) -> dataframe.DataFrame:
        import bigframes.dataframe as dataframe

        # ---------------------------------
        # Validate and transform parameters
        # ---------------------------------

        if max_results and max_results <= 0:
            raise ValueError(
                f"`max_results` should be a positive number, got {max_results}."
            )

        table_ref = bigquery.table.TableReference.from_string(
            query, default_project=self.bqclient.project
        )

        # ---------------------------------
        # Fetch table metadata and validate
        # ---------------------------------

        (time_travel_timestamp, table,) = bf_read_gbq_table.get_table_metadata(
            self.bqclient,
            table_ref=table_ref,
            api_name=api_name,
            cache=self._df_snapshot,
            use_cache=use_cache,
        )

<<<<<<< HEAD
        # TODO: warn if partitioned and/or clustered except if:
        # primary_keys, index_col, or filters
        # Except it looks like filters goes through the query path?

        if not index_col and primary_keys is not None:
            index_col = primary_keys
=======
        if table.location.casefold() != self._location.casefold():
            raise ValueError(
                f"Current session is in {self._location} but dataset '{table.project}.{table.dataset_id}' is located in {table.location}"
            )

        # -----------------------------------------
        # Create Ibis table expression and validate
        # -----------------------------------------

        # Use a time travel to make sure the DataFrame is deterministic, even
        # if the underlying table changes.
        table_expression = bf_read_gbq_table.get_ibis_time_travel_table(
            self.ibis_client,
            table_ref,
            time_travel_timestamp,
        )
>>>>>>> f3f69829

        for key in columns:
            if key not in table_expression.columns:
                raise ValueError(
                    f"Column '{key}' of `columns` not found in this table."
                )

<<<<<<< HEAD
        if isinstance(index_col, bigframes.enums.DefaultIndexKind):
            index_cols: List[str] = []
        elif isinstance(index_col, str):
            index_cols = [index_col]
        else:
            index_cols = list(index_col)
=======
        # ---------------------------------------
        # Create a non-default index and validate
        # ---------------------------------------

        # TODO(b/337925142): Move index_cols creation to before we create the
        # Ibis table expression so we don't have a "SELECT *" subquery in the
        # query that checks for index uniqueness.

        index_cols, is_index_unique = bf_read_gbq_table.get_index_cols_and_uniqueness(
            bqclient=self.bqclient,
            ibis_client=self.ibis_client,
            table=table,
            table_expression=table_expression,
            index_col=index_col,
            api_name=api_name,
        )
>>>>>>> f3f69829

        for key in index_cols:
            if key not in table_expression.columns:
                raise ValueError(
                    f"Column `{key}` of `index_col` not found in this table."
                )

        # TODO(b/337925142): We should push down column filters when we get the time
        # travel table to avoid "SELECT *" subqueries.
        if columns:
            table_expression = table_expression.select([*index_cols, *columns])

        # ----------------------------
        # Create ordering and validate
        # ----------------------------

        if is_index_unique:
            array_value = bf_read_gbq_table.to_array_value_with_total_ordering(
                session=self,
                table_expression=table_expression,
                total_ordering_cols=index_cols,
            )
        else:
            # Note: Even though we're adding a default ordering here, that's
            # just so we have a deterministic total ordering. If the user
            # specified a non-unique index, we still sort by that later.
            array_value = bf_read_gbq_table.to_array_value_with_default_ordering(
                session=self, table=table_expression, table_rows=table.num_rows
            )

        # ----------------------------------------------------
        # Create Block & default index if len(index_cols) == 0
        # ----------------------------------------------------

        value_columns = [col for col in array_value.column_ids if col not in index_cols]
        block = blocks.Block(
            array_value,
            index_columns=index_cols,
            column_labels=value_columns,
            index_labels=index_cols,
        )
        if max_results:
            block = block.slice(stop=max_results)
        df = dataframe.DataFrame(block)

        # If user provided index columns, should sort over it
        if len(index_cols) > 0:
            df.sort_index()
        return df

<<<<<<< HEAD
    def _check_index_uniqueness(
        self, table: ibis_types.Table, index_cols: List[str]
    ) -> bool:
        distinct_table = table.select(*index_cols).distinct()
        is_unique_sql = f"""WITH full_table AS (
            {self.ibis_client.compile(table)}
        ),
        distinct_table AS (
            {self.ibis_client.compile(distinct_table)}
        )

        SELECT (SELECT COUNT(*) FROM full_table) AS `total_count`,
        (SELECT COUNT(*) FROM distinct_table) AS `distinct_count`
        """
        # We just need the results, not any job stats, so use query_and_wait,
        # which should also be faster for queries with small results such as
        # this.
        #
        # It also happens to be easier to mock out in unit tests.
        results = self._start_query_and_wait(is_unique_sql)
        row = next(iter(results))

        total_count = row["total_count"]
        distinct_count = row["distinct_count"]
        return total_count == distinct_count

=======
>>>>>>> f3f69829
    def _read_bigquery_load_job(
        self,
        filepath_or_buffer: str | IO["bytes"],
        table: Union[bigquery.Table, bigquery.TableReference],
        *,
        job_config: bigquery.LoadJobConfig,
        index_col: Iterable[str] | str | bigframes.enums.DefaultIndexKind = (),
        columns: Iterable[str] = (),
    ) -> dataframe.DataFrame:
        if isinstance(index_col, bigframes.enums.DefaultIndexKind):
            index_cols = []
        elif isinstance(index_col, str):
            index_cols = [index_col]
        else:
            index_cols = list(index_col)

        if not job_config.clustering_fields and index_cols:
            job_config.clustering_fields = index_cols[:_MAX_CLUSTER_COLUMNS]

        if isinstance(filepath_or_buffer, str):
            if filepath_or_buffer.startswith("gs://"):
                load_job = self.bqclient.load_table_from_uri(
                    filepath_or_buffer, table, job_config=job_config
                )
            else:
                with open(filepath_or_buffer, "rb") as source_file:
                    load_job = self.bqclient.load_table_from_file(
                        source_file, table, job_config=job_config
                    )
        else:
            load_job = self.bqclient.load_table_from_file(
                filepath_or_buffer, table, job_config=job_config
            )

        self._start_generic_job(load_job)
        table_id = f"{table.project}.{table.dataset_id}.{table.table_id}"

        # Update the table expiration so we aren't limited to the default 24
        # hours of the anonymous dataset.
        table_expiration = bigquery.Table(table_id)
        table_expiration.expires = (
            datetime.datetime.now(datetime.timezone.utc) + constants.DEFAULT_EXPIRATION
        )
        self.bqclient.update_table(table_expiration, ["expires"])

        # The BigQuery REST API for tables.get doesn't take a session ID, so we
        # can't get the schema for a temp table that way.
        return self.read_gbq_table(
            table_id,
            index_col=index_col,
            columns=columns,
        )

    def read_gbq_model(self, model_name: str):
        """Loads a BigQuery ML model from BigQuery.

        **Examples:**

            >>> import bigframes.pandas as bpd
            >>> bpd.options.display.progress_bar = None

        Read an existing BigQuery ML model.

            >>> model_name = "bigframes-dev.bqml_tutorial.penguins_model"
            >>> model = bpd.read_gbq_model(model_name)

        Args:
            model_name (str):
                the model's name in BigQuery in the format
                `project_id.dataset_id.model_id`, or just `dataset_id.model_id`
                to load from the default project.

        Returns:
            A bigframes.ml Model, Transformer or Pipeline wrapping the model.
        """
        import bigframes.ml.loader

        model_ref = bigquery.ModelReference.from_string(
            model_name, default_project=self.bqclient.project
        )
        model = self.bqclient.get_model(model_ref)
        return bigframes.ml.loader.from_bq(self, model)

    @typing.overload
    def read_pandas(
        self, pandas_dataframe: pandas.Index
    ) -> bigframes.core.indexes.Index:
        ...

    @typing.overload
    def read_pandas(self, pandas_dataframe: pandas.Series) -> bigframes.series.Series:
        ...

    @typing.overload
    def read_pandas(self, pandas_dataframe: pandas.DataFrame) -> dataframe.DataFrame:
        ...

    def read_pandas(
        self, pandas_dataframe: Union[pandas.DataFrame, pandas.Series, pandas.Index]
    ):
        """Loads DataFrame from a pandas DataFrame.

        The pandas DataFrame will be persisted as a temporary BigQuery table, which can be
        automatically recycled after the Session is closed.

        **Examples:**

            >>> import bigframes.pandas as bpd
            >>> import pandas as pd
            >>> bpd.options.display.progress_bar = None

            >>> d = {'col1': [1, 2], 'col2': [3, 4]}
            >>> pandas_df = pd.DataFrame(data=d)
            >>> df = bpd.read_pandas(pandas_df)
            >>> df
               col1  col2
            0     1     3
            1     2     4
            <BLANKLINE>
            [2 rows x 2 columns]

        Args:
            pandas_dataframe (pandas.DataFrame, pandas.Series, or pandas.Index):
                a pandas DataFrame/Series/Index object to be loaded.

        Returns:
            An equivalent bigframes.pandas.(DataFrame/Series/Index) object
        """
        import bigframes.series as series

        # Try to handle non-dataframe pandas objects as well
        if isinstance(pandas_dataframe, pandas.Series):
            bf_df = self._read_pandas(pandas.DataFrame(pandas_dataframe), "read_pandas")
            bf_series = typing.cast(series.Series, bf_df[bf_df.columns[0]])
            # wrapping into df can set name to 0 so reset to original object name
            bf_series.name = pandas_dataframe.name
            return bf_series
        if isinstance(pandas_dataframe, pandas.Index):
            return self._read_pandas(
                pandas.DataFrame(index=pandas_dataframe), "read_pandas"
            ).index
        if isinstance(pandas_dataframe, pandas.DataFrame):
            return self._read_pandas(pandas_dataframe, "read_pandas")
        else:
            raise ValueError(
                f"read_pandas() expects a pandas.DataFrame, but got a {type(pandas_dataframe)}"
            )

    def _read_pandas(
        self, pandas_dataframe: pandas.DataFrame, api_name: str
    ) -> dataframe.DataFrame:
        import bigframes.dataframe as dataframe

        if isinstance(pandas_dataframe, dataframe.DataFrame):
            raise ValueError(
                "read_pandas() expects a pandas.DataFrame, but got a "
                "bigframes.pandas.DataFrame."
            )

        inline_df = self._read_pandas_inline(pandas_dataframe)
        if inline_df is not None:
            return inline_df
        try:
            return self._read_pandas_load_job(pandas_dataframe, api_name)
        except pa.ArrowInvalid as e:
            raise pa.ArrowInvalid(
                f"Could not convert with a BigQuery type: `{e}`. "
            ) from e

    def _read_pandas_inline(
        self, pandas_dataframe: pandas.DataFrame
    ) -> Optional[dataframe.DataFrame]:
        import bigframes.dataframe as dataframe

        if pandas_dataframe.memory_usage(deep=True).sum() > MAX_INLINE_DF_BYTES:
            return None

        try:
            inline_df = dataframe.DataFrame(
                blocks.Block.from_local(pandas_dataframe, self)
            )
        except pa.ArrowInvalid as e:
            raise pa.ArrowInvalid(
                f"Could not convert with a BigQuery type: `{e}`. "
            ) from e
        except ValueError:  # Thrown by ibis for some unhandled types
            return None
        except pa.ArrowTypeError:  # Thrown by arrow for types without mapping (geo).
            return None

        inline_types = inline_df._block.expr.schema.dtypes
        # Ibis has problems escaping bytes literals, which will cause syntax errors server-side.
        if all(dtype in INLINABLE_DTYPES for dtype in inline_types):
            return inline_df
        return None

    def _read_pandas_load_job(
        self, pandas_dataframe: pandas.DataFrame, api_name: str
    ) -> dataframe.DataFrame:
        import bigframes.dataframe as dataframe

        col_index = pandas_dataframe.columns.copy()
        col_labels, idx_labels = (
            col_index.to_list(),
            pandas_dataframe.index.names,
        )
        new_col_ids, new_idx_ids = utils.get_standardized_ids(
            col_labels,
            idx_labels,
            # Loading parquet files into BigQuery with special column names
            # is only supported under an allowlist.
            strict=True,
        )

        # Add order column to pandas DataFrame to preserve order in BigQuery
        ordering_col = "rowid"
        columns = frozenset(col_labels + idx_labels)
        suffix = 2
        while ordering_col in columns:
            ordering_col = f"rowid_{suffix}"
            suffix += 1

        pandas_dataframe_copy = pandas_dataframe.copy()
        pandas_dataframe_copy.index.names = new_idx_ids
        pandas_dataframe_copy.columns = pandas.Index(new_col_ids)
        pandas_dataframe_copy[ordering_col] = np.arange(pandas_dataframe_copy.shape[0])

        job_config = self._prepare_load_job_config()

        # Specify the datetime dtypes, which is auto-detected as timestamp types.
        schema: list[bigquery.SchemaField] = []
        for column, dtype in zip(new_col_ids, pandas_dataframe.dtypes):
            if dtype == "timestamp[us][pyarrow]":
                schema.append(
                    bigquery.SchemaField(column, bigquery.enums.SqlTypeNames.DATETIME)
                )
        job_config.schema = schema

        # Clustering probably not needed anyways as pandas tables are small
        cluster_cols = [ordering_col]
        job_config.clustering_fields = cluster_cols

        job_config.labels = {"bigframes-api": api_name}

        load_table_destination = bigframes_io.random_table(self._anonymous_dataset)
        load_job = self.bqclient.load_table_from_dataframe(
            pandas_dataframe_copy,
            load_table_destination,
            job_config=job_config,
        )
        self._start_generic_job(load_job)

        ordering = order.ExpressionOrdering(
            ordering_value_columns=tuple([order.ascending_over(ordering_col)]),
            total_ordering_columns=frozenset([ordering_col]),
            integer_encoding=IntegerEncoding(True, is_sequential=True),
        )
        table_expression = self.ibis_client.table(  # type: ignore
            load_table_destination.table_id,
            schema=load_table_destination.dataset_id,
            database=load_table_destination.project,
        )

        # b/297590178 Potentially a bug in bqclient.load_table_from_dataframe(), that only when the DF is empty, the index columns disappear in table_expression.
        if any(
            [new_idx_id not in table_expression.columns for new_idx_id in new_idx_ids]
        ):
            new_idx_ids, idx_labels = [], []

        column_values = [
            table_expression[col]
            for col in table_expression.columns
            if col != ordering_col
        ]
        array_value = core.ArrayValue.from_ibis(
            self,
            table_expression,
            columns=column_values,
            hidden_ordering_columns=[table_expression[ordering_col]],
            ordering=ordering,
        )

        block = blocks.Block(
            array_value,
            index_columns=new_idx_ids,
            column_labels=col_index,
            index_labels=idx_labels,
        )
        return dataframe.DataFrame(block)

    def read_csv(
        self,
        filepath_or_buffer: str | IO["bytes"],
        *,
        sep: Optional[str] = ",",
        header: Optional[int] = 0,
        names: Optional[
            Union[MutableSequence[Any], np.ndarray[Any, Any], Tuple[Any, ...], range]
        ] = None,
        index_col: Optional[
            Union[
                int,
                str,
                Sequence[Union[str, int]],
                bigframes.enums.DefaultIndexKind,
                Literal[False],
            ]
        ] = None,
        usecols: Optional[
            Union[
                MutableSequence[str],
                Tuple[str, ...],
                Sequence[int],
                pandas.Series,
                pandas.Index,
                np.ndarray[Any, Any],
                Callable[[Any], bool],
            ]
        ] = None,
        dtype: Optional[Dict] = None,
        engine: Optional[
            Literal["c", "python", "pyarrow", "python-fwf", "bigquery"]
        ] = None,
        encoding: Optional[str] = None,
        **kwargs,
    ) -> dataframe.DataFrame:
        table = bigframes_io.random_table(self._anonymous_dataset)

        if engine is not None and engine == "bigquery":
            if any(param is not None for param in (dtype, names)):
                not_supported = ("dtype", "names")
                raise NotImplementedError(
                    f"BigQuery engine does not support these arguments: {not_supported}. "
                    f"{constants.FEEDBACK_LINK}"
                )

            # TODO(tswast): Looks like we can relax this 1 column restriction if
            # we check the contents of an iterable are strings not integers.
            if (
                # Empty tuples and None are both allowed and falsey
                index_col
                and not isinstance(index_col, bigframes.enums.DefaultIndexKind)
                and not isinstance(index_col, str)
            ):
                raise NotImplementedError(
                    "BigQuery engine only supports a single column name for `index_col`, "
                    f"got: {repr(index_col)}. {constants.FEEDBACK_LINK}"
                )
            index_col = typing.cast(
                Union[
                    None,
                    Sequence[str],  # Falsey values
                    bigframes.enums.DefaultIndexKind,
                    str,
                ],
                index_col,
            )

            # None value for index_col cannot be passed to read_gbq
            if index_col is None:
                index_col = ()

            # usecols should only be an iterable of strings (column names) for use as columns in read_gbq.
            columns: Tuple[Any, ...] = tuple()
            if usecols is not None:
                if isinstance(usecols, Iterable) and all(
                    isinstance(col, str) for col in usecols
                ):
                    columns = tuple(col for col in usecols)
                else:
                    raise NotImplementedError(
                        "BigQuery engine only supports an iterable of strings for `usecols`. "
                        f"{constants.FEEDBACK_LINK}"
                    )

            if encoding is not None and encoding not in _VALID_ENCODINGS:
                raise NotImplementedError(
                    f"BigQuery engine only supports the following encodings: {_VALID_ENCODINGS}. "
                    f"{constants.FEEDBACK_LINK}"
                )

            job_config = self._prepare_load_job_config()
            job_config.create_disposition = bigquery.CreateDisposition.CREATE_IF_NEEDED
            job_config.source_format = bigquery.SourceFormat.CSV
            job_config.write_disposition = bigquery.WriteDisposition.WRITE_EMPTY
            job_config.autodetect = True
            job_config.field_delimiter = sep
            job_config.encoding = encoding
            job_config.labels = {"bigframes-api": "read_csv"}

            # We want to match pandas behavior. If header is 0, no rows should be skipped, so we
            # do not need to set `skip_leading_rows`. If header is None, then there is no header.
            # Setting skip_leading_rows to 0 does that. If header=N and N>0, we want to skip N rows.
            if header is None:
                job_config.skip_leading_rows = 0
            elif header > 0:
                job_config.skip_leading_rows = header

            return self._read_bigquery_load_job(
                filepath_or_buffer,
                table,
                job_config=job_config,
                index_col=index_col,
                columns=columns,
            )
        else:
            if isinstance(index_col, bigframes.enums.DefaultIndexKind):
                raise NotImplementedError(
                    f"With index_col={repr(index_col)}, only engine='bigquery' is supported. "
                    f"{constants.FEEDBACK_LINK}"
                )
            if any(arg in kwargs for arg in ("chunksize", "iterator")):
                raise NotImplementedError(
                    "'chunksize' and 'iterator' arguments are not supported. "
                    f"{constants.FEEDBACK_LINK}"
                )

            if isinstance(filepath_or_buffer, str):
                self._check_file_size(filepath_or_buffer)
            pandas_df = pandas.read_csv(
                filepath_or_buffer,
                sep=sep,
                header=header,
                names=names,
                index_col=index_col,
                usecols=usecols,  # type: ignore
                dtype=dtype,
                engine=engine,
                encoding=encoding,
                **kwargs,
            )
            return self._read_pandas(pandas_df, "read_csv")  # type: ignore

    def read_pickle(
        self,
        filepath_or_buffer: FilePath | ReadPickleBuffer,
        compression: CompressionOptions = "infer",
        storage_options: StorageOptions = None,
    ):
        pandas_obj = pandas.read_pickle(
            filepath_or_buffer,
            compression=compression,
            storage_options=storage_options,
        )

        if isinstance(pandas_obj, pandas.Series):
            if pandas_obj.name is None:
                pandas_obj.name = "0"
            bigframes_df = self._read_pandas(pandas_obj.to_frame(), "read_pickle")
            return bigframes_df[bigframes_df.columns[0]]
        return self._read_pandas(pandas_obj, "read_pickle")

    def read_parquet(
        self,
        path: str | IO["bytes"],
        *,
        engine: str = "auto",
    ) -> dataframe.DataFrame:
        table = bigframes_io.random_table(self._anonymous_dataset)

        if engine == "bigquery":
            job_config = self._prepare_load_job_config()
            job_config.create_disposition = bigquery.CreateDisposition.CREATE_IF_NEEDED
            job_config.source_format = bigquery.SourceFormat.PARQUET
            job_config.write_disposition = bigquery.WriteDisposition.WRITE_EMPTY
            job_config.labels = {"bigframes-api": "read_parquet"}

            return self._read_bigquery_load_job(path, table, job_config=job_config)
        else:
            read_parquet_kwargs: Dict[str, Any] = {}
            if pandas.__version__.startswith("1."):
                read_parquet_kwargs["use_nullable_dtypes"] = True
            else:
                read_parquet_kwargs["dtype_backend"] = "pyarrow"

            pandas_obj = pandas.read_parquet(
                path,
                engine=engine,  # type: ignore
                **read_parquet_kwargs,
            )
            return self._read_pandas(pandas_obj, "read_parquet")

    def read_json(
        self,
        path_or_buf: str | IO["bytes"],
        *,
        orient: Literal[
            "split", "records", "index", "columns", "values", "table"
        ] = "columns",
        dtype: Optional[Dict] = None,
        encoding: Optional[str] = None,
        lines: bool = False,
        engine: Literal["ujson", "pyarrow", "bigquery"] = "ujson",
        **kwargs,
    ) -> dataframe.DataFrame:
        table = bigframes_io.random_table(self._anonymous_dataset)

        if engine == "bigquery":

            if dtype is not None:
                raise NotImplementedError(
                    "BigQuery engine does not support the dtype arguments."
                )

            if not lines:
                raise NotImplementedError(
                    "Only newline delimited JSON format is supported."
                )

            if encoding is not None and encoding not in _VALID_ENCODINGS:
                raise NotImplementedError(
                    f"BigQuery engine only supports the following encodings: {_VALID_ENCODINGS}"
                )

            if lines and orient != "records":
                raise ValueError(
                    "'lines' keyword is only valid when 'orient' is 'records'."
                )

            job_config = self._prepare_load_job_config()
            job_config.create_disposition = bigquery.CreateDisposition.CREATE_IF_NEEDED
            job_config.source_format = bigquery.SourceFormat.NEWLINE_DELIMITED_JSON
            job_config.write_disposition = bigquery.WriteDisposition.WRITE_EMPTY
            job_config.autodetect = True
            job_config.encoding = encoding
            job_config.labels = {"bigframes-api": "read_json"}

            return self._read_bigquery_load_job(
                path_or_buf,
                table,
                job_config=job_config,
            )
        else:
            if any(arg in kwargs for arg in ("chunksize", "iterator")):
                raise NotImplementedError(
                    "'chunksize' and 'iterator' arguments are not supported."
                )

            if isinstance(path_or_buf, str):
                self._check_file_size(path_or_buf)

            if engine == "ujson":
                pandas_df = pandas.read_json(  # type: ignore
                    path_or_buf,
                    orient=orient,
                    dtype=dtype,
                    encoding=encoding,
                    lines=lines,
                    **kwargs,
                )

            else:
                pandas_df = pandas.read_json(  # type: ignore
                    path_or_buf,
                    orient=orient,
                    dtype=dtype,
                    encoding=encoding,
                    lines=lines,
                    engine=engine,
                    **kwargs,
                )
            return self._read_pandas(pandas_df, "read_json")

    def _check_file_size(self, filepath: str):
        max_size = 1024 * 1024 * 1024  # 1 GB in bytes
        if filepath.startswith("gs://"):  # GCS file path
            client = storage.Client()
            bucket_name, blob_name = filepath.split("/", 3)[2:]
            bucket = client.bucket(bucket_name)
            blob = bucket.blob(blob_name)
            blob.reload()
            file_size = blob.size
        else:  # local file path
            file_size = os.path.getsize(filepath)

        if file_size > max_size:
            # Convert to GB
            file_size = round(file_size / (1024**3), 1)
            max_size = int(max_size / 1024**3)
            logger.warning(
                f"File size {file_size}GB exceeds {max_size}GB. "
                "It is recommended to use engine='bigquery' "
                "for large files to avoid loading the file into local memory."
            )

    def _create_empty_temp_table(
        self,
        schema: Iterable[bigquery.SchemaField],
        cluster_cols: List[str],
    ) -> bigquery.TableReference:
        # Can't set a table in _SESSION as destination via query job API, so we
        # run DDL, instead.
        dataset = self._anonymous_dataset
        expiration = (
            datetime.datetime.now(datetime.timezone.utc) + constants.DEFAULT_EXPIRATION
        )

        table = bigframes_io.create_temp_table(
            self.bqclient,
            dataset,
            expiration,
            schema=schema,
            cluster_columns=cluster_cols,
        )
        return bigquery.TableReference.from_string(table)

    def _ibis_to_temp_table(
        self,
        table: ibis_types.Table,
        cluster_cols: Iterable[str],
        api_name: str,
    ) -> bigquery.TableReference:
        destination, _ = self._query_to_destination(
            self.ibis_client.compile(table),
            index_cols=list(cluster_cols),
            api_name=api_name,
        )
        # There should always be a destination table for this query type.
        return typing.cast(bigquery.TableReference, destination)

    def remote_function(
        self,
        input_types: Union[type, Sequence[type]],
        output_type: type,
        dataset: Optional[str] = None,
        bigquery_connection: Optional[str] = None,
        reuse: bool = True,
        name: Optional[str] = None,
        packages: Optional[Sequence[str]] = None,
        cloud_function_service_account: Optional[str] = None,
        cloud_function_kms_key_name: Optional[str] = None,
        cloud_function_docker_repository: Optional[str] = None,
        max_batching_rows: Optional[int] = 1000,
        cloud_function_timeout: Optional[int] = 600,
    ):
        """Decorator to turn a user defined function into a BigQuery remote function. Check out
        the code samples at: https://cloud.google.com/bigquery/docs/remote-functions#bigquery-dataframes.

        .. note::
            Please make sure following is setup before using this API:

        1. Have the below APIs enabled for your project:

            * BigQuery Connection API
            * Cloud Functions API
            * Cloud Run API
            * Cloud Build API
            * Artifact Registry API
            * Cloud Resource Manager API

           This can be done from the cloud console (change `PROJECT_ID` to yours):
           https://console.cloud.google.com/apis/enableflow?apiid=bigqueryconnection.googleapis.com,cloudfunctions.googleapis.com,run.googleapis.com,cloudbuild.googleapis.com,artifactregistry.googleapis.com,cloudresourcemanager.googleapis.com&project=PROJECT_ID

           Or from the gcloud CLI:

           `$ gcloud services enable bigqueryconnection.googleapis.com cloudfunctions.googleapis.com run.googleapis.com cloudbuild.googleapis.com artifactregistry.googleapis.com cloudresourcemanager.googleapis.com`

        2. Have following IAM roles enabled for you:

            * BigQuery Data Editor (roles/bigquery.dataEditor)
            * BigQuery Connection Admin (roles/bigquery.connectionAdmin)
            * Cloud Functions Developer (roles/cloudfunctions.developer)
            * Service Account User (roles/iam.serviceAccountUser) on the service account `PROJECT_NUMBER-compute@developer.gserviceaccount.com`
            * Storage Object Viewer (roles/storage.objectViewer)
            * Project IAM Admin (roles/resourcemanager.projectIamAdmin) (Only required if the bigquery connection being used is not pre-created and is created dynamically with user credentials.)

        3. Either the user has setIamPolicy privilege on the project, or a BigQuery connection is pre-created with necessary IAM role set:

            1. To create a connection, follow https://cloud.google.com/bigquery/docs/reference/standard-sql/remote-functions#create_a_connection
            2. To set up IAM, follow https://cloud.google.com/bigquery/docs/reference/standard-sql/remote-functions#grant_permission_on_function

               Alternatively, the IAM could also be setup via the gcloud CLI:

               `$ gcloud projects add-iam-policy-binding PROJECT_ID --member="serviceAccount:CONNECTION_SERVICE_ACCOUNT_ID" --role="roles/run.invoker"`.

        Args:
            input_types (type or sequence(type)):
                Input data type, or sequence of input data types in the user
                defined function.
            output_type (type):
                Data type of the output in the user defined function.
            dataset (str, Optional):
                Dataset in which to create a BigQuery remote function. It should be in
                `<project_id>.<dataset_name>` or `<dataset_name>` format. If this
                parameter is not provided then session dataset id is used.
            bigquery_connection (str, Optional):
                Name of the BigQuery connection. You should either have the
                connection already created in the `location` you have chosen, or
                you should have the Project IAM Admin role to enable the service
                to create the connection for you if you need it. If this parameter is
                not provided then the BigQuery connection from the session is used.
            reuse (bool, Optional):
                Reuse the remote function if already exists.
                `True` by default, which will result in reusing an existing remote
                function and corresponding cloud function (if any) that was
                previously created for the same udf.
                Setting it to `False` would force creating a unique remote function.
                If the required remote function does not exist then it would be
                created irrespective of this param.
            name (str, Optional):
                Explicit name of the persisted BigQuery remote function. Use it with
                caution, because two users working in the same project and dataset
                could overwrite each other's remote functions if they use the same
                persistent name.
            packages (str[], Optional):
                Explicit name of the external package dependencies. Each dependency
                is added to the `requirements.txt` as is, and can be of the form
                supported in https://pip.pypa.io/en/stable/reference/requirements-file-format/.
            cloud_function_service_account (str, Optional):
                Service account to use for the cloud functions. If not provided
                then the default service account would be used. See
                https://cloud.google.com/functions/docs/securing/function-identity
                for more details. Please make sure the service account has the
                necessary IAM permissions configured as described in
                https://cloud.google.com/functions/docs/reference/iam/roles#additional-configuration.
            cloud_function_kms_key_name (str, Optional):
                Customer managed encryption key to protect cloud functions and
                related data at rest. This is of the format
                projects/PROJECT_ID/locations/LOCATION/keyRings/KEYRING/cryptoKeys/KEY.
                Read https://cloud.google.com/functions/docs/securing/cmek for
                more details including granting necessary service accounts
                access to the key.
            cloud_function_docker_repository (str, Optional):
                Docker repository created with the same encryption key as
                `cloud_function_kms_key_name` to store encrypted artifacts
                created to support the cloud function. This is of the format
                projects/PROJECT_ID/locations/LOCATION/repositories/REPOSITORY_NAME.
                For more details see
                https://cloud.google.com/functions/docs/securing/cmek#before_you_begin.
            max_batching_rows (int, Optional):
                The maximum number of rows to be batched for processing in the
                BQ remote function. Default value is 1000. A lower number can be
                passed to avoid timeouts in case the user code is too complex to
                process large number of rows fast enough. A higher number can be
                used to increase throughput in case the user code is fast enough.
                `None` can be passed to let BQ remote functions service apply
                default batching. See for more details
                https://cloud.google.com/bigquery/docs/remote-functions#limiting_number_of_rows_in_a_batch_request.
            cloud_function_timeout (int, Optional):
                The maximum amount of time (in seconds) BigQuery should wait for
                the cloud function to return a response. See for more details
                https://cloud.google.com/functions/docs/configuring/timeout.
                Please note that even though the cloud function (2nd gen) itself
                allows seeting up to 60 minutes of timeout, BigQuery remote
                function can wait only up to 20 minutes, see for more details
                https://cloud.google.com/bigquery/quotas#remote_function_limits.
                By default BigQuery DataFrames uses a 10 minute timeout. `None`
                can be passed to let the cloud functions default timeout take effect.
        Returns:
            callable: A remote function object pointing to the cloud assets created
            in the background to support the remote execution. The cloud assets can be
            located through the following properties set in the object:

            `bigframes_cloud_function` - The google cloud function deployed for the user defined code.

            `bigframes_remote_function` - The bigquery remote function capable of calling into `bigframes_cloud_function`.
        """
        return bigframes_rf(
            input_types,
            output_type,
            session=self,
            dataset=dataset,
            bigquery_connection=bigquery_connection,
            reuse=reuse,
            name=name,
            packages=packages,
            cloud_function_service_account=cloud_function_service_account,
            cloud_function_kms_key_name=cloud_function_kms_key_name,
            cloud_function_docker_repository=cloud_function_docker_repository,
            max_batching_rows=max_batching_rows,
            cloud_function_timeout=cloud_function_timeout,
        )

    def read_gbq_function(
        self,
        function_name: str,
    ):
        """Loads a BigQuery function from BigQuery.

        Then it can be applied to a DataFrame or Series.

        .. note::
            The return type of the function must be explicitly specified in the
            function's original definition even if not otherwise required.

        BigQuery Utils provides many public functions under the ``bqutil`` project on Google Cloud Platform project
        (See: https://github.com/GoogleCloudPlatform/bigquery-utils/tree/master/udfs#using-the-udfs).
        You can checkout Community UDFs to use community-contributed functions.
        (See: https://github.com/GoogleCloudPlatform/bigquery-utils/tree/master/udfs/community#community-udfs).

        **Examples:**

        Use the ``cw_lower_case_ascii_only`` function from Community UDFs.
        (https://github.com/GoogleCloudPlatform/bigquery-utils/blob/master/udfs/community/cw_lower_case_ascii_only.sqlx)

            >>> import bigframes.pandas as bpd
            >>> bpd.options.display.progress_bar = None

            >>> df = bpd.DataFrame({'id': [1, 2, 3], 'name': ['AURÉLIE', 'CÉLESTINE', 'DAPHNÉ']})
            >>> df
               id       name
            0   1    AURÉLIE
            1   2  CÉLESTINE
            2   3     DAPHNÉ
            <BLANKLINE>
            [3 rows x 2 columns]

            >>> func = bpd.read_gbq_function("bqutil.fn.cw_lower_case_ascii_only")
            >>> df1 = df.assign(new_name=df['name'].apply(func))
            >>> df1
               id       name   new_name
            0   1    AURÉLIE    aurÉlie
            1   2  CÉLESTINE  cÉlestine
            2   3     DAPHNÉ     daphnÉ
            <BLANKLINE>
            [3 rows x 3 columns]

        Args:
            function_name (str):
                the function's name in BigQuery in the format
                `project_id.dataset_id.function_name`, or
                `dataset_id.function_name` to load from the default project, or
                `function_name` to load from the default project and the dataset
                associated with the current session.

        Returns:
            callable: A function object pointing to the BigQuery function read
            from BigQuery.

            The object is similar to the one created by the `remote_function`
            decorator, including the `bigframes_remote_function` property, but
            not including the `bigframes_cloud_function` property.
        """

        return bigframes_rgf(
            function_name=function_name,
            session=self,
        )

    def _prepare_query_job_config(
        self,
        job_config: Optional[bigquery.QueryJobConfig] = None,
    ) -> bigquery.QueryJobConfig:
        if job_config is None:
            job_config = bigquery.QueryJobConfig()
        else:
            # Create a copy so that we don't mutate the original config passed
            job_config = typing.cast(
                bigquery.QueryJobConfig,
                bigquery.QueryJobConfig.from_api_repr(job_config.to_api_repr()),
            )

        if bigframes.options.compute.maximum_bytes_billed is not None:
            job_config.maximum_bytes_billed = (
                bigframes.options.compute.maximum_bytes_billed
            )

        if self._bq_kms_key_name:
            job_config.destination_encryption_configuration = (
                bigquery.EncryptionConfiguration(kms_key_name=self._bq_kms_key_name)
            )

        return job_config

    def _prepare_load_job_config(self) -> bigquery.LoadJobConfig:
        # Create a copy so that we don't mutate the original config passed
        job_config = bigquery.LoadJobConfig()

        if self._bq_kms_key_name:
            job_config.destination_encryption_configuration = (
                bigquery.EncryptionConfiguration(kms_key_name=self._bq_kms_key_name)
            )

        return job_config

    def _prepare_copy_job_config(self) -> bigquery.CopyJobConfig:
        # Create a copy so that we don't mutate the original config passed
        job_config = bigquery.CopyJobConfig()

        if self._bq_kms_key_name:
            job_config.destination_encryption_configuration = (
                bigquery.EncryptionConfiguration(kms_key_name=self._bq_kms_key_name)
            )

        return job_config

    def _start_query_and_wait(
        self,
        sql: str,
        job_config: Optional[bigquery.job.QueryJobConfig] = None,
        max_results: Optional[int] = None,
    ) -> bigquery.table.RowIterator:
        """
        Starts BigQuery query with query_and_wait and waits for results.
        """
        job_config = self._prepare_query_job_config(job_config)
        return self.bqclient.query_and_wait(
            sql,
            job_config=job_config,
            max_results=max_results,
        )

    def _start_query(
        self,
        sql: str,
        job_config: Optional[bigquery.job.QueryJobConfig] = None,
        max_results: Optional[int] = None,
        timeout: Optional[float] = None,
    ) -> Tuple[bigquery.table.RowIterator, bigquery.QueryJob]:
        """
        Starts BigQuery query job and waits for results.
        """
        job_config = self._prepare_query_job_config(job_config)
        return bigframes.session._io.bigquery.start_query_with_client(
            self.bqclient, sql, job_config, max_results, timeout
        )

    def _start_query_ml_ddl(
        self,
        sql: str,
    ) -> Tuple[bigquery.table.RowIterator, bigquery.QueryJob]:
        """
        Starts BigQuery ML DDL query job (CREATE MODEL/ALTER MODEL/...) and
        waits for results.
        """
        job_config = self._prepare_query_job_config()

        # BQML expects kms_key_name through OPTIONS and not through job config,
        # so we must reset any encryption set in the job config
        # https://cloud.google.com/bigquery/docs/customer-managed-encryption#encrypt-model
        job_config.destination_encryption_configuration = None

        return bigframes.session._io.bigquery.start_query_with_client(
            self.bqclient, sql, job_config
        )

    def _cache_with_cluster_cols(
        self, array_value: core.ArrayValue, cluster_cols: typing.Sequence[str]
    ) -> core.ArrayValue:
        """Executes the query and uses the resulting table to rewrite future executions."""
        # TODO: Use this for all executions? Problem is that caching materializes extra
        # ordering columns
        compiled_value = self._compile_ordered(array_value)

        ibis_expr = compiled_value._to_ibis_expr(
            ordering_mode="unordered", expose_hidden_cols=True
        )
        tmp_table = self._ibis_to_temp_table(
            ibis_expr, cluster_cols=cluster_cols, api_name="cached"
        )
        table_expression = self.ibis_client.table(
            tmp_table.table_id,
            schema=tmp_table.dataset_id,
            database=tmp_table.project,
        )
        new_columns = [table_expression[column] for column in compiled_value.column_ids]
        new_hidden_columns = [
            table_expression[column]
            for column in compiled_value._hidden_ordering_column_names
        ]
        # TODO: Instead, keep session-wide map of cached results and automatically reuse
        return core.ArrayValue.from_ibis(
            self,
            table_expression,
            columns=new_columns,
            hidden_ordering_columns=new_hidden_columns,
            ordering=compiled_value._ordering,
        )

    def _cache_with_offsets(self, array_value: core.ArrayValue) -> core.ArrayValue:
        """Executes the query and uses the resulting table to rewrite future executions."""
        # TODO: Use this for all executions? Problem is that caching materializes extra
        # ordering columns
        compiled_value = self._compile_ordered(array_value)

        ibis_expr = compiled_value._to_ibis_expr(
            ordering_mode="offset_col", order_col_name="bigframes_offsets"
        )
        tmp_table = self._ibis_to_temp_table(
            ibis_expr, cluster_cols=["bigframes_offsets"], api_name="cached"
        )
        table_expression = self.ibis_client.table(
            tmp_table.table_id,
            schema=tmp_table.dataset_id,
            database=tmp_table.project,
        )
        new_columns = [table_expression[column] for column in compiled_value.column_ids]
        new_hidden_columns = [table_expression["bigframes_offsets"]]
        # TODO: Instead, keep session-wide map of cached results and automatically reuse
        return core.ArrayValue.from_ibis(
            self,
            table_expression,
            columns=new_columns,
            hidden_ordering_columns=new_hidden_columns,
            ordering=order.ExpressionOrdering.from_offset_col("bigframes_offsets"),
        )

    def _simplify_with_caching(self, array_value: core.ArrayValue) -> core.ArrayValue:
        """Attempts to handle the complexity by caching duplicated subtrees and breaking the query into pieces."""
        if not bigframes.options.compute.enable_multi_query_execution:
            return array_value
        node = array_value.node
        if node.planning_complexity < QUERY_COMPLEXITY_LIMIT:
            return array_value

        for _ in range(MAX_SUBTREE_FACTORINGS):
            updated = self._cache_most_complex_subtree(node)
            if updated is None:
                return core.ArrayValue(node)
            else:
                node = updated

        return core.ArrayValue(node)

    def _cache_most_complex_subtree(
        self, node: nodes.BigFrameNode
    ) -> Optional[nodes.BigFrameNode]:
        # TODO: If query fails, retry with lower complexity limit
        valid_candidates = traversals.count_complex_nodes(
            node,
            min_complexity=(QUERY_COMPLEXITY_LIMIT / 500),
            max_complexity=QUERY_COMPLEXITY_LIMIT,
        ).items()
        # Heuristic: subtree_compleixty * (copies of subtree)^2
        best_candidate = max(
            valid_candidates,
            key=lambda i: i[0].planning_complexity + (i[1] ** 2),
            default=None,
        )

        if best_candidate is None:
            # No good subtrees to cache, just return original tree
            return None

        # TODO: Add clustering columns based on access patterns
        materialized = self._cache_with_cluster_cols(
            core.ArrayValue(best_candidate[0]), []
        ).node

        return traversals.replace_nodes(
            node, to_replace=best_candidate[0], replacemenet=materialized
        )

    def _is_trivially_executable(self, array_value: core.ArrayValue):
        """
        Can the block be evaluated very cheaply?
        If True, the array_value probably is not worth caching.
        """
        # Once rewriting is available, will want to rewrite before
        # evaluating execution cost.
        return traversals.is_trivially_executable(array_value.node)

    def _execute(
        self,
        array_value: core.ArrayValue,
        job_config: Optional[bigquery.job.QueryJobConfig] = None,
        *,
        sorted: bool = True,
        dry_run=False,
        col_id_overrides: Mapping[str, str] = {},
    ) -> tuple[bigquery.table.RowIterator, bigquery.QueryJob]:
        sql = self._to_sql(
            array_value, sorted=sorted, col_id_overrides=col_id_overrides
        )  # type:ignore
        if job_config is None:
            job_config = bigquery.QueryJobConfig(dry_run=dry_run)
        else:
            job_config.dry_run = dry_run
        return self._start_query(
            sql=sql,
            job_config=job_config,
        )

    def _peek(
        self, array_value: core.ArrayValue, n_rows: int
    ) -> tuple[bigquery.table.RowIterator, bigquery.QueryJob]:
        """A 'peek' efficiently accesses a small number of rows in the dataframe."""
        if not tree_properties.peekable(array_value.node):
            warnings.warn("Peeking this value cannot be done efficiently.")
        sql = self._compile_unordered(array_value).peek_sql(n_rows)
        return self._start_query(
            sql=sql,
        )

    def _to_sql(
        self,
        array_value: core.ArrayValue,
        offset_column: typing.Optional[str] = None,
        col_id_overrides: typing.Mapping[str, str] = {},
        sorted: bool = False,
    ) -> str:
        if offset_column:
            array_value = array_value.promote_offsets(offset_column)
        if sorted:
            return self._compile_ordered(array_value).to_sql(
                col_id_overrides=col_id_overrides, sorted=True
            )
        return self._compile_unordered(array_value).to_sql(
            col_id_overrides=col_id_overrides
        )

    def _compile_ordered(
        self, array_value: core.ArrayValue
    ) -> bigframes.core.compile.OrderedIR:
        return bigframes.core.compile.compile_ordered_ir(array_value.node)

    def _compile_unordered(
        self, array_value: core.ArrayValue
    ) -> bigframes.core.compile.UnorderedIR:
        return bigframes.core.compile.compile_unordered_ir(array_value.node)

    def _get_table_size(self, destination_table):
        table = self.bqclient.get_table(destination_table)
        return table.num_bytes

    def _rows_to_dataframe(
        self, row_iterator: bigquery.table.RowIterator, dtypes: Dict
    ) -> pandas.DataFrame:
        # Can ignore inferred datatype until dtype emulation breaks 1:1 mapping between BQ types and bigframes types
        dtypes_from_bq = bigframes.dtypes.bf_type_from_type_kind(row_iterator.schema)
        arrow_table = row_iterator.to_arrow()
        return bigframes.session._io.pandas.arrow_to_pandas(arrow_table, dtypes_from_bq)

    def _start_generic_job(self, job: formatting_helpers.GenericJob):
        if bigframes.options.display.progress_bar is not None:
            formatting_helpers.wait_for_job(
                job, bigframes.options.display.progress_bar
            )  # Wait for the job to complete
        else:
            job.result()


def connect(context: Optional[bigquery_options.BigQueryOptions] = None) -> Session:
    return Session(context)


def _can_cluster_bq(field: bigquery.SchemaField):
    # https://cloud.google.com/bigquery/docs/clustered-tables
    # Notably, float is excluded
    type_ = field.field_type
    return type_ in (
        "INTEGER",
        "INT64",
        "STRING",
        "NUMERIC",
        "DECIMAL",
        "BIGNUMERIC",
        "BIGDECIMAL",
        "DATE",
        "DATETIME",
        "TIMESTAMP",
        "BOOL",
        "BOOLEAN",
    )


def _transform_read_gbq_configuration(configuration: Optional[dict]) -> dict:
    """
    For backwards-compatibility, convert any previously client-side only
    parameters such as timeoutMs to the property name expected by the REST API.

    Makes a copy of configuration if changes are needed.
    """

    if configuration is None:
        return {}

    timeout_ms = configuration.get("query", {}).get("timeoutMs")
    if timeout_ms is not None:
        # Transform timeoutMs to an actual server-side configuration.
        # https://github.com/googleapis/python-bigquery-pandas/issues/479
        configuration = copy.deepcopy(configuration)
        del configuration["query"]["timeoutMs"]
        configuration["jobTimeoutMs"] = timeout_ms

    return configuration<|MERGE_RESOLUTION|>--- conflicted
+++ resolved
@@ -728,14 +728,6 @@
             use_cache=use_cache,
         )
 
-<<<<<<< HEAD
-        # TODO: warn if partitioned and/or clustered except if:
-        # primary_keys, index_col, or filters
-        # Except it looks like filters goes through the query path?
-
-        if not index_col and primary_keys is not None:
-            index_col = primary_keys
-=======
         if table.location.casefold() != self._location.casefold():
             raise ValueError(
                 f"Current session is in {self._location} but dataset '{table.project}.{table.dataset_id}' is located in {table.location}"
@@ -752,7 +744,6 @@
             table_ref,
             time_travel_timestamp,
         )
->>>>>>> f3f69829
 
         for key in columns:
             if key not in table_expression.columns:
@@ -760,14 +751,6 @@
                     f"Column '{key}' of `columns` not found in this table."
                 )
 
-<<<<<<< HEAD
-        if isinstance(index_col, bigframes.enums.DefaultIndexKind):
-            index_cols: List[str] = []
-        elif isinstance(index_col, str):
-            index_cols = [index_col]
-        else:
-            index_cols = list(index_col)
-=======
         # ---------------------------------------
         # Create a non-default index and validate
         # ---------------------------------------
@@ -784,7 +767,6 @@
             index_col=index_col,
             api_name=api_name,
         )
->>>>>>> f3f69829
 
         for key in index_cols:
             if key not in table_expression.columns:
@@ -835,35 +817,6 @@
             df.sort_index()
         return df
 
-<<<<<<< HEAD
-    def _check_index_uniqueness(
-        self, table: ibis_types.Table, index_cols: List[str]
-    ) -> bool:
-        distinct_table = table.select(*index_cols).distinct()
-        is_unique_sql = f"""WITH full_table AS (
-            {self.ibis_client.compile(table)}
-        ),
-        distinct_table AS (
-            {self.ibis_client.compile(distinct_table)}
-        )
-
-        SELECT (SELECT COUNT(*) FROM full_table) AS `total_count`,
-        (SELECT COUNT(*) FROM distinct_table) AS `distinct_count`
-        """
-        # We just need the results, not any job stats, so use query_and_wait,
-        # which should also be faster for queries with small results such as
-        # this.
-        #
-        # It also happens to be easier to mock out in unit tests.
-        results = self._start_query_and_wait(is_unique_sql)
-        row = next(iter(results))
-
-        total_count = row["total_count"]
-        distinct_count = row["distinct_count"]
-        return total_count == distinct_count
-
-=======
->>>>>>> f3f69829
     def _read_bigquery_load_job(
         self,
         filepath_or_buffer: str | IO["bytes"],
