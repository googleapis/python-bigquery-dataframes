--- conflicted
+++ resolved
@@ -794,17 +794,9 @@
         elif write_engine == "bigquery_load":
             return self._loader.read_pandas(pandas_dataframe, method="load")
         elif write_engine == "bigquery_streaming":
-<<<<<<< HEAD
             return self._loader.read_pandas(pandas_dataframe, method="stream")
-=======
-            return self._loader.read_pandas(
-                pandas_dataframe, method="stream", api_name=api_name
-            )
         elif write_engine == "bigquery_write":
-            return self._loader.read_pandas(
-                pandas_dataframe, method="write", api_name=api_name
-            )
->>>>>>> 30a62372
+            return self._loader.read_pandas(pandas_dataframe, method="write")
         else:
             raise ValueError(f"Got unexpected write_engine '{write_engine}'")
 
