# Copyright 2023 Google LLC
#
# Licensed under the Apache License, Version 2.0 (the "License");
# you may not use this file except in compliance with the License.
# You may obtain a copy of the License at
#
#     http://www.apache.org/licenses/LICENSE-2.0
#
# Unless required by applicable law or agreed to in writing, software
# distributed under the License is distributed on an "AS IS" BASIS,
# WITHOUT WARRANTIES OR CONDITIONS OF ANY KIND, either express or implied.
# See the License for the specific language governing permissions and
# limitations under the License.

"""Session manages the connection to BigQuery."""

from __future__ import annotations

import logging
import os
import re
import textwrap
import typing
from typing import (
    Any,
    Callable,
    Dict,
    IO,
    Iterable,
    List,
    Literal,
    MutableSequence,
    Optional,
    Sequence,
    Tuple,
    Union,
)
import uuid
import warnings

import google.api_core.client_info
import google.api_core.client_options
import google.api_core.exceptions
import google.api_core.gapic_v1.client_info
import google.auth.credentials
import google.cloud.bigquery as bigquery
import google.cloud.bigquery_connection_v1
import google.cloud.bigquery_storage_v1
import google.cloud.functions_v2
import google.cloud.resourcemanager_v3
import google.cloud.storage as storage  # type: ignore
import ibis
import ibis.backends.bigquery as ibis_bigquery
import ibis.expr.datatypes as ibis_dtypes
import ibis.expr.types as ibis_types
import numpy as np
import pandas
from pandas._typing import (
    CompressionOptions,
    FilePath,
    ReadPickleBuffer,
    StorageOptions,
)

import bigframes._config.bigquery_options as bigquery_options
import bigframes.constants as constants
import bigframes.core as core
import bigframes.core.blocks as blocks
import bigframes.core.guid as guid
from bigframes.core.ordering import IntegerEncoding, OrderingColumnReference
import bigframes.core.ordering as orderings
import bigframes.core.utils as utils
import bigframes.dataframe as dataframe
import bigframes.formatting_helpers as formatting_helpers
from bigframes.remote_function import read_gbq_function as bigframes_rgf
from bigframes.remote_function import remote_function as bigframes_rf
import bigframes.session._io.bigquery as bigframes_io
import bigframes.session.clients
from bigframes.utils import log_adapter
import bigframes.version

# Even though the ibis.backends.bigquery.registry import is unused, it's needed
# to register new and replacement ops with the Ibis BigQuery backend.
import third_party.bigframes_vendored.ibis.backends.bigquery.registry  # noqa
import third_party.bigframes_vendored.pandas.io.gbq as third_party_pandas_gbq
import third_party.bigframes_vendored.pandas.io.parquet as third_party_pandas_parquet
import third_party.bigframes_vendored.pandas.io.parsers.readers as third_party_pandas_readers
import third_party.bigframes_vendored.pandas.io.pickle as third_party_pandas_pickle

_BIGFRAMES_DEFAULT_CONNECTION_ID = "bigframes-default-connection"

_MAX_CLUSTER_COLUMNS = 4

# TODO(swast): Need to connect to regional endpoints when performing remote
# functions operations (BQ Connection IAM, Cloud Run / Cloud Functions).
# Also see if resource manager client library supports regional endpoints.

_VALID_ENCODINGS = {
    "UTF-8",
    "ISO-8859-1",
    "UTF-16BE",
    "UTF-16LE",
    "UTF-32BE",
    "UTF-32LE",
}

logger = logging.getLogger(__name__)


def _is_query(query_or_table: str) -> bool:
    """Determine if `query_or_table` is a table ID or a SQL string"""
    return re.search(r"\s", query_or_table.strip(), re.MULTILINE) is not None


@log_adapter.class_logger
class Session(
    third_party_pandas_gbq.GBQIOMixin,
    third_party_pandas_parquet.ParquetIOMixin,
    third_party_pandas_pickle.PickleIOMixin,
    third_party_pandas_readers.ReaderIOMixin,
):
    """Establishes a BigQuery connection to capture a group of job activities related to
    DataFrames.

    Args:
        context (bigframes._config.bigquery_options.BigQueryOptions):
            Configuration adjusting how to connect to BigQuery and related
            APIs. Note that some options are ignored if ``clients_provider`` is
            set.
        clients_provider (bigframes.session.bigframes.session.clients.ClientsProvider):
            An object providing client library objects.
    """

    def __init__(
        self,
        context: Optional[bigquery_options.BigQueryOptions] = None,
        clients_provider: Optional[bigframes.session.clients.ClientsProvider] = None,
    ):
        if context is None:
            context = bigquery_options.BigQueryOptions()

        # TODO(swast): Get location from the environment.
        if context is None or context.location is None:
            self._location = "US"
            warnings.warn(
                f"No explicit location is set, so using location {self._location} for the session.",
                stacklevel=2,
            )
        else:
            self._location = context.location

        # Instantiate a clients provider to help with cloud clients that will be
        # used in the future operations in the session
        if clients_provider:
            self._clients_provider = clients_provider
        else:
            self._clients_provider = bigframes.session.clients.ClientsProvider(
                project=context.project,
                location=self._location,
                use_regional_endpoints=context.use_regional_endpoints,
                credentials=context.credentials,
                application_name=context.application_name,
            )

        self._create_and_bind_bq_session()
        self.ibis_client = typing.cast(
            ibis_bigquery.Backend,
            ibis.bigquery.connect(
                project_id=context.project,
                client=self.bqclient,
                storage_client=self.bqstoragereadclient,
            ),
        )

        self._bq_connection = context.bq_connection or _BIGFRAMES_DEFAULT_CONNECTION_ID

        # Now that we're starting the session, don't allow the options to be
        # changed.
        context._session_started = True

    @property
    def bqclient(self):
        return self._clients_provider.bqclient

    @property
    def bqconnectionclient(self):
        return self._clients_provider.bqconnectionclient

    @property
    def bqstoragereadclient(self):
        return self._clients_provider.bqstoragereadclient

    @property
    def cloudfunctionsclient(self):
        return self._clients_provider.cloudfunctionsclient

    @property
    def resourcemanagerclient(self):
        return self._clients_provider.resourcemanagerclient

    @property
    def _session_dataset_id(self):
        """A dataset for storing temporary objects local to the session
        This is a workaround for remote functions that do not
        yet support session-temporary instances."""
        return self._session_dataset.dataset_id

    @property
    def _project(self):
        return self.bqclient.project

    def __hash__(self):
        # Stable hash needed to use in expression tree
        return hash(self._session_id)

    def _create_and_bind_bq_session(self):
        """Create a BQ session and bind the session id with clients to capture BQ activities:
        go/bigframes-transient-data"""
        job_config = bigquery.QueryJobConfig(create_session=True)
        # Make sure the session is a new one, not one associated with another query.
        job_config.use_query_cache = False
        query_job = self.bqclient.query(
            "SELECT 1", job_config=job_config, location=self._location
        )
        query_job.result()  # blocks until finished
        self._session_id = query_job.session_info.session_id

        # The anonymous dataset is used by BigQuery to write query results and
        # session tables. BigQuery DataFrames also writes temp tables directly
        # to the dataset, no BigQuery Session required. Note: there is a
        # different anonymous dataset per location. See:
        # https://cloud.google.com/bigquery/docs/cached-results#how_cached_results_are_stored
        query_destination = query_job.destination
        self._anonymous_dataset = bigquery.DatasetReference(
            query_destination.project,
            query_destination.dataset_id,
        )

        self.bqclient.default_query_job_config = bigquery.QueryJobConfig(
            connection_properties=[
                bigquery.ConnectionProperty("session_id", self._session_id)
            ]
        )
        self.bqclient.default_load_job_config = bigquery.LoadJobConfig(
            connection_properties=[
                bigquery.ConnectionProperty("session_id", self._session_id)
            ]
        )

        # Dataset for storing remote functions, which don't yet
        # support proper session temporary storage yet
        self._session_dataset = bigquery.Dataset(
            f"{self.bqclient.project}.bigframes_temp_{self._location.lower().replace('-', '_')}"
        )
        self._session_dataset.location = self._location

    def close(self):
        """Terminated the BQ session, otherwises the session will be terminated automatically after
        24 hours of inactivity or after 7 days."""
        if self._session_id is not None and self.bqclient is not None:
            abort_session_query = "CALL BQ.ABORT_SESSION('{}')".format(self._session_id)
            try:
                query_job = self.bqclient.query(abort_session_query)
                query_job.result()  # blocks until finished
            except google.api_core.exceptions.BadRequest as exc:
                # Ignore the exception when the BQ session itself has expired
                # https://cloud.google.com/bigquery/docs/sessions-terminating#auto-terminate_a_session
                if not exc.message.startswith(
                    f"Session {self._session_id} has expired and is no longer available."
                ):
                    raise
            except google.auth.exceptions.RefreshError:
                # The refresh token may itself have been invalidated or expired
                # https://developers.google.com/identity/protocols/oauth2#expiration
                # Don't raise the exception in this case while closing the
                # BigFrames session, so that the end user has a path for getting
                # out of a bad session due to unusable credentials.
                pass
            self._session_id = None

    def read_gbq(
        self,
        query_or_table: str,
        *,
        index_col: Iterable[str] | str = (),
        col_order: Iterable[str] = (),
        max_results: Optional[int] = None,
        # Add a verify index argument that fails if the index is not unique.
    ) -> dataframe.DataFrame:
        # TODO(b/281571214): Generate prompt to show the progress of read_gbq.
        if _is_query(query_or_table):
            return self._read_gbq_query(
                query_or_table,
                index_col=index_col,
                col_order=col_order,
                max_results=max_results,
                api_name="read_gbq",
            )
        else:
            # TODO(swast): Query the snapshot table but mark it as a
            # deterministic query so we can avoid serializing if we have a
            # unique index.
            return self._read_gbq_table(
                query_or_table,
                index_col=index_col,
                col_order=col_order,
                max_results=max_results,
                api_name="read_gbq",
            )

    def _query_to_destination(
        self,
        query: str,
        index_cols: List[str],
        api_name: str,
    ) -> Tuple[Optional[bigquery.TableReference], Optional[bigquery.QueryJob]]:
        # If a dry_run indicates this is not a query type job, then don't
        # bother trying to do a CREATE TEMP TABLE ... AS SELECT ... statement.
        dry_run_config = bigquery.QueryJobConfig()
        dry_run_config.dry_run = True
        _, dry_run_job = self._start_query(query, job_config=dry_run_config)
        if dry_run_job.statement_type != "SELECT":
            _, query_job = self._start_query(query)
            return query_job.destination, query_job

        # Create a table to workaround BigQuery 10 GB query results limit. See:
        # internal issue 303057336.
        # Since we have a `statement_type == 'SELECT'`, schema should be populated.
        schema = typing.cast(Iterable[bigquery.SchemaField], dry_run_job.schema)
        temp_table = self._create_session_table_empty(api_name, schema, index_cols)

        job_config = bigquery.QueryJobConfig()
        job_config.destination = temp_table

        try:
            # Write to temp table to workaround BigQuery 10 GB query results
            # limit. See: internal issue 303057336.
            _, query_job = self._start_query(query, job_config=job_config)
            return query_job.destination, query_job
        except google.api_core.exceptions.BadRequest:
            # Some SELECT statements still aren't compatible with cluster
            # tables as the destination. For example, if the query has a
            # top-level ORDER BY, this conflicts with our ability to cluster
            # the table by the index column(s).
            _, query_job = self._start_query(query)
            return query_job.destination, query_job

    def read_gbq_query(
        self,
        query: str,
        *,
        index_col: Iterable[str] | str = (),
        col_order: Iterable[str] = (),
        max_results: Optional[int] = None,
    ) -> dataframe.DataFrame:
        """Turn a SQL query into a DataFrame.

        Note: Because the results are written to a temporary table, ordering by
        ``ORDER BY`` is not preserved. A unique `index_col` is recommended. Use
        ``row_number() over ()`` if there is no natural unique index or you
        want to preserve ordering.

        **Examples:**

            >>> import bigframes.pandas as bpd
            >>> bpd.options.display.progress_bar = None

        Simple query input:

            >>> df = bpd.read_gbq_query('''
            ...    SELECT
            ...       pitcherFirstName,
            ...       pitcherLastName,
            ...       pitchSpeed,
            ...    FROM `bigquery-public-data.baseball.games_wide`
            ... ''')
            >>> df.head(2)
              pitcherFirstName pitcherLastName  pitchSpeed
            0                                            0
            1                                            0
            <BLANKLINE>
            [2 rows x 3 columns]

        Preserve ordering in a query input.

            >>> df = bpd.read_gbq_query('''
            ...    SELECT
            ...       -- Instead of an ORDER BY clause on the query, use
            ...       -- ROW_NUMBER() to create an ordered DataFrame.
            ...       ROW_NUMBER() OVER (ORDER BY AVG(pitchSpeed) DESC)
            ...         AS rowindex,
            ...
            ...       pitcherFirstName,
            ...       pitcherLastName,
            ...       AVG(pitchSpeed) AS averagePitchSpeed
            ...     FROM `bigquery-public-data.baseball.games_wide`
            ...     WHERE year = 2016
            ...     GROUP BY pitcherFirstName, pitcherLastName
            ... ''', index_col="rowindex")
            >>> df.head(2)
                     pitcherFirstName pitcherLastName  averagePitchSpeed
            rowindex
            1                Albertin         Chapman          96.514113
            2                 Zachary         Britton          94.591039
            <BLANKLINE>
            [2 rows x 3 columns]

        See also: :meth:`Session.read_gbq`.
        """
        # NOTE: This method doesn't (yet) exist in pandas or pandas-gbq, so
        # these docstrings are inline.
        return self._read_gbq_query(
            query=query,
            index_col=index_col,
            col_order=col_order,
            max_results=max_results,
            api_name="read_gbq_query",
        )

    def _read_gbq_query(
        self,
        query: str,
        *,
        index_col: Iterable[str] | str = (),
        col_order: Iterable[str] = (),
        max_results: Optional[int] = None,
        api_name: str,
    ) -> dataframe.DataFrame:
        if isinstance(index_col, str):
            index_cols = [index_col]
        else:
            index_cols = list(index_col)

        destination, query_job = self._query_to_destination(
            query, index_cols, api_name="read_gbq_query"
        )

        # If there was no destination table, that means the query must have
        # been DDL or DML. Return some job metadata, instead.
        if not destination:
            return dataframe.DataFrame(
                data=pandas.DataFrame(
                    {
                        "statement_type": [
                            query_job.statement_type if query_job else "unknown"
                        ],
                        "job_id": [query_job.job_id if query_job else "unknown"],
                        "location": [query_job.location if query_job else "unknown"],
                    }
                ),
                session=self,
            )

        return self.read_gbq_table(
            f"{destination.project}.{destination.dataset_id}.{destination.table_id}",
            index_col=index_cols,
            col_order=col_order,
            max_results=max_results,
        )

    def read_gbq_table(
        self,
        query: str,
        *,
        index_col: Iterable[str] | str = (),
        col_order: Iterable[str] = (),
        max_results: Optional[int] = None,
    ) -> dataframe.DataFrame:
        """Turn a BigQuery table into a DataFrame.

        **Examples:**

            >>> import bigframes.pandas as bpd
            >>> bpd.options.display.progress_bar = None

        Read a whole table, with arbitrary ordering or ordering corresponding to the primary key(s).

            >>> df = bpd.read_gbq_table("bigquery-public-data.ml_datasets.penguins")
            >>> df.head(2)
                                                 species island  culmen_length_mm  \\
            0        Adelie Penguin (Pygoscelis adeliae)  Dream              36.6
            1        Adelie Penguin (Pygoscelis adeliae)  Dream              39.8
            <BLANKLINE>
               culmen_depth_mm  flipper_length_mm  body_mass_g     sex
            0             18.4              184.0       3475.0  FEMALE
            1             19.1              184.0       4650.0    MALE
            <BLANKLINE>
            [2 rows x 7 columns]

        See also: :meth:`Session.read_gbq`.
        """
        # NOTE: This method doesn't (yet) exist in pandas or pandas-gbq, so
        # these docstrings are inline.
        return self._read_gbq_table(
            query=query,
            index_col=index_col,
            col_order=col_order,
            max_results=max_results,
            api_name="read_gbq_table",
        )

    def _read_gbq_table_to_ibis_with_total_ordering(
        self,
        table_ref: bigquery.table.TableReference,
        *,
        api_name: str,
    ) -> Tuple[ibis_types.Table, Optional[Sequence[str]]]:
        """Create a read-only Ibis table expression representing a table.

        If we can get a total ordering from the table, such as via primary key
        column(s), then return those too so that ordering generation can be
        avoided.
        """
        if table_ref.dataset_id.upper() == "_SESSION":
            # _SESSION tables aren't supported by the tables.get REST API.
            return (
                self.ibis_client.sql(
                    f"SELECT * FROM `_SESSION`.`{table_ref.table_id}`"
                ),
                None,
            )

        table_expression = self.ibis_client.table(
            table_ref.table_id,
            database=f"{table_ref.project}.{table_ref.dataset_id}",
        )

        # If there are primary keys defined, the query engine assumes these
        # columns are unique, even if the constraint is not enforced. We make
        # the same assumption and use these columns as the total ordering keys.
        table = self.bqclient.get_table(table_ref)

        # TODO(b/305264153): Use public properties to fetch primary keys once
        # added to google-cloud-bigquery.
        primary_keys = (
            table._properties.get("tableConstraints", {})
            .get("primaryKey", {})
            .get("columns")
        )

        if not primary_keys:
            return table_expression, None
        else:
            # Read from a snapshot since we won't have to copy the table data to create a total ordering.
            job_config = bigquery.QueryJobConfig()
            job_config.labels["bigframes-api"] = api_name
            current_timestamp = list(
                self.bqclient.query(
                    "SELECT CURRENT_TIMESTAMP() AS `current_timestamp`",
                    job_config=job_config,
                ).result()
            )[0][0]
            table_expression = self.ibis_client.sql(
                bigframes_io.create_snapshot_sql(table_ref, current_timestamp)
            )
            return table_expression, primary_keys

    def _read_gbq_table(
        self,
        query: str,
        *,
        index_col: Iterable[str] | str = (),
        col_order: Iterable[str] = (),
        max_results: Optional[int] = None,
        api_name: str,
    ) -> dataframe.DataFrame:
        if max_results and max_results <= 0:
            raise ValueError("`max_results` should be a positive number.")

        # TODO(swast): Can we re-use the temp table from other reads in the
        # session, if the original table wasn't modified?
        table_ref = bigquery.table.TableReference.from_string(
            query, default_project=self.bqclient.project
        )

        (
            table_expression,
            total_ordering_cols,
        ) = self._read_gbq_table_to_ibis_with_total_ordering(
            table_ref,
            api_name=api_name,
        )

        for key in col_order:
            if key not in table_expression.columns:
                raise ValueError(
                    f"Column '{key}' of `col_order` not found in this table."
                )

        if isinstance(index_col, str):
            index_cols: List[str] = [index_col]
        else:
            index_cols = list(index_col)

        hidden_cols: typing.Sequence[str] = ()

        for key in index_cols:
            if key not in table_expression.columns:
                raise ValueError(
                    f"Column `{key}` of `index_col` not found in this table."
                )

        # If the index is unique and sortable, then we don't need to generate
        # an ordering column.
        ordering = None
        is_total_ordering = False

        if total_ordering_cols is not None:
            # Note: currently, this a table has a total ordering only when the
            # primary key(s) are set on a table. The query engine assumes such
            # columns are unique, even if not enforced.
            is_total_ordering = True
            ordering = orderings.ExpressionOrdering(
                ordering_value_columns=tuple(
                    [
                        core.OrderingColumnReference(column_id)
                        for column_id in total_ordering_cols
                    ]
                ),
                total_ordering_columns=frozenset(total_ordering_cols),
            )

            if len(index_cols) != 0:
                index_labels = typing.cast(List[Optional[str]], index_cols)
            else:
                # Use the total_ordering_cols to project offsets to use as the default index.
                table_expression = table_expression.order_by(index_cols)
                default_index_id = guid.generate_guid("bigframes_index_")
                default_index_col = (
                    ibis.row_number().cast(ibis_dtypes.int64).name(default_index_id)
                )
                table_expression = table_expression.mutate(
                    **{default_index_id: default_index_col}
                )
                index_cols = [default_index_id]
                index_labels = [None]
        elif len(index_cols) != 0:
            index_labels = typing.cast(List[Optional[str]], index_cols)
            distinct_table = table_expression.select(*index_cols).distinct()
            is_unique_sql = f"""WITH full_table AS (
                {self.ibis_client.compile(table_expression)}
            ),
            distinct_table AS (
                {self.ibis_client.compile(distinct_table)}
            )

            SELECT (SELECT COUNT(*) FROM full_table) AS `total_count`,
            (SELECT COUNT(*) FROM distinct_table) AS `distinct_count`
            """
            results, query_job = self._start_query(is_unique_sql)
            row = next(iter(results))

            total_count = row["total_count"]
            distinct_count = row["distinct_count"]
            is_total_ordering = total_count == distinct_count

            ordering = orderings.ExpressionOrdering(
                ordering_value_columns=tuple(
                    [
                        core.OrderingColumnReference(column_id)
                        for column_id in index_cols
                    ]
                ),
                total_ordering_columns=frozenset(index_cols),
            )

            # We have a total ordering, so query via "time travel" so that
            # the underlying data doesn't mutate.
            if is_total_ordering:
                # Get the timestamp from the job metadata rather than the query
                # text so that the query for determining uniqueness of the ID
                # columns can be cached.
                current_timestamp = query_job.started

                # The job finished, so we should have a start time.
                assert current_timestamp is not None
                table_expression = self.ibis_client.sql(
                    bigframes_io.create_snapshot_sql(table_ref, current_timestamp)
                )
            else:
                # Make sure when we generate an ordering, the row_number()
                # coresponds to the index columns.
                table_expression = table_expression.order_by(index_cols)
                warnings.warn(
                    textwrap.dedent(
                        f"""
                        Got a non-unique index. A consistent ordering is not
                        guaranteed. DataFrame has {total_count} rows,
                        but only {distinct_count} distinct index values.
                        """,
                    )
                )

            # When ordering by index columns, apply limit after ordering to
            # make limit more predictable.
            if max_results is not None:
                table_expression = table_expression.limit(max_results)
        else:
            if max_results is not None:
                # Apply limit before generating rownums and creating temp table
                # This makes sure the offsets are valid and limits the number of
                # rows for which row numbers must be generated
                table_expression = table_expression.limit(max_results)
            table_expression, ordering = self._create_sequential_ordering(
                table=table_expression,
                api_name=api_name,
            )
            hidden_cols = (
                (ordering.total_order_col.column_id,)
                if ordering.total_order_col
                else ()
            )
            assert len(ordering.ordering_value_columns) > 0
            is_total_ordering = True
            # Block constructor will generate default index if passed empty
            index_cols = []
            index_labels = []

        return self._read_gbq_with_ordering(
            table_expression=table_expression,
            col_order=col_order,
            index_cols=index_cols,
            index_labels=index_labels,
            hidden_cols=hidden_cols,
            ordering=ordering,
            is_total_ordering=is_total_ordering,
            api_name=api_name,
        )

    def _read_gbq_with_ordering(
        self,
        table_expression: ibis_types.Table,
        *,
        col_order: Iterable[str] = (),
        col_labels: Iterable[Optional[str]] = (),
        index_cols: Iterable[str] = (),
        index_labels: Iterable[Optional[str]] = (),
        hidden_cols: Iterable[str] = (),
        ordering: orderings.ExpressionOrdering,
        is_total_ordering: bool = False,
        api_name: str,
    ) -> dataframe.DataFrame:
        """Internal helper method that loads DataFrame from Google BigQuery given an ordering column.

        Args:
            table_expression:
                an ibis table expression to be executed in BigQuery.
            col_order:
                List of BigQuery column ids in the desired order for results DataFrame.
            col_labels:
                List of column labels as the column names.
            index_cols:
                List of index ids to use as the index or multi-index.
            index_labels:
                List of index labels as names of index.
            hidden_cols:
                Columns that should be hidden. Ordering columns may (not always) be hidden
            ordering:
                Column name to be used for ordering. If not supplied, a default ordering is generated.
            api_name:
                The name of the API method.

        Returns:
            A DataFrame representing results of the query or table.
        """
        index_cols, index_labels = list(index_cols), list(index_labels)
        if len(index_cols) != len(index_labels):
            raise ValueError(
                "Needs same number of index labels are there are index columns. "
                f"Got {len(index_labels)}, expected {len(index_cols)}."
            )

        # Logic:
        # no total ordering, index -> create sequential order, ordered by index, use for both ordering and index
        # total ordering, index -> use ordering as ordering, index as index

        # This code block ensures the existence of a total ordering.
        column_keys = list(col_order)
        if len(column_keys) == 0:
            non_value_columns = set([*index_cols, *hidden_cols])
            column_keys = [
                key for key in table_expression.columns if key not in non_value_columns
            ]
        if not is_total_ordering:
            # Rows are not ordered, we need to generate a default ordering and materialize it
            table_expression, ordering = self._create_sequential_ordering(
                table=table_expression,
                index_cols=index_cols,
                api_name=api_name,
            )
        index_col_values = [table_expression[index_id] for index_id in index_cols]
        if not col_labels:
            col_labels = column_keys
        return self._read_ibis(
            table_expression,
            index_col_values,
            index_labels,
            column_keys,
            col_labels,
            ordering=ordering,
        )

    def _read_bigquery_load_job(
        self,
        filepath_or_buffer: str | IO["bytes"],
        table: bigquery.Table,
        *,
        job_config: bigquery.LoadJobConfig,
        index_col: Iterable[str] | str = (),
        col_order: Iterable[str] = (),
    ) -> dataframe.DataFrame:
        if isinstance(index_col, str):
            index_cols = [index_col]
        else:
            index_cols = list(index_col)

        if not job_config.clustering_fields and index_cols:
            job_config.clustering_fields = index_cols[:_MAX_CLUSTER_COLUMNS]

        if isinstance(filepath_or_buffer, str):
            if filepath_or_buffer.startswith("gs://"):
                load_job = self.bqclient.load_table_from_uri(
                    filepath_or_buffer, table, job_config=job_config
                )
            else:
                with open(filepath_or_buffer, "rb") as source_file:
                    load_job = self.bqclient.load_table_from_file(
                        source_file, table, job_config=job_config
                    )
        else:
            load_job = self.bqclient.load_table_from_file(
                filepath_or_buffer, table, job_config=job_config
            )

        self._start_generic_job(load_job)

        # The BigQuery REST API for tables.get doesn't take a session ID, so we
        # can't get the schema for a temp table that way.
        return self.read_gbq_table(
            f"{table.project}.{table.dataset_id}.{table.table_id}",
            index_col=index_col,
            col_order=col_order,
        )

    def _read_ibis(
        self,
        table_expression: ibis_types.Table,
        index_cols: Iterable[ibis_types.Value],
        index_labels: Iterable[blocks.Label],
        column_keys: Iterable[str],
        column_labels: Iterable[blocks.Label],
        ordering: orderings.ExpressionOrdering,
    ) -> dataframe.DataFrame:
        """Turns a table expression (plus index column) into a DataFrame."""

        columns = list(index_cols)
        for key in column_keys:
            if key not in table_expression.columns:
                raise ValueError(f"Column '{key}' not found in this table.")
            columns.append(table_expression[key])

        non_hidden_ids = [col.get_name() for col in columns]
        hidden_ordering_columns = []
        for ref in ordering.all_ordering_columns:
            if ref.column_id not in non_hidden_ids:
                hidden_ordering_columns.append(table_expression[ref.column_id])

        block = blocks.Block(
            core.ArrayValue.from_ibis(
                self, table_expression, columns, hidden_ordering_columns, ordering
            ),
            index_columns=[index_col.get_name() for index_col in index_cols],
            column_labels=column_labels,
            index_labels=index_labels,
        )

        return dataframe.DataFrame(block)

    def read_gbq_model(self, model_name: str):
        """Loads a BigQuery ML model from BigQuery.

        **Examples:**

            >>> import bigframes.pandas as bpd
            >>> bpd.options.display.progress_bar = None

        Read an existing BigQuery ML model.

            >>> model_name = "bigframes-dev.bqml_tutorial.penguins_model"
            >>> model = bpd.read_gbq_model(model_name)

        Args:
            model_name (str):
                the model's name in BigQuery in the format
                `project_id.dataset_id.model_id`, or just `dataset_id.model_id`
                to load from the default project.

        Returns:
            A bigframes.ml Model wrapping the model.
        """
        import bigframes.ml.loader

        model_ref = bigquery.ModelReference.from_string(
            model_name, default_project=self.bqclient.project
        )
        model = self.bqclient.get_model(model_ref)
        return bigframes.ml.loader.from_bq(self, model)

    def read_pandas(self, pandas_dataframe: pandas.DataFrame) -> dataframe.DataFrame:
        """Loads DataFrame from a pandas DataFrame.

        The pandas DataFrame will be persisted as a temporary BigQuery table, which can be
        automatically recycled after the Session is closed.

        **Examples:**

            >>> import bigframes.pandas as bpd
            >>> import pandas as pd
            >>> bpd.options.display.progress_bar = None

            >>> d = {'col1': [1, 2], 'col2': [3, 4]}
            >>> pandas_df = pd.DataFrame(data=d)
            >>> df = bpd.read_pandas(pandas_df)
            >>> df
               col1  col2
            0     1     3
            1     2     4
            <BLANKLINE>
            [2 rows x 2 columns]

        Args:
            pandas_dataframe (pandas.DataFrame):
                a pandas DataFrame object to be loaded.

        Returns:
            bigframes.dataframe.DataFrame: The BigQuery DataFrame.
        """
        return self._read_pandas(pandas_dataframe, "read_pandas")

    def _read_pandas(
        self, pandas_dataframe: pandas.DataFrame, api_name: str
    ) -> dataframe.DataFrame:
        col_labels, idx_labels = (
            pandas_dataframe.columns.to_list(),
            pandas_dataframe.index.names,
        )
        new_col_ids, new_idx_ids = utils.get_standardized_ids(col_labels, idx_labels)

        # Add order column to pandas DataFrame to preserve order in BigQuery
        ordering_col = "rowid"
        columns = frozenset(col_labels + idx_labels)
        suffix = 2
        while ordering_col in columns:
            ordering_col = f"rowid_{suffix}"
            suffix += 1

        pandas_dataframe_copy = pandas_dataframe.copy()
        pandas_dataframe_copy.index.names = new_idx_ids
        pandas_dataframe_copy.columns = pandas.Index(new_col_ids)
        pandas_dataframe_copy[ordering_col] = np.arange(pandas_dataframe_copy.shape[0])

        # Specify the datetime dtypes, which is auto-detected as timestamp types.
        schema: list[bigquery.SchemaField] = []
        for column, dtype in zip(pandas_dataframe.columns, pandas_dataframe.dtypes):
            if dtype == "timestamp[us][pyarrow]":
                schema.append(
                    bigquery.SchemaField(column, bigquery.enums.SqlTypeNames.DATETIME)
                )

        # Clustering probably not needed anyways as pandas tables are small
        cluster_cols = [ordering_col]

        job_config = bigquery.LoadJobConfig(schema=schema)
        job_config.clustering_fields = cluster_cols
        job_config.labels = {"bigframes-api": api_name}

        load_table_destination = self._create_session_table()
        load_job = self.bqclient.load_table_from_dataframe(
            pandas_dataframe_copy,
            load_table_destination,
            job_config=job_config,
        )
        self._start_generic_job(load_job)

        ordering = orderings.ExpressionOrdering(
            ordering_value_columns=tuple([OrderingColumnReference(ordering_col)]),
            total_ordering_columns=frozenset([ordering_col]),
            integer_encoding=IntegerEncoding(True, is_sequential=True),
        )
        table_expression = self.ibis_client.sql(
            f"SELECT * FROM `{load_table_destination.table_id}`"
        )

        # b/297590178 Potentially a bug in bqclient.load_table_from_dataframe(), that only when the DF is empty, the index columns disappear in table_expression.
        if any(
            [new_idx_id not in table_expression.columns for new_idx_id in new_idx_ids]
        ):
            new_idx_ids, idx_labels = [], []

        df = self._read_gbq_with_ordering(
            table_expression=table_expression,
            col_labels=col_labels,
            index_cols=new_idx_ids,
            index_labels=idx_labels,
            hidden_cols=(ordering_col,),
            ordering=ordering,
            is_total_ordering=True,
            api_name=api_name,
        )
        return df

    def read_csv(
        self,
        filepath_or_buffer: str | IO["bytes"],
        *,
        sep: Optional[str] = ",",
        header: Optional[int] = 0,
        names: Optional[
            Union[MutableSequence[Any], np.ndarray[Any, Any], Tuple[Any, ...], range]
        ] = None,
        index_col: Optional[
            Union[int, str, Sequence[Union[str, int]], Literal[False]]
        ] = None,
        usecols: Optional[
            Union[
                MutableSequence[str],
                Tuple[str, ...],
                Sequence[int],
                pandas.Series,
                pandas.Index,
                np.ndarray[Any, Any],
                Callable[[Any], bool],
            ]
        ] = None,
        dtype: Optional[Dict] = None,
        engine: Optional[
            Literal["c", "python", "pyarrow", "python-fwf", "bigquery"]
        ] = None,
        encoding: Optional[str] = None,
        **kwargs,
    ) -> dataframe.DataFrame:
        table = bigquery.Table(self._create_session_table())

        if engine is not None and engine == "bigquery":
            if any(param is not None for param in (dtype, names)):
                not_supported = ("dtype", "names")
                raise NotImplementedError(
                    f"BigQuery engine does not support these arguments: {not_supported}. "
                    f"{constants.FEEDBACK_LINK}"
                )

            if index_col is not None and (
                not index_col or not isinstance(index_col, str)
            ):
                raise NotImplementedError(
                    "BigQuery engine only supports a single column name for `index_col`. "
                    f"{constants.FEEDBACK_LINK}"
                )

            # None value for index_col cannot be passed to read_gbq
            if index_col is None:
                index_col = ()

            # usecols should only be an iterable of strings (column names) for use as col_order in read_gbq.
            col_order: Tuple[Any, ...] = tuple()
            if usecols is not None:
                if isinstance(usecols, Iterable) and all(
                    isinstance(col, str) for col in usecols
                ):
                    col_order = tuple(col for col in usecols)
                else:
                    raise NotImplementedError(
                        "BigQuery engine only supports an iterable of strings for `usecols`. "
                        f"{constants.FEEDBACK_LINK}"
                    )

            if encoding is not None and encoding not in _VALID_ENCODINGS:
                raise NotImplementedError(
                    f"BigQuery engine only supports the following encodings: {_VALID_ENCODINGS}. "
                    f"{constants.FEEDBACK_LINK}"
                )

            job_config = bigquery.LoadJobConfig()
            job_config.create_disposition = bigquery.CreateDisposition.CREATE_IF_NEEDED
            job_config.source_format = bigquery.SourceFormat.CSV
            job_config.write_disposition = bigquery.WriteDisposition.WRITE_EMPTY
            job_config.autodetect = True
            job_config.field_delimiter = sep
            job_config.encoding = encoding
            job_config.labels = {"bigframes-api": "read_csv"}

            # We want to match pandas behavior. If header is 0, no rows should be skipped, so we
            # do not need to set `skip_leading_rows`. If header is None, then there is no header.
            # Setting skip_leading_rows to 0 does that. If header=N and N>0, we want to skip N rows.
            if header is None:
                job_config.skip_leading_rows = 0
            elif header > 0:
                job_config.skip_leading_rows = header

            return self._read_bigquery_load_job(
                filepath_or_buffer,
                table,
                job_config=job_config,
                index_col=index_col,
                col_order=col_order,
            )
        else:
            if any(arg in kwargs for arg in ("chunksize", "iterator")):
                raise NotImplementedError(
                    "'chunksize' and 'iterator' arguments are not supported. "
                    f"{constants.FEEDBACK_LINK}"
                )

            if isinstance(filepath_or_buffer, str):
                self._check_file_size(filepath_or_buffer)
            pandas_df = pandas.read_csv(
                filepath_or_buffer,
                sep=sep,
                header=header,
                names=names,
                index_col=index_col,
                usecols=usecols,
                dtype=dtype,
                engine=engine,
                encoding=encoding,
                **kwargs,
            )
            return self.read_pandas(pandas_df)

    def read_pickle(
        self,
        filepath_or_buffer: FilePath | ReadPickleBuffer,
        compression: CompressionOptions = "infer",
        storage_options: StorageOptions = None,
    ):
        pandas_obj = pandas.read_pickle(
            filepath_or_buffer,
            compression=compression,
            storage_options=storage_options,
        )

        if isinstance(pandas_obj, pandas.Series):
            if pandas_obj.name is None:
                pandas_obj.name = "0"
            bigframes_df = self.read_pandas(pandas_obj.to_frame())
            return bigframes_df[bigframes_df.columns[0]]
        return self._read_pandas(pandas_obj, "read_pickle")

    def read_parquet(
        self,
        path: str | IO["bytes"],
    ) -> dataframe.DataFrame:
        # Note: "engine" is omitted because it is redundant. Loading a table
        # from a pandas DataFrame will just create another parquet file + load
        # job anyway.
        table = bigquery.Table(self._create_session_table())

        job_config = bigquery.LoadJobConfig()
        job_config.create_disposition = bigquery.CreateDisposition.CREATE_IF_NEEDED
        job_config.source_format = bigquery.SourceFormat.PARQUET
        job_config.write_disposition = bigquery.WriteDisposition.WRITE_EMPTY
        job_config.labels = {"bigframes-api": "read_parquet"}

        return self._read_bigquery_load_job(path, table, job_config=job_config)

    def read_json(
        self,
        path_or_buf: str | IO["bytes"],
        *,
        orient: Literal[
            "split", "records", "index", "columns", "values", "table"
        ] = "columns",
        dtype: Optional[Dict] = None,
        encoding: Optional[str] = None,
        lines: bool = False,
        engine: Literal["ujson", "pyarrow", "bigquery"] = "ujson",
        **kwargs,
    ) -> dataframe.DataFrame:
        table = bigquery.Table(self._create_session_table())

        if engine == "bigquery":

            if dtype is not None:
                raise NotImplementedError(
                    "BigQuery engine does not support the dtype arguments."
                )

            if not lines:
                raise NotImplementedError(
                    "Only newline delimited JSON format is supported."
                )

            if encoding is not None and encoding not in _VALID_ENCODINGS:
                raise NotImplementedError(
                    f"BigQuery engine only supports the following encodings: {_VALID_ENCODINGS}"
                )

            if lines and orient != "records":
                raise ValueError(
                    "'lines' keyword is only valid when 'orient' is 'records'."
                )

            job_config = bigquery.LoadJobConfig()
            job_config.create_disposition = bigquery.CreateDisposition.CREATE_IF_NEEDED
            job_config.source_format = bigquery.SourceFormat.NEWLINE_DELIMITED_JSON
            job_config.write_disposition = bigquery.WriteDisposition.WRITE_EMPTY
            job_config.autodetect = True
            job_config.encoding = encoding
            job_config.labels = {"bigframes-api": "read_json"}

            return self._read_bigquery_load_job(
                path_or_buf,
                table,
                job_config=job_config,
            )
        else:
            if any(arg in kwargs for arg in ("chunksize", "iterator")):
                raise NotImplementedError(
                    "'chunksize' and 'iterator' arguments are not supported."
                )

            if isinstance(path_or_buf, str):
                self._check_file_size(path_or_buf)

            if engine == "ujson":
                pandas_df = pandas.read_json(  # type: ignore
                    path_or_buf,
                    orient=orient,
                    dtype=dtype,
                    encoding=encoding,
                    lines=lines,
                    **kwargs,
                )

            else:
                pandas_df = pandas.read_json(  # type: ignore
                    path_or_buf,
                    orient=orient,
                    dtype=dtype,
                    encoding=encoding,
                    lines=lines,
                    engine=engine,
                    **kwargs,
                )
            return self.read_pandas(pandas_df)

    def _check_file_size(self, filepath: str):
        max_size = 1024 * 1024 * 1024  # 1 GB in bytes
        if filepath.startswith("gs://"):  # GCS file path
            client = storage.Client()
            bucket_name, blob_name = filepath.split("/", 3)[2:]
            bucket = client.bucket(bucket_name)
            blob = bucket.blob(blob_name)
            blob.reload()
            file_size = blob.size
        else:  # local file path
            file_size = os.path.getsize(filepath)

        if file_size > max_size:
            # Convert to GB
            file_size = round(file_size / (1024**3), 1)
            max_size = int(max_size / 1024**3)
            logger.warning(
                f"File size {file_size}GB exceeds {max_size}GB. "
                "It is recommended to use engine='bigquery' "
                "for large files to avoid loading the file into local memory."
            )

    def _create_session_table(self) -> bigquery.TableReference:
        table_name = f"{uuid.uuid4().hex}"
        dataset = bigquery.Dataset(
            bigquery.DatasetReference(self.bqclient.project, "_SESSION")
        )
        return dataset.table(table_name)

    def _create_session_table_empty(
        self,
        api_name: str,
        schema: Iterable[bigquery.SchemaField],
        cluster_cols: List[str],
    ) -> bigquery.TableReference:
        # Can't set a table in _SESSION as destination via query job API, so we
        # run DDL, instead.
        table = self._create_session_table()
        schema_sql = bigframes_io.bq_schema_to_sql(schema)

        clusterable_cols = [
            col.name
            for col in schema
            if col.name in cluster_cols and _can_cluster_bq(col)
        ][:_MAX_CLUSTER_COLUMNS]

        if clusterable_cols:
            cluster_cols_sql = ", ".join(
                f"`{cluster_col}`" for cluster_col in clusterable_cols
            )
            cluster_sql = f"CLUSTER BY {cluster_cols_sql}"
        else:
            cluster_sql = ""

        ddl_text = f"""
        CREATE TEMP TABLE
        `_SESSION`.`{table.table_id}`
        ({schema_sql})
        {cluster_sql}
        """

        job_config = bigquery.QueryJobConfig()

        # Include a label so that Dataplex Lineage can identify temporary
        # tables that BigQuery DataFrames creates. Googlers: See internal issue
        # 296779699. We're labeling the job instead of the table because
        # otherwise we get `BadRequest: 400 OPTIONS on temporary tables are not
        # supported`.
        job_config.labels = {"source": "bigquery-dataframes-temp"}
        job_config.labels["bigframes-api"] = api_name

        _, query_job = self._start_query(ddl_text, job_config=job_config)

        # Use fully-qualified name instead of `_SESSION` name so that the
        # created table can be used as the destination table.
        return query_job.destination

    def _create_sequential_ordering(
        self,
        table: ibis_types.Table,
        index_cols: Iterable[str] = (),
        api_name: str = "",
    ) -> Tuple[ibis_types.Table, orderings.ExpressionOrdering]:
        # Since this might also be used as the index, don't use the default
        # "ordering ID" name.
        default_ordering_name = guid.generate_guid("bigframes_ordering_")
        default_ordering_col = (
            ibis.row_number().cast(ibis_dtypes.int64).name(default_ordering_name)
        )
        table = table.mutate(**{default_ordering_name: default_ordering_col})
        table_ref = self._ibis_to_session_table(
            table,
            cluster_cols=list(index_cols) + [default_ordering_name],
            api_name=api_name,
        )
        table = self.ibis_client.table(
            f"{table_ref.project}.{table_ref.dataset_id}.{table_ref.table_id}"
        )
        ordering_reference = core.OrderingColumnReference(default_ordering_name)
        ordering = orderings.ExpressionOrdering(
            ordering_value_columns=tuple([ordering_reference]),
            total_ordering_columns=frozenset([default_ordering_name]),
            integer_encoding=IntegerEncoding(is_encoded=True, is_sequential=True),
        )
        return table, ordering

    def _ibis_to_session_table(
        self,
        table: ibis_types.Table,
        cluster_cols: Iterable[str],
        api_name: str,
    ) -> bigquery.TableReference:
        desination, _ = self._query_to_destination(
            self.ibis_client.compile(table),
            index_cols=list(cluster_cols),
            api_name=api_name,
        )
        # There should always be a destination table for this query type.
        return typing.cast(bigquery.TableReference, desination)

    def remote_function(
        self,
        input_types: List[type],
        output_type: type,
        dataset: Optional[str] = None,
        bigquery_connection: Optional[str] = None,
        reuse: bool = True,
        name: Optional[str] = None,
        packages: Optional[Sequence[str]] = None,
    ):
        """Decorator to turn a user defined function into a BigQuery remote function. Check out
        the code samples at: https://cloud.google.com/bigquery/docs/remote-functions#bigquery-dataframes.

        .. note::
            Please make sure following is setup before using this API:

        1. Have the below APIs enabled for your project:

            * BigQuery Connection API
            * Cloud Functions API
            * Cloud Run API
            * Cloud Build API
            * Artifact Registry API
            * Cloud Resource Manager API

           This can be done from the cloud console (change `PROJECT_ID` to yours):
           https://console.cloud.google.com/apis/enableflow?apiid=bigqueryconnection.googleapis.com,cloudfunctions.googleapis.com,run.googleapis.com,cloudbuild.googleapis.com,artifactregistry.googleapis.com,cloudresourcemanager.googleapis.com&project=PROJECT_ID

           Or from the gcloud CLI:

           `$ gcloud services enable bigqueryconnection.googleapis.com cloudfunctions.googleapis.com run.googleapis.com cloudbuild.googleapis.com artifactregistry.googleapis.com cloudresourcemanager.googleapis.com`

        2. Have following IAM roles enabled for you:

            * BigQuery Data Editor (roles/bigquery.dataEditor)
            * BigQuery Connection Admin (roles/bigquery.connectionAdmin)
            * Cloud Functions Developer (roles/cloudfunctions.developer)
            * Service Account User (roles/iam.serviceAccountUser) on the service account `PROJECT_NUMBER-compute@developer.gserviceaccount.com`
            * Storage Object Viewer (roles/storage.objectViewer)
            * Project IAM Admin (roles/resourcemanager.projectIamAdmin) (Only required if the bigquery connection being used is not pre-created and is created dynamically with user credentials.)

        3. Either the user has setIamPolicy privilege on the project, or a BigQuery connection is pre-created with necessary IAM role set:

            1. To create a connection, follow https://cloud.google.com/bigquery/docs/reference/standard-sql/remote-functions#create_a_connection
            2. To set up IAM, follow https://cloud.google.com/bigquery/docs/reference/standard-sql/remote-functions#grant_permission_on_function

               Alternatively, the IAM could also be setup via the gcloud CLI:

               `$ gcloud projects add-iam-policy-binding PROJECT_ID --member="serviceAccount:CONNECTION_SERVICE_ACCOUNT_ID" --role="roles/run.invoker"`.

        Args:
            input_types (list(type)):
                List of input data types in the user defined function.
            output_type (type):
                Data type of the output in the user defined function.
            dataset (str, Optional):
                Dataset in which to create a BigQuery remote function. It should be in
                `<project_id>.<dataset_name>` or `<dataset_name>` format. If this
                parameter is not provided then session dataset id is used.
            bigquery_connection (str, Optional):
                Name of the BigQuery connection. You should either have the
                connection already created in the `location` you have chosen, or
                you should have the Project IAM Admin role to enable the service
                to create the connection for you if you need it. If this parameter is
                not provided then the BigQuery connection from the session is used.
            reuse (bool, Optional):
                Reuse the remote function if already exists.
                `True` by default, which will result in reusing an existing remote
                function and corresponding cloud function (if any) that was
                previously created for the same udf.
                Setting it to `False` would force creating a unique remote function.
                If the required remote function does not exist then it would be
                created irrespective of this param.
            name (str, Optional):
                Explicit name of the persisted BigQuery remote function. Use it with
                caution, because two users working in the same project and dataset
                could overwrite each other's remote functions if they use the same
                persistent name.
            packages (str[], Optional):
                Explicit name of the external package dependencies. Each dependency
                is added to the `requirements.txt` as is, and can be of the form
                supported in https://pip.pypa.io/en/stable/reference/requirements-file-format/.
        Returns:
            callable: A remote function object pointing to the cloud assets created
            in the background to support the remote execution. The cloud assets can be
            located through the following properties set in the object:

            `bigframes_cloud_function` - The google cloud function deployed for the user defined code.

            `bigframes_remote_function` - The bigquery remote function capable of calling into `bigframes_cloud_function`.
        """
        return bigframes_rf(
            input_types,
            output_type,
            session=self,
            dataset=dataset,
            bigquery_connection=bigquery_connection,
            reuse=reuse,
            name=name,
            packages=packages,
        )

    def read_gbq_function(
        self,
        function_name: str,
    ):
        """Loads a BigQuery function from BigQuery.

        Then it can be applied to a DataFrame or Series.

        .. note::
            The return type of the function must be explicitly specified in the
            function's original definition even if not otherwise required.

        **Examples:**

            >>> import bigframes.pandas as bpd
            >>> bpd.options.display.progress_bar = None

            >>> function_name = "bqutil.fn.cw_lower_case_ascii_only"
            >>> func = bpd.read_gbq_function(function_name=function_name)
            >>> func.bigframes_remote_function
            'bqutil.fn.cw_lower_case_ascii_only'

        Args:
            function_name (str):
                the function's name in BigQuery in the format
                `project_id.dataset_id.function_name`, or
                `dataset_id.function_name` to load from the default project, or
                `function_name` to load from the default project and the dataset
                associated with the current session.

        Returns:
            callable: A function object pointing to the BigQuery function read
            from BigQuery.

            The object is similar to the one created by the `remote_function`
            decorator, including the `bigframes_remote_function` property, but
            not including the `bigframes_cloud_function` property.
        """

        return bigframes_rgf(
            function_name=function_name,
            session=self,
        )

    def _start_query(
        self,
        sql: str,
        job_config: Optional[bigquery.job.QueryJobConfig] = None,
        max_results: Optional[int] = None,
    ) -> Tuple[bigquery.table.RowIterator, bigquery.QueryJob]:
        """
        Starts query job and waits for results.
        """
<<<<<<< HEAD
        api_methods = log_adapter._api_methods
        if job_config is not None:
            job_config.labels = bigframes_io.create_job_configs_labels(
                job_configs_labels=job_config.labels, api_methods=api_methods
            )
        else:
            job_config = bigquery.QueryJobConfig()
            job_config.labels = bigframes_io.create_job_configs_labels(
                job_configs_labels=None, api_methods=api_methods
            )
        query_job = self.bqclient.query(sql, job_config=job_config)
        # Clear out the global api logger
        log_adapter._api_methods = []
=======
        job_config = self._prepare_job_config(job_config)
        query_job = self.bqclient.query(sql, job_config=job_config)
>>>>>>> 5f0ea37f

        opts = bigframes.options.display
        if opts.progress_bar is not None and not query_job.configuration.dry_run:
            results_iterator = formatting_helpers.wait_for_query_job(
                query_job, max_results, opts.progress_bar
            )
        else:
            results_iterator = query_job.result(max_results=max_results)
        return results_iterator, query_job

    def _get_table_size(self, destination_table):
        table = self.bqclient.get_table(destination_table)
        return table.num_bytes

    def _rows_to_dataframe(
        self, row_iterator: bigquery.table.RowIterator, dtypes: Dict
    ) -> pandas.DataFrame:
        arrow_table = row_iterator.to_arrow()
        return bigframes.session._io.pandas.arrow_to_pandas(arrow_table, dtypes)

    def _start_generic_job(self, job: formatting_helpers.GenericJob):
        if bigframes.options.display.progress_bar is not None:
            formatting_helpers.wait_for_job(
                job, bigframes.options.display.progress_bar
            )  # Wait for the job to complete
        else:
            job.result()

    def _prepare_job_config(
        self, job_config: Optional[bigquery.QueryJobConfig] = None
    ) -> bigquery.QueryJobConfig:
        if job_config is None:
            job_config = self.bqclient.default_query_job_config
        if bigframes.options.compute.maximum_bytes_billed is not None:
            job_config.maximum_bytes_billed = (
                bigframes.options.compute.maximum_bytes_billed
            )
        return job_config


def connect(context: Optional[bigquery_options.BigQueryOptions] = None) -> Session:
    return Session(context)


def _can_cluster_bq(field: bigquery.SchemaField):
    # https://cloud.google.com/bigquery/docs/clustered-tables
    # Notably, float is excluded
    type_ = field.field_type
    return type_ in (
        "INTEGER",
        "INT64",
        "STRING",
        "NUMERIC",
        "DECIMAL",
        "BIGNUMERIC",
        "BIGDECIMAL",
        "DATE",
        "DATETIME",
        "TIMESTAMP",
        "BOOL",
        "BOOLEAN",
    )<|MERGE_RESOLUTION|>--- conflicted
+++ resolved
@@ -1519,24 +1519,14 @@
         """
         Starts query job and waits for results.
         """
-<<<<<<< HEAD
         api_methods = log_adapter._api_methods
-        if job_config is not None:
-            job_config.labels = bigframes_io.create_job_configs_labels(
-                job_configs_labels=job_config.labels, api_methods=api_methods
-            )
-        else:
-            job_config = bigquery.QueryJobConfig()
-            job_config.labels = bigframes_io.create_job_configs_labels(
-                job_configs_labels=None, api_methods=api_methods
-            )
+        job_config = self._prepare_job_config(job_config)
+        job_config.labels = bigframes_io.create_job_configs_labels(
+            job_configs_labels=job_config.labels, api_methods=api_methods
+        )
         query_job = self.bqclient.query(sql, job_config=job_config)
         # Clear out the global api logger
         log_adapter._api_methods = []
-=======
-        job_config = self._prepare_job_config(job_config)
-        query_job = self.bqclient.query(sql, job_config=job_config)
->>>>>>> 5f0ea37f
 
         opts = bigframes.options.display
         if opts.progress_bar is not None and not query_job.configuration.dry_run:
