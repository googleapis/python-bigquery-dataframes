--- conflicted
+++ resolved
@@ -476,11 +476,7 @@
     ):
         self._objects.append(weakref.ref(object))
 
-<<<<<<< HEAD
-    @log_adapter.log_name_override("read_gbq_colab")
-=======
     @overload
->>>>>>> 6629e666
     def _read_gbq_colab(
         self,
         query: str,
@@ -500,6 +496,7 @@
     ) -> pandas.Series:
         ...
 
+    @log_adapter.log_name_override("read_gbq_colab")
     def _read_gbq_colab(
         self,
         query: str,
