--- conflicted
+++ resolved
@@ -295,11 +295,8 @@
         self._bytes_processed_sum = 0
         self._slot_millis_sum = 0
         self._execution_count = 0
-<<<<<<< HEAD
-=======
         # Whether this session treats objects as totally ordered.
         # Will expose as feature later, only False for internal testing
->>>>>>> 0433a1cf
         self._strictly_ordered: bool = context._strictly_ordered
         # Sequential index needs total ordering to generate, so use null index with unstrict ordering.
         self._default_index_type: bigframes.enums.DefaultIndexKind = (
