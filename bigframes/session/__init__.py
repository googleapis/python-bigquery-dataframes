# Copyright 2023 Google LLC
#
# Licensed under the Apache License, Version 2.0 (the "License");
# you may not use this file except in compliance with the License.
# You may obtain a copy of the License at
#
#     http://www.apache.org/licenses/LICENSE-2.0
#
# Unless required by applicable law or agreed to in writing, software
# distributed under the License is distributed on an "AS IS" BASIS,
# WITHOUT WARRANTIES OR CONDITIONS OF ANY KIND, either express or implied.
# See the License for the specific language governing permissions and
# limitations under the License.

"""Session manages the connection to BigQuery."""

from __future__ import annotations

from collections import abc
import datetime
import logging
import os
import secrets
import typing
from typing import (
    Any,
    Callable,
    Dict,
    IO,
    Iterable,
    Literal,
    MutableSequence,
    Optional,
    overload,
    Sequence,
    Tuple,
    Union,
)
import warnings
import weakref

import bigframes_vendored.constants as constants
import bigframes_vendored.ibis.backends.bigquery as ibis_bigquery  # noqa
import bigframes_vendored.pandas.io.gbq as third_party_pandas_gbq
import bigframes_vendored.pandas.io.parquet as third_party_pandas_parquet
import bigframes_vendored.pandas.io.parsers.readers as third_party_pandas_readers
import bigframes_vendored.pandas.io.pickle as third_party_pandas_pickle
import google.cloud.bigquery as bigquery
import google.cloud.storage as storage  # type: ignore
import numpy as np
import pandas
from pandas._typing import (
    CompressionOptions,
    FilePath,
    ReadPickleBuffer,
    StorageOptions,
)

from bigframes import exceptions as bfe
from bigframes import version
import bigframes._config.bigquery_options as bigquery_options
import bigframes.clients
<<<<<<< HEAD
from bigframes.core import blocks, log_adapter
=======
from bigframes.core import blocks
import bigframes.core.pyformat
>>>>>>> c260fc86

# Even though the ibis.backends.bigquery import is unused, it's needed
# to register new and replacement ops with the Ibis BigQuery backend.
import bigframes.functions._function_session as bff_session
import bigframes.functions.function as bff
from bigframes.session import bigquery_session, bq_caching_executor, executor
import bigframes.session._io.bigquery as bf_io_bigquery
import bigframes.session.anonymous_dataset
import bigframes.session.clients
import bigframes.session.loader
import bigframes.session.metrics
import bigframes.session.validation

# Avoid circular imports.
if typing.TYPE_CHECKING:
    import bigframes.core.indexes
    import bigframes.dataframe as dataframe
    import bigframes.series
    import bigframes.streaming.dataframe as streaming_dataframe

_BIGFRAMES_DEFAULT_CONNECTION_ID = "bigframes-default-connection"

# TODO(swast): Need to connect to regional endpoints when performing remote
# functions operations (BQ Connection IAM, Cloud Run / Cloud Functions).
# Also see if resource manager client library supports regional endpoints.

_VALID_ENCODINGS = {
    "UTF-8",
    "ISO-8859-1",
    "UTF-16BE",
    "UTF-16LE",
    "UTF-32BE",
    "UTF-32LE",
}

# BigQuery has 1 MB query size limit. Don't want to take up more than a few % of that inlining a table.
# Also must assume that text encoding as literals is much less efficient than in-memory representation.
MAX_INLINE_DF_BYTES = 5000

logger = logging.getLogger(__name__)


@log_adapter.class_logger
class Session(
    third_party_pandas_gbq.GBQIOMixin,
    third_party_pandas_parquet.ParquetIOMixin,
    third_party_pandas_pickle.PickleIOMixin,
    third_party_pandas_readers.ReaderIOMixin,
):
    """Establishes a BigQuery connection to capture a group of job activities related to
    DataFrames.

    Args:
        context (bigframes._config.bigquery_options.BigQueryOptions):
            Configuration adjusting how to connect to BigQuery and related
            APIs. Note that some options are ignored if ``clients_provider`` is
            set.
        clients_provider (bigframes.session.clients.ClientsProvider):
            An object providing client library objects.
    """

    def __init__(
        self,
        context: Optional[bigquery_options.BigQueryOptions] = None,
        clients_provider: Optional[bigframes.session.clients.ClientsProvider] = None,
    ):
        _warn_if_bf_version_is_obsolete()

        if context is None:
            context = bigquery_options.BigQueryOptions()

        if context.location is None:
            self._location = "US"
            msg = bfe.format_message(
                f"No explicit location is set, so using location {self._location} for the session."
            )
            # User's code
            # -> get_global_session()
            # -> connect()
            # -> Session()
            #
            # Note: We could also have:
            # User's code
            # -> read_gbq()
            # -> with_default_session()
            # -> get_global_session()
            # -> connect()
            # -> Session()
            # but we currently have no way to disambiguate these
            # situations.
            warnings.warn(msg, stacklevel=4, category=bfe.DefaultLocationWarning)
        else:
            self._location = context.location

        self._bq_kms_key_name = context.kms_key_name

        # Instantiate a clients provider to help with cloud clients that will be
        # used in the future operations in the session
        if clients_provider:
            self._clients_provider = clients_provider
        else:
            self._clients_provider = bigframes.session.clients.ClientsProvider(
                project=context.project,
                location=self._location,
                use_regional_endpoints=context.use_regional_endpoints,
                credentials=context.credentials,
                application_name=context.application_name,
                bq_kms_key_name=self._bq_kms_key_name,
                client_endpoints_override=context.client_endpoints_override,
            )

        # TODO(shobs): Remove this logic after https://github.com/ibis-project/ibis/issues/8494
        # has been fixed. The ibis client changes the default query job config
        # so we are going to remember the current config and restore it after
        # the ibis client has been created
        original_default_query_job_config = self.bqclient.default_query_job_config

        # Only used to fetch remote function metadata.
        # TODO: Remove in favor of raw bq client

        self.ibis_client = typing.cast(
            ibis_bigquery.Backend,
            ibis_bigquery.Backend().connect(
                project_id=context.project,
                client=self.bqclient,
                storage_client=self.bqstoragereadclient,
            ),
        )

        self.bqclient.default_query_job_config = original_default_query_job_config

        # Resolve the BQ connection for remote function and Vertex AI integration
        self._bq_connection = context.bq_connection or _BIGFRAMES_DEFAULT_CONNECTION_ID
        self._skip_bq_connection_check = context._skip_bq_connection_check

        # Now that we're starting the session, don't allow the options to be
        # changed.
        context._session_started = True

        # unique session identifier, short enough to be human readable
        # only needs to be unique among sessions created by the same user
        # at the same time in the same region
        self._session_id: str = "session" + secrets.token_hex(3)
        # store table ids and delete them when the session is closed

        self._objects: list[
            weakref.ReferenceType[
                Union[
                    bigframes.core.indexes.Index,
                    bigframes.series.Series,
                    dataframe.DataFrame,
                ]
            ]
        ] = []
        # Whether this session treats objects as totally ordered.
        # Will expose as feature later, only False for internal testing
        self._strictly_ordered: bool = context.ordering_mode != "partial"
        self._allow_ambiguity = not self._strictly_ordered
        self._default_index_type = (
            bigframes.enums.DefaultIndexKind.SEQUENTIAL_INT64
            if self._strictly_ordered
            else bigframes.enums.DefaultIndexKind.NULL
        )

        self._metrics = bigframes.session.metrics.ExecutionMetrics()
        self._function_session = bff_session.FunctionSession()
        self._anon_dataset_manager = (
            bigframes.session.anonymous_dataset.AnonymousDatasetManager(
                self._clients_provider.bqclient,
                location=self._location,
                session_id=self._session_id,
                kms_key=self._bq_kms_key_name,
            )
        )
        # Session temp tables don't support specifying kms key, so use anon dataset if kms key specified
        self._session_resource_manager = (
            bigquery_session.SessionResourceManager(
                self.bqclient,
                self._location,
            )
            if (self._bq_kms_key_name is None)
            else None
        )
        self._temp_storage_manager = (
            self._session_resource_manager or self._anon_dataset_manager
        )
        self._executor: executor.Executor = bq_caching_executor.BigQueryCachingExecutor(
            bqclient=self._clients_provider.bqclient,
            bqstoragereadclient=self._clients_provider.bqstoragereadclient,
            storage_manager=self._temp_storage_manager,
            strictly_ordered=self._strictly_ordered,
            metrics=self._metrics,
        )
        self._loader = bigframes.session.loader.GbqDataLoader(
            session=self,
            bqclient=self._clients_provider.bqclient,
            storage_manager=self._temp_storage_manager,
            write_client=self._clients_provider.bqstoragewriteclient,
            default_index_type=self._default_index_type,
            scan_index_uniqueness=self._strictly_ordered,
            force_total_order=self._strictly_ordered,
            metrics=self._metrics,
        )

    def __del__(self):
        """Automatic cleanup of internal resources."""
        self.close()

    def __enter__(self):
        """Enter the runtime context of the Session object.

        See [With Statement Context Managers](https://docs.python.org/3/reference/datamodel.html#with-statement-context-managers)
        for more details.
        """
        return self

    def __exit__(self, *_):
        """Exit the runtime context of the Session object.

        See [With Statement Context Managers](https://docs.python.org/3/reference/datamodel.html#with-statement-context-managers)
        for more details.
        """
        self.close()

    @property
    def bqclient(self):
        return self._clients_provider.bqclient

    @property
    def bqconnectionclient(self):
        return self._clients_provider.bqconnectionclient

    @property
    def bqstoragereadclient(self):
        return self._clients_provider.bqstoragereadclient

    @property
    def cloudfunctionsclient(self):
        return self._clients_provider.cloudfunctionsclient

    @property
    def resourcemanagerclient(self):
        return self._clients_provider.resourcemanagerclient

    _bq_connection_manager: Optional[bigframes.clients.BqConnectionManager] = None

    @property
    def bqconnectionmanager(self):
        if not self._skip_bq_connection_check and not self._bq_connection_manager:
            self._bq_connection_manager = bigframes.clients.BqConnectionManager(
                self.bqconnectionclient, self.resourcemanagerclient
            )
        return self._bq_connection_manager

    @property
    def session_id(self):
        return self._session_id

    @property
    def objects(
        self,
    ) -> Iterable[
        Union[
            bigframes.core.indexes.Index, bigframes.series.Series, dataframe.DataFrame
        ]
    ]:
        still_alive = [i for i in self._objects if i() is not None]
        self._objects = still_alive
        # Create a set with strong references, be careful not to hold onto this needlessly, as will prevent garbage collection.
        return tuple(i() for i in self._objects if i() is not None)  # type: ignore

    @property
    def _project(self):
        return self.bqclient.project

    @property
    def bytes_processed_sum(self):
        """The sum of all bytes processed by bigquery jobs using this session."""
        return self._metrics.bytes_processed

    @property
    def slot_millis_sum(self):
        """The sum of all slot time used by bigquery jobs in this session."""
        msg = bfe.format_message(
            "Queries executed with `allow_large_results=False` within the session will not "
            "have their slot milliseconds counted in this sum.  If you need precise slot "
            "milliseconds information, query the `INFORMATION_SCHEMA` tables "
            "to get relevant metrics.",
        )
        warnings.warn(msg, UserWarning)
        return self._metrics.slot_millis

    @property
    def _allows_ambiguity(self) -> bool:
        return self._allow_ambiguity

    @property
    def _anonymous_dataset(self):
        return self._anon_dataset_manager.dataset

    def __hash__(self):
        # Stable hash needed to use in expression tree
        return hash(str(self._session_id))

    def close(self):
        """Delete resources that were created with this session's session_id.
        This includes BigQuery tables, remote functions and cloud functions
        serving the remote functions."""

        # Protect against failure when the Session is a fake for testing or
        # failed to initialize.
        if anon_dataset_manager := getattr(self, "_anon_dataset_manager", None):
            anon_dataset_manager.close()

        if session_resource_manager := getattr(self, "_session_resource_manager", None):
            session_resource_manager.close()

        remote_function_session = getattr(self, "_function_session", None)
        if remote_function_session:
            self._function_session.clean_up(
                self.bqclient, self.cloudfunctionsclient, self.session_id
            )

    @overload
    def read_gbq(  # type: ignore[overload-overlap]
        self,
        query_or_table: str,
        *,
        index_col: Iterable[str] | str | bigframes.enums.DefaultIndexKind = ...,
        columns: Iterable[str] = ...,
        configuration: Optional[Dict] = ...,
        max_results: Optional[int] = ...,
        filters: third_party_pandas_gbq.FiltersType = ...,
        use_cache: Optional[bool] = ...,
        col_order: Iterable[str] = ...,
        dry_run: Literal[False] = ...,
    ) -> dataframe.DataFrame:
        ...

    @overload
    def read_gbq(
        self,
        query_or_table: str,
        *,
        index_col: Iterable[str] | str | bigframes.enums.DefaultIndexKind = ...,
        columns: Iterable[str] = ...,
        configuration: Optional[Dict] = ...,
        max_results: Optional[int] = ...,
        filters: third_party_pandas_gbq.FiltersType = ...,
        use_cache: Optional[bool] = ...,
        col_order: Iterable[str] = ...,
        dry_run: Literal[True] = ...,
    ) -> pandas.Series:
        ...

    def read_gbq(
        self,
        query_or_table: str,
        *,
        index_col: Iterable[str] | str | bigframes.enums.DefaultIndexKind = (),
        columns: Iterable[str] = (),
        configuration: Optional[Dict] = None,
        max_results: Optional[int] = None,
        filters: third_party_pandas_gbq.FiltersType = (),
        use_cache: Optional[bool] = None,
        col_order: Iterable[str] = (),
        dry_run: bool = False
        # Add a verify index argument that fails if the index is not unique.
    ) -> dataframe.DataFrame | pandas.Series:
        # TODO(b/281571214): Generate prompt to show the progress of read_gbq.
        if columns and col_order:
            raise ValueError(
                "Must specify either columns (preferred) or col_order, not both"
            )
        elif col_order:
            columns = col_order

        if bf_io_bigquery.is_query(query_or_table):
            return self._loader.read_gbq_query(  # type: ignore # for dry_run overload
                query_or_table,
                index_col=index_col,
                columns=columns,
                configuration=configuration,
                max_results=max_results,
                use_cache=use_cache,
                filters=filters,
                dry_run=dry_run,
            )
        else:
            if configuration is not None:
                raise ValueError(
                    "The 'configuration' argument is not allowed when "
                    "directly reading from a table. Please remove "
                    "'configuration' or use a query."
                )

            return self._loader.read_gbq_table(  # type: ignore # for dry_run overload
                query_or_table,
                index_col=index_col,
                columns=columns,
                max_results=max_results,
                use_cache=use_cache if use_cache is not None else True,
                filters=filters,
                dry_run=dry_run,
            )

    def _register_object(
        self,
        object: Union[
            bigframes.core.indexes.Index, bigframes.series.Series, dataframe.DataFrame
        ],
    ):
        self._objects.append(weakref.ref(object))

    def _read_gbq_colab(
        self,
        query: str,
        # TODO: Add a callback parameter that takes some kind of Event object.
        # TODO: Add dry_run parameter.
        *,
        pyformat_args: Optional[Dict[str, Any]] = None,
    ) -> dataframe.DataFrame:
        """A version of read_gbq that has the necessary default values for use in colab integrations.

        This includes, no ordering, no index, no progress bar, always use string
        formatting for embedding local variables / dataframes.

        Args:
            query (str):
                A SQL query string to execute. Results (if any) are turned into
                a DataFrame.
            pyformat_args (dict):
                A dictionary of potential variables to replace in ``query``.
                Note: strings are _not_ escaped. Use query parameters for these,
                instead. Note: unlike read_gbq / read_gbq_query, even if set to
                None, this function always assumes {var} refers to a variable
                that is supposed to be supplied in this dictionary.
        """
        # TODO: Allow for a table ID to avoid queries like with read_gbq?

        if pyformat_args is None:
            pyformat_args = {}

        # TODO: move this to read_gbq_query if/when we expose this feature
        # beyond in _read_gbq_colab.
        query = bigframes.core.pyformat.pyformat(
            query,
            pyformat_args=pyformat_args,
        )

        return self._loader.read_gbq_query(
            query=query,
            index_col=bigframes.enums.DefaultIndexKind.NULL,
            api_name="read_gbq_colab",
            force_total_order=False,
        )

    @overload
    def read_gbq_query(  # type: ignore[overload-overlap]
        self,
        query: str,
        *,
        index_col: Iterable[str] | str | bigframes.enums.DefaultIndexKind = ...,
        columns: Iterable[str] = ...,
        configuration: Optional[Dict] = ...,
        max_results: Optional[int] = ...,
        use_cache: Optional[bool] = ...,
        col_order: Iterable[str] = ...,
        filters: third_party_pandas_gbq.FiltersType = ...,
        dry_run: Literal[False] = ...,
    ) -> dataframe.DataFrame:
        ...

    @overload
    def read_gbq_query(
        self,
        query: str,
        *,
        index_col: Iterable[str] | str | bigframes.enums.DefaultIndexKind = ...,
        columns: Iterable[str] = ...,
        configuration: Optional[Dict] = ...,
        max_results: Optional[int] = ...,
        use_cache: Optional[bool] = ...,
        col_order: Iterable[str] = ...,
        filters: third_party_pandas_gbq.FiltersType = ...,
        dry_run: Literal[True] = ...,
    ) -> pandas.Series:
        ...

    def read_gbq_query(
        self,
        query: str,
        *,
        index_col: Iterable[str] | str | bigframes.enums.DefaultIndexKind = (),
        columns: Iterable[str] = (),
        configuration: Optional[Dict] = None,
        max_results: Optional[int] = None,
        use_cache: Optional[bool] = None,
        col_order: Iterable[str] = (),
        filters: third_party_pandas_gbq.FiltersType = (),
        dry_run: bool = False,
    ) -> dataframe.DataFrame | pandas.Series:
        """Turn a SQL query into a DataFrame.

        Note: Because the results are written to a temporary table, ordering by
        ``ORDER BY`` is not preserved. A unique `index_col` is recommended. Use
        ``row_number() over ()`` if there is no natural unique index or you
        want to preserve ordering.

        **Examples:**

            >>> import bigframes.pandas as bpd
            >>> bpd.options.display.progress_bar = None

        Simple query input:

            >>> df = bpd.read_gbq_query('''
            ...    SELECT
            ...       pitcherFirstName,
            ...       pitcherLastName,
            ...       pitchSpeed,
            ...    FROM `bigquery-public-data.baseball.games_wide`
            ... ''')

        Preserve ordering in a query input.

            >>> df = bpd.read_gbq_query('''
            ...    SELECT
            ...       -- Instead of an ORDER BY clause on the query, use
            ...       -- ROW_NUMBER() to create an ordered DataFrame.
            ...       ROW_NUMBER() OVER (ORDER BY AVG(pitchSpeed) DESC)
            ...         AS rowindex,
            ...
            ...       pitcherFirstName,
            ...       pitcherLastName,
            ...       AVG(pitchSpeed) AS averagePitchSpeed
            ...     FROM `bigquery-public-data.baseball.games_wide`
            ...     WHERE year = 2016
            ...     GROUP BY pitcherFirstName, pitcherLastName
            ... ''', index_col="rowindex")
            >>> df.head(2)
                     pitcherFirstName pitcherLastName  averagePitchSpeed
            rowindex
            1                Albertin         Chapman          96.514113
            2                 Zachary         Britton          94.591039
            <BLANKLINE>
            [2 rows x 3 columns]

        See also: :meth:`Session.read_gbq`.

        Returns:
            bigframes.pandas.DataFrame:
                A DataFrame representing results of the query or table.

        Raises:
            ValueError:
                When both ``columns`` and ``col_order`` are specified.
        """
        # NOTE: This method doesn't (yet) exist in pandas or pandas-gbq, so
        # these docstrings are inline.
        if columns and col_order:
            raise ValueError(
                "Must specify either columns (preferred) or col_order, not both"
            )
        elif col_order:
            columns = col_order

        return self._loader.read_gbq_query(  # type: ignore # for dry_run overload
            query=query,
            index_col=index_col,
            columns=columns,
            configuration=configuration,
            max_results=max_results,
            use_cache=use_cache,
            filters=filters,
            dry_run=dry_run,
        )

    @overload
    def read_gbq_table(  # type: ignore[overload-overlap]
        self,
        query: str,
        *,
        index_col: Iterable[str] | str | bigframes.enums.DefaultIndexKind = ...,
        columns: Iterable[str] = ...,
        max_results: Optional[int] = ...,
        filters: third_party_pandas_gbq.FiltersType = ...,
        use_cache: bool = ...,
        col_order: Iterable[str] = ...,
        dry_run: Literal[False] = ...,
    ) -> dataframe.DataFrame:
        ...

    @overload
    def read_gbq_table(
        self,
        query: str,
        *,
        index_col: Iterable[str] | str | bigframes.enums.DefaultIndexKind = ...,
        columns: Iterable[str] = ...,
        max_results: Optional[int] = ...,
        filters: third_party_pandas_gbq.FiltersType = ...,
        use_cache: bool = ...,
        col_order: Iterable[str] = ...,
        dry_run: Literal[True] = ...,
    ) -> pandas.Series:
        ...

    def read_gbq_table(
        self,
        query: str,
        *,
        index_col: Iterable[str] | str | bigframes.enums.DefaultIndexKind = (),
        columns: Iterable[str] = (),
        max_results: Optional[int] = None,
        filters: third_party_pandas_gbq.FiltersType = (),
        use_cache: bool = True,
        col_order: Iterable[str] = (),
        dry_run: bool = False,
    ) -> dataframe.DataFrame | pandas.Series:
        """Turn a BigQuery table into a DataFrame.

        **Examples:**

            >>> import bigframes.pandas as bpd
            >>> bpd.options.display.progress_bar = None

        Read a whole table, with arbitrary ordering or ordering corresponding to the primary key(s).

            >>> df = bpd.read_gbq_table("bigquery-public-data.ml_datasets.penguins")

        See also: :meth:`Session.read_gbq`.

        Returns:
            bigframes.pandas.DataFrame:
                A DataFrame representing results of the query or table.

        Raises:
            ValueError:
                When both ``columns`` and ``col_order`` are specified.
        """
        # NOTE: This method doesn't (yet) exist in pandas or pandas-gbq, so
        # these docstrings are inline.
        if columns and col_order:
            raise ValueError(
                "Must specify either columns (preferred) or col_order, not both"
            )
        elif col_order:
            columns = col_order

        return self._loader.read_gbq_table(  # type: ignore # for dry_run overload
            table_id=query,
            index_col=index_col,
            columns=columns,
            max_results=max_results,
            use_cache=use_cache,
            filters=filters,
            dry_run=dry_run,
        )

    def read_gbq_table_streaming(
        self, table: str
    ) -> streaming_dataframe.StreamingDataFrame:
        """Turn a BigQuery table into a StreamingDataFrame.

        .. note::

            The bigframes.streaming module is a preview feature, and subject to change.

        **Examples:**

            >>> import bigframes.streaming as bst
            >>> import bigframes.pandas as bpd
            >>> bpd.options.display.progress_bar = None

            >>> sdf = bst.read_gbq_table("bigquery-public-data.ml_datasets.penguins")

        Returns:
            bigframes.streaming.dataframe.StreamingDataFrame:
               A StreamingDataFrame representing results of the table.
        """
        msg = bfe.format_message(
            "The bigframes.streaming module is a preview feature, and subject to change."
        )
        warnings.warn(msg, stacklevel=1, category=bfe.PreviewWarning)

        import bigframes.streaming.dataframe as streaming_dataframe

        df = self._loader.read_gbq_table(
            table,
            enable_snapshot=False,
            index_col=bigframes.enums.DefaultIndexKind.NULL,
        )

        return streaming_dataframe.StreamingDataFrame._from_table_df(df)

    def read_gbq_model(self, model_name: str):
        """Loads a BigQuery ML model from BigQuery.

        **Examples:**

            >>> import bigframes.pandas as bpd
            >>> bpd.options.display.progress_bar = None

        Read an existing BigQuery ML model.

            >>> model_name = "bigframes-dev.bqml_tutorial.penguins_model"
            >>> model = bpd.read_gbq_model(model_name)

        Args:
            model_name (str):
                the model's name in BigQuery in the format
                `project_id.dataset_id.model_id`, or just `dataset_id.model_id`
                to load from the default project.

        Returns:
            A bigframes.ml Model, Transformer or Pipeline wrapping the model.
        """
        import bigframes.ml.loader

        model_ref = bigquery.ModelReference.from_string(
            model_name, default_project=self.bqclient.project
        )
        model = self.bqclient.get_model(model_ref)
        return bigframes.ml.loader.from_bq(self, model)

    @typing.overload
    def read_pandas(
        self,
        pandas_dataframe: pandas.Index,
        *,
        write_engine: constants.WriteEngineType = "default",
    ) -> bigframes.core.indexes.Index:
        ...

    @typing.overload
    def read_pandas(
        self,
        pandas_dataframe: pandas.Series,
        *,
        write_engine: constants.WriteEngineType = "default",
    ) -> bigframes.series.Series:
        ...

    @typing.overload
    def read_pandas(
        self,
        pandas_dataframe: pandas.DataFrame,
        *,
        write_engine: constants.WriteEngineType = "default",
    ) -> dataframe.DataFrame:
        ...

    def read_pandas(
        self,
        pandas_dataframe: Union[pandas.DataFrame, pandas.Series, pandas.Index],
        *,
        write_engine: constants.WriteEngineType = "default",
    ):
        """Loads DataFrame from a pandas DataFrame.

        The pandas DataFrame will be persisted as a temporary BigQuery table, which can be
        automatically recycled after the Session is closed.

        .. note::
            Data is inlined in the query SQL if it is small enough (roughly 5MB
            or less in memory). Larger size data is loaded to a BigQuery table
            instead.

        **Examples:**

            >>> import bigframes.pandas as bpd
            >>> import pandas as pd
            >>> bpd.options.display.progress_bar = None

            >>> d = {'col1': [1, 2], 'col2': [3, 4]}
            >>> pandas_df = pd.DataFrame(data=d)
            >>> df = bpd.read_pandas(pandas_df)
            >>> df
               col1  col2
            0     1     3
            1     2     4
            <BLANKLINE>
            [2 rows x 2 columns]

        Args:
            pandas_dataframe (pandas.DataFrame, pandas.Series, or pandas.Index):
                a pandas DataFrame/Series/Index object to be loaded.
            write_engine (str):
                How data should be written to BigQuery (if at all). Supported
                values:

                * "default":
                  (Recommended) Select an appropriate mechanism to write data
                  to BigQuery. Depends on data size and supported data types.
                * "bigquery_inline":
                  Inline data in BigQuery SQL. Use this when you know the data
                  is small enough to fit within BigQuery's 1 MB query text size
                  limit.
                * "bigquery_load":
                  Use a BigQuery load job. Use this for larger data sizes.
                * "bigquery_streaming":
                  Use the BigQuery streaming JSON API. Use this if your
                  workload is such that you exhaust the BigQuery load job
                  quota and your data cannot be embedded in SQL due to size or
                  data type limitations.
                * "bigquery_write":
                  [Preview] Use the BigQuery Storage Write API. This feature
                  is in public preview.
        Returns:
            An equivalent bigframes.pandas.(DataFrame/Series/Index) object

        Raises:
            ValueError:
                When the object is not a Pandas DataFrame.
        """
        import bigframes.series as series

        # Try to handle non-dataframe pandas objects as well
        if isinstance(pandas_dataframe, pandas.Series):
            bf_df = self._read_pandas(
                pandas.DataFrame(pandas_dataframe),
                write_engine=write_engine,
            )
            bf_series = series.Series(bf_df._block)
            # wrapping into df can set name to 0 so reset to original object name
            bf_series.name = pandas_dataframe.name
            return bf_series
        if isinstance(pandas_dataframe, pandas.Index):
            return self._read_pandas(
                pandas.DataFrame(index=pandas_dataframe),
                write_engine=write_engine,
            ).index
        if isinstance(pandas_dataframe, pandas.DataFrame):
            return self._read_pandas(pandas_dataframe, write_engine=write_engine)
        else:
            raise ValueError(
                f"read_pandas() expects a pandas.DataFrame, but got a {type(pandas_dataframe)}"
            )

    def _read_pandas(
        self,
        pandas_dataframe: pandas.DataFrame,
        *,
        write_engine: constants.WriteEngineType = "default",
    ) -> dataframe.DataFrame:
        import bigframes.dataframe as dataframe

        if isinstance(pandas_dataframe, dataframe.DataFrame):
            raise ValueError(
                "read_pandas() expects a pandas.DataFrame, but got a "
                "bigframes.pandas.DataFrame."
            )

        mem_usage = pandas_dataframe.memory_usage(deep=True).sum()
        if write_engine == "default":
            write_engine = (
                "bigquery_load"
                if mem_usage > MAX_INLINE_DF_BYTES
                else "bigquery_inline"
            )

        if write_engine == "bigquery_inline":
            if mem_usage > MAX_INLINE_DF_BYTES:
                raise ValueError(
                    f"DataFrame size ({mem_usage} bytes) exceeds the maximum allowed "
                    f"for inline data ({MAX_INLINE_DF_BYTES} bytes)."
                )
            return self._read_pandas_inline(pandas_dataframe)
        elif write_engine == "bigquery_load":
            return self._loader.read_pandas(pandas_dataframe, method="load")
        elif write_engine == "bigquery_streaming":
            return self._loader.read_pandas(pandas_dataframe, method="stream")
        elif write_engine == "bigquery_write":
            return self._loader.read_pandas(pandas_dataframe, method="write")
        else:
            raise ValueError(f"Got unexpected write_engine '{write_engine}'")

    def _read_pandas_inline(
        self, pandas_dataframe: pandas.DataFrame
    ) -> dataframe.DataFrame:
        import bigframes.dataframe as dataframe

        local_block = blocks.Block.from_local(pandas_dataframe, self)
        return dataframe.DataFrame(local_block)

    def read_csv(
        self,
        filepath_or_buffer: str | IO["bytes"],
        *,
        sep: Optional[str] = ",",
        header: Optional[int] = 0,
        names: Optional[
            Union[MutableSequence[Any], np.ndarray[Any, Any], Tuple[Any, ...], range]
        ] = None,
        index_col: Optional[
            Union[
                int,
                str,
                Sequence[Union[str, int]],
                bigframes.enums.DefaultIndexKind,
                Literal[False],
            ]
        ] = None,
        usecols: Optional[
            Union[
                MutableSequence[str],
                Tuple[str, ...],
                Sequence[int],
                pandas.Series,
                pandas.Index,
                np.ndarray[Any, Any],
                Callable[[Any], bool],
            ]
        ] = None,
        dtype: Optional[Dict] = None,
        engine: Optional[
            Literal["c", "python", "pyarrow", "python-fwf", "bigquery"]
        ] = None,
        encoding: Optional[str] = None,
        write_engine: constants.WriteEngineType = "default",
        **kwargs,
    ) -> dataframe.DataFrame:
        bigframes.session.validation.validate_engine_compatibility(
            engine=engine,
            write_engine=write_engine,
        )

        if engine != "bigquery":
            # Using pandas.read_csv by default and warning about potential issues with
            # large files.
            return self._read_csv_w_pandas_engines(
                filepath_or_buffer,
                sep=sep,
                header=header,
                names=names,
                index_col=index_col,
                usecols=usecols,  # type: ignore
                dtype=dtype,
                engine=engine,
                encoding=encoding,
                write_engine=write_engine,
                **kwargs,
            )
        else:
            return self._read_csv_w_bigquery_engine(
                filepath_or_buffer,
                sep=sep,
                header=header,
                names=names,
                index_col=index_col,
                usecols=usecols,  # type: ignore
                dtype=dtype,
                encoding=encoding,
            )

    def _read_csv_w_pandas_engines(
        self,
        filepath_or_buffer,
        *,
        sep,
        header,
        names,
        index_col,
        usecols,
        dtype,
        engine,
        encoding,
        write_engine,
        **kwargs,
    ) -> dataframe.DataFrame:
        """Reads a CSV file using pandas engines into a BigQuery DataFrames.

        This method serves as the implementation backend for read_csv when the
        specified engine is one supported directly by pandas ('c', 'python',
        'pyarrow').
        """
        if isinstance(index_col, bigframes.enums.DefaultIndexKind):
            raise NotImplementedError(
                f"With index_col={repr(index_col)}, only engine='bigquery' is supported. "
                f"{constants.FEEDBACK_LINK}"
            )
        if any(arg in kwargs for arg in ("chunksize", "iterator")):
            raise NotImplementedError(
                "'chunksize' and 'iterator' arguments are not supported. "
                f"{constants.FEEDBACK_LINK}"
            )
        if isinstance(filepath_or_buffer, str):
            self._check_file_size(filepath_or_buffer)

        pandas_df = pandas.read_csv(
            filepath_or_buffer,
            sep=sep,
            header=header,
            names=names,
            index_col=index_col,
            usecols=usecols,  # type: ignore
            dtype=dtype,
            engine=engine,
            encoding=encoding,
            **kwargs,
        )
        return self._read_pandas(pandas_df, write_engine=write_engine)  # type: ignore

    def _read_csv_w_bigquery_engine(
        self,
        filepath_or_buffer,
        *,
        sep,
        header,
        names,
        index_col,
        usecols,
        dtype,
        encoding,
    ) -> dataframe.DataFrame:
        """Reads a CSV file using the BigQuery engine into a BigQuery DataFrames.

        This method serves as the implementation backend for read_csv when the
        'bigquery' engine is specified or inferred. It leverages BigQuery's
        native CSV loading capabilities, making it suitable for large datasets
        that may not fit into local memory.
        """
        if dtype is not None:
            raise NotImplementedError(
                f"BigQuery engine does not support the `dtype` argument."
                f"{constants.FEEDBACK_LINK}"
            )

        if names is not None:
            if len(names) != len(set(names)):
                raise ValueError("Duplicated names are not allowed.")
            if not (
                bigframes.core.utils.is_list_like(names, allow_sets=False)
                or isinstance(names, abc.KeysView)
            ):
                raise ValueError("Names should be an ordered collection.")

        if index_col is True:
            raise ValueError("The value of index_col couldn't be 'True'")

        # None and False cannot be passed to read_gbq.
        if index_col is None or index_col is False:
            index_col = ()

        # usecols should only be an iterable of strings (column names) for use as columns in read_gbq.
        columns: Tuple[Any, ...] = tuple()
        if usecols is not None:
            if isinstance(usecols, Iterable) and all(
                isinstance(col, str) for col in usecols
            ):
                columns = tuple(col for col in usecols)
            else:
                raise NotImplementedError(
                    "BigQuery engine only supports an iterable of strings for `usecols`. "
                    f"{constants.FEEDBACK_LINK}"
                )

        if encoding is not None and encoding not in _VALID_ENCODINGS:
            raise NotImplementedError(
                f"BigQuery engine only supports the following encodings: {_VALID_ENCODINGS}. "
                f"{constants.FEEDBACK_LINK}"
            )

        job_config = bigquery.LoadJobConfig()
        job_config.source_format = bigquery.SourceFormat.CSV
        job_config.autodetect = True
        job_config.field_delimiter = sep
        job_config.encoding = encoding
        job_config.labels = {"bigframes-api": "read_csv"}

        # b/409070192: When header > 0, pandas and BigFrames returns different column naming.

        # We want to match pandas behavior. If header is 0, no rows should be skipped, so we
        # do not need to set `skip_leading_rows`. If header is None, then there is no header.
        # Setting skip_leading_rows to 0 does that. If header=N and N>0, we want to skip N rows.
        if header is None:
            job_config.skip_leading_rows = 0
        elif header > 0:
            job_config.skip_leading_rows = header + 1

        table_id = self._loader.load_file(filepath_or_buffer, job_config=job_config)
        return self._loader.read_gbq_table(
            table_id, index_col=index_col, columns=columns, names=names
        )

    def read_pickle(
        self,
        filepath_or_buffer: FilePath | ReadPickleBuffer,
        compression: CompressionOptions = "infer",
        storage_options: StorageOptions = None,
        *,
        write_engine: constants.WriteEngineType = "default",
    ):
        pandas_obj = pandas.read_pickle(
            filepath_or_buffer,
            compression=compression,
            storage_options=storage_options,
        )

        if isinstance(pandas_obj, pandas.Series):
            if pandas_obj.name is None:
                pandas_obj.name = 0
            bigframes_df = self._read_pandas(pandas_obj.to_frame())
            return bigframes_df[bigframes_df.columns[0]]
        return self._read_pandas(pandas_obj, write_engine=write_engine)

    def read_parquet(
        self,
        path: str | IO["bytes"],
        *,
        engine: str = "auto",
        write_engine: constants.WriteEngineType = "default",
    ) -> dataframe.DataFrame:
        bigframes.session.validation.validate_engine_compatibility(
            engine=engine,
            write_engine=write_engine,
        )
        if engine == "bigquery":
            job_config = bigquery.LoadJobConfig()
            job_config.source_format = bigquery.SourceFormat.PARQUET

            # Ensure we can load pyarrow.list_ / BQ ARRAY type.
            # See internal issue 414374215.
            parquet_options = bigquery.ParquetOptions()
            parquet_options.enable_list_inference = True
            job_config.parquet_options = parquet_options

            job_config.labels = {"bigframes-api": "read_parquet"}
            table_id = self._loader.load_file(path, job_config=job_config)
            return self._loader.read_gbq_table(table_id)
        else:
            if "*" in path:
                raise ValueError(
                    "The provided path contains a wildcard character (*), which is not "
                    "supported by the current engine. To read files from wildcard paths, "
                    "please use the 'bigquery' engine by setting `engine='bigquery'` in "
                    "your configuration."
                )

            read_parquet_kwargs: Dict[str, Any] = {}
            if pandas.__version__.startswith("1."):
                read_parquet_kwargs["use_nullable_dtypes"] = True
            else:
                read_parquet_kwargs["dtype_backend"] = "pyarrow"

            pandas_obj = pandas.read_parquet(
                path,
                engine=engine,  # type: ignore
                **read_parquet_kwargs,
            )
            return self._read_pandas(pandas_obj, write_engine=write_engine)

    def read_json(
        self,
        path_or_buf: str | IO["bytes"],
        *,
        orient: Literal[
            "split", "records", "index", "columns", "values", "table"
        ] = "columns",
        dtype: Optional[Dict] = None,
        encoding: Optional[str] = None,
        lines: bool = False,
        engine: Literal["ujson", "pyarrow", "bigquery"] = "ujson",
        write_engine: constants.WriteEngineType = "default",
        **kwargs,
    ) -> dataframe.DataFrame:
        bigframes.session.validation.validate_engine_compatibility(
            engine=engine,
            write_engine=write_engine,
        )
        if engine == "bigquery":

            if dtype is not None:
                raise NotImplementedError(
                    "BigQuery engine does not support the dtype arguments."
                )

            if not lines:
                raise NotImplementedError(
                    "Only newline delimited JSON format is supported."
                )

            if encoding is not None and encoding not in _VALID_ENCODINGS:
                raise NotImplementedError(
                    f"BigQuery engine only supports the following encodings: {_VALID_ENCODINGS}"
                )

            if lines and orient != "records":
                raise ValueError(
                    "'lines' keyword is only valid when 'orient' is 'records'."
                )

            job_config = bigquery.LoadJobConfig()
            job_config.source_format = bigquery.SourceFormat.NEWLINE_DELIMITED_JSON
            job_config.autodetect = True
            job_config.encoding = encoding
            job_config.labels = {"bigframes-api": "read_json"}

            table_id = self._loader.load_file(path_or_buf, job_config=job_config)
            return self._loader.read_gbq_table(table_id)
        else:
            if any(arg in kwargs for arg in ("chunksize", "iterator")):
                raise NotImplementedError(
                    "'chunksize' and 'iterator' arguments are not supported."
                )

            if isinstance(path_or_buf, str):
                self._check_file_size(path_or_buf)

            if engine == "ujson":
                pandas_df = pandas.read_json(  # type: ignore
                    path_or_buf,
                    orient=orient,
                    dtype=dtype,
                    encoding=encoding,
                    lines=lines,
                    **kwargs,
                )

            else:
                pandas_df = pandas.read_json(  # type: ignore
                    path_or_buf,
                    orient=orient,
                    dtype=dtype,
                    encoding=encoding,
                    lines=lines,
                    engine=engine,
                    **kwargs,
                )
            return self._read_pandas(pandas_df, write_engine=write_engine)

    def _check_file_size(self, filepath: str):
        max_size = 1024 * 1024 * 1024  # 1 GB in bytes
        if filepath.startswith("gs://"):  # GCS file path
            client = storage.Client()
            bucket_name, blob_name = filepath.split("/", 3)[2:]
            bucket = client.bucket(bucket_name)
            blob = bucket.blob(blob_name)
            blob.reload()
            file_size = blob.size
        elif os.path.exists(filepath):  # local file path
            file_size = os.path.getsize(filepath)
        else:
            file_size = None

        if file_size is not None and file_size > max_size:
            # Convert to GB
            file_size = round(file_size / (1024**3), 1)
            max_size = int(max_size / 1024**3)
            logger.warning(
                f"File size {file_size}GB exceeds {max_size}GB. "
                "It is recommended to use engine='bigquery' "
                "for large files to avoid loading the file into local memory."
            )

    def remote_function(
        self,
        # Make sure that the input/output types, and dataset can be used
        # positionally. This avoids the worst of the breaking change from 1.x to
        # 2.x while still preventing possible mixups between consecutive str
        # parameters.
        input_types: Union[None, type, Sequence[type]] = None,
        output_type: Optional[type] = None,
        dataset: Optional[str] = None,
        *,
        bigquery_connection: Optional[str] = None,
        reuse: bool = True,
        name: Optional[str] = None,
        packages: Optional[Sequence[str]] = None,
        cloud_function_service_account: str,
        cloud_function_kms_key_name: Optional[str] = None,
        cloud_function_docker_repository: Optional[str] = None,
        max_batching_rows: Optional[int] = 1000,
        cloud_function_timeout: Optional[int] = 600,
        cloud_function_max_instances: Optional[int] = None,
        cloud_function_vpc_connector: Optional[str] = None,
        cloud_function_memory_mib: Optional[int] = 1024,
        cloud_function_ingress_settings: Literal[
            "all", "internal-only", "internal-and-gclb"
        ] = "internal-only",
    ):
        """Decorator to turn a user defined function into a BigQuery remote function. Check out
        the code samples at: https://cloud.google.com/bigquery/docs/remote-functions#bigquery-dataframes.

        .. note::
            ``input_types=Series`` scenario is in preview. It currently only
            supports dataframe with column types ``Int64``/``Float64``/``boolean``/
            ``string``/``binary[pyarrow]``.

        .. warning::
            To use remote functions with Bigframes 2.0 and onwards, please (preferred)
            set an explicit user-managed ``cloud_function_service_account`` or (discouraged)
            set ``cloud_function_service_account`` to use the Compute Engine service account
            by setting it to `"default"`.

            See, https://cloud.google.com/functions/docs/securing/function-identity.

        .. note::
            Please make sure following is setup before using this API:

        1. Have the below APIs enabled for your project:

            * BigQuery Connection API
            * Cloud Functions API
            * Cloud Run API
            * Cloud Build API
            * Artifact Registry API
            * Cloud Resource Manager API

           This can be done from the cloud console (change `PROJECT_ID` to yours):
           https://console.cloud.google.com/apis/enableflow?apiid=bigqueryconnection.googleapis.com,cloudfunctions.googleapis.com,run.googleapis.com,cloudbuild.googleapis.com,artifactregistry.googleapis.com,cloudresourcemanager.googleapis.com&project=PROJECT_ID

           Or from the gcloud CLI:

           `$ gcloud services enable bigqueryconnection.googleapis.com cloudfunctions.googleapis.com run.googleapis.com cloudbuild.googleapis.com artifactregistry.googleapis.com cloudresourcemanager.googleapis.com`

        2. Have following IAM roles enabled for you:

            * BigQuery Data Editor (roles/bigquery.dataEditor)
            * BigQuery Connection Admin (roles/bigquery.connectionAdmin)
            * Cloud Functions Developer (roles/cloudfunctions.developer)
            * Service Account User (roles/iam.serviceAccountUser) on the service account `PROJECT_NUMBER-compute@developer.gserviceaccount.com`
            * Storage Object Viewer (roles/storage.objectViewer)
            * Project IAM Admin (roles/resourcemanager.projectIamAdmin) (Only required if the bigquery connection being used is not pre-created and is created dynamically with user credentials.)

        3. Either the user has setIamPolicy privilege on the project, or a BigQuery connection is pre-created with necessary IAM role set:

            1. To create a connection, follow https://cloud.google.com/bigquery/docs/reference/standard-sql/remote-functions#create_a_connection
            2. To set up IAM, follow https://cloud.google.com/bigquery/docs/reference/standard-sql/remote-functions#grant_permission_on_function

               Alternatively, the IAM could also be setup via the gcloud CLI:

               `$ gcloud projects add-iam-policy-binding PROJECT_ID --member="serviceAccount:CONNECTION_SERVICE_ACCOUNT_ID" --role="roles/run.invoker"`.

        Args:
            input_types (type or sequence(type), Optional):
                For scalar user defined function it should be the input type or
                sequence of input types. The supported scalar input types are
                `bool`, `bytes`, `float`, `int`, `str`. For row processing user
                defined function (i.e. functions that receive a single input
                representing a row in form of a Series), type `Series` should be
                specified.
            output_type (type, Optional):
                Data type of the output in the user defined function. If the
                user defined function returns an array, then `list[type]` should
                be specified. The supported output types are `bool`, `bytes`,
                `float`, `int`, `str`, `list[bool]`, `list[float]`, `list[int]`
                and `list[str]`.
            dataset (str, Optional):
                Dataset in which to create a BigQuery remote function. It should be in
                `<project_id>.<dataset_name>` or `<dataset_name>` format. If this
                parameter is not provided then session dataset id is used.
            bigquery_connection (str, Optional):
                Name of the BigQuery connection. You should either have the
                connection already created in the `location` you have chosen, or
                you should have the Project IAM Admin role to enable the service
                to create the connection for you if you need it. If this parameter is
                not provided then the BigQuery connection from the session is used.
            reuse (bool, Optional):
                Reuse the remote function if already exists.
                `True` by default, which will result in reusing an existing remote
                function and corresponding cloud function that was previously
                created (if any) for the same udf.
                Please note that for an unnamed (i.e. created without an explicit
                `name` argument) remote function, the BigQuery DataFrames
                session id is attached in the cloud artifacts names. So for the
                effective reuse across the sessions it is recommended to create
                the remote function with an explicit `name`.
                Setting it to `False` would force creating a unique remote function.
                If the required remote function does not exist then it would be
                created irrespective of this param.
            name (str, Optional):
                Explicit name of the persisted BigQuery remote function. Use it
                with caution, because more than one users working in the same
                project and dataset could overwrite each other's remote
                functions if they use the same persistent name. When an explicit
                name is provided, any session specific clean up (
                ``bigframes.session.Session.close``/
                ``bigframes.pandas.close_session``/
                ``bigframes.pandas.reset_session``/
                ``bigframes.pandas.clean_up_by_session_id``) does not clean up
                the function, and leaves it for the user to manage the function
                and the associated cloud function directly.
            packages (str[], Optional):
                Explicit name of the external package dependencies. Each dependency
                is added to the `requirements.txt` as is, and can be of the form
                supported in https://pip.pypa.io/en/stable/reference/requirements-file-format/.
            cloud_function_service_account (str):
                Service account to use for the cloud functions. If "default" provided
                then the default service account would be used. See
                https://cloud.google.com/functions/docs/securing/function-identity
                for more details. Please make sure the service account has the
                necessary IAM permissions configured as described in
                https://cloud.google.com/functions/docs/reference/iam/roles#additional-configuration.
            cloud_function_kms_key_name (str, Optional):
                Customer managed encryption key to protect cloud functions and
                related data at rest. This is of the format
                projects/PROJECT_ID/locations/LOCATION/keyRings/KEYRING/cryptoKeys/KEY.
                Read https://cloud.google.com/functions/docs/securing/cmek for
                more details including granting necessary service accounts
                access to the key.
            cloud_function_docker_repository (str, Optional):
                Docker repository created with the same encryption key as
                `cloud_function_kms_key_name` to store encrypted artifacts
                created to support the cloud function. This is of the format
                projects/PROJECT_ID/locations/LOCATION/repositories/REPOSITORY_NAME.
                For more details see
                https://cloud.google.com/functions/docs/securing/cmek#before_you_begin.
            max_batching_rows (int, Optional):
                The maximum number of rows to be batched for processing in the
                BQ remote function. Default value is 1000. A lower number can be
                passed to avoid timeouts in case the user code is too complex to
                process large number of rows fast enough. A higher number can be
                used to increase throughput in case the user code is fast enough.
                `None` can be passed to let BQ remote functions service apply
                default batching. See for more details
                https://cloud.google.com/bigquery/docs/remote-functions#limiting_number_of_rows_in_a_batch_request.
            cloud_function_timeout (int, Optional):
                The maximum amount of time (in seconds) BigQuery should wait for
                the cloud function to return a response. See for more details
                https://cloud.google.com/functions/docs/configuring/timeout.
                Please note that even though the cloud function (2nd gen) itself
                allows seeting up to 60 minutes of timeout, BigQuery remote
                function can wait only up to 20 minutes, see for more details
                https://cloud.google.com/bigquery/quotas#remote_function_limits.
                By default BigQuery DataFrames uses a 10 minute timeout. `None`
                can be passed to let the cloud functions default timeout take effect.
            cloud_function_max_instances (int, Optional):
                The maximumm instance count for the cloud function created. This
                can be used to control how many cloud function instances can be
                active at max at any given point of time. Lower setting can help
                control the spike in the billing. Higher setting can help
                support processing larger scale data. When not specified, cloud
                function's default setting applies. For more details see
                https://cloud.google.com/functions/docs/configuring/max-instances.
            cloud_function_vpc_connector (str, Optional):
                The VPC connector you would like to configure for your cloud
                function. This is useful if your code needs access to data or
                service(s) that are on a VPC network. See for more details
                https://cloud.google.com/functions/docs/networking/connecting-vpc.
            cloud_function_memory_mib (int, Optional):
                The amounts of memory (in mebibytes) to allocate for the cloud
                function (2nd gen) created. This also dictates a corresponding
                amount of allocated CPU for the function. By default a memory of
                1024 MiB is set for the cloud functions created to support
                BigQuery DataFrames remote function. If you want to let the
                default memory of cloud functions be allocated, pass `None`. See
                for more details
                https://cloud.google.com/functions/docs/configuring/memory.
            cloud_function_ingress_settings (str, Optional):
                Ingress settings controls dictating what traffic can reach the
                function. Options are: `all`, `internal-only`, or `internal-and-gclb`.
                If no setting is provided, `internal-only` will be used by default.
                See for more details
                https://cloud.google.com/functions/docs/networking/network-settings#ingress_settings.
        Returns:
            collections.abc.Callable:
                A remote function object pointing to the cloud assets created
                in the background to support the remote execution. The cloud assets can be
                located through the following properties set in the object:

                `bigframes_cloud_function` - The google cloud function deployed for the user defined code.

                `bigframes_remote_function` - The bigquery remote function capable of calling into `bigframes_cloud_function`.
        """
        return self._function_session.remote_function(
            input_types=input_types,
            output_type=output_type,
            session=self,
            dataset=dataset,
            bigquery_connection=bigquery_connection,
            reuse=reuse,
            name=name,
            packages=packages,
            cloud_function_service_account=cloud_function_service_account,
            cloud_function_kms_key_name=cloud_function_kms_key_name,
            cloud_function_docker_repository=cloud_function_docker_repository,
            max_batching_rows=max_batching_rows,
            cloud_function_timeout=cloud_function_timeout,
            cloud_function_max_instances=cloud_function_max_instances,
            cloud_function_vpc_connector=cloud_function_vpc_connector,
            cloud_function_memory_mib=cloud_function_memory_mib,
            cloud_function_ingress_settings=cloud_function_ingress_settings,
        )

    def udf(
        self,
        *,
        input_types: Union[None, type, Sequence[type]] = None,
        output_type: Optional[type] = None,
        dataset: str,
        bigquery_connection: Optional[str] = None,
        name: str,
        packages: Optional[Sequence[str]] = None,
    ):
        """Decorator to turn a Python user defined function (udf) into a
        [BigQuery managed user-defined function](https://cloud.google.com/bigquery/docs/user-defined-functions-python).

        .. note::
            This feature is in preview. The code in the udf must be
            (1) self-contained, i.e. it must not contain any
            references to an import or variable defined outside the function
            body, and
            (2) Python 3.11 compatible, as that is the environment
            in which the code is executed in the cloud.

        .. note::
            Please have BigQuery Data Editor (roles/bigquery.dataEditor) IAM
            role enabled for you.

        **Examples:**

            >>> import bigframes.pandas as bpd
            >>> import datetime
            >>> bpd.options.display.progress_bar = None

        Turning an arbitrary python function into a BigQuery managed python udf:

            >>> bq_name = datetime.datetime.now().strftime("bigframes_%Y%m%d%H%M%S%f")
            >>> @bpd.udf(dataset="bigfranes_testing", name=bq_name)
            ... def minutes_to_hours(x: int) -> float:
            ...     return x/60

            >>> minutes = bpd.Series([0, 30, 60, 90, 120])
            >>> minutes
            0      0
            1     30
            2     60
            3     90
            4    120
            dtype: Int64

            >>> hours = minutes.apply(minutes_to_hours)
            >>> hours
            0    0.0
            1    0.5
            2    1.0
            3    1.5
            4    2.0
            dtype: Float64

        To turn a user defined function with external package dependencies into
        a BigQuery managed python udf, you would provide the names of the
        packages (optionally with the package version) via `packages` param.

            >>> bq_name = datetime.datetime.now().strftime("bigframes_%Y%m%d%H%M%S%f")
            >>> @bpd.udf(
            ...     dataset="bigfranes_testing",
            ...     name=bq_name,
            ...     packages=["cryptography"]
            ... )
            ... def get_hash(input: str) -> str:
            ...     from cryptography.fernet import Fernet
            ...
            ...     # handle missing value
            ...     if input is None:
            ...         input = ""
            ...
            ...     key = Fernet.generate_key()
            ...     f = Fernet(key)
            ...     return f.encrypt(input.encode()).decode()

            >>> names = bpd.Series(["Alice", "Bob"])
            >>> hashes = names.apply(get_hash)

        You can clean-up the BigQuery functions created above using the BigQuery
        client from the BigQuery DataFrames session:

            >>> session = bpd.get_global_session()
            >>> session.bqclient.delete_routine(minutes_to_hours.bigframes_bigquery_function)
            >>> session.bqclient.delete_routine(get_hash.bigframes_bigquery_function)

        Args:
            input_types (type or sequence(type), Optional):
                For scalar user defined function it should be the input type or
                sequence of input types. The supported scalar input types are
                `bool`, `bytes`, `float`, `int`, `str`.
            output_type (type, Optional):
                Data type of the output in the user defined function. If the
                user defined function returns an array, then `list[type]` should
                be specified. The supported output types are `bool`, `bytes`,
                `float`, `int`, `str`, `list[bool]`, `list[float]`, `list[int]`
                and `list[str]`.
            dataset (str):
                Dataset in which to create a BigQuery managed function. It
                should be in `<project_id>.<dataset_name>` or `<dataset_name>`
                format.
            bigquery_connection (str, Optional):
                Name of the BigQuery connection. It is used to provide an
                identity to the serverless instances running the user code. It
                helps BigQuery manage and track the resources used by the udf.
                This connection is required for internet access and for
                interacting with other GCP services. To access GCP services, the
                appropriate IAM permissions must also be granted to the
                connection's Service Account. When it defaults to None, the udf
                will be created without any connection. A udf without a
                connection has no internet access and no access to other GCP
                services.
            name (str):
                Explicit name of the persisted BigQuery managed function. Use it
                with caution, because more than one users working in the same
                project and dataset could overwrite each other's managed
                functions if they use the same persistent name. Please note that
                any session specific clean up (
                ``bigframes.session.Session.close``/
                ``bigframes.pandas.close_session``/
                ``bigframes.pandas.reset_session``/
                ``bigframes.pandas.clean_up_by_session_id``) does not clean up
                this function, and leaves it for the user to manage the function
                directly.
            packages (str[], Optional):
                Explicit name of the external package dependencies. Each
                dependency is added to the `requirements.txt` as is, and can be
                of the form supported in
                https://pip.pypa.io/en/stable/reference/requirements-file-format/.
        Returns:
            collections.abc.Callable:
                A managed function object pointing to the cloud assets created
                in the background to support the remote execution. The cloud
                ssets can be located through the following properties set in the
                object:

                `bigframes_bigquery_function` - The bigquery managed function
                deployed for the user defined code.
        """
        return self._function_session.udf(
            input_types=input_types,
            output_type=output_type,
            session=self,
            dataset=dataset,
            bigquery_connection=bigquery_connection,
            name=name,
            packages=packages,
        )

    def read_gbq_function(
        self,
        function_name: str,
        is_row_processor: bool = False,
    ):
        """Loads a BigQuery function from BigQuery.

        Then it can be applied to a DataFrame or Series.

        .. note::
            The return type of the function must be explicitly specified in the
            function's original definition even if not otherwise required.

        BigQuery Utils provides many public functions under the ``bqutil`` project on Google Cloud Platform project
        (See: https://github.com/GoogleCloudPlatform/bigquery-utils/tree/master/udfs#using-the-udfs).
        You can checkout Community UDFs to use community-contributed functions.
        (See: https://github.com/GoogleCloudPlatform/bigquery-utils/tree/master/udfs/community#community-udfs).

        **Examples:**

            >>> import bigframes.pandas as bpd
            >>> bpd.options.display.progress_bar = None

        Use the [cw_lower_case_ascii_only](https://github.com/GoogleCloudPlatform/bigquery-utils/blob/master/udfs/community/README.md#cw_lower_case_ascii_onlystr-string)
        function from Community UDFs.

            >>> func = bpd.read_gbq_function("bqutil.fn.cw_lower_case_ascii_only")

        You can run it on scalar input. Usually you would do so to verify that
        it works as expected before applying to all values in a Series.

            >>> func('AURÉLIE')
            'aurÉlie'

        You can apply it to a BigQuery DataFrames Series.

            >>> df = bpd.DataFrame({'id': [1, 2, 3], 'name': ['AURÉLIE', 'CÉLESTINE', 'DAPHNÉ']})
            >>> df
               id       name
            0   1    AURÉLIE
            1   2  CÉLESTINE
            2   3     DAPHNÉ
            <BLANKLINE>
            [3 rows x 2 columns]

            >>> df1 = df.assign(new_name=df['name'].apply(func))
            >>> df1
               id       name   new_name
            0   1    AURÉLIE    aurÉlie
            1   2  CÉLESTINE  cÉlestine
            2   3     DAPHNÉ     daphnÉ
            <BLANKLINE>
            [3 rows x 3 columns]

        You can even use a function with multiple inputs. For example,
        [cw_regexp_replace_5](https://github.com/GoogleCloudPlatform/bigquery-utils/blob/master/udfs/community/README.md#cw_regexp_replace_5haystack-string-regexp-string-replacement-string-offset-int64-occurrence-int64)
        from Community UDFs.

            >>> func = bpd.read_gbq_function("bqutil.fn.cw_regexp_replace_5")
            >>> func('TestStr123456', 'Str', 'Cad$', 1, 1)
            'TestCad$123456'

            >>> df = bpd.DataFrame({
            ...     "haystack" : ["TestStr123456", "TestStr123456Str", "TestStr123456Str"],
            ...     "regexp" : ["Str", "Str", "Str"],
            ...     "replacement" : ["Cad$", "Cad$", "Cad$"],
            ...     "offset" : [1, 1, 1],
            ...     "occurrence" : [1, 2, 1]
            ... })
            >>> df
                       haystack regexp replacement  offset  occurrence
            0     TestStr123456    Str        Cad$       1           1
            1  TestStr123456Str    Str        Cad$       1           2
            2  TestStr123456Str    Str        Cad$       1           1
            <BLANKLINE>
            [3 rows x 5 columns]
            >>> df.apply(func, axis=1)
            0       TestCad$123456
            1    TestStr123456Cad$
            2    TestCad$123456Str
            dtype: string

        Another use case is to define your own remote function and use it later.
        For example, define the remote function:

            >>> @bpd.remote_function(cloud_function_service_account="default")
            ... def tenfold(num: int) -> float:
            ...     return num * 10

        Then, read back the deployed BQ remote function:

            >>> tenfold_ref = bpd.read_gbq_function(
            ...     tenfold.bigframes_remote_function,
            ... )

            >>> df = bpd.DataFrame({'a': [1, 2], 'b': [3, 4], 'c': [5, 6]})
            >>> df
                a   b   c
            0   1   3   5
            1   2   4   6
            <BLANKLINE>
            [2 rows x 3 columns]

            >>> df['a'].apply(tenfold_ref)
            0    10.0
            1    20.0
            Name: a, dtype: Float64

        It also supports row processing by using `is_row_processor=True`. Please
        note, row processor implies that the function has only one input
        parameter.

            >>> @bpd.remote_function(cloud_function_service_account="default")
            ... def row_sum(s: bpd.Series) -> float:
            ...     return s['a'] + s['b'] + s['c']

            >>> row_sum_ref = bpd.read_gbq_function(
            ...     row_sum.bigframes_remote_function,
            ...     is_row_processor=True,
            ... )

            >>> df = bpd.DataFrame({'a': [1, 2], 'b': [3, 4], 'c': [5, 6]})
            >>> df
                a   b   c
            0   1   3   5
            1   2   4   6
            <BLANKLINE>
            [2 rows x 3 columns]

            >>> df.apply(row_sum_ref, axis=1)
            0     9.0
            1    12.0
            dtype: Float64

        Args:
            function_name (str):
                The function's name in BigQuery in the format
                `project_id.dataset_id.function_name`, or
                `dataset_id.function_name` to load from the default project, or
                `function_name` to load from the default project and the dataset
                associated with the current session.
            is_row_processor (bool, default False):
                Whether the function is a row processor. This is set to True
                for a function which receives an entire row of a DataFrame as
                a pandas Series.

        Returns:
            collections.abc.Callable:
                A function object pointing to the BigQuery function read
                from BigQuery.

                The object is similar to the one created by the `remote_function`
                decorator, including the `bigframes_remote_function` property, but
                not including the `bigframes_cloud_function` property.
        """

        return bff.read_gbq_function(
            function_name=function_name,
            session=self,
            is_row_processor=is_row_processor,
        )

    def _prepare_copy_job_config(self) -> bigquery.CopyJobConfig:
        # Create a copy so that we don't mutate the original config passed
        job_config = bigquery.CopyJobConfig()

        if self._bq_kms_key_name:
            job_config.destination_encryption_configuration = (
                bigquery.EncryptionConfiguration(kms_key_name=self._bq_kms_key_name)
            )

        return job_config

    def _start_query_ml_ddl(
        self,
        sql: str,
    ) -> Tuple[bigquery.table.RowIterator, bigquery.QueryJob]:
        """
        Starts BigQuery ML DDL query job (CREATE MODEL/ALTER MODEL/...) and
        waits for results.
        """
        job_config = typing.cast(bigquery.QueryJobConfig, bigquery.QueryJobConfig())
        if bigframes.options.compute.maximum_bytes_billed is not None:
            job_config.maximum_bytes_billed = (
                bigframes.options.compute.maximum_bytes_billed
            )

        # BQML expects kms_key_name through OPTIONS and not through job config,
        # so we must reset any encryption set in the job config
        # https://cloud.google.com/bigquery/docs/customer-managed-encryption#encrypt-model
        job_config.destination_encryption_configuration = None
        iterator, query_job = bf_io_bigquery.start_query_with_client(
            self.bqclient, sql, job_config=job_config, metrics=self._metrics
        )

        assert query_job is not None
        return iterator, query_job

    def _create_object_table(self, path: str, connection: str) -> str:
        """Create a random id Object Table from the input path and connection."""
        table = str(self._anon_dataset_manager.generate_unique_resource_id())

        import textwrap

        sql = textwrap.dedent(
            f"""
            CREATE EXTERNAL TABLE `{table}`
            WITH CONNECTION `{connection}`
            OPTIONS(
                object_metadata = 'SIMPLE',
                uris = ['{path}']);
            """
        )
        bf_io_bigquery.start_query_with_client(
            self.bqclient,
            sql,
            job_config=bigquery.QueryJobConfig(),
            metrics=self._metrics,
        )

        return table

    def from_glob_path(
        self, path: str, *, connection: Optional[str] = None, name: Optional[str] = None
    ) -> dataframe.DataFrame:
        r"""Create a BigFrames DataFrame that contains a BigFrames Blob column from a global wildcard path.
        This operation creates a temporary BQ Object Table under the hood and requires bigquery.connections.delegate permission or BigQuery Connection Admin role.
        If you have an existing BQ Object Table, use read_gbq_object_table().

        .. note::
            BigFrames Blob is subject to the "Pre-GA Offerings Terms" in the General Service Terms section of the
            Service Specific Terms(https://cloud.google.com/terms/service-terms#1). Pre-GA products and features are available "as is"
            and might have limited support. For more information, see the launch stage descriptions
            (https://cloud.google.com/products#product-launch-stages).

        Args:
            path (str):
                The wildcard global path, such as "gs://<bucket>/<folder>/\*".
            connection (str or None, default None):
                Connection to connect with remote service. str of the format <PROJECT_NUMBER/PROJECT_ID>.<LOCATION>.<CONNECTION_ID>.
                If None, use default connection in session context. BigQuery DataFrame will try to create the connection and attach
                permission if the connection isn't fully set up.
            name (str):
                The column name of the Blob column.
        Returns:
            bigframes.pandas.DataFrame:
                Result BigFrames DataFrame.
        """
        # TODO(garrettwu): switch to pseudocolumn when b/374988109 is done.
        connection = self._create_bq_connection(connection=connection)

        table = self._create_object_table(path, connection)

        s = self._loader.read_gbq_table(table)["uri"].str.to_blob(connection)
        return s.rename(name).to_frame()

    def _create_bq_connection(
        self,
        *,
        connection: Optional[str] = None,
        iam_role: Optional[str] = None,
    ) -> str:
        """Create the connection with the session settings and try to attach iam role to the connection SA.
        If any of project, location or connection isn't specified, use the session defaults. Returns fully-qualified connection name."""
        connection = self._bq_connection if not connection else connection
        connection = bigframes.clients.get_canonical_bq_connection_id(
            connection_id=connection,
            default_project=self._project,
            default_location=self._location,
        )
        connection_parts = connection.split(".")
        assert len(connection_parts) == 3

        self.bqconnectionmanager.create_bq_connection(
            project_id=connection_parts[0],
            location=connection_parts[1],
            connection_id=connection_parts[2],
            iam_role=iam_role,
        )

        return connection

    def read_gbq_object_table(
        self, object_table: str, *, name: Optional[str] = None
    ) -> dataframe.DataFrame:
        """Read an existing object table to create a BigFrames Blob DataFrame. Use the connection of the object table for the connection of the blob.
        This function dosen't retrieve the object table data. If you want to read the data, use read_gbq() instead.

        .. note::
            BigFrames Blob is subject to the "Pre-GA Offerings Terms" in the General Service Terms section of the
            Service Specific Terms(https://cloud.google.com/terms/service-terms#1). Pre-GA products and features are available "as is"
            and might have limited support. For more information, see the launch stage descriptions
            (https://cloud.google.com/products#product-launch-stages).

        Args:
            object_table (str): name of the object table of form <PROJECT_ID>.<DATASET_ID>.<TABLE_ID>.
            name (str or None): the returned blob column name.

        Returns:
            bigframes.pandas.DataFrame:
                Result BigFrames DataFrame.
        """
        # TODO(garrettwu): switch to pseudocolumn when b/374988109 is done.
        table = self.bqclient.get_table(object_table)
        connection = table._properties["externalDataConfiguration"]["connectionId"]

        s = self._loader.read_gbq_table(object_table)["uri"].str.to_blob(connection)
        return s.rename(name).to_frame()


def connect(context: Optional[bigquery_options.BigQueryOptions] = None) -> Session:
    return Session(context)


def _warn_if_bf_version_is_obsolete():
    today = datetime.datetime.today()
    release_date = datetime.datetime.strptime(version.__release_date__, "%Y-%m-%d")
    if today - release_date > datetime.timedelta(days=365):
        msg = f"Your BigFrames version {version.__version__} is more than 1 year old. Please update to the lastest version."
        warnings.warn(msg, bfe.ObsoleteVersionWarning)<|MERGE_RESOLUTION|>--- conflicted
+++ resolved
@@ -60,12 +60,8 @@
 from bigframes import version
 import bigframes._config.bigquery_options as bigquery_options
 import bigframes.clients
-<<<<<<< HEAD
 from bigframes.core import blocks, log_adapter
-=======
-from bigframes.core import blocks
 import bigframes.core.pyformat
->>>>>>> c260fc86
 
 # Even though the ibis.backends.bigquery import is unused, it's needed
 # to register new and replacement ops with the Ibis BigQuery backend.
@@ -519,7 +515,6 @@
         return self._loader.read_gbq_query(
             query=query,
             index_col=bigframes.enums.DefaultIndexKind.NULL,
-            api_name="read_gbq_colab",
             force_total_order=False,
         )
 
