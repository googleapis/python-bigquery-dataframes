# Copyright 2023 Google LLC
#
# Licensed under the Apache License, Version 2.0 (the "License");
# you may not use this file except in compliance with the License.
# You may obtain a copy of the License at
#
#     http://www.apache.org/licenses/LICENSE-2.0
#
# Unless required by applicable law or agreed to in writing, software
# distributed under the License is distributed on an "AS IS" BASIS,
# WITHOUT WARRANTIES OR CONDITIONS OF ANY KIND, either express or implied.
# See the License for the specific language governing permissions and
# limitations under the License.

"""Session manages the connection to BigQuery."""

from __future__ import annotations

import logging
import os
import secrets
import typing
from typing import (
    Any,
    Callable,
    Dict,
    IO,
    Iterable,
    Literal,
    MutableSequence,
    Optional,
    Sequence,
    Tuple,
    Union,
)
import warnings
import weakref

import bigframes_vendored.constants as constants
import bigframes_vendored.ibis.backends.bigquery as ibis_bigquery  # noqa
import bigframes_vendored.pandas.io.gbq as third_party_pandas_gbq
import bigframes_vendored.pandas.io.parquet as third_party_pandas_parquet
import bigframes_vendored.pandas.io.parsers.readers as third_party_pandas_readers
import bigframes_vendored.pandas.io.pickle as third_party_pandas_pickle
import google.cloud.bigquery as bigquery
import google.cloud.storage as storage  # type: ignore
import numpy as np
import pandas
from pandas._typing import (
    CompressionOptions,
    FilePath,
    ReadPickleBuffer,
    StorageOptions,
)
import pyarrow as pa

import bigframes._config.bigquery_options as bigquery_options
import bigframes.clients
import bigframes.core.blocks as blocks
import bigframes.core.compile
import bigframes.core.guid
import bigframes.core.pruning

# Even though the ibis.backends.bigquery import is unused, it's needed
# to register new and replacement ops with the Ibis BigQuery backend.
import bigframes.dataframe
import bigframes.dtypes
import bigframes.exceptions
import bigframes.exceptions as bfe
import bigframes.functions._function_session as bff_session
import bigframes.functions.function as bff
import bigframes.session._io.bigquery as bf_io_bigquery
import bigframes.session.clients
import bigframes.session.executor
import bigframes.session.loader
import bigframes.session.metrics
import bigframes.session.planner
import bigframes.session.temp_storage
import bigframes.session.validation
import bigframes.version

# Avoid circular imports.
if typing.TYPE_CHECKING:
    import bigframes.core.indexes
    import bigframes.dataframe as dataframe
    import bigframes.series
    import bigframes.streaming.dataframe as streaming_dataframe

_BIGFRAMES_DEFAULT_CONNECTION_ID = "bigframes-default-connection"

# TODO(swast): Need to connect to regional endpoints when performing remote
# functions operations (BQ Connection IAM, Cloud Run / Cloud Functions).
# Also see if resource manager client library supports regional endpoints.

_VALID_ENCODINGS = {
    "UTF-8",
    "ISO-8859-1",
    "UTF-16BE",
    "UTF-16LE",
    "UTF-32BE",
    "UTF-32LE",
}

# BigQuery has 1 MB query size limit. Don't want to take up more than a few % of that inlining a table.
# Also must assume that text encoding as literals is much less efficient than in-memory representation.
MAX_INLINE_DF_BYTES = 5000

logger = logging.getLogger(__name__)

# Excludes geography and nested (array, struct) datatypes
INLINABLE_DTYPES: Sequence[bigframes.dtypes.Dtype] = (
    pandas.BooleanDtype(),
    pandas.Float64Dtype(),
    pandas.Int64Dtype(),
    pandas.StringDtype(storage="pyarrow"),
    pandas.ArrowDtype(pa.binary()),
    pandas.ArrowDtype(pa.date32()),
    pandas.ArrowDtype(pa.time64("us")),
    pandas.ArrowDtype(pa.timestamp("us")),
    pandas.ArrowDtype(pa.timestamp("us", tz="UTC")),
    pandas.ArrowDtype(pa.decimal128(38, 9)),
    pandas.ArrowDtype(pa.decimal256(76, 38)),
)


class Session(
    third_party_pandas_gbq.GBQIOMixin,
    third_party_pandas_parquet.ParquetIOMixin,
    third_party_pandas_pickle.PickleIOMixin,
    third_party_pandas_readers.ReaderIOMixin,
):
    """Establishes a BigQuery connection to capture a group of job activities related to
    DataFrames.

    Args:
        context (bigframes._config.bigquery_options.BigQueryOptions):
            Configuration adjusting how to connect to BigQuery and related
            APIs. Note that some options are ignored if ``clients_provider`` is
            set.
        clients_provider (bigframes.session.clients.ClientsProvider):
            An object providing client library objects.
    """

    def __init__(
        self,
        context: Optional[bigquery_options.BigQueryOptions] = None,
        clients_provider: Optional[bigframes.session.clients.ClientsProvider] = None,
    ):
        if context is None:
            context = bigquery_options.BigQueryOptions()

        if context.location is None:
            self._location = "US"
            msg = f"No explicit location is set, so using location {self._location} for the session."
            # User's code
            # -> get_global_session()
            # -> connect()
            # -> Session()
            #
            # Note: We could also have:
            # User's code
            # -> read_gbq()
            # -> with_default_session()
            # -> get_global_session()
            # -> connect()
            # -> Session()
            # but we currently have no way to disambiguate these
            # situations.
            warnings.warn(msg, stacklevel=4, category=bfe.DefaultLocationWarning)
        else:
            self._location = context.location

        self._bq_kms_key_name = context.kms_key_name

        # Instantiate a clients provider to help with cloud clients that will be
        # used in the future operations in the session
        if clients_provider:
            self._clients_provider = clients_provider
        else:
            self._clients_provider = bigframes.session.clients.ClientsProvider(
                project=context.project,
                location=self._location,
                use_regional_endpoints=context.use_regional_endpoints,
                credentials=context.credentials,
                application_name=context.application_name,
                bq_kms_key_name=self._bq_kms_key_name,
                client_endpoints_override=context.client_endpoints_override,
            )

        # TODO(shobs): Remove this logic after https://github.com/ibis-project/ibis/issues/8494
        # has been fixed. The ibis client changes the default query job config
        # so we are going to remember the current config and restore it after
        # the ibis client has been created
        original_default_query_job_config = self.bqclient.default_query_job_config

        # Only used to fetch remote function metadata.
        # TODO: Remove in favor of raw bq client

        self.ibis_client = typing.cast(
            ibis_bigquery.Backend,
            ibis_bigquery.Backend().connect(
                project_id=context.project,
                client=self.bqclient,
                storage_client=self.bqstoragereadclient,
            ),
        )

        self.bqclient.default_query_job_config = original_default_query_job_config

        # Resolve the BQ connection for remote function and Vertex AI integration
        self._bq_connection = context.bq_connection or _BIGFRAMES_DEFAULT_CONNECTION_ID
        self._skip_bq_connection_check = context._skip_bq_connection_check

        # Now that we're starting the session, don't allow the options to be
        # changed.
        context._session_started = True

        # unique session identifier, short enough to be human readable
        # only needs to be unique among sessions created by the same user
        # at the same time in the same region
        self._session_id: str = "session" + secrets.token_hex(3)
        # store table ids and delete them when the session is closed

        self._objects: list[
            weakref.ReferenceType[
                Union[
                    bigframes.core.indexes.Index,
                    bigframes.series.Series,
                    dataframe.DataFrame,
                ]
            ]
        ] = []
        # Whether this session treats objects as totally ordered.
        # Will expose as feature later, only False for internal testing
        self._strictly_ordered: bool = context.ordering_mode != "partial"
        if not self._strictly_ordered:
            msg = "Partial ordering mode is a preview feature and is subject to change."
            warnings.warn(msg, bfe.OrderingModePartialPreviewWarning)

        self._allow_ambiguity = not self._strictly_ordered
        self._default_index_type = (
            bigframes.enums.DefaultIndexKind.SEQUENTIAL_INT64
            if self._strictly_ordered
            else bigframes.enums.DefaultIndexKind.NULL
        )

        self._metrics = bigframes.session.metrics.ExecutionMetrics()
        self._function_session = bff_session.RemoteFunctionSession()
        self._temp_storage_manager = (
            bigframes.session.temp_storage.TemporaryGbqStorageManager(
                self._clients_provider.bqclient,
                location=self._location,
                session_id=self._session_id,
                kms_key=self._bq_kms_key_name,
            )
        )
        self._executor: bigframes.session.executor.Executor = (
            bigframes.session.executor.BigQueryCachingExecutor(
                bqclient=self._clients_provider.bqclient,
                bqstoragereadclient=self._clients_provider.bqstoragereadclient,
                storage_manager=self._temp_storage_manager,
                strictly_ordered=self._strictly_ordered,
                metrics=self._metrics,
            )
        )
        self._loader = bigframes.session.loader.GbqDataLoader(
            session=self,
            bqclient=self._clients_provider.bqclient,
            storage_manager=self._temp_storage_manager,
            default_index_type=self._default_index_type,
            scan_index_uniqueness=self._strictly_ordered,
            force_total_order=self._strictly_ordered,
            metrics=self._metrics,
        )

    def __del__(self):
        """Automatic cleanup of internal resources."""
        self.close()

    def __enter__(self):
        """Enter the runtime context of the Session object.

        See [With Statement Context Managers](https://docs.python.org/3/reference/datamodel.html#with-statement-context-managers)
        for more details.
        """
        return self

    def __exit__(self, *_):
        """Exit the runtime context of the Session object.

        See [With Statement Context Managers](https://docs.python.org/3/reference/datamodel.html#with-statement-context-managers)
        for more details.
        """
        self.close()

    @property
    def bqclient(self):
        return self._clients_provider.bqclient

    @property
    def bqconnectionclient(self):
        return self._clients_provider.bqconnectionclient

    @property
    def bqstoragereadclient(self):
        return self._clients_provider.bqstoragereadclient

    @property
    def cloudfunctionsclient(self):
        return self._clients_provider.cloudfunctionsclient

    @property
    def resourcemanagerclient(self):
        return self._clients_provider.resourcemanagerclient

    _bq_connection_manager: Optional[bigframes.clients.BqConnectionManager] = None

    @property
    def bqconnectionmanager(self):
        if not self._skip_bq_connection_check and not self._bq_connection_manager:
            self._bq_connection_manager = bigframes.clients.BqConnectionManager(
                self.bqconnectionclient, self.resourcemanagerclient
            )
        return self._bq_connection_manager

    @property
    def session_id(self):
        return self._session_id

    @property
    def objects(
        self,
    ) -> Iterable[
        Union[
            bigframes.core.indexes.Index, bigframes.series.Series, dataframe.DataFrame
        ]
    ]:
        still_alive = [i for i in self._objects if i() is not None]
        self._objects = still_alive
        # Create a set with strong references, be careful not to hold onto this needlessly, as will prevent garbage collection.
        return tuple(i() for i in self._objects if i() is not None)  # type: ignore

    @property
    def _project(self):
        return self.bqclient.project

    @property
    def bytes_processed_sum(self):
        """The sum of all bytes processed by bigquery jobs using this session."""
        return self._metrics.bytes_processed

    @property
    def slot_millis_sum(self):
        """The sum of all slot time used by bigquery jobs in this session."""
        return self._metrics.slot_millis

    @property
    def _allows_ambiguity(self) -> bool:
        return self._allow_ambiguity

    @property
    def _anonymous_dataset(self):
        return self._temp_storage_manager.dataset

    def __hash__(self):
        # Stable hash needed to use in expression tree
        return hash(str(self._session_id))

    def close(self):
        """Delete resources that were created with this session's session_id.
        This includes BigQuery tables, remote functions and cloud functions
        serving the remote functions."""

        # Protect against failure when the Session is a fake for testing or
        # failed to initialize.
        temp_storage_manager = getattr(self, "_temp_storage_manager", None)
        if temp_storage_manager:
            self._temp_storage_manager.clean_up_tables()

        remote_function_session = getattr(self, "_function_session", None)
        if remote_function_session:
            self._function_session.clean_up(
                self.bqclient, self.cloudfunctionsclient, self.session_id
            )

    def read_gbq(
        self,
        query_or_table: str,
        *,
        index_col: Iterable[str] | str | bigframes.enums.DefaultIndexKind = (),
        columns: Iterable[str] = (),
        configuration: Optional[Dict] = None,
        max_results: Optional[int] = None,
        filters: third_party_pandas_gbq.FiltersType = (),
        use_cache: Optional[bool] = None,
        col_order: Iterable[str] = (),
        # Add a verify index argument that fails if the index is not unique.
    ) -> dataframe.DataFrame:
        # TODO(b/281571214): Generate prompt to show the progress of read_gbq.
        if columns and col_order:
            raise ValueError(
                "Must specify either columns (preferred) or col_order, not both"
            )
        elif col_order:
            columns = col_order

        if bf_io_bigquery.is_query(query_or_table):
            return self._loader.read_gbq_query(
                query_or_table,
                index_col=index_col,
                columns=columns,
                configuration=configuration,
                max_results=max_results,
                api_name="read_gbq",
                use_cache=use_cache,
                filters=filters,
            )
        else:
            if configuration is not None:
                raise ValueError(
                    "The 'configuration' argument is not allowed when "
                    "directly reading from a table. Please remove "
                    "'configuration' or use a query."
                )

            return self._loader.read_gbq_table(
                query_or_table,
                index_col=index_col,
                columns=columns,
                max_results=max_results,
                api_name="read_gbq",
                use_cache=use_cache if use_cache is not None else True,
                filters=filters,
            )

    def _register_object(
        self,
        object: Union[
            bigframes.core.indexes.Index, bigframes.series.Series, dataframe.DataFrame
        ],
    ):
        self._objects.append(weakref.ref(object))

    def read_gbq_query(
        self,
        query: str,
        *,
        index_col: Iterable[str] | str | bigframes.enums.DefaultIndexKind = (),
        columns: Iterable[str] = (),
        configuration: Optional[Dict] = None,
        max_results: Optional[int] = None,
        use_cache: Optional[bool] = None,
        col_order: Iterable[str] = (),
        filters: third_party_pandas_gbq.FiltersType = (),
    ) -> dataframe.DataFrame:
        """Turn a SQL query into a DataFrame.

        Note: Because the results are written to a temporary table, ordering by
        ``ORDER BY`` is not preserved. A unique `index_col` is recommended. Use
        ``row_number() over ()`` if there is no natural unique index or you
        want to preserve ordering.

        **Examples:**

            >>> import bigframes.pandas as bpd
            >>> bpd.options.display.progress_bar = None

        Simple query input:

            >>> df = bpd.read_gbq_query('''
            ...    SELECT
            ...       pitcherFirstName,
            ...       pitcherLastName,
            ...       pitchSpeed,
            ...    FROM `bigquery-public-data.baseball.games_wide`
            ... ''')

        Preserve ordering in a query input.

            >>> df = bpd.read_gbq_query('''
            ...    SELECT
            ...       -- Instead of an ORDER BY clause on the query, use
            ...       -- ROW_NUMBER() to create an ordered DataFrame.
            ...       ROW_NUMBER() OVER (ORDER BY AVG(pitchSpeed) DESC)
            ...         AS rowindex,
            ...
            ...       pitcherFirstName,
            ...       pitcherLastName,
            ...       AVG(pitchSpeed) AS averagePitchSpeed
            ...     FROM `bigquery-public-data.baseball.games_wide`
            ...     WHERE year = 2016
            ...     GROUP BY pitcherFirstName, pitcherLastName
            ... ''', index_col="rowindex")
            >>> df.head(2)
                     pitcherFirstName pitcherLastName  averagePitchSpeed
            rowindex
            1                Albertin         Chapman          96.514113
            2                 Zachary         Britton          94.591039
            <BLANKLINE>
            [2 rows x 3 columns]

        See also: :meth:`Session.read_gbq`.

        Returns:
            bigframes.pandas.DataFrame:
                A DataFrame representing results of the query or table.

        Raises:
            ValueError:
                When both ``columns`` and ``col_order`` are specified.
        """
        # NOTE: This method doesn't (yet) exist in pandas or pandas-gbq, so
        # these docstrings are inline.
        if columns and col_order:
            raise ValueError(
                "Must specify either columns (preferred) or col_order, not both"
            )
        elif col_order:
            columns = col_order

        return self._loader.read_gbq_query(
            query=query,
            index_col=index_col,
            columns=columns,
            configuration=configuration,
            max_results=max_results,
            api_name="read_gbq_query",
            use_cache=use_cache,
            filters=filters,
        )

    def read_gbq_table(
        self,
        query: str,
        *,
        index_col: Iterable[str] | str | bigframes.enums.DefaultIndexKind = (),
        columns: Iterable[str] = (),
        max_results: Optional[int] = None,
        filters: third_party_pandas_gbq.FiltersType = (),
        use_cache: bool = True,
        col_order: Iterable[str] = (),
    ) -> dataframe.DataFrame:
        """Turn a BigQuery table into a DataFrame.

        **Examples:**

            >>> import bigframes.pandas as bpd
            >>> bpd.options.display.progress_bar = None

        Read a whole table, with arbitrary ordering or ordering corresponding to the primary key(s).

            >>> df = bpd.read_gbq_table("bigquery-public-data.ml_datasets.penguins")

        See also: :meth:`Session.read_gbq`.

        Returns:
            bigframes.pandas.DataFrame:
                A DataFrame representing results of the query or table.

        Raises:
            ValueError:
                When both ``columns`` and ``col_order`` are specified.
        """
        # NOTE: This method doesn't (yet) exist in pandas or pandas-gbq, so
        # these docstrings are inline.
        if columns and col_order:
            raise ValueError(
                "Must specify either columns (preferred) or col_order, not both"
            )
        elif col_order:
            columns = col_order

        return self._loader.read_gbq_table(
            query=query,
            index_col=index_col,
            columns=columns,
            max_results=max_results,
            api_name="read_gbq_table",
            use_cache=use_cache,
            filters=filters,
        )

    def read_gbq_table_streaming(
        self, table: str
    ) -> streaming_dataframe.StreamingDataFrame:
        """Turn a BigQuery table into a StreamingDataFrame.

        .. note::

            The bigframes.streaming module is a preview feature, and subject to change.

        **Examples:**

            >>> import bigframes.streaming as bst
            >>> import bigframes.pandas as bpd
            >>> bpd.options.display.progress_bar = None

            >>> sdf = bst.read_gbq_table("bigquery-public-data.ml_datasets.penguins")

        Returns:
            bigframes.streaming.dataframe.StreamingDataFrame:
               A StreamingDataFrame representing results of the table.
        """
        msg = "The bigframes.streaming module is a preview feature, and subject to change."
        warnings.warn(msg, stacklevel=1, category=bfe.PreviewWarning)

        import bigframes.streaming.dataframe as streaming_dataframe

        df = self._loader.read_gbq_table(
            table,
            api_name="read_gbq_table_steaming",
            enable_snapshot=False,
            index_col=bigframes.enums.DefaultIndexKind.NULL,
        )

        return streaming_dataframe.StreamingDataFrame._from_table_df(df)

    def read_gbq_model(self, model_name: str):
        """Loads a BigQuery ML model from BigQuery.

        **Examples:**

            >>> import bigframes.pandas as bpd
            >>> bpd.options.display.progress_bar = None

        Read an existing BigQuery ML model.

            >>> model_name = "bigframes-dev.bqml_tutorial.penguins_model"
            >>> model = bpd.read_gbq_model(model_name)

        Args:
            model_name (str):
                the model's name in BigQuery in the format
                `project_id.dataset_id.model_id`, or just `dataset_id.model_id`
                to load from the default project.

        Returns:
            A bigframes.ml Model, Transformer or Pipeline wrapping the model.
        """
        import bigframes.ml.loader

        model_ref = bigquery.ModelReference.from_string(
            model_name, default_project=self.bqclient.project
        )
        model = self.bqclient.get_model(model_ref)
        return bigframes.ml.loader.from_bq(self, model)

    @typing.overload
    def read_pandas(
        self,
        pandas_dataframe: pandas.Index,
        *,
        write_engine: constants.WriteEngineType = "default",
    ) -> bigframes.core.indexes.Index:
        ...

    @typing.overload
    def read_pandas(
        self,
        pandas_dataframe: pandas.Series,
        *,
        write_engine: constants.WriteEngineType = "default",
    ) -> bigframes.series.Series:
        ...

    @typing.overload
    def read_pandas(
        self,
        pandas_dataframe: pandas.DataFrame,
        *,
        write_engine: constants.WriteEngineType = "default",
    ) -> dataframe.DataFrame:
        ...

    def read_pandas(
        self,
        pandas_dataframe: Union[pandas.DataFrame, pandas.Series, pandas.Index],
        *,
        write_engine: constants.WriteEngineType = "default",
    ):
        """Loads DataFrame from a pandas DataFrame.

        The pandas DataFrame will be persisted as a temporary BigQuery table, which can be
        automatically recycled after the Session is closed.

        .. note::
            Data is inlined in the query SQL if it is small enough (roughly 5MB
            or less in memory). Larger size data is loaded to a BigQuery table
            instead.

        **Examples:**

            >>> import bigframes.pandas as bpd
            >>> import pandas as pd
            >>> bpd.options.display.progress_bar = None

            >>> d = {'col1': [1, 2], 'col2': [3, 4]}
            >>> pandas_df = pd.DataFrame(data=d)
            >>> df = bpd.read_pandas(pandas_df)
            >>> df
               col1  col2
            0     1     3
            1     2     4
            <BLANKLINE>
            [2 rows x 2 columns]

        Args:
            pandas_dataframe (pandas.DataFrame, pandas.Series, or pandas.Index):
                a pandas DataFrame/Series/Index object to be loaded.
            write_engine (str):
                How data should be written to BigQuery (if at all). Supported
                values:

                * "default":
                  (Recommended) Select an appropriate mechanism to write data
                  to BigQuery. Depends on data size and supported data types.
                * "bigquery_inline":
                  Inline data in BigQuery SQL. Use this when you know the data
                  is small enough to fit within BigQuery's 1 MB query text size
                  limit.
                * "bigquery_load":
                  Use a BigQuery load job. Use this for larger data sizes.
                * "bigquery_streaming":
                  Use the BigQuery streaming JSON API. Use this if your
                  workload is such that you exhaust the BigQuery load job
                  quota and your data cannot be embedded in SQL due to size or
                  data type limitations.

        Returns:
            An equivalent bigframes.pandas.(DataFrame/Series/Index) object

        Raises:
            ValueError:
                When the object is not a Pandas DataFrame.
        """
        import bigframes.series as series

        # Try to handle non-dataframe pandas objects as well
        if isinstance(pandas_dataframe, pandas.Series):
            bf_df = self._read_pandas(
                pandas.DataFrame(pandas_dataframe),
                "read_pandas",
                write_engine=write_engine,
            )
            bf_series = series.Series(bf_df._block)
            # wrapping into df can set name to 0 so reset to original object name
            bf_series.name = pandas_dataframe.name
            return bf_series
        if isinstance(pandas_dataframe, pandas.Index):
            return self._read_pandas(
                pandas.DataFrame(index=pandas_dataframe),
                "read_pandas",
                write_engine=write_engine,
            ).index
        if isinstance(pandas_dataframe, pandas.DataFrame):
            return self._read_pandas(
                pandas_dataframe, "read_pandas", write_engine=write_engine
            )
        else:
            raise ValueError(
                f"read_pandas() expects a pandas.DataFrame, but got a {type(pandas_dataframe)}"
            )

    def _read_pandas(
        self,
        pandas_dataframe: pandas.DataFrame,
        api_name: str,
        *,
        write_engine: constants.WriteEngineType = "default",
    ) -> dataframe.DataFrame:
        import bigframes.dataframe as dataframe

        if isinstance(pandas_dataframe, dataframe.DataFrame):
            raise ValueError(
                "read_pandas() expects a pandas.DataFrame, but got a "
                "bigframes.pandas.DataFrame."
            )

        if write_engine == "default":
            inline_df = self._read_pandas_inline(pandas_dataframe, should_raise=False)
            if inline_df is not None:
                return inline_df
            return self._read_pandas_load_job(pandas_dataframe, api_name)
        elif write_engine == "bigquery_inline":
            # Regarding the type: ignore, with should_raise=True, this should never return None.
            return self._read_pandas_inline(pandas_dataframe, should_raise=True)  # type: ignore
        elif write_engine == "bigquery_load":
            return self._read_pandas_load_job(pandas_dataframe, api_name)
        elif write_engine == "bigquery_streaming":
            return self._read_pandas_streaming(pandas_dataframe)
        else:
            raise ValueError(f"Got unexpected write_engine '{write_engine}'")

    def _read_pandas_inline(
        self, pandas_dataframe: pandas.DataFrame, should_raise=False
    ) -> Optional[dataframe.DataFrame]:
        import bigframes.dataframe as dataframe

        if pandas_dataframe.memory_usage(deep=True).sum() > MAX_INLINE_DF_BYTES:
            return None

        try:
            local_block = blocks.Block.from_local(pandas_dataframe, self)
            inline_df = dataframe.DataFrame(local_block)
        except (
            pa.ArrowInvalid,  # Thrown by arrow for unsupported types, such as geo.
            pa.ArrowTypeError,  # Thrown by arrow for types without mapping (geo).
            ValueError,  # Thrown by ibis for some unhandled types
        ) as exc:
            if should_raise:
                raise ValueError(
                    f"Could not convert with a BigQuery type: `{exc}`. "
                ) from exc
            else:
                return None

        inline_types = inline_df._block.expr.schema.dtypes

        # Make sure all types are inlinable to avoid escaping errors.
        noninlinable_types = [
            dtype for dtype in inline_types if dtype not in INLINABLE_DTYPES
        ]
        if len(noninlinable_types) == 0:
            return inline_df

        if should_raise:
            raise ValueError(
                f"Could not inline with a BigQuery type: `{noninlinable_types}`. "
                f"{constants.FEEDBACK_LINK}"
            )
        else:
            return None

    def _read_pandas_load_job(
        self,
        pandas_dataframe: pandas.DataFrame,
        api_name: str,
    ) -> dataframe.DataFrame:
        try:
            return self._loader.read_pandas_load_job(pandas_dataframe, api_name)
        except (pa.ArrowInvalid, pa.ArrowTypeError) as exc:
            raise ValueError(
                f"Could not convert with a BigQuery type: `{exc}`."
            ) from exc

    def _read_pandas_streaming(
        self,
        pandas_dataframe: pandas.DataFrame,
    ) -> dataframe.DataFrame:
        return self._loader.read_pandas_streaming(pandas_dataframe)

    def read_csv(
        self,
        filepath_or_buffer: str | IO["bytes"],
        *,
        sep: Optional[str] = ",",
        header: Optional[int] = 0,
        names: Optional[
            Union[MutableSequence[Any], np.ndarray[Any, Any], Tuple[Any, ...], range]
        ] = None,
        index_col: Optional[
            Union[
                int,
                str,
                Sequence[Union[str, int]],
                bigframes.enums.DefaultIndexKind,
                Literal[False],
            ]
        ] = None,
        usecols: Optional[
            Union[
                MutableSequence[str],
                Tuple[str, ...],
                Sequence[int],
                pandas.Series,
                pandas.Index,
                np.ndarray[Any, Any],
                Callable[[Any], bool],
            ]
        ] = None,
        dtype: Optional[Dict] = None,
        engine: Optional[
            Literal["c", "python", "pyarrow", "python-fwf", "bigquery"]
        ] = None,
        encoding: Optional[str] = None,
        write_engine: constants.WriteEngineType = "default",
        **kwargs,
    ) -> dataframe.DataFrame:
        bigframes.session.validation.validate_engine_compatibility(
            engine=engine,
            write_engine=write_engine,
        )
        table = self._temp_storage_manager._random_table()

        if engine is not None and engine == "bigquery":
            if any(param is not None for param in (dtype, names)):
                not_supported = ("dtype", "names")
                raise NotImplementedError(
                    f"BigQuery engine does not support these arguments: {not_supported}. "
                    f"{constants.FEEDBACK_LINK}"
                )

            # TODO(b/338089659): Looks like we can relax this 1 column
            # restriction if we check the contents of an iterable are strings
            # not integers.
            if (
                # Empty tuples, None, and False are allowed and falsey.
                index_col
                and not isinstance(index_col, bigframes.enums.DefaultIndexKind)
                and not isinstance(index_col, str)
            ):
                raise NotImplementedError(
                    "BigQuery engine only supports a single column name for `index_col`, "
                    f"got: {repr(index_col)}. {constants.FEEDBACK_LINK}"
                )

            # None and False cannot be passed to read_gbq.
            # TODO(b/338400133): When index_col is None, we should be using the
            # first column of the CSV as the index to be compatible with the
            # pandas engine. According to the pandas docs, only "False"
            # indicates a default sequential index.
            if not index_col:
                index_col = ()

            index_col = typing.cast(
                Union[
                    Sequence[str],  # Falsey values
                    bigframes.enums.DefaultIndexKind,
                    str,
                ],
                index_col,
            )

            # usecols should only be an iterable of strings (column names) for use as columns in read_gbq.
            columns: Tuple[Any, ...] = tuple()
            if usecols is not None:
                if isinstance(usecols, Iterable) and all(
                    isinstance(col, str) for col in usecols
                ):
                    columns = tuple(col for col in usecols)
                else:
                    raise NotImplementedError(
                        "BigQuery engine only supports an iterable of strings for `usecols`. "
                        f"{constants.FEEDBACK_LINK}"
                    )

            if encoding is not None and encoding not in _VALID_ENCODINGS:
                raise NotImplementedError(
                    f"BigQuery engine only supports the following encodings: {_VALID_ENCODINGS}. "
                    f"{constants.FEEDBACK_LINK}"
                )

            job_config = bigquery.LoadJobConfig()
            job_config.create_disposition = bigquery.CreateDisposition.CREATE_IF_NEEDED
            job_config.source_format = bigquery.SourceFormat.CSV
            job_config.write_disposition = bigquery.WriteDisposition.WRITE_EMPTY
            job_config.autodetect = True
            job_config.field_delimiter = sep
            job_config.encoding = encoding
            job_config.labels = {"bigframes-api": "read_csv"}

            # We want to match pandas behavior. If header is 0, no rows should be skipped, so we
            # do not need to set `skip_leading_rows`. If header is None, then there is no header.
            # Setting skip_leading_rows to 0 does that. If header=N and N>0, we want to skip N rows.
            if header is None:
                job_config.skip_leading_rows = 0
            elif header > 0:
                job_config.skip_leading_rows = header

            return self._loader._read_bigquery_load_job(
                filepath_or_buffer,
                table,
                job_config=job_config,
                index_col=index_col,
                columns=columns,
            )
        else:
            if isinstance(index_col, bigframes.enums.DefaultIndexKind):
                raise NotImplementedError(
                    f"With index_col={repr(index_col)}, only engine='bigquery' is supported. "
                    f"{constants.FEEDBACK_LINK}"
                )
            if any(arg in kwargs for arg in ("chunksize", "iterator")):
                raise NotImplementedError(
                    "'chunksize' and 'iterator' arguments are not supported. "
                    f"{constants.FEEDBACK_LINK}"
                )

            if isinstance(filepath_or_buffer, str):
                self._check_file_size(filepath_or_buffer)
            pandas_df = pandas.read_csv(
                filepath_or_buffer,
                sep=sep,
                header=header,
                names=names,
                index_col=index_col,
                usecols=usecols,  # type: ignore
                dtype=dtype,
                engine=engine,
                encoding=encoding,
                **kwargs,
            )
            return self._read_pandas(pandas_df, api_name="read_csv", write_engine=write_engine)  # type: ignore

    def read_pickle(
        self,
        filepath_or_buffer: FilePath | ReadPickleBuffer,
        compression: CompressionOptions = "infer",
        storage_options: StorageOptions = None,
        *,
        write_engine: constants.WriteEngineType = "default",
    ):
        pandas_obj = pandas.read_pickle(
            filepath_or_buffer,
            compression=compression,
            storage_options=storage_options,
        )

        if isinstance(pandas_obj, pandas.Series):
            if pandas_obj.name is None:
                pandas_obj.name = 0
            bigframes_df = self._read_pandas(pandas_obj.to_frame(), "read_pickle")
            return bigframes_df[bigframes_df.columns[0]]
        return self._read_pandas(
            pandas_obj, api_name="read_pickle", write_engine=write_engine
        )

    def read_parquet(
        self,
        path: str | IO["bytes"],
        *,
        engine: str = "auto",
        write_engine: constants.WriteEngineType = "default",
    ) -> dataframe.DataFrame:
        bigframes.session.validation.validate_engine_compatibility(
            engine=engine,
            write_engine=write_engine,
        )
        table = self._temp_storage_manager._random_table()

        if engine == "bigquery":
            job_config = bigquery.LoadJobConfig()
            job_config.create_disposition = bigquery.CreateDisposition.CREATE_IF_NEEDED
            job_config.source_format = bigquery.SourceFormat.PARQUET
            job_config.write_disposition = bigquery.WriteDisposition.WRITE_EMPTY
            job_config.labels = {"bigframes-api": "read_parquet"}

            return self._loader._read_bigquery_load_job(
                path, table, job_config=job_config
            )
        else:
            if "*" in path:
                raise ValueError(
                    "The provided path contains a wildcard character (*), which is not "
                    "supported by the current engine. To read files from wildcard paths, "
                    "please use the 'bigquery' engine by setting `engine='bigquery'` in "
                    "your configuration."
                )

            read_parquet_kwargs: Dict[str, Any] = {}
            if pandas.__version__.startswith("1."):
                read_parquet_kwargs["use_nullable_dtypes"] = True
            else:
                read_parquet_kwargs["dtype_backend"] = "pyarrow"

            pandas_obj = pandas.read_parquet(
                path,
                engine=engine,  # type: ignore
                **read_parquet_kwargs,
            )
            return self._read_pandas(
                pandas_obj, api_name="read_parquet", write_engine=write_engine
            )

    def read_json(
        self,
        path_or_buf: str | IO["bytes"],
        *,
        orient: Literal[
            "split", "records", "index", "columns", "values", "table"
        ] = "columns",
        dtype: Optional[Dict] = None,
        encoding: Optional[str] = None,
        lines: bool = False,
        engine: Literal["ujson", "pyarrow", "bigquery"] = "ujson",
        write_engine: constants.WriteEngineType = "default",
        **kwargs,
    ) -> dataframe.DataFrame:
        bigframes.session.validation.validate_engine_compatibility(
            engine=engine,
            write_engine=write_engine,
        )
        table = self._temp_storage_manager._random_table()

        if engine == "bigquery":

            if dtype is not None:
                raise NotImplementedError(
                    "BigQuery engine does not support the dtype arguments."
                )

            if not lines:
                raise NotImplementedError(
                    "Only newline delimited JSON format is supported."
                )

            if encoding is not None and encoding not in _VALID_ENCODINGS:
                raise NotImplementedError(
                    f"BigQuery engine only supports the following encodings: {_VALID_ENCODINGS}"
                )

            if lines and orient != "records":
                raise ValueError(
                    "'lines' keyword is only valid when 'orient' is 'records'."
                )

            job_config = bigquery.LoadJobConfig()
            job_config.create_disposition = bigquery.CreateDisposition.CREATE_IF_NEEDED
            job_config.source_format = bigquery.SourceFormat.NEWLINE_DELIMITED_JSON
            job_config.write_disposition = bigquery.WriteDisposition.WRITE_EMPTY
            job_config.autodetect = True
            job_config.encoding = encoding
            job_config.labels = {"bigframes-api": "read_json"}

            return self._loader._read_bigquery_load_job(
                path_or_buf,
                table,
                job_config=job_config,
            )
        else:
            if any(arg in kwargs for arg in ("chunksize", "iterator")):
                raise NotImplementedError(
                    "'chunksize' and 'iterator' arguments are not supported."
                )

            if isinstance(path_or_buf, str):
                self._check_file_size(path_or_buf)

            if engine == "ujson":
                pandas_df = pandas.read_json(  # type: ignore
                    path_or_buf,
                    orient=orient,
                    dtype=dtype,
                    encoding=encoding,
                    lines=lines,
                    **kwargs,
                )

            else:
                pandas_df = pandas.read_json(  # type: ignore
                    path_or_buf,
                    orient=orient,
                    dtype=dtype,
                    encoding=encoding,
                    lines=lines,
                    engine=engine,
                    **kwargs,
                )
            return self._read_pandas(
                pandas_df, api_name="read_json", write_engine=write_engine
            )

    def _check_file_size(self, filepath: str):
        max_size = 1024 * 1024 * 1024  # 1 GB in bytes
        if filepath.startswith("gs://"):  # GCS file path
            client = storage.Client()
            bucket_name, blob_name = filepath.split("/", 3)[2:]
            bucket = client.bucket(bucket_name)
            blob = bucket.blob(blob_name)
            blob.reload()
            file_size = blob.size
        elif os.path.exists(filepath):  # local file path
            file_size = os.path.getsize(filepath)
        else:
            file_size = None

        if file_size is not None and file_size > max_size:
            # Convert to GB
            file_size = round(file_size / (1024**3), 1)
            max_size = int(max_size / 1024**3)
            logger.warning(
                f"File size {file_size}GB exceeds {max_size}GB. "
                "It is recommended to use engine='bigquery' "
                "for large files to avoid loading the file into local memory."
            )

    def remote_function(
        self,
        input_types: Union[None, type, Sequence[type]] = None,
        output_type: Optional[type] = None,
        dataset: Optional[str] = None,
        bigquery_connection: Optional[str] = None,
        reuse: bool = True,
        name: Optional[str] = None,
        packages: Optional[Sequence[str]] = None,
        cloud_function_service_account: Optional[str] = None,
        cloud_function_kms_key_name: Optional[str] = None,
        cloud_function_docker_repository: Optional[str] = None,
        max_batching_rows: Optional[int] = 1000,
        cloud_function_timeout: Optional[int] = 600,
        cloud_function_max_instances: Optional[int] = None,
        cloud_function_vpc_connector: Optional[str] = None,
        cloud_function_memory_mib: Optional[int] = 1024,
        cloud_function_ingress_settings: Literal[
            "all", "internal-only", "internal-and-gclb"
        ] = "all",
    ):
        """Decorator to turn a user defined function into a BigQuery remote function. Check out
        the code samples at: https://cloud.google.com/bigquery/docs/remote-functions#bigquery-dataframes.

        .. note::
            ``input_types=Series`` scenario is in preview. It currently only
            supports dataframe with column types ``Int64``/``Float64``/``boolean``/
            ``string``/``binary[pyarrow]``.

        .. note::
            Please make sure following is setup before using this API:

        1. Have the below APIs enabled for your project:

            * BigQuery Connection API
            * Cloud Functions API
            * Cloud Run API
            * Cloud Build API
            * Artifact Registry API
            * Cloud Resource Manager API

           This can be done from the cloud console (change `PROJECT_ID` to yours):
           https://console.cloud.google.com/apis/enableflow?apiid=bigqueryconnection.googleapis.com,cloudfunctions.googleapis.com,run.googleapis.com,cloudbuild.googleapis.com,artifactregistry.googleapis.com,cloudresourcemanager.googleapis.com&project=PROJECT_ID

           Or from the gcloud CLI:

           `$ gcloud services enable bigqueryconnection.googleapis.com cloudfunctions.googleapis.com run.googleapis.com cloudbuild.googleapis.com artifactregistry.googleapis.com cloudresourcemanager.googleapis.com`

        2. Have following IAM roles enabled for you:

            * BigQuery Data Editor (roles/bigquery.dataEditor)
            * BigQuery Connection Admin (roles/bigquery.connectionAdmin)
            * Cloud Functions Developer (roles/cloudfunctions.developer)
            * Service Account User (roles/iam.serviceAccountUser) on the service account `PROJECT_NUMBER-compute@developer.gserviceaccount.com`
            * Storage Object Viewer (roles/storage.objectViewer)
            * Project IAM Admin (roles/resourcemanager.projectIamAdmin) (Only required if the bigquery connection being used is not pre-created and is created dynamically with user credentials.)

        3. Either the user has setIamPolicy privilege on the project, or a BigQuery connection is pre-created with necessary IAM role set:

            1. To create a connection, follow https://cloud.google.com/bigquery/docs/reference/standard-sql/remote-functions#create_a_connection
            2. To set up IAM, follow https://cloud.google.com/bigquery/docs/reference/standard-sql/remote-functions#grant_permission_on_function

               Alternatively, the IAM could also be setup via the gcloud CLI:

               `$ gcloud projects add-iam-policy-binding PROJECT_ID --member="serviceAccount:CONNECTION_SERVICE_ACCOUNT_ID" --role="roles/run.invoker"`.

        Args:
            input_types (type or sequence(type), Optional):
                For scalar user defined function it should be the input type or
                sequence of input types. The supported scalar input types are
                `bool`, `bytes`, `float`, `int`, `str`. For row processing user
                defined function (i.e. functions that receive a single input
                representing a row in form of a Series), type `Series` should be
                specified.
            output_type (type, Optional):
                Data type of the output in the user defined function. If the
                user defined function returns an array, then `list[type]` should
                be specified. The supported output types are `bool`, `bytes`,
                `float`, `int`, `str`, `list[bool]`, `list[float]`, `list[int]`
                and `list[str]`.
            dataset (str, Optional):
                Dataset in which to create a BigQuery remote function. It should be in
                `<project_id>.<dataset_name>` or `<dataset_name>` format. If this
                parameter is not provided then session dataset id is used.
            bigquery_connection (str, Optional):
                Name of the BigQuery connection. You should either have the
                connection already created in the `location` you have chosen, or
                you should have the Project IAM Admin role to enable the service
                to create the connection for you if you need it. If this parameter is
                not provided then the BigQuery connection from the session is used.
            reuse (bool, Optional):
                Reuse the remote function if already exists.
                `True` by default, which will result in reusing an existing remote
                function and corresponding cloud function that was previously
                created (if any) for the same udf.
                Please note that for an unnamed (i.e. created without an explicit
                `name` argument) remote function, the BigQuery DataFrames
                session id is attached in the cloud artifacts names. So for the
                effective reuse across the sessions it is recommended to create
                the remote function with an explicit `name`.
                Setting it to `False` would force creating a unique remote function.
                If the required remote function does not exist then it would be
                created irrespective of this param.
            name (str, Optional):
                Explicit name of the persisted BigQuery remote function. Use it
                with caution, because more than one users working in the same
                project and dataset could overwrite each other's remote
                functions if they use the same persistent name. When an explicit
                name is provided, any session specific clean up (
                ``bigframes.session.Session.close``/
                ``bigframes.pandas.close_session``/
                ``bigframes.pandas.reset_session``/
                ``bigframes.pandas.clean_up_by_session_id``) does not clean up
                the function, and leaves it for the user to manage the function
                and the associated cloud function directly.
            packages (str[], Optional):
                Explicit name of the external package dependencies. Each dependency
                is added to the `requirements.txt` as is, and can be of the form
                supported in https://pip.pypa.io/en/stable/reference/requirements-file-format/.
            cloud_function_service_account (str, Optional):
                Service account to use for the cloud functions. If not provided
                then the default service account would be used. See
                https://cloud.google.com/functions/docs/securing/function-identity
                for more details. Please make sure the service account has the
                necessary IAM permissions configured as described in
                https://cloud.google.com/functions/docs/reference/iam/roles#additional-configuration.
            cloud_function_kms_key_name (str, Optional):
                Customer managed encryption key to protect cloud functions and
                related data at rest. This is of the format
                projects/PROJECT_ID/locations/LOCATION/keyRings/KEYRING/cryptoKeys/KEY.
                Read https://cloud.google.com/functions/docs/securing/cmek for
                more details including granting necessary service accounts
                access to the key.
            cloud_function_docker_repository (str, Optional):
                Docker repository created with the same encryption key as
                `cloud_function_kms_key_name` to store encrypted artifacts
                created to support the cloud function. This is of the format
                projects/PROJECT_ID/locations/LOCATION/repositories/REPOSITORY_NAME.
                For more details see
                https://cloud.google.com/functions/docs/securing/cmek#before_you_begin.
            max_batching_rows (int, Optional):
                The maximum number of rows to be batched for processing in the
                BQ remote function. Default value is 1000. A lower number can be
                passed to avoid timeouts in case the user code is too complex to
                process large number of rows fast enough. A higher number can be
                used to increase throughput in case the user code is fast enough.
                `None` can be passed to let BQ remote functions service apply
                default batching. See for more details
                https://cloud.google.com/bigquery/docs/remote-functions#limiting_number_of_rows_in_a_batch_request.
            cloud_function_timeout (int, Optional):
                The maximum amount of time (in seconds) BigQuery should wait for
                the cloud function to return a response. See for more details
                https://cloud.google.com/functions/docs/configuring/timeout.
                Please note that even though the cloud function (2nd gen) itself
                allows seeting up to 60 minutes of timeout, BigQuery remote
                function can wait only up to 20 minutes, see for more details
                https://cloud.google.com/bigquery/quotas#remote_function_limits.
                By default BigQuery DataFrames uses a 10 minute timeout. `None`
                can be passed to let the cloud functions default timeout take effect.
            cloud_function_max_instances (int, Optional):
                The maximumm instance count for the cloud function created. This
                can be used to control how many cloud function instances can be
                active at max at any given point of time. Lower setting can help
                control the spike in the billing. Higher setting can help
                support processing larger scale data. When not specified, cloud
                function's default setting applies. For more details see
                https://cloud.google.com/functions/docs/configuring/max-instances.
            cloud_function_vpc_connector (str, Optional):
                The VPC connector you would like to configure for your cloud
                function. This is useful if your code needs access to data or
                service(s) that are on a VPC network. See for more details
                https://cloud.google.com/functions/docs/networking/connecting-vpc.
            cloud_function_memory_mib (int, Optional):
                The amounts of memory (in mebibytes) to allocate for the cloud
                function (2nd gen) created. This also dictates a corresponding
                amount of allocated CPU for the function. By default a memory of
                1024 MiB is set for the cloud functions created to support
                BigQuery DataFrames remote function. If you want to let the
                default memory of cloud functions be allocated, pass `None`. See
                for more details
                https://cloud.google.com/functions/docs/configuring/memory.
            cloud_function_ingress_settings (str, Optional):
                Ingress settings controls dictating what traffic can reach the
                function. By default `all` will be used. It must be one of:
                `all`, `internal-only`, `internal-and-gclb`. See for more details
                https://cloud.google.com/functions/docs/networking/network-settings#ingress_settings.
        Returns:
            collections.abc.Callable:
                A remote function object pointing to the cloud assets created
                in the background to support the remote execution. The cloud assets can be
                located through the following properties set in the object:

                `bigframes_cloud_function` - The google cloud function deployed for the user defined code.

                `bigframes_remote_function` - The bigquery remote function capable of calling into `bigframes_cloud_function`.
        """
        return self._function_session.remote_function(
            input_types,
            output_type,
            session=self,
            dataset=dataset,
            bigquery_connection=bigquery_connection,
            reuse=reuse,
            name=name,
            packages=packages,
            cloud_function_service_account=cloud_function_service_account,
            cloud_function_kms_key_name=cloud_function_kms_key_name,
            cloud_function_docker_repository=cloud_function_docker_repository,
            max_batching_rows=max_batching_rows,
            cloud_function_timeout=cloud_function_timeout,
            cloud_function_max_instances=cloud_function_max_instances,
            cloud_function_vpc_connector=cloud_function_vpc_connector,
            cloud_function_memory_mib=cloud_function_memory_mib,
            cloud_function_ingress_settings=cloud_function_ingress_settings,
        )

    def read_gbq_function(
        self,
        function_name: str,
        is_row_processor: bool = False,
    ):
        """Loads a BigQuery function from BigQuery.

        Then it can be applied to a DataFrame or Series.

        .. note::
            The return type of the function must be explicitly specified in the
            function's original definition even if not otherwise required.

        BigQuery Utils provides many public functions under the ``bqutil`` project on Google Cloud Platform project
        (See: https://github.com/GoogleCloudPlatform/bigquery-utils/tree/master/udfs#using-the-udfs).
        You can checkout Community UDFs to use community-contributed functions.
        (See: https://github.com/GoogleCloudPlatform/bigquery-utils/tree/master/udfs/community#community-udfs).

        **Examples:**

            >>> import bigframes.pandas as bpd
            >>> bpd.options.display.progress_bar = None

        Use the [cw_lower_case_ascii_only](https://github.com/GoogleCloudPlatform/bigquery-utils/blob/master/udfs/community/README.md#cw_lower_case_ascii_onlystr-string)
        function from Community UDFs.

            >>> func = bpd.read_gbq_function("bqutil.fn.cw_lower_case_ascii_only")

        You can run it on scalar input. Usually you would do so to verify that
        it works as expected before applying to all values in a Series.

            >>> func('AURÉLIE')
            'aurÉlie'

        You can apply it to a BigQuery DataFrames Series.

            >>> df = bpd.DataFrame({'id': [1, 2, 3], 'name': ['AURÉLIE', 'CÉLESTINE', 'DAPHNÉ']})
            >>> df
               id       name
            0   1    AURÉLIE
            1   2  CÉLESTINE
            2   3     DAPHNÉ
            <BLANKLINE>
            [3 rows x 2 columns]

            >>> df1 = df.assign(new_name=df['name'].apply(func))
            >>> df1
               id       name   new_name
            0   1    AURÉLIE    aurÉlie
            1   2  CÉLESTINE  cÉlestine
            2   3     DAPHNÉ     daphnÉ
            <BLANKLINE>
            [3 rows x 3 columns]

        You can even use a function with multiple inputs. For example,
        [cw_regexp_replace_5](https://github.com/GoogleCloudPlatform/bigquery-utils/blob/master/udfs/community/README.md#cw_regexp_replace_5haystack-string-regexp-string-replacement-string-offset-int64-occurrence-int64)
        from Community UDFs.

            >>> func = bpd.read_gbq_function("bqutil.fn.cw_regexp_replace_5")
            >>> func('TestStr123456', 'Str', 'Cad$', 1, 1)
            'TestCad$123456'

            >>> df = bpd.DataFrame({
            ...     "haystack" : ["TestStr123456", "TestStr123456Str", "TestStr123456Str"],
            ...     "regexp" : ["Str", "Str", "Str"],
            ...     "replacement" : ["Cad$", "Cad$", "Cad$"],
            ...     "offset" : [1, 1, 1],
            ...     "occurrence" : [1, 2, 1]
            ... })
            >>> df
                       haystack regexp replacement  offset  occurrence
            0     TestStr123456    Str        Cad$       1           1
            1  TestStr123456Str    Str        Cad$       1           2
            2  TestStr123456Str    Str        Cad$       1           1
            <BLANKLINE>
            [3 rows x 5 columns]
            >>> df.apply(func, axis=1)
            0       TestCad$123456
            1    TestStr123456Cad$
            2    TestCad$123456Str
            dtype: string

        Another use case is to define your own remote funtion and use it later.
        For example, define the remote function:

            >>> @bpd.remote_function()
            ... def tenfold(num: int) -> float:
            ...     return num * 10

        Then, read back the deployed BQ remote function:

            >>> tenfold_ref = bpd.read_gbq_function(
            ...     tenfold.bigframes_remote_function,
            ... )

            >>> df = bpd.DataFrame({'a': [1, 2], 'b': [3, 4], 'c': [5, 6]})
            >>> df
                a   b   c
            0   1   3   5
            1   2   4   6
            <BLANKLINE>
            [2 rows x 3 columns]

            >>> df['a'].apply(tenfold_ref)
            0    10.0
            1    20.0
            Name: a, dtype: Float64

        It also supports row processing by using `is_row_processor=True`. Please
        note, row processor implies that the function has only one input
        parameter.

            >>> @bpd.remote_function()
            ... def row_sum(s: bpd.Series) -> float:
            ...     return s['a'] + s['b'] + s['c']

            >>> row_sum_ref = bpd.read_gbq_function(
            ...     row_sum.bigframes_remote_function,
            ...     is_row_processor=True,
            ... )

            >>> df = bpd.DataFrame({'a': [1, 2], 'b': [3, 4], 'c': [5, 6]})
            >>> df
                a   b   c
            0   1   3   5
            1   2   4   6
            <BLANKLINE>
            [2 rows x 3 columns]

            >>> df.apply(row_sum_ref, axis=1)
            0     9.0
            1    12.0
            dtype: Float64

        Args:
            function_name (str):
                The function's name in BigQuery in the format
                `project_id.dataset_id.function_name`, or
                `dataset_id.function_name` to load from the default project, or
                `function_name` to load from the default project and the dataset
                associated with the current session.
            is_row_processor (bool, default False):
                Whether the function is a row processor. This is set to True
                for a function which receives an entire row of a DataFrame as
                a pandas Series.

        Returns:
            collections.abc.Callable:
                A function object pointing to the BigQuery function read
                from BigQuery.

                The object is similar to the one created by the `remote_function`
                decorator, including the `bigframes_remote_function` property, but
                not including the `bigframes_cloud_function` property.
        """

        return bff.read_gbq_function(
            function_name=function_name,
            session=self,
            is_row_processor=is_row_processor,
        )

    def _prepare_copy_job_config(self) -> bigquery.CopyJobConfig:
        # Create a copy so that we don't mutate the original config passed
        job_config = bigquery.CopyJobConfig()

        if self._bq_kms_key_name:
            job_config.destination_encryption_configuration = (
                bigquery.EncryptionConfiguration(kms_key_name=self._bq_kms_key_name)
            )

        return job_config

    def _start_query_ml_ddl(
        self,
        sql: str,
    ) -> Tuple[bigquery.table.RowIterator, bigquery.QueryJob]:
        """
        Starts BigQuery ML DDL query job (CREATE MODEL/ALTER MODEL/...) and
        waits for results.
        """
        job_config = typing.cast(bigquery.QueryJobConfig, bigquery.QueryJobConfig())
        if bigframes.options.compute.maximum_bytes_billed is not None:
            job_config.maximum_bytes_billed = (
                bigframes.options.compute.maximum_bytes_billed
            )

        # BQML expects kms_key_name through OPTIONS and not through job config,
        # so we must reset any encryption set in the job config
        # https://cloud.google.com/bigquery/docs/customer-managed-encryption#encrypt-model
        job_config.destination_encryption_configuration = None

        return bf_io_bigquery.start_query_with_client(
            self.bqclient, sql, job_config=job_config, metrics=self._metrics
        )

    def _create_object_table(self, path: str, connection: str) -> str:
        """Create a random id Object Table from the input path and connection."""
        table = str(self._loader._storage_manager._random_table())

        import textwrap

        sql = textwrap.dedent(
            f"""
            CREATE EXTERNAL TABLE `{table}`
            WITH CONNECTION `{connection}`
            OPTIONS(
                object_metadata = 'SIMPLE',
                uris = ['{path}']);
            """
        )
        bf_io_bigquery.start_query_with_client(
            self.bqclient,
            sql,
            job_config=bigquery.QueryJobConfig(),
            metrics=self._metrics,
        )

        return table

    def from_glob_path(
        self, path: str, *, connection: Optional[str] = None, name: Optional[str] = None
    ) -> dataframe.DataFrame:
        r"""Create a BigFrames DataFrame that contains a BigFrames Blob column from a global wildcard path.

        .. note::
            BigFrames Blob is still under experiments. It may not work and subject to change in the future.

        Args:
            path (str):
                The wildcard global path, such as "gs://<bucket>/<folder>/\*".
            connection (str or None, default None):
                Connection to connect with remote service. str of the format <PROJECT_NUMBER/PROJECT_ID>.<LOCATION>.<CONNECTION_ID>.
                If None, use default connection in session context. BigQuery DataFrame will try to create the connection and attach
                permission if the connection isn't fully set up.
            name (str):
                The column name of the Blob column.
        Returns:
            bigframes.pandas.DataFrame:
                Result BigFrames DataFrame.
        """
        if not bigframes.options.experiments.blob:
            raise NotImplementedError()

<<<<<<< HEAD
        connection = self._create_bq_connection(
            connection=connection, iam_role="storage.objectUser"
=======
        # TODO(garrettwu): switch to pseudocolumn when b/374988109 is done.
        connection = connection or self._bq_connection
        connection = bigframes.clients.resolve_full_bq_connection_name(
            connection,
            default_project=self._project,
            default_location=self._location,
>>>>>>> 2bb068f0
        )

        table = self._create_object_table(path, connection)

        s = self.read_gbq(table)["uri"].str.to_blob(connection)
        return s.rename(name).to_frame()

<<<<<<< HEAD
    def _create_bq_connection(
        self, iam_role: str, *, connection: Optional[str] = None
    ) -> str:
        """Create the connection with the session settings and try to attach iam role to the connection SA.
        If any of project, location or connection isn't specified, use the session defaults. Returns fully-qualified connection name."""
        connection = self._bq_connection if not connection else connection
        connection = bigframes.clients.resolve_full_bq_connection_name(
            connection_name=connection,
            default_project=self._project,
            default_location=self._location,
        )
        connection_parts = connection.split(".")
        assert len(connection_parts) == 3

        self.bqconnectionmanager.create_bq_connection(
            project_id=connection_parts[0],
            location=connection_parts[1],
            connection_id=connection_parts[2],
            iam_role=iam_role,
        )

        return connection
=======
    def read_gbq_object_table(
        self, object_table: str, *, name: Optional[str] = None
    ) -> dataframe.DataFrame:
        """Read an existing object table to create a BigFrames Blob DataFrame. Use the connection of the object table for the connection of the blob.
        This function dosen't retrieve the object table data. If you want to read the data, use read_gbq() instead.

        .. note::
            BigFrames Blob is still under experiments. It may not work and subject to change in the future.

        Args:
            object_table (str): name of the object table of form <PROJECT_ID>.<DATASET_ID>.<TABLE_ID>.
            name (str or None): the returned blob column name.

        Returns:
            bigframes.pandas.DataFrame:
                Result BigFrames DataFrame.
        """
        if not bigframes.options.experiments.blob:
            raise NotImplementedError()

        # TODO(garrettwu): switch to pseudocolumn when b/374988109 is done.
        table = self.bqclient.get_table(object_table)
        connection = table._properties["externalDataConfiguration"]["connectionId"]

        s = self.read_gbq(object_table)["uri"].str.to_blob(connection)
        return s.rename(name).to_frame()
>>>>>>> 2bb068f0


def connect(context: Optional[bigquery_options.BigQueryOptions] = None) -> Session:
    return Session(context)<|MERGE_RESOLUTION|>--- conflicted
+++ resolved
@@ -1644,17 +1644,9 @@
         if not bigframes.options.experiments.blob:
             raise NotImplementedError()
 
-<<<<<<< HEAD
+        # TODO(garrettwu): switch to pseudocolumn when b/374988109 is done.
         connection = self._create_bq_connection(
             connection=connection, iam_role="storage.objectUser"
-=======
-        # TODO(garrettwu): switch to pseudocolumn when b/374988109 is done.
-        connection = connection or self._bq_connection
-        connection = bigframes.clients.resolve_full_bq_connection_name(
-            connection,
-            default_project=self._project,
-            default_location=self._location,
->>>>>>> 2bb068f0
         )
 
         table = self._create_object_table(path, connection)
@@ -1662,7 +1654,6 @@
         s = self.read_gbq(table)["uri"].str.to_blob(connection)
         return s.rename(name).to_frame()
 
-<<<<<<< HEAD
     def _create_bq_connection(
         self, iam_role: str, *, connection: Optional[str] = None
     ) -> str:
@@ -1685,7 +1676,7 @@
         )
 
         return connection
-=======
+
     def read_gbq_object_table(
         self, object_table: str, *, name: Optional[str] = None
     ) -> dataframe.DataFrame:
@@ -1712,7 +1703,6 @@
 
         s = self.read_gbq(object_table)["uri"].str.to_blob(connection)
         return s.rename(name).to_frame()
->>>>>>> 2bb068f0
 
 
 def connect(context: Optional[bigquery_options.BigQueryOptions] = None) -> Session:
