# Copyright 2023 Google LLC
#
# Licensed under the Apache License, Version 2.0 (the "License");
# you may not use this file except in compliance with the License.
# You may obtain a copy of the License at
#
#     http://www.apache.org/licenses/LICENSE-2.0
#
# Unless required by applicable law or agreed to in writing, software
# distributed under the License is distributed on an "AS IS" BASIS,
# WITHOUT WARRANTIES OR CONDITIONS OF ANY KIND, either express or implied.
# See the License for the specific language governing permissions and
# limitations under the License.

"""Session manages the connection to BigQuery."""

from __future__ import annotations

import logging
import os
import secrets
import typing
from typing import (
    Any,
    Callable,
    Dict,
    IO,
    Iterable,
    Literal,
    Mapping,
    MutableSequence,
    Optional,
    Sequence,
    Tuple,
    Union,
)
import warnings
import weakref

import bigframes_vendored.ibis.backends.bigquery  # noqa
import bigframes_vendored.pandas.io.gbq as third_party_pandas_gbq
import bigframes_vendored.pandas.io.parquet as third_party_pandas_parquet
import bigframes_vendored.pandas.io.parsers.readers as third_party_pandas_readers
import bigframes_vendored.pandas.io.pickle as third_party_pandas_pickle
import google.cloud.bigquery as bigquery
import google.cloud.storage as storage  # type: ignore
import ibis
import ibis.backends.bigquery as ibis_bigquery
import numpy as np
import pandas
from pandas._typing import (
    CompressionOptions,
    FilePath,
    ReadPickleBuffer,
    StorageOptions,
)
import pyarrow as pa

import bigframes._config.bigquery_options as bigquery_options
import bigframes.clients
import bigframes.constants as constants
import bigframes.core as core
import bigframes.core.blocks as blocks
import bigframes.core.compile
import bigframes.core.guid
import bigframes.core.pruning

# Even though the ibis.backends.bigquery import is unused, it's needed
# to register new and replacement ops with the Ibis BigQuery backend.
import bigframes.dataframe
import bigframes.dtypes
import bigframes.exceptions
import bigframes.formatting_helpers as formatting_helpers
import bigframes.functions._remote_function_session as bigframes_rf_session
import bigframes.functions.remote_function as bigframes_rf
import bigframes.session._io.bigquery as bf_io_bigquery
import bigframes.session.clients
import bigframes.session.executor
import bigframes.session.loader
import bigframes.session.metrics
import bigframes.session.planner
import bigframes.session.temp_storage
import bigframes.version

# Avoid circular imports.
if typing.TYPE_CHECKING:
    import bigframes.core.indexes
    import bigframes.dataframe as dataframe
    import bigframes.series
    import bigframes.streaming.dataframe as streaming_dataframe

_BIGFRAMES_DEFAULT_CONNECTION_ID = "bigframes-default-connection"

# TODO(swast): Need to connect to regional endpoints when performing remote
# functions operations (BQ Connection IAM, Cloud Run / Cloud Functions).
# Also see if resource manager client library supports regional endpoints.

_VALID_ENCODINGS = {
    "UTF-8",
    "ISO-8859-1",
    "UTF-16BE",
    "UTF-16LE",
    "UTF-32BE",
    "UTF-32LE",
}

# BigQuery has 1 MB query size limit. Don't want to take up more than a few % of that inlining a table.
# Also must assume that text encoding as literals is much less efficient than in-memory representation.
MAX_INLINE_DF_BYTES = 5000

logger = logging.getLogger(__name__)

# Excludes geography, bytes, and nested (array, struct) datatypes
INLINABLE_DTYPES: Sequence[bigframes.dtypes.Dtype] = (
    pandas.BooleanDtype(),
    pandas.Float64Dtype(),
    pandas.Int64Dtype(),
    pandas.StringDtype(storage="pyarrow"),
    pandas.ArrowDtype(pa.date32()),
    pandas.ArrowDtype(pa.time64("us")),
    pandas.ArrowDtype(pa.timestamp("us")),
    pandas.ArrowDtype(pa.timestamp("us", tz="UTC")),
    pandas.ArrowDtype(pa.decimal128(38, 9)),
    pandas.ArrowDtype(pa.decimal256(76, 38)),
)


class Session(
    third_party_pandas_gbq.GBQIOMixin,
    third_party_pandas_parquet.ParquetIOMixin,
    third_party_pandas_pickle.PickleIOMixin,
    third_party_pandas_readers.ReaderIOMixin,
):
    """Establishes a BigQuery connection to capture a group of job activities related to
    DataFrames.

    Args:
        context (bigframes._config.bigquery_options.BigQueryOptions):
            Configuration adjusting how to connect to BigQuery and related
            APIs. Note that some options are ignored if ``clients_provider`` is
            set.
        clients_provider (bigframes.session.clients.ClientsProvider):
            An object providing client library objects.
    """

    def __init__(
        self,
        context: Optional[bigquery_options.BigQueryOptions] = None,
        clients_provider: Optional[bigframes.session.clients.ClientsProvider] = None,
    ):
        if context is None:
            context = bigquery_options.BigQueryOptions()

        if context.location is None:
            self._location = "US"
            warnings.warn(
                f"No explicit location is set, so using location {self._location} for the session.",
                # User's code
                # -> get_global_session()
                # -> connect()
                # -> Session()
                #
                # Note: We could also have:
                # User's code
                # -> read_gbq()
                # -> with_default_session()
                # -> get_global_session()
                # -> connect()
                # -> Session()
                # but we currently have no way to disambiguate these
                # situations.
                stacklevel=4,
                category=bigframes.exceptions.DefaultLocationWarning,
            )
        else:
            self._location = context.location

        self._bq_kms_key_name = context.kms_key_name

        # Instantiate a clients provider to help with cloud clients that will be
        # used in the future operations in the session
        if clients_provider:
            self._clients_provider = clients_provider
        else:
            self._clients_provider = bigframes.session.clients.ClientsProvider(
                project=context.project,
                location=self._location,
                use_regional_endpoints=context.use_regional_endpoints,
                credentials=context.credentials,
                application_name=context.application_name,
                bq_kms_key_name=self._bq_kms_key_name,
            )

        # TODO(shobs): Remove this logic after https://github.com/ibis-project/ibis/issues/8494
        # has been fixed. The ibis client changes the default query job config
        # so we are going to remember the current config and restore it after
        # the ibis client has been created
        original_default_query_job_config = self.bqclient.default_query_job_config

        # Only used to fetch remote function metadata.
        # TODO: Remove in favor of raw bq client
        self.ibis_client = typing.cast(
            ibis_bigquery.Backend,
            ibis.bigquery.connect(
                project_id=context.project,
                client=self.bqclient,
                storage_client=self.bqstoragereadclient,
            ),
        )

        self.bqclient.default_query_job_config = original_default_query_job_config

        # Resolve the BQ connection for remote function and Vertex AI integration
        self._bq_connection = context.bq_connection or _BIGFRAMES_DEFAULT_CONNECTION_ID
        self._skip_bq_connection_check = context._skip_bq_connection_check

        # Now that we're starting the session, don't allow the options to be
        # changed.
        context._session_started = True

        # unique session identifier, short enough to be human readable
        # only needs to be unique among sessions created by the same user
        # at the same time in the same region
        self._session_id: str = "session" + secrets.token_hex(3)
        # store table ids and delete them when the session is closed

        self._objects: list[
            weakref.ReferenceType[
                Union[
                    bigframes.core.indexes.Index,
                    bigframes.series.Series,
                    dataframe.DataFrame,
                ]
            ]
        ] = []
        # Whether this session treats objects as totally ordered.
        # Will expose as feature later, only False for internal testing
        self._strictly_ordered: bool = context.ordering_mode != "partial"
        if not self._strictly_ordered:
            warnings.warn(
                "Partial ordering mode is a preview feature and is subject to change.",
                bigframes.exceptions.OrderingModePartialPreviewWarning,
            )

        self._allow_ambiguity = not self._strictly_ordered
        self._default_index_type = (
            bigframes.enums.DefaultIndexKind.SEQUENTIAL_INT64
            if self._strictly_ordered
            else bigframes.enums.DefaultIndexKind.NULL
        )

        self._metrics = bigframes.session.metrics.ExecutionMetrics()
        self._remote_function_session = bigframes_rf_session.RemoteFunctionSession()
        self._temp_storage_manager = (
            bigframes.session.temp_storage.TemporaryGbqStorageManager(
                self._clients_provider.bqclient,
                location=self._location,
                session_id=self._session_id,
                kms_key=self._bq_kms_key_name,
            )
        )
        self._executor = bigframes.session.executor.BigQueryCachingExecutor(
            bqclient=self._clients_provider.bqclient,
            storage_manager=self._temp_storage_manager,
            strictly_ordered=self._strictly_ordered,
            metrics=self._metrics,
        )

        self._loader = bigframes.session.loader.GbqDataLoader(
            session=self,
            bqclient=self._clients_provider.bqclient,
            storage_manager=self._temp_storage_manager,
            default_index_type=self._default_index_type,
            scan_index_uniqueness=self._strictly_ordered,
            metrics=self._metrics,
        )

    @property
    def bqclient(self):
        return self._clients_provider.bqclient

    @property
    def bqconnectionclient(self):
        return self._clients_provider.bqconnectionclient

    @property
    def bqstoragereadclient(self):
        return self._clients_provider.bqstoragereadclient

    @property
    def cloudfunctionsclient(self):
        return self._clients_provider.cloudfunctionsclient

    @property
    def resourcemanagerclient(self):
        return self._clients_provider.resourcemanagerclient

    _bq_connection_manager: Optional[bigframes.clients.BqConnectionManager] = None

    @property
    def bqconnectionmanager(self):
        if not self._skip_bq_connection_check and not self._bq_connection_manager:
            self._bq_connection_manager = bigframes.clients.BqConnectionManager(
                self.bqconnectionclient, self.resourcemanagerclient
            )
        return self._bq_connection_manager

    @property
    def session_id(self):
        return self._session_id

    @property
    def objects(
        self,
    ) -> Iterable[
        Union[
            bigframes.core.indexes.Index, bigframes.series.Series, dataframe.DataFrame
        ]
    ]:
        still_alive = [i for i in self._objects if i() is not None]
        self._objects = still_alive
        # Create a set with strong references, be careful not to hold onto this needlessly, as will prevent garbage collection.
        return tuple(i() for i in self._objects if i() is not None)  # type: ignore

    @property
    def _project(self):
        return self.bqclient.project

    @property
    def bytes_processed_sum(self):
        """The sum of all bytes processed by bigquery jobs using this session."""
        return self._metrics.bytes_processed

    @property
    def slot_millis_sum(self):
        """The sum of all slot time used by bigquery jobs in this session."""
        return self._metrics.slot_millis

    @property
    def _allows_ambiguity(self) -> bool:
        return self._allow_ambiguity

    @property
    def _anonymous_dataset(self):
        return self._temp_storage_manager.dataset

    def __hash__(self):
        # Stable hash needed to use in expression tree
        return hash(str(self._session_id))

    def close(self):
        """Delete resources that were created with this session's session_id.
        This includes BigQuery tables, remote functions and cloud functions
        serving the remote functions."""
        self._temp_storage_manager.clean_up_tables()
        self._remote_function_session.clean_up(
            self.bqclient, self.cloudfunctionsclient, self.session_id
        )

    def read_gbq(
        self,
        query_or_table: str,
        *,
        index_col: Iterable[str] | str | bigframes.enums.DefaultIndexKind = (),
        columns: Iterable[str] = (),
        configuration: Optional[Dict] = None,
        max_results: Optional[int] = None,
        filters: third_party_pandas_gbq.FiltersType = (),
        use_cache: Optional[bool] = None,
        col_order: Iterable[str] = (),
        # Add a verify index argument that fails if the index is not unique.
    ) -> dataframe.DataFrame:
        # TODO(b/281571214): Generate prompt to show the progress of read_gbq.
        if columns and col_order:
            raise ValueError(
                "Must specify either columns (preferred) or col_order, not both"
            )
        elif col_order:
            columns = col_order

        if bf_io_bigquery.is_query(query_or_table):
            return self._loader.read_gbq_query(
                query_or_table,
                index_col=index_col,
                columns=columns,
                configuration=configuration,
                max_results=max_results,
                api_name="read_gbq",
                use_cache=use_cache,
                filters=filters,
            )
        else:
            if configuration is not None:
                raise ValueError(
                    "The 'configuration' argument is not allowed when "
                    "directly reading from a table. Please remove "
                    "'configuration' or use a query."
                )

            return self._loader.read_gbq_table(
                query_or_table,
                index_col=index_col,
                columns=columns,
                max_results=max_results,
                api_name="read_gbq",
                use_cache=use_cache if use_cache is not None else True,
                filters=filters,
            )

    def _register_object(
        self,
        object: Union[
            bigframes.core.indexes.Index, bigframes.series.Series, dataframe.DataFrame
        ],
    ):
        self._objects.append(weakref.ref(object))

    def read_gbq_query(
        self,
        query: str,
        *,
        index_col: Iterable[str] | str | bigframes.enums.DefaultIndexKind = (),
        columns: Iterable[str] = (),
        configuration: Optional[Dict] = None,
        max_results: Optional[int] = None,
        use_cache: Optional[bool] = None,
        col_order: Iterable[str] = (),
        filters: third_party_pandas_gbq.FiltersType = (),
    ) -> dataframe.DataFrame:
        """Turn a SQL query into a DataFrame.

        Note: Because the results are written to a temporary table, ordering by
        ``ORDER BY`` is not preserved. A unique `index_col` is recommended. Use
        ``row_number() over ()`` if there is no natural unique index or you
        want to preserve ordering.

        **Examples:**

            >>> import bigframes.pandas as bpd
            >>> bpd.options.display.progress_bar = None

        Simple query input:

            >>> df = bpd.read_gbq_query('''
            ...    SELECT
            ...       pitcherFirstName,
            ...       pitcherLastName,
            ...       pitchSpeed,
            ...    FROM `bigquery-public-data.baseball.games_wide`
            ... ''')

        Preserve ordering in a query input.

            >>> df = bpd.read_gbq_query('''
            ...    SELECT
            ...       -- Instead of an ORDER BY clause on the query, use
            ...       -- ROW_NUMBER() to create an ordered DataFrame.
            ...       ROW_NUMBER() OVER (ORDER BY AVG(pitchSpeed) DESC)
            ...         AS rowindex,
            ...
            ...       pitcherFirstName,
            ...       pitcherLastName,
            ...       AVG(pitchSpeed) AS averagePitchSpeed
            ...     FROM `bigquery-public-data.baseball.games_wide`
            ...     WHERE year = 2016
            ...     GROUP BY pitcherFirstName, pitcherLastName
            ... ''', index_col="rowindex")
            >>> df.head(2)
                     pitcherFirstName pitcherLastName  averagePitchSpeed
            rowindex
            1                Albertin         Chapman          96.514113
            2                 Zachary         Britton          94.591039
            <BLANKLINE>
            [2 rows x 3 columns]

        See also: :meth:`Session.read_gbq`.
        """
        # NOTE: This method doesn't (yet) exist in pandas or pandas-gbq, so
        # these docstrings are inline.
        if columns and col_order:
            raise ValueError(
                "Must specify either columns (preferred) or col_order, not both"
            )
        elif col_order:
            columns = col_order

        return self._loader.read_gbq_query(
            query=query,
            index_col=index_col,
            columns=columns,
            configuration=configuration,
            max_results=max_results,
            api_name="read_gbq_query",
            use_cache=use_cache,
            filters=filters,
        )

    def read_gbq_table(
        self,
        query: str,
        *,
        index_col: Iterable[str] | str | bigframes.enums.DefaultIndexKind = (),
        columns: Iterable[str] = (),
        max_results: Optional[int] = None,
        filters: third_party_pandas_gbq.FiltersType = (),
        use_cache: bool = True,
        col_order: Iterable[str] = (),
    ) -> dataframe.DataFrame:
        """Turn a BigQuery table into a DataFrame.

        **Examples:**

            >>> import bigframes.pandas as bpd
            >>> bpd.options.display.progress_bar = None

        Read a whole table, with arbitrary ordering or ordering corresponding to the primary key(s).

            >>> df = bpd.read_gbq_table("bigquery-public-data.ml_datasets.penguins")

        See also: :meth:`Session.read_gbq`.
        """
        # NOTE: This method doesn't (yet) exist in pandas or pandas-gbq, so
        # these docstrings are inline.
        if columns and col_order:
            raise ValueError(
                "Must specify either columns (preferred) or col_order, not both"
            )
        elif col_order:
            columns = col_order

        return self._loader.read_gbq_table(
            query=query,
            index_col=index_col,
            columns=columns,
            max_results=max_results,
            api_name="read_gbq_table",
            use_cache=use_cache,
            filters=filters,
        )

    def read_gbq_table_streaming(
        self, table: str
    ) -> streaming_dataframe.StreamingDataFrame:
        """Turn a BigQuery table into a StreamingDataFrame.

        .. note::

            The bigframes.streaming module is a preview feature, and subject to change.

        **Examples:**

            >>> import bigframes.streaming as bst
            >>> import bigframes.pandas as bpd
            >>> bpd.options.display.progress_bar = None

            >>> sdf = bst.read_gbq_table("bigquery-public-data.ml_datasets.penguins")
        """
        warnings.warn(
            "The bigframes.streaming module is a preview feature, and subject to change.",
            stacklevel=1,
            category=bigframes.exceptions.PreviewWarning,
        )

        import bigframes.streaming.dataframe as streaming_dataframe

        df = self._loader.read_gbq_table(
            table,
            api_name="read_gbq_table_steaming",
            enable_snapshot=False,
            index_col=bigframes.enums.DefaultIndexKind.NULL,
        )

        return streaming_dataframe.StreamingDataFrame._from_table_df(df)

    def read_gbq_model(self, model_name: str):
        """Loads a BigQuery ML model from BigQuery.

        **Examples:**

            >>> import bigframes.pandas as bpd
            >>> bpd.options.display.progress_bar = None

        Read an existing BigQuery ML model.

            >>> model_name = "bigframes-dev.bqml_tutorial.penguins_model"
            >>> model = bpd.read_gbq_model(model_name)

        Args:
            model_name (str):
                the model's name in BigQuery in the format
                `project_id.dataset_id.model_id`, or just `dataset_id.model_id`
                to load from the default project.

        Returns:
            A bigframes.ml Model, Transformer or Pipeline wrapping the model.
        """
        import bigframes.ml.loader

        model_ref = bigquery.ModelReference.from_string(
            model_name, default_project=self.bqclient.project
        )
        model = self.bqclient.get_model(model_ref)
        return bigframes.ml.loader.from_bq(self, model)

    @typing.overload
    def read_pandas(
        self, pandas_dataframe: pandas.Index
    ) -> bigframes.core.indexes.Index:
        ...

    @typing.overload
    def read_pandas(self, pandas_dataframe: pandas.Series) -> bigframes.series.Series:
        ...

    @typing.overload
    def read_pandas(self, pandas_dataframe: pandas.DataFrame) -> dataframe.DataFrame:
        ...

    def read_pandas(
        self, pandas_dataframe: Union[pandas.DataFrame, pandas.Series, pandas.Index]
    ):
        """Loads DataFrame from a pandas DataFrame.

        The pandas DataFrame will be persisted as a temporary BigQuery table, which can be
        automatically recycled after the Session is closed.

        .. note::
            Data is inlined in the query SQL if it is small enough (roughly 5MB
            or less in memory). Larger size data is loaded to a BigQuery table
            instead.

        **Examples:**

            >>> import bigframes.pandas as bpd
            >>> import pandas as pd
            >>> bpd.options.display.progress_bar = None

            >>> d = {'col1': [1, 2], 'col2': [3, 4]}
            >>> pandas_df = pd.DataFrame(data=d)
            >>> df = bpd.read_pandas(pandas_df)
            >>> df
               col1  col2
            0     1     3
            1     2     4
            <BLANKLINE>
            [2 rows x 2 columns]

        Args:
            pandas_dataframe (pandas.DataFrame, pandas.Series, or pandas.Index):
                a pandas DataFrame/Series/Index object to be loaded.

        Returns:
            An equivalent bigframes.pandas.(DataFrame/Series/Index) object
        """
        import bigframes.series as series

        # Try to handle non-dataframe pandas objects as well
        if isinstance(pandas_dataframe, pandas.Series):
            bf_df = self._read_pandas(pandas.DataFrame(pandas_dataframe), "read_pandas")
            bf_series = series.Series(bf_df._block)
            # wrapping into df can set name to 0 so reset to original object name
            bf_series.name = pandas_dataframe.name
            return bf_series
        if isinstance(pandas_dataframe, pandas.Index):
            return self._read_pandas(
                pandas.DataFrame(index=pandas_dataframe), "read_pandas"
            ).index
        if isinstance(pandas_dataframe, pandas.DataFrame):
            return self._read_pandas(pandas_dataframe, "read_pandas")
        else:
            raise ValueError(
                f"read_pandas() expects a pandas.DataFrame, but got a {type(pandas_dataframe)}"
            )

    def _read_pandas(
        self, pandas_dataframe: pandas.DataFrame, api_name: str
    ) -> dataframe.DataFrame:
        import bigframes.dataframe as dataframe

        if isinstance(pandas_dataframe, dataframe.DataFrame):
            raise ValueError(
                "read_pandas() expects a pandas.DataFrame, but got a "
                "bigframes.pandas.DataFrame."
            )

        inline_df = self._read_pandas_inline(pandas_dataframe)
        if inline_df is not None:
            return inline_df
        try:
            return self._loader.read_pandas_load_job(pandas_dataframe, api_name)
        except pa.ArrowInvalid as e:
            raise pa.ArrowInvalid(
                f"Could not convert with a BigQuery type: `{e}`. "
            ) from e

    def _read_pandas_inline(
        self, pandas_dataframe: pandas.DataFrame
    ) -> Optional[dataframe.DataFrame]:
        import bigframes.dataframe as dataframe

        if pandas_dataframe.memory_usage(deep=True).sum() > MAX_INLINE_DF_BYTES:
            return None

        try:
            local_block = blocks.Block.from_local(pandas_dataframe, self)
            inline_df = dataframe.DataFrame(local_block)
        except pa.ArrowInvalid as e:
            raise pa.ArrowInvalid(
                f"Could not convert with a BigQuery type: `{e}`. "
            ) from e
        except ValueError:  # Thrown by ibis for some unhandled types
            return None
        except pa.ArrowTypeError:  # Thrown by arrow for types without mapping (geo).
            return None

        inline_types = inline_df._block.expr.schema.dtypes
        # Ibis has problems escaping bytes literals, which will cause syntax errors server-side.
        if all(dtype in INLINABLE_DTYPES for dtype in inline_types):
            return inline_df
        return None

    def read_csv(
        self,
        filepath_or_buffer: str | IO["bytes"],
        *,
        sep: Optional[str] = ",",
        header: Optional[int] = 0,
        names: Optional[
            Union[MutableSequence[Any], np.ndarray[Any, Any], Tuple[Any, ...], range]
        ] = None,
        index_col: Optional[
            Union[
                int,
                str,
                Sequence[Union[str, int]],
                bigframes.enums.DefaultIndexKind,
                Literal[False],
            ]
        ] = None,
        usecols: Optional[
            Union[
                MutableSequence[str],
                Tuple[str, ...],
                Sequence[int],
                pandas.Series,
                pandas.Index,
                np.ndarray[Any, Any],
                Callable[[Any], bool],
            ]
        ] = None,
        dtype: Optional[Dict] = None,
        engine: Optional[
            Literal["c", "python", "pyarrow", "python-fwf", "bigquery"]
        ] = None,
        encoding: Optional[str] = None,
        **kwargs,
    ) -> dataframe.DataFrame:
        table = self._temp_storage_manager._random_table()

        if engine is not None and engine == "bigquery":
            if any(param is not None for param in (dtype, names)):
                not_supported = ("dtype", "names")
                raise NotImplementedError(
                    f"BigQuery engine does not support these arguments: {not_supported}. "
                    f"{constants.FEEDBACK_LINK}"
                )

            # TODO(b/338089659): Looks like we can relax this 1 column
            # restriction if we check the contents of an iterable are strings
            # not integers.
            if (
                # Empty tuples, None, and False are allowed and falsey.
                index_col
                and not isinstance(index_col, bigframes.enums.DefaultIndexKind)
                and not isinstance(index_col, str)
            ):
                raise NotImplementedError(
                    "BigQuery engine only supports a single column name for `index_col`, "
                    f"got: {repr(index_col)}. {constants.FEEDBACK_LINK}"
                )

            # None and False cannot be passed to read_gbq.
            # TODO(b/338400133): When index_col is None, we should be using the
            # first column of the CSV as the index to be compatible with the
            # pandas engine. According to the pandas docs, only "False"
            # indicates a default sequential index.
            if not index_col:
                index_col = ()

            index_col = typing.cast(
                Union[
                    Sequence[str],  # Falsey values
                    bigframes.enums.DefaultIndexKind,
                    str,
                ],
                index_col,
            )

            # usecols should only be an iterable of strings (column names) for use as columns in read_gbq.
            columns: Tuple[Any, ...] = tuple()
            if usecols is not None:
                if isinstance(usecols, Iterable) and all(
                    isinstance(col, str) for col in usecols
                ):
                    columns = tuple(col for col in usecols)
                else:
                    raise NotImplementedError(
                        "BigQuery engine only supports an iterable of strings for `usecols`. "
                        f"{constants.FEEDBACK_LINK}"
                    )

            if encoding is not None and encoding not in _VALID_ENCODINGS:
                raise NotImplementedError(
                    f"BigQuery engine only supports the following encodings: {_VALID_ENCODINGS}. "
                    f"{constants.FEEDBACK_LINK}"
                )

            job_config = bigquery.LoadJobConfig()
            job_config.create_disposition = bigquery.CreateDisposition.CREATE_IF_NEEDED
            job_config.source_format = bigquery.SourceFormat.CSV
            job_config.write_disposition = bigquery.WriteDisposition.WRITE_EMPTY
            job_config.autodetect = True
            job_config.field_delimiter = sep
            job_config.encoding = encoding
            job_config.labels = {"bigframes-api": "read_csv"}

            # We want to match pandas behavior. If header is 0, no rows should be skipped, so we
            # do not need to set `skip_leading_rows`. If header is None, then there is no header.
            # Setting skip_leading_rows to 0 does that. If header=N and N>0, we want to skip N rows.
            if header is None:
                job_config.skip_leading_rows = 0
            elif header > 0:
                job_config.skip_leading_rows = header

            return self._loader._read_bigquery_load_job(
                filepath_or_buffer,
                table,
                job_config=job_config,
                index_col=index_col,
                columns=columns,
            )
        else:
            if isinstance(index_col, bigframes.enums.DefaultIndexKind):
                raise NotImplementedError(
                    f"With index_col={repr(index_col)}, only engine='bigquery' is supported. "
                    f"{constants.FEEDBACK_LINK}"
                )
            if any(arg in kwargs for arg in ("chunksize", "iterator")):
                raise NotImplementedError(
                    "'chunksize' and 'iterator' arguments are not supported. "
                    f"{constants.FEEDBACK_LINK}"
                )

            if isinstance(filepath_or_buffer, str):
                self._check_file_size(filepath_or_buffer)
            pandas_df = pandas.read_csv(
                filepath_or_buffer,
                sep=sep,
                header=header,
                names=names,
                index_col=index_col,
                usecols=usecols,  # type: ignore
                dtype=dtype,
                engine=engine,
                encoding=encoding,
                **kwargs,
            )
            return self._read_pandas(pandas_df, "read_csv")  # type: ignore

    def read_pickle(
        self,
        filepath_or_buffer: FilePath | ReadPickleBuffer,
        compression: CompressionOptions = "infer",
        storage_options: StorageOptions = None,
    ):
        pandas_obj = pandas.read_pickle(
            filepath_or_buffer,
            compression=compression,
            storage_options=storage_options,
        )

        if isinstance(pandas_obj, pandas.Series):
            if pandas_obj.name is None:
                pandas_obj.name = "0"
            bigframes_df = self._read_pandas(pandas_obj.to_frame(), "read_pickle")
            return bigframes_df[bigframes_df.columns[0]]
        return self._read_pandas(pandas_obj, "read_pickle")

    def read_parquet(
        self,
        path: str | IO["bytes"],
        *,
        engine: str = "auto",
    ) -> dataframe.DataFrame:
        table = self._temp_storage_manager._random_table()

        if engine == "bigquery":
            job_config = bigquery.LoadJobConfig()
            job_config.create_disposition = bigquery.CreateDisposition.CREATE_IF_NEEDED
            job_config.source_format = bigquery.SourceFormat.PARQUET
            job_config.write_disposition = bigquery.WriteDisposition.WRITE_EMPTY
            job_config.labels = {"bigframes-api": "read_parquet"}

            return self._loader._read_bigquery_load_job(
                path, table, job_config=job_config
            )
        else:
            read_parquet_kwargs: Dict[str, Any] = {}
            if pandas.__version__.startswith("1."):
                read_parquet_kwargs["use_nullable_dtypes"] = True
            else:
                read_parquet_kwargs["dtype_backend"] = "pyarrow"

            pandas_obj = pandas.read_parquet(
                path,
                engine=engine,  # type: ignore
                **read_parquet_kwargs,
            )
            return self._read_pandas(pandas_obj, "read_parquet")

    def read_json(
        self,
        path_or_buf: str | IO["bytes"],
        *,
        orient: Literal[
            "split", "records", "index", "columns", "values", "table"
        ] = "columns",
        dtype: Optional[Dict] = None,
        encoding: Optional[str] = None,
        lines: bool = False,
        engine: Literal["ujson", "pyarrow", "bigquery"] = "ujson",
        **kwargs,
    ) -> dataframe.DataFrame:
        table = self._temp_storage_manager._random_table()

        if engine == "bigquery":

            if dtype is not None:
                raise NotImplementedError(
                    "BigQuery engine does not support the dtype arguments."
                )

            if not lines:
                raise NotImplementedError(
                    "Only newline delimited JSON format is supported."
                )

            if encoding is not None and encoding not in _VALID_ENCODINGS:
                raise NotImplementedError(
                    f"BigQuery engine only supports the following encodings: {_VALID_ENCODINGS}"
                )

            if lines and orient != "records":
                raise ValueError(
                    "'lines' keyword is only valid when 'orient' is 'records'."
                )

            job_config = bigquery.LoadJobConfig()
            job_config.create_disposition = bigquery.CreateDisposition.CREATE_IF_NEEDED
            job_config.source_format = bigquery.SourceFormat.NEWLINE_DELIMITED_JSON
            job_config.write_disposition = bigquery.WriteDisposition.WRITE_EMPTY
            job_config.autodetect = True
            job_config.encoding = encoding
            job_config.labels = {"bigframes-api": "read_json"}

            return self._loader._read_bigquery_load_job(
                path_or_buf,
                table,
                job_config=job_config,
            )
        else:
            if any(arg in kwargs for arg in ("chunksize", "iterator")):
                raise NotImplementedError(
                    "'chunksize' and 'iterator' arguments are not supported."
                )

            if isinstance(path_or_buf, str):
                self._check_file_size(path_or_buf)

            if engine == "ujson":
                pandas_df = pandas.read_json(  # type: ignore
                    path_or_buf,
                    orient=orient,
                    dtype=dtype,
                    encoding=encoding,
                    lines=lines,
                    **kwargs,
                )

            else:
                pandas_df = pandas.read_json(  # type: ignore
                    path_or_buf,
                    orient=orient,
                    dtype=dtype,
                    encoding=encoding,
                    lines=lines,
                    engine=engine,
                    **kwargs,
                )
            return self._read_pandas(pandas_df, "read_json")

    def _check_file_size(self, filepath: str):
        max_size = 1024 * 1024 * 1024  # 1 GB in bytes
        if filepath.startswith("gs://"):  # GCS file path
            client = storage.Client()
            bucket_name, blob_name = filepath.split("/", 3)[2:]
            bucket = client.bucket(bucket_name)
            blob = bucket.blob(blob_name)
            blob.reload()
            file_size = blob.size
        elif os.path.exists(filepath):  # local file path
            file_size = os.path.getsize(filepath)
        else:
            file_size = None

        if file_size is not None and file_size > max_size:
            # Convert to GB
            file_size = round(file_size / (1024**3), 1)
            max_size = int(max_size / 1024**3)
            logger.warning(
                f"File size {file_size}GB exceeds {max_size}GB. "
                "It is recommended to use engine='bigquery' "
                "for large files to avoid loading the file into local memory."
            )

    def remote_function(
        self,
        input_types: Union[None, type, Sequence[type]] = None,
        output_type: Optional[type] = None,
        dataset: Optional[str] = None,
        bigquery_connection: Optional[str] = None,
        reuse: bool = True,
        name: Optional[str] = None,
        packages: Optional[Sequence[str]] = None,
        cloud_function_service_account: Optional[str] = None,
        cloud_function_kms_key_name: Optional[str] = None,
        cloud_function_docker_repository: Optional[str] = None,
        max_batching_rows: Optional[int] = 1000,
        cloud_function_timeout: Optional[int] = 600,
        cloud_function_max_instances: Optional[int] = None,
        cloud_function_vpc_connector: Optional[str] = None,
        cloud_function_memory_mib: Optional[int] = 1024,
    ):
        """Decorator to turn a user defined function into a BigQuery remote function. Check out
        the code samples at: https://cloud.google.com/bigquery/docs/remote-functions#bigquery-dataframes.

        .. note::
            ``input_types=Series`` scenario is in preview. It currently only
            supports dataframe with column types ``Int64``/``Float64``/``boolean``/
            ``string``/``binary[pyarrow]``.

        .. note::
            Please make sure following is setup before using this API:

        1. Have the below APIs enabled for your project:

            * BigQuery Connection API
            * Cloud Functions API
            * Cloud Run API
            * Cloud Build API
            * Artifact Registry API
            * Cloud Resource Manager API

           This can be done from the cloud console (change `PROJECT_ID` to yours):
           https://console.cloud.google.com/apis/enableflow?apiid=bigqueryconnection.googleapis.com,cloudfunctions.googleapis.com,run.googleapis.com,cloudbuild.googleapis.com,artifactregistry.googleapis.com,cloudresourcemanager.googleapis.com&project=PROJECT_ID

           Or from the gcloud CLI:

           `$ gcloud services enable bigqueryconnection.googleapis.com cloudfunctions.googleapis.com run.googleapis.com cloudbuild.googleapis.com artifactregistry.googleapis.com cloudresourcemanager.googleapis.com`

        2. Have following IAM roles enabled for you:

            * BigQuery Data Editor (roles/bigquery.dataEditor)
            * BigQuery Connection Admin (roles/bigquery.connectionAdmin)
            * Cloud Functions Developer (roles/cloudfunctions.developer)
            * Service Account User (roles/iam.serviceAccountUser) on the service account `PROJECT_NUMBER-compute@developer.gserviceaccount.com`
            * Storage Object Viewer (roles/storage.objectViewer)
            * Project IAM Admin (roles/resourcemanager.projectIamAdmin) (Only required if the bigquery connection being used is not pre-created and is created dynamically with user credentials.)

        3. Either the user has setIamPolicy privilege on the project, or a BigQuery connection is pre-created with necessary IAM role set:

            1. To create a connection, follow https://cloud.google.com/bigquery/docs/reference/standard-sql/remote-functions#create_a_connection
            2. To set up IAM, follow https://cloud.google.com/bigquery/docs/reference/standard-sql/remote-functions#grant_permission_on_function

               Alternatively, the IAM could also be setup via the gcloud CLI:

               `$ gcloud projects add-iam-policy-binding PROJECT_ID --member="serviceAccount:CONNECTION_SERVICE_ACCOUNT_ID" --role="roles/run.invoker"`.

        Args:
            input_types (type or sequence(type)):
                For scalar user defined function it should be the input type or
                sequence of input types. For row processing user defined function,
                type `Series` should be specified.
            output_type (type):
                Data type of the output in the user defined function.
            dataset (str, Optional):
                Dataset in which to create a BigQuery remote function. It should be in
                `<project_id>.<dataset_name>` or `<dataset_name>` format. If this
                parameter is not provided then session dataset id is used.
            bigquery_connection (str, Optional):
                Name of the BigQuery connection. You should either have the
                connection already created in the `location` you have chosen, or
                you should have the Project IAM Admin role to enable the service
                to create the connection for you if you need it. If this parameter is
                not provided then the BigQuery connection from the session is used.
            reuse (bool, Optional):
                Reuse the remote function if already exists.
                `True` by default, which will result in reusing an existing remote
                function and corresponding cloud function that was previously
                created (if any) for the same udf.
                Please note that for an unnamed (i.e. created without an explicit
                `name` argument) remote function, the BigQuery DataFrames
                session id is attached in the cloud artifacts names. So for the
                effective reuse across the sessions it is recommended to create
                the remote function with an explicit `name`.
                Setting it to `False` would force creating a unique remote function.
                If the required remote function does not exist then it would be
                created irrespective of this param.
            name (str, Optional):
                Explicit name of the persisted BigQuery remote function. Use it
                with caution, because more than one users working in the same
                project and dataset could overwrite each other's remote
                functions if they use the same persistent name. When an explicit
                name is provided, any session specific clean up (
                ``bigframes.session.Session.close``/
                ``bigframes.pandas.close_session``/
                ``bigframes.pandas.reset_session``/
                ``bigframes.pandas.clean_up_by_session_id``) does not clean up
                the function, and leaves it for the user to manage the function
                and the associated cloud function directly.
            packages (str[], Optional):
                Explicit name of the external package dependencies. Each dependency
                is added to the `requirements.txt` as is, and can be of the form
                supported in https://pip.pypa.io/en/stable/reference/requirements-file-format/.
            cloud_function_service_account (str, Optional):
                Service account to use for the cloud functions. If not provided
                then the default service account would be used. See
                https://cloud.google.com/functions/docs/securing/function-identity
                for more details. Please make sure the service account has the
                necessary IAM permissions configured as described in
                https://cloud.google.com/functions/docs/reference/iam/roles#additional-configuration.
            cloud_function_kms_key_name (str, Optional):
                Customer managed encryption key to protect cloud functions and
                related data at rest. This is of the format
                projects/PROJECT_ID/locations/LOCATION/keyRings/KEYRING/cryptoKeys/KEY.
                Read https://cloud.google.com/functions/docs/securing/cmek for
                more details including granting necessary service accounts
                access to the key.
            cloud_function_docker_repository (str, Optional):
                Docker repository created with the same encryption key as
                `cloud_function_kms_key_name` to store encrypted artifacts
                created to support the cloud function. This is of the format
                projects/PROJECT_ID/locations/LOCATION/repositories/REPOSITORY_NAME.
                For more details see
                https://cloud.google.com/functions/docs/securing/cmek#before_you_begin.
            max_batching_rows (int, Optional):
                The maximum number of rows to be batched for processing in the
                BQ remote function. Default value is 1000. A lower number can be
                passed to avoid timeouts in case the user code is too complex to
                process large number of rows fast enough. A higher number can be
                used to increase throughput in case the user code is fast enough.
                `None` can be passed to let BQ remote functions service apply
                default batching. See for more details
                https://cloud.google.com/bigquery/docs/remote-functions#limiting_number_of_rows_in_a_batch_request.
            cloud_function_timeout (int, Optional):
                The maximum amount of time (in seconds) BigQuery should wait for
                the cloud function to return a response. See for more details
                https://cloud.google.com/functions/docs/configuring/timeout.
                Please note that even though the cloud function (2nd gen) itself
                allows seeting up to 60 minutes of timeout, BigQuery remote
                function can wait only up to 20 minutes, see for more details
                https://cloud.google.com/bigquery/quotas#remote_function_limits.
                By default BigQuery DataFrames uses a 10 minute timeout. `None`
                can be passed to let the cloud functions default timeout take effect.
            cloud_function_max_instances (int, Optional):
                The maximumm instance count for the cloud function created. This
                can be used to control how many cloud function instances can be
                active at max at any given point of time. Lower setting can help
                control the spike in the billing. Higher setting can help
                support processing larger scale data. When not specified, cloud
                function's default setting applies. For more details see
                https://cloud.google.com/functions/docs/configuring/max-instances.
            cloud_function_vpc_connector (str, Optional):
                The VPC connector you would like to configure for your cloud
                function. This is useful if your code needs access to data or
                service(s) that are on a VPC network. See for more details
                https://cloud.google.com/functions/docs/networking/connecting-vpc.
            cloud_function_memory_mib (int, Optional):
                The amounts of memory (in mebibytes) to allocate for the cloud
                function (2nd gen) created. This also dictates a corresponding
                amount of allocated CPU for the function. By default a memory of
                1024 MiB is set for the cloud functions created to support
                BigQuery DataFrames remote function. If you want to let the
                default memory of cloud functions be allocated, pass `None`. See
                for more details
                https://cloud.google.com/functions/docs/configuring/memory.
        Returns:
            callable: A remote function object pointing to the cloud assets created
            in the background to support the remote execution. The cloud assets can be
            located through the following properties set in the object:

            `bigframes_cloud_function` - The google cloud function deployed for the user defined code.

            `bigframes_remote_function` - The bigquery remote function capable of calling into `bigframes_cloud_function`.
        """
        return self._remote_function_session.remote_function(
            input_types,
            output_type,
            session=self,
            dataset=dataset,
            bigquery_connection=bigquery_connection,
            reuse=reuse,
            name=name,
            packages=packages,
            cloud_function_service_account=cloud_function_service_account,
            cloud_function_kms_key_name=cloud_function_kms_key_name,
            cloud_function_docker_repository=cloud_function_docker_repository,
            max_batching_rows=max_batching_rows,
            cloud_function_timeout=cloud_function_timeout,
            cloud_function_max_instances=cloud_function_max_instances,
            cloud_function_vpc_connector=cloud_function_vpc_connector,
            cloud_function_memory_mib=cloud_function_memory_mib,
        )

    def read_gbq_function(
        self,
        function_name: str,
        is_row_processor: bool = False,
    ):
        """Loads a BigQuery function from BigQuery.

        Then it can be applied to a DataFrame or Series.

        .. note::
            The return type of the function must be explicitly specified in the
            function's original definition even if not otherwise required.

        BigQuery Utils provides many public functions under the ``bqutil`` project on Google Cloud Platform project
        (See: https://github.com/GoogleCloudPlatform/bigquery-utils/tree/master/udfs#using-the-udfs).
        You can checkout Community UDFs to use community-contributed functions.
        (See: https://github.com/GoogleCloudPlatform/bigquery-utils/tree/master/udfs/community#community-udfs).

        **Examples:**

            >>> import bigframes.pandas as bpd
            >>> bpd.options.display.progress_bar = None

        Use the [cw_lower_case_ascii_only](https://github.com/GoogleCloudPlatform/bigquery-utils/blob/master/udfs/community/README.md#cw_lower_case_ascii_onlystr-string)
        function from Community UDFs.

            >>> func = bpd.read_gbq_function("bqutil.fn.cw_lower_case_ascii_only")

        You can run it on scalar input. Usually you would do so to verify that
        it works as expected before applying to all values in a Series.

            >>> func('AURÉLIE')
            'aurÉlie'

        You can apply it to a BigQuery DataFrame Series.

            >>> df = bpd.DataFrame({'id': [1, 2, 3], 'name': ['AURÉLIE', 'CÉLESTINE', 'DAPHNÉ']})
            >>> df
               id       name
            0   1    AURÉLIE
            1   2  CÉLESTINE
            2   3     DAPHNÉ
            <BLANKLINE>
            [3 rows x 2 columns]

            >>> df1 = df.assign(new_name=df['name'].apply(func))
            >>> df1
               id       name   new_name
            0   1    AURÉLIE    aurÉlie
            1   2  CÉLESTINE  cÉlestine
            2   3     DAPHNÉ     daphnÉ
            <BLANKLINE>
            [3 rows x 3 columns]

        You can even use a function with multiple inputs. For example, let's use
<<<<<<< HEAD
        ``cw_regexp_replace_5`` from Community UDFs
        (https://github.com/GoogleCloudPlatform/bigquery-utils/blob/master/udfs/community/README.md#cw_regexp_replace_5haystack-string-regexp-string-replacement-string-offset-int64-occurrence-int64).

            >>> func = bpd.read_gbq_function("bqutil.fn.cw_regexp_replace_5")
            >>> func('TestStr123456', 'Str', 'Cad$', 1, 1)
            'TestCad$123456'

            >>> df = bpd.DataFrame({
            ...     "haystack" : ["TestStr123456", "TestStr123456Str", "TestStr123456Str"],
            ...     "regexp" : ["Str", "Str", "Str"],
            ...     "replacement" : ["Cad$", "Cad$", "Cad$"],
            ...     "offset" : [1, 1, 1],
            ...     "occurrence" : [1, 2, 1]
            ... })
            >>> df
                       haystack regexp replacement  offset  occurrence
            0     TestStr123456    Str        Cad$       1           1
            1  TestStr123456Str    Str        Cad$       1           2
            2  TestStr123456Str    Str        Cad$       1           1
            <BLANKLINE>
            [3 rows x 5 columns]
            >>> df.apply(func, axis=1)
            0       TestCad$123456
            1    TestStr123456Cad$
            2    TestCad$123456Str
            dtype: string
=======
        [cw_instr4](https://github.com/GoogleCloudPlatform/bigquery-utils/blob/master/udfs/community/README.md#cw_instr4source-string-search-string-position-int64-ocurrence-int64)
        from Community UDFs.

            >>> func = bpd.read_gbq_function("bqutil.fn.cw_instr4")
            >>> func('TestStr123456Str', 'Str', 1, 2)
            14
>>>>>>> c750be60

        Args:
            function_name (str):
                The function's name in BigQuery in the format
                `project_id.dataset_id.function_name`, or
                `dataset_id.function_name` to load from the default project, or
                `function_name` to load from the default project and the dataset
                associated with the current session.
            is_row_processor (bool, default False):
                Whether the function is a row processor. This is set to True
                for a function which receives an entire row of a DataFrame as
                a pandas Series.

        Returns:
            callable: A function object pointing to the BigQuery function read
            from BigQuery.

            The object is similar to the one created by the `remote_function`
            decorator, including the `bigframes_remote_function` property, but
            not including the `bigframes_cloud_function` property.
        """

        return bigframes_rf.read_gbq_function(
            function_name=function_name,
            session=self,
            is_row_processor=is_row_processor,
        )

    def _prepare_copy_job_config(self) -> bigquery.CopyJobConfig:
        # Create a copy so that we don't mutate the original config passed
        job_config = bigquery.CopyJobConfig()

        if self._bq_kms_key_name:
            job_config.destination_encryption_configuration = (
                bigquery.EncryptionConfiguration(kms_key_name=self._bq_kms_key_name)
            )

        return job_config

    def _start_query_ml_ddl(
        self,
        sql: str,
    ) -> Tuple[bigquery.table.RowIterator, bigquery.QueryJob]:
        """
        Starts BigQuery ML DDL query job (CREATE MODEL/ALTER MODEL/...) and
        waits for results.
        """
        job_config = typing.cast(bigquery.QueryJobConfig, bigquery.QueryJobConfig())
        if bigframes.options.compute.maximum_bytes_billed is not None:
            job_config.maximum_bytes_billed = (
                bigframes.options.compute.maximum_bytes_billed
            )

        # BQML expects kms_key_name through OPTIONS and not through job config,
        # so we must reset any encryption set in the job config
        # https://cloud.google.com/bigquery/docs/customer-managed-encryption#encrypt-model
        job_config.destination_encryption_configuration = None

        return bf_io_bigquery.start_query_with_client(self.bqclient, sql, job_config)

    def _execute(
        self,
        array_value: core.ArrayValue,
        *,
        ordered: bool = True,
        col_id_overrides: Mapping[str, str] = {},
        use_explicit_destination: bool = False,
    ) -> tuple[bigquery.table.RowIterator, bigquery.QueryJob]:
        return self._executor.execute(
            array_value,
            ordered=ordered,
            col_id_overrides=col_id_overrides,
        )

    def _export(
        self,
        array_value: core.ArrayValue,
        destination: bigquery.TableReference,
        *,
        if_exists: Literal["fail", "replace", "append"] = "fail",
        col_id_overrides: Mapping[str, str] = {},
        cluster_cols: Sequence[str],
    ) -> tuple[bigquery.table.RowIterator, bigquery.QueryJob]:
        # Note: cluster_cols use pre-override column ids
        return self._executor.export_gbq(
            array_value,
            destination=destination,
            col_id_overrides=col_id_overrides,
            if_exists=if_exists,
            cluster_cols=cluster_cols,
        )

    def _dry_run(
        self, array_value: core.ArrayValue, ordered: bool = True
    ) -> tuple[bigquery.table.RowIterator, bigquery.QueryJob]:
        return self._executor.dry_run(array_value, ordered=ordered)

    def _peek(
        self, array_value: core.ArrayValue, n_rows: int
    ) -> tuple[bigquery.table.RowIterator, bigquery.QueryJob]:
        """A 'peek' efficiently accesses a small number of rows in the dataframe."""
        return self._executor.peek(array_value, n_rows)

    def _to_sql(
        self,
        array_value: core.ArrayValue,
        offset_column: typing.Optional[str] = None,
        col_id_overrides: typing.Mapping[str, str] = {},
        ordered: bool = False,
        enable_cache: bool = True,
    ) -> str:
        return self._executor.to_sql(
            array_value, offset_column, col_id_overrides, ordered, enable_cache
        )

    def _get_table_size(self, destination_table):
        table = self.bqclient.get_table(destination_table)
        return table.num_bytes

    def _rows_to_dataframe(
        self, row_iterator: bigquery.table.RowIterator
    ) -> pandas.DataFrame:
        # Can ignore inferred datatype until dtype emulation breaks 1:1 mapping between BQ types and bigframes types
        dtypes_from_bq = bigframes.dtypes.bf_type_from_type_kind(row_iterator.schema)
        arrow_table = row_iterator.to_arrow()
        return bigframes.session._io.pandas.arrow_to_pandas(arrow_table, dtypes_from_bq)

    def _start_generic_job(self, job: formatting_helpers.GenericJob):
        if bigframes.options.display.progress_bar is not None:
            formatting_helpers.wait_for_job(
                job, bigframes.options.display.progress_bar
            )  # Wait for the job to complete
        else:
            job.result()


def connect(context: Optional[bigquery_options.BigQueryOptions] = None) -> Session:
    return Session(context)<|MERGE_RESOLUTION|>--- conflicted
+++ resolved
@@ -1277,9 +1277,8 @@
             [3 rows x 3 columns]
 
         You can even use a function with multiple inputs. For example, let's use
-<<<<<<< HEAD
-        ``cw_regexp_replace_5`` from Community UDFs
-        (https://github.com/GoogleCloudPlatform/bigquery-utils/blob/master/udfs/community/README.md#cw_regexp_replace_5haystack-string-regexp-string-replacement-string-offset-int64-occurrence-int64).
+        [cw_regexp_replace_5](https://github.com/GoogleCloudPlatform/bigquery-utils/blob/master/udfs/community/README.md#cw_regexp_replace_5haystack-string-regexp-string-replacement-string-offset-int64-occurrence-int64)
+        from Community UDFs.
 
             >>> func = bpd.read_gbq_function("bqutil.fn.cw_regexp_replace_5")
             >>> func('TestStr123456', 'Str', 'Cad$', 1, 1)
@@ -1304,14 +1303,6 @@
             1    TestStr123456Cad$
             2    TestCad$123456Str
             dtype: string
-=======
-        [cw_instr4](https://github.com/GoogleCloudPlatform/bigquery-utils/blob/master/udfs/community/README.md#cw_instr4source-string-search-string-position-int64-ocurrence-int64)
-        from Community UDFs.
-
-            >>> func = bpd.read_gbq_function("bqutil.fn.cw_instr4")
-            >>> func('TestStr123456Str', 'Str', 1, 2)
-            14
->>>>>>> c750be60
 
         Args:
             function_name (str):
