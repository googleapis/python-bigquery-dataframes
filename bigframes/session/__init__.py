--- conflicted
+++ resolved
@@ -1148,20 +1148,12 @@
     ) -> dataframe.DataFrame:
         table = bigframes_io.random_table(self._anonymous_dataset)
 
-<<<<<<< HEAD
-        job_config = self._prepare_load_job_config()
-        job_config.create_disposition = bigquery.CreateDisposition.CREATE_IF_NEEDED
-        job_config.source_format = bigquery.SourceFormat.PARQUET
-        job_config.write_disposition = bigquery.WriteDisposition.WRITE_EMPTY
-        job_config.labels = {"bigframes-api": "read_parquet"}
-=======
         if engine == "bigquery":
-            job_config = bigquery.LoadJobConfig()
+            job_config = self._prepare_load_job_config()
             job_config.create_disposition = bigquery.CreateDisposition.CREATE_IF_NEEDED
             job_config.source_format = bigquery.SourceFormat.PARQUET
             job_config.write_disposition = bigquery.WriteDisposition.WRITE_EMPTY
             job_config.labels = {"bigframes-api": "read_parquet"}
->>>>>>> 31325a19
 
             return self._read_bigquery_load_job(path, table, job_config=job_config)
         else:
