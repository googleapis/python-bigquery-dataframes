--- conflicted
+++ resolved
@@ -701,23 +701,17 @@
         column(s), then return those too so that ordering generation can be
         avoided.
         """
-<<<<<<< HEAD
-        # If there are primary keys defined, the query engine assumes these
-        # columns are unique, even if the constraint is not enforced. We make
-        # the same assumption and use these columns as the total ordering keys.
-=======
         (
             snapshot_timestamp,
             table,
         ) = bigframes_io.get_snapshot_datetime_and_table_metadata(
             self.bqclient,
-            table_ref=table_ref,
+            table_ref=table.reference,
             api_name=api_name,
             cache=self._df_snapshot,
             use_cache=use_cache,
         )
 
->>>>>>> 3ffc1d27
         if table.location.casefold() != self._location.casefold():
             raise ValueError(
                 f"Current session is in {self._location} but dataset '{table.project}.{table.dataset_id}' is located in {table.location}"
@@ -736,40 +730,6 @@
         ):
             primary_keys = columns
 
-<<<<<<< HEAD
-        job_config = bigquery.QueryJobConfig()
-        job_config.labels["bigframes-api"] = api_name
-        if use_cache and table.reference in self._df_snapshot.keys():
-            snapshot_timestamp = self._df_snapshot[table.reference]
-
-            # Cache hit could be unexpected. See internal issue 329545805.
-            # Raise a warning with more information about how to avoid the
-            # problems with the cache.
-            warnings.warn(
-                f"Reading cached table from {snapshot_timestamp} to avoid "
-                "incompatibilies with previous reads of this table. To read "
-                "the latest version, set `use_cache=False` or close the "
-                "current session with Session.close() or "
-                "bigframes.pandas.close_session().",
-                # There are many layers before we get to (possibly) the user's code:
-                # pandas.read_gbq_table
-                # -> with_default_session
-                # -> Session.read_gbq_table
-                # -> _read_gbq_table
-                # -> _get_snapshot_sql_and_primary_key
-                stacklevel=6,
-            )
-        else:
-            snapshot_timestamp = list(
-                self.bqclient.query(
-                    "SELECT CURRENT_TIMESTAMP() AS `current_timestamp`",
-                    job_config=job_config,
-                ).result()
-            )[0][0]
-            self._df_snapshot[table.reference] = snapshot_timestamp
-
-=======
->>>>>>> 3ffc1d27
         try:
             table_expression = self.ibis_client.sql(
                 bigframes_io.create_snapshot_sql(table.reference, snapshot_timestamp)
