# Copyright 2023 Google LLC
#
# Licensed under the Apache License, Version 2.0 (the "License");
# you may not use this file except in compliance with the License.
# You may obtain a copy of the License at
#
#     http://www.apache.org/licenses/LICENSE-2.0
#
# Unless required by applicable law or agreed to in writing, software
# distributed under the License is distributed on an "AS IS" BASIS,
# WITHOUT WARRANTIES OR CONDITIONS OF ANY KIND, either express or implied.
# See the License for the specific language governing permissions and
# limitations under the License.

"""Session manages the connection to BigQuery."""

from __future__ import annotations

import copy
import datetime
import itertools
import logging
import os
import re
import typing
from typing import (
    Any,
    Callable,
    Dict,
    IO,
    Iterable,
    List,
    Literal,
    Mapping,
    MutableSequence,
    Optional,
    Sequence,
    Tuple,
    Union,
)
import warnings

# Even though the ibis.backends.bigquery import is unused, it's needed
# to register new and replacement ops with the Ibis BigQuery backend.
import bigframes_vendored.ibis.backends.bigquery  # noqa
import bigframes_vendored.ibis.expr.operations as vendored_ibis_ops
import bigframes_vendored.pandas.io.gbq as third_party_pandas_gbq
import bigframes_vendored.pandas.io.parquet as third_party_pandas_parquet
import bigframes_vendored.pandas.io.parsers.readers as third_party_pandas_readers
import bigframes_vendored.pandas.io.pickle as third_party_pandas_pickle
import google.api_core.client_info
import google.api_core.client_options
import google.api_core.exceptions
import google.api_core.gapic_v1.client_info
import google.auth.credentials
import google.cloud.bigquery as bigquery
import google.cloud.bigquery_connection_v1
import google.cloud.bigquery_storage_v1
import google.cloud.functions_v2
import google.cloud.resourcemanager_v3
import google.cloud.storage as storage  # type: ignore
import ibis
import ibis.backends.bigquery as ibis_bigquery
import ibis.expr.datatypes as ibis_dtypes
import ibis.expr.types as ibis_types
import numpy as np
import pandas
from pandas._typing import (
    CompressionOptions,
    FilePath,
    ReadPickleBuffer,
    StorageOptions,
)
import pyarrow as pa

import bigframes._config.bigquery_options as bigquery_options
import bigframes.clients
import bigframes.constants as constants
import bigframes.core as core
import bigframes.core.blocks as blocks
import bigframes.core.compile
import bigframes.core.guid as guid
from bigframes.core.ordering import IntegerEncoding
import bigframes.core.ordering as order
import bigframes.core.traversal as traversals
import bigframes.core.utils as utils
import bigframes.dtypes
import bigframes.formatting_helpers as formatting_helpers
from bigframes.functions.remote_function import read_gbq_function as bigframes_rgf
from bigframes.functions.remote_function import remote_function as bigframes_rf
import bigframes.session._io.bigquery as bigframes_io
import bigframes.session.clients
import bigframes.version

# Avoid circular imports.
if typing.TYPE_CHECKING:
    import bigframes.dataframe as dataframe

_BIGFRAMES_DEFAULT_CONNECTION_ID = "bigframes-default-connection"

_MAX_CLUSTER_COLUMNS = 4

# TODO(swast): Need to connect to regional endpoints when performing remote
# functions operations (BQ Connection IAM, Cloud Run / Cloud Functions).
# Also see if resource manager client library supports regional endpoints.

_VALID_ENCODINGS = {
    "UTF-8",
    "ISO-8859-1",
    "UTF-16BE",
    "UTF-16LE",
    "UTF-32BE",
    "UTF-32LE",
}

# BigQuery has 1 MB query size limit, 5000 items shouldn't take more than 10% of this depending on data type.
# TODO(tbergeron): Convert to bytes-based limit
MAX_INLINE_DF_SIZE = 5000

logger = logging.getLogger(__name__)

# Excludes geography, bytes, and nested (array, struct) datatypes
INLINABLE_DTYPES: Sequence[bigframes.dtypes.Dtype] = (
    pandas.BooleanDtype(),
    pandas.Float64Dtype(),
    pandas.Int64Dtype(),
    pandas.StringDtype(storage="pyarrow"),
    pandas.ArrowDtype(pa.date32()),
    pandas.ArrowDtype(pa.time64("us")),
    pandas.ArrowDtype(pa.timestamp("us")),
    pandas.ArrowDtype(pa.timestamp("us", tz="UTC")),
    pandas.ArrowDtype(pa.decimal128(38, 9)),
    pandas.ArrowDtype(pa.decimal256(76, 38)),
)


def _is_query(query_or_table: str) -> bool:
    """Determine if `query_or_table` is a table ID or a SQL string"""
    return re.search(r"\s", query_or_table.strip(), re.MULTILINE) is not None


def _is_table_with_wildcard_suffix(query_or_table: str) -> bool:
    """Determine if `query_or_table` is a table and contains a wildcard suffix."""
    return not _is_query(query_or_table) and query_or_table.endswith("*")


class Session(
    third_party_pandas_gbq.GBQIOMixin,
    third_party_pandas_parquet.ParquetIOMixin,
    third_party_pandas_pickle.PickleIOMixin,
    third_party_pandas_readers.ReaderIOMixin,
):
    """Establishes a BigQuery connection to capture a group of job activities related to
    DataFrames.

    Args:
        context (bigframes._config.bigquery_options.BigQueryOptions):
            Configuration adjusting how to connect to BigQuery and related
            APIs. Note that some options are ignored if ``clients_provider`` is
            set.
        clients_provider (bigframes.session.clients.ClientsProvider):
            An object providing client library objects.
    """

    def __init__(
        self,
        context: Optional[bigquery_options.BigQueryOptions] = None,
        clients_provider: Optional[bigframes.session.clients.ClientsProvider] = None,
    ):
        if context is None:
            context = bigquery_options.BigQueryOptions()

        # TODO(swast): Get location from the environment.
        if context.location is None:
            self._location = "US"
            warnings.warn(
                f"No explicit location is set, so using location {self._location} for the session.",
                stacklevel=2,
            )
        else:
            self._location = context.location

        self._bq_kms_key_name = context.kms_key_name

        # Instantiate a clients provider to help with cloud clients that will be
        # used in the future operations in the session
        if clients_provider:
            self._clients_provider = clients_provider
        else:
            self._clients_provider = bigframes.session.clients.ClientsProvider(
                project=context.project,
                location=self._location,
                use_regional_endpoints=context.use_regional_endpoints,
                credentials=context.credentials,
                application_name=context.application_name,
                bq_kms_key_name=self._bq_kms_key_name,
            )

        self._create_bq_datasets()

        # TODO(shobs): Remove this logic after https://github.com/ibis-project/ibis/issues/8494
        # has been fixed. The ibis client changes the default query job config
        # so we are going to remember the current config and restore it after
        # the ibis client has been created
        original_default_query_job_config = self.bqclient.default_query_job_config

        self.ibis_client = typing.cast(
            ibis_bigquery.Backend,
            ibis.bigquery.connect(
                project_id=context.project,
                client=self.bqclient,
                storage_client=self.bqstoragereadclient,
            ),
        )

        self.bqclient.default_query_job_config = original_default_query_job_config

        # Resolve the BQ connection for remote function and Vertex AI integration
        self._bq_connection = context.bq_connection or _BIGFRAMES_DEFAULT_CONNECTION_ID
        self._skip_bq_connection_check = context._skip_bq_connection_check

        # Now that we're starting the session, don't allow the options to be
        # changed.
        context._session_started = True
        self._df_snapshot: Dict[bigquery.TableReference, datetime.datetime] = {}

    @property
    def bqclient(self):
        return self._clients_provider.bqclient

    @property
    def bqconnectionclient(self):
        return self._clients_provider.bqconnectionclient

    @property
    def bqstoragereadclient(self):
        return self._clients_provider.bqstoragereadclient

    @property
    def cloudfunctionsclient(self):
        return self._clients_provider.cloudfunctionsclient

    @property
    def resourcemanagerclient(self):
        return self._clients_provider.resourcemanagerclient

    _bq_connection_manager: Optional[bigframes.clients.BqConnectionManager] = None

    @property
    def bqconnectionmanager(self):
        if not self._skip_bq_connection_check and not self._bq_connection_manager:
            self._bq_connection_manager = bigframes.clients.BqConnectionManager(
                self.bqconnectionclient, self.resourcemanagerclient
            )
        return self._bq_connection_manager

    @property
    def _project(self):
        return self.bqclient.project

    def __hash__(self):
        # Stable hash needed to use in expression tree
        return hash(str(self._anonymous_dataset))

    def _create_bq_datasets(self):
        """Create and identify dataset(s) for temporary BQ resources."""
        query_job = self.bqclient.query("SELECT 1", location=self._location)
        query_job.result()  # blocks until finished

        # The anonymous dataset is used by BigQuery to write query results and
        # session tables. BigQuery DataFrames also writes temp tables directly
        # to the dataset, no BigQuery Session required. Note: there is a
        # different anonymous dataset per location. See:
        # https://cloud.google.com/bigquery/docs/cached-results#how_cached_results_are_stored
        query_destination = query_job.destination
        self._anonymous_dataset = bigquery.DatasetReference(
            query_destination.project,
            query_destination.dataset_id,
        )

    def close(self):
        """No-op. Temporary resources are deleted after 7 days."""

    def read_gbq(
        self,
        query_or_table: str,
        *,
        index_col: Iterable[str] | str = (),
        columns: Iterable[str] = (),
        configuration: Optional[Dict] = None,
        max_results: Optional[int] = None,
        filters: third_party_pandas_gbq.FiltersType = (),
        use_cache: Optional[bool] = None,
        col_order: Iterable[str] = (),
        # Add a verify index argument that fails if the index is not unique.
    ) -> dataframe.DataFrame:
        # TODO(b/281571214): Generate prompt to show the progress of read_gbq.
        if columns and col_order:
            raise ValueError(
                "Must specify either columns (preferred) or col_order, not both"
            )
        elif col_order:
            columns = col_order

        filters = list(filters)
        if len(filters) != 0 or _is_table_with_wildcard_suffix(query_or_table):
            query_or_table = self._to_query(query_or_table, columns, filters)

        if _is_query(query_or_table):
            return self._read_gbq_query(
                query_or_table,
                index_col=index_col,
                columns=columns,
                configuration=configuration,
                max_results=max_results,
                api_name="read_gbq",
                use_cache=use_cache,
            )
        else:
            # TODO(swast): Query the snapshot table but mark it as a
            # deterministic query so we can avoid serializing if we have a
            # unique index.
            if configuration is not None:
                raise ValueError(
                    "The 'configuration' argument is not allowed when "
                    "directly reading from a table. Please remove "
                    "'configuration' or use a query."
                )

            return self._read_gbq_table(
                query_or_table,
                index_col=index_col,
                columns=columns,
                max_results=max_results,
                api_name="read_gbq",
                use_cache=use_cache if use_cache is not None else True,
            )

    def _to_query(
        self,
        query_or_table: str,
        columns: Iterable[str],
        filters: third_party_pandas_gbq.FiltersType,
    ) -> str:
        """Compile query_or_table with conditions(filters, wildcards) to query."""
        filters = list(filters)
        sub_query = (
            f"({query_or_table})"
            if _is_query(query_or_table)
            else f"`{query_or_table}`"
        )

        select_clause = "SELECT " + (
            ", ".join(f"`{column}`" for column in columns) if columns else "*"
        )

        where_clause = ""
        if filters:
            valid_operators: Mapping[third_party_pandas_gbq.FilterOps, str] = {
                "in": "IN",
                "not in": "NOT IN",
                "LIKE": "LIKE",
                "==": "=",
                ">": ">",
                "<": "<",
                ">=": ">=",
                "<=": "<=",
                "!=": "!=",
            }

            # If single layer filter, add another pseudo layer. So the single layer represents "and" logic.
            if isinstance(filters[0], tuple) and (
                len(filters[0]) == 0 or not isinstance(list(filters[0])[0], tuple)
            ):
                filters = typing.cast(third_party_pandas_gbq.FiltersType, [filters])

            or_expressions = []
            for group in filters:
                if not isinstance(group, Iterable):
                    group = [group]

                and_expressions = []
                for filter_item in group:
                    if not isinstance(filter_item, tuple) or (len(filter_item) != 3):
                        raise ValueError(
                            f"Filter condition should be a tuple of length 3, {filter_item} is not valid."
                        )

                    column, operator, value = filter_item

                    if not isinstance(column, str):
                        raise ValueError(
                            f"Column name should be a string, but received '{column}' of type {type(column).__name__}."
                        )

                    if operator not in valid_operators:
                        raise ValueError(f"Operator {operator} is not valid.")

                    operator_str = valid_operators[operator]

                    if operator_str in ["IN", "NOT IN"]:
                        value_list = ", ".join([repr(v) for v in value])
                        expression = f"`{column}` {operator_str} ({value_list})"
                    else:
                        expression = f"`{column}` {operator_str} {repr(value)}"
                    and_expressions.append(expression)

                or_expressions.append(" AND ".join(and_expressions))

            if or_expressions:
                where_clause = " WHERE " + " OR ".join(or_expressions)

        full_query = f"{select_clause} FROM {sub_query} AS sub{where_clause}"
        return full_query

    def _query_to_destination(
        self,
        query: str,
        index_cols: List[str],
        api_name: str,
        configuration: dict = {"query": {"useQueryCache": True}},
    ) -> Tuple[Optional[bigquery.TableReference], Optional[bigquery.QueryJob]]:
        # If a dry_run indicates this is not a query type job, then don't
        # bother trying to do a CREATE TEMP TABLE ... AS SELECT ... statement.
        dry_run_config = bigquery.QueryJobConfig()
        dry_run_config.dry_run = True
        _, dry_run_job = self._start_query(query, job_config=dry_run_config)
        if dry_run_job.statement_type != "SELECT":
            _, query_job = self._start_query(query)
            return query_job.destination, query_job

        # Create a table to workaround BigQuery 10 GB query results limit. See:
        # internal issue 303057336.
        # Since we have a `statement_type == 'SELECT'`, schema should be populated.
        schema = typing.cast(Iterable[bigquery.SchemaField], dry_run_job.schema)
        cluster_cols = [
            item.name
            for item in schema
            if (item.name in index_cols) and _can_cluster_bq(item)
        ][:_MAX_CLUSTER_COLUMNS]
        temp_table = self._create_empty_temp_table(schema, cluster_cols)

        timeout_ms = configuration.get("jobTimeoutMs") or configuration["query"].get(
            "timeoutMs"
        )

        # Convert timeout_ms to seconds, ensuring a minimum of 0.1 seconds to avoid
        # the program getting stuck on too-short timeouts.
        timeout = max(int(timeout_ms) * 1e-3, 0.1) if timeout_ms else None

        job_config = typing.cast(
            bigquery.QueryJobConfig,
            bigquery.QueryJobConfig.from_api_repr(configuration),
        )
        job_config.labels["bigframes-api"] = api_name
        job_config.destination = temp_table

        try:
            # Write to temp table to workaround BigQuery 10 GB query results
            # limit. See: internal issue 303057336.
            job_config.labels["error_caught"] = "true"
            _, query_job = self._start_query(
                query, job_config=job_config, timeout=timeout
            )
            return query_job.destination, query_job
        except google.api_core.exceptions.BadRequest:
            # Some SELECT statements still aren't compatible with cluster
            # tables as the destination. For example, if the query has a
            # top-level ORDER BY, this conflicts with our ability to cluster
            # the table by the index column(s).
            _, query_job = self._start_query(query, timeout=timeout)
            return query_job.destination, query_job

    def read_gbq_query(
        self,
        query: str,
        *,
        index_col: Iterable[str] | str = (),
        columns: Iterable[str] = (),
        configuration: Optional[Dict] = None,
        max_results: Optional[int] = None,
        use_cache: Optional[bool] = None,
        col_order: Iterable[str] = (),
    ) -> dataframe.DataFrame:
        """Turn a SQL query into a DataFrame.

        Note: Because the results are written to a temporary table, ordering by
        ``ORDER BY`` is not preserved. A unique `index_col` is recommended. Use
        ``row_number() over ()`` if there is no natural unique index or you
        want to preserve ordering.

        **Examples:**

            >>> import bigframes.pandas as bpd
            >>> bpd.options.display.progress_bar = None

        Simple query input:

            >>> df = bpd.read_gbq_query('''
            ...    SELECT
            ...       pitcherFirstName,
            ...       pitcherLastName,
            ...       pitchSpeed,
            ...    FROM `bigquery-public-data.baseball.games_wide`
            ... ''')

        Preserve ordering in a query input.

            >>> df = bpd.read_gbq_query('''
            ...    SELECT
            ...       -- Instead of an ORDER BY clause on the query, use
            ...       -- ROW_NUMBER() to create an ordered DataFrame.
            ...       ROW_NUMBER() OVER (ORDER BY AVG(pitchSpeed) DESC)
            ...         AS rowindex,
            ...
            ...       pitcherFirstName,
            ...       pitcherLastName,
            ...       AVG(pitchSpeed) AS averagePitchSpeed
            ...     FROM `bigquery-public-data.baseball.games_wide`
            ...     WHERE year = 2016
            ...     GROUP BY pitcherFirstName, pitcherLastName
            ... ''', index_col="rowindex")
            >>> df.head(2)
                     pitcherFirstName pitcherLastName  averagePitchSpeed
            rowindex
            1                Albertin         Chapman          96.514113
            2                 Zachary         Britton          94.591039
            <BLANKLINE>
            [2 rows x 3 columns]

        See also: :meth:`Session.read_gbq`.
        """
        # NOTE: This method doesn't (yet) exist in pandas or pandas-gbq, so
        # these docstrings are inline.
        if columns and col_order:
            raise ValueError(
                "Must specify either columns (preferred) or col_order, not both"
            )
        elif col_order:
            columns = col_order

        return self._read_gbq_query(
            query=query,
            index_col=index_col,
            columns=columns,
            configuration=configuration,
            max_results=max_results,
            api_name="read_gbq_query",
            use_cache=use_cache,
        )

    def _read_gbq_query(
        self,
        query: str,
        *,
        index_col: Iterable[str] | str = (),
        columns: Iterable[str] = (),
        configuration: Optional[Dict] = None,
        max_results: Optional[int] = None,
        api_name: str = "read_gbq_query",
        use_cache: Optional[bool] = None,
    ) -> dataframe.DataFrame:
<<<<<<< HEAD
        import bigframes.dataframe as dataframe
=======
        configuration = _transform_read_gbq_configuration(configuration)

        if "query" not in configuration:
            configuration["query"] = {}

        if "query" in configuration["query"]:
            raise ValueError(
                "The query statement must not be included in the ",
                "'configuration' because it is already provided as",
                " a separate parameter.",
            )

        if "useQueryCache" in configuration["query"]:
            if use_cache is not None:
                raise ValueError(
                    "'useQueryCache' in 'configuration' conflicts with"
                    " 'use_cache' parameter. Please specify only one."
                )
        else:
            configuration["query"]["useQueryCache"] = (
                True if use_cache is None else use_cache
            )
>>>>>>> 85cede22

        if isinstance(index_col, str):
            index_cols = [index_col]
        else:
            index_cols = list(index_col)

        destination, query_job = self._query_to_destination(
            query,
            index_cols,
            api_name=api_name,
            configuration=configuration,
        )

        # If there was no destination table, that means the query must have
        # been DDL or DML. Return some job metadata, instead.
        if not destination:
            return dataframe.DataFrame(
                data=pandas.DataFrame(
                    {
                        "statement_type": [
                            query_job.statement_type if query_job else "unknown"
                        ],
                        "job_id": [query_job.job_id if query_job else "unknown"],
                        "location": [query_job.location if query_job else "unknown"],
                    }
                ),
                session=self,
            )

        return self.read_gbq_table(
            f"{destination.project}.{destination.dataset_id}.{destination.table_id}",
            index_col=index_cols,
            columns=columns,
            max_results=max_results,
            use_cache=configuration["query"]["useQueryCache"],
        )

    def read_gbq_table(
        self,
        query: str,
        *,
        index_col: Iterable[str] | str = (),
        columns: Iterable[str] = (),
        max_results: Optional[int] = None,
        filters: third_party_pandas_gbq.FiltersType = (),
        use_cache: bool = True,
        col_order: Iterable[str] = (),
    ) -> dataframe.DataFrame:
        """Turn a BigQuery table into a DataFrame.

        **Examples:**

            >>> import bigframes.pandas as bpd
            >>> bpd.options.display.progress_bar = None

        Read a whole table, with arbitrary ordering or ordering corresponding to the primary key(s).

            >>> df = bpd.read_gbq_table("bigquery-public-data.ml_datasets.penguins")

        See also: :meth:`Session.read_gbq`.
        """
        # NOTE: This method doesn't (yet) exist in pandas or pandas-gbq, so
        # these docstrings are inline.
        if columns and col_order:
            raise ValueError(
                "Must specify either columns (preferred) or col_order, not both"
            )
        elif col_order:
            columns = col_order

        filters = list(filters)
        if len(filters) != 0 or _is_table_with_wildcard_suffix(query):
            query = self._to_query(query, columns, filters)

            return self._read_gbq_query(
                query,
                index_col=index_col,
                columns=columns,
                max_results=max_results,
                api_name="read_gbq_table",
                use_cache=use_cache,
            )

        return self._read_gbq_table(
            query=query,
            index_col=index_col,
            columns=columns,
            max_results=max_results,
            api_name="read_gbq_table",
            use_cache=use_cache,
        )

    def _get_snapshot_sql_and_primary_key(
        self,
        table_ref: bigquery.table.TableReference,
        *,
        api_name: str,
        use_cache: bool = True,
    ) -> Tuple[ibis_types.Table, Optional[Sequence[str]]]:
        """Create a read-only Ibis table expression representing a table.

        If we can get a total ordering from the table, such as via primary key
        column(s), then return those too so that ordering generation can be
        avoided.
        """
        # If there are primary keys defined, the query engine assumes these
        # columns are unique, even if the constraint is not enforced. We make
        # the same assumption and use these columns as the total ordering keys.
        table = self.bqclient.get_table(table_ref)

        if table.location.casefold() != self._location.casefold():
            raise ValueError(
                f"Current session is in {self._location} but dataset '{table.project}.{table.dataset_id}' is located in {table.location}"
            )

        # TODO(b/305264153): Use public properties to fetch primary keys once
        # added to google-cloud-bigquery.
        primary_keys = (
            table._properties.get("tableConstraints", {})
            .get("primaryKey", {})
            .get("columns")
        )

        job_config = bigquery.QueryJobConfig()
        job_config.labels["bigframes-api"] = api_name
        if use_cache and table_ref in self._df_snapshot.keys():
            snapshot_timestamp = self._df_snapshot[table_ref]

            # Cache hit could be unexpected. See internal issue 329545805.
            # Raise a warning with more information about how to avoid the
            # problems with the cache.
            warnings.warn(
                f"Reading cached table from {snapshot_timestamp} to avoid "
                "incompatibilies with previous reads of this table. To read "
                "the latest version, set `use_cache=False` or close the "
                "current session with Session.close() or "
                "bigframes.pandas.close_session().",
                # There are many layers before we get to (possibly) the user's code:
                # pandas.read_gbq_table
                # -> with_default_session
                # -> Session.read_gbq_table
                # -> _read_gbq_table
                # -> _get_snapshot_sql_and_primary_key
                stacklevel=6,
            )
        else:
            snapshot_timestamp = list(
                self.bqclient.query(
                    "SELECT CURRENT_TIMESTAMP() AS `current_timestamp`",
                    job_config=job_config,
                ).result()
            )[0][0]
            self._df_snapshot[table_ref] = snapshot_timestamp

        try:
            table_expression = self.ibis_client.sql(
                bigframes_io.create_snapshot_sql(table_ref, snapshot_timestamp)
            )
        except google.api_core.exceptions.Forbidden as ex:
            if "Drive credentials" in ex.message:
                ex.message += "\nCheck https://cloud.google.com/bigquery/docs/query-drive-data#Google_Drive_permissions."
            raise

        return table_expression, primary_keys

    def _read_gbq_table(
        self,
        query: str,
        *,
        index_col: Iterable[str] | str = (),
        columns: Iterable[str] = (),
        max_results: Optional[int] = None,
        api_name: str,
        use_cache: bool = True,
    ) -> dataframe.DataFrame:
        import bigframes.dataframe as dataframe

        if max_results and max_results <= 0:
            raise ValueError("`max_results` should be a positive number.")

        table_ref = bigquery.table.TableReference.from_string(
            query, default_project=self.bqclient.project
        )

        (
            table_expression,
            total_ordering_cols,
        ) = self._get_snapshot_sql_and_primary_key(
            table_ref, api_name=api_name, use_cache=use_cache
        )

        for key in columns:
            if key not in table_expression.columns:
                raise ValueError(
                    f"Column '{key}' of `columns` not found in this table."
                )

        if isinstance(index_col, str):
            index_cols: List[str] = [index_col]
        else:
            index_cols = list(index_col)

        for key in index_cols:
            if key not in table_expression.columns:
                raise ValueError(
                    f"Column `{key}` of `index_col` not found in this table."
                )

        if columns:
            table_expression = table_expression.select([*index_cols, *columns])

        # If the index is unique and sortable, then we don't need to generate
        # an ordering column.
        ordering = None
        if total_ordering_cols is not None:
            # Note: currently, a table has a total ordering only when the
            # primary key(s) are set on a table. The query engine assumes such
            # columns are unique, even if not enforced.
            ordering = order.ExpressionOrdering(
                ordering_value_columns=tuple(
                    order.ascending_over(column_id) for column_id in total_ordering_cols
                ),
                total_ordering_columns=frozenset(total_ordering_cols),
            )
            column_values = [table_expression[col] for col in table_expression.columns]
            array_value = core.ArrayValue.from_ibis(
                self,
                table_expression,
                columns=column_values,
                hidden_ordering_columns=[],
                ordering=ordering,
            )

        elif len(index_cols) != 0:
            # We have index columns, lets see if those are actually total_order_columns
            ordering = order.ExpressionOrdering(
                ordering_value_columns=tuple(
                    [order.ascending_over(column_id) for column_id in index_cols]
                ),
                total_ordering_columns=frozenset(index_cols),
            )
            is_total_ordering = self._check_index_uniqueness(
                table_expression, index_cols
            )
            if is_total_ordering:
                column_values = [
                    table_expression[col] for col in table_expression.columns
                ]
                array_value = core.ArrayValue.from_ibis(
                    self,
                    table_expression,
                    columns=column_values,
                    hidden_ordering_columns=[],
                    ordering=ordering,
                )
            else:
                array_value = self._create_total_ordering(table_expression)
        else:
            array_value = self._create_total_ordering(table_expression)

        value_columns = [col for col in array_value.column_ids if col not in index_cols]
        block = blocks.Block(
            array_value,
            index_columns=index_cols,
            column_labels=value_columns,
            index_labels=index_cols,
        )
        if max_results:
            block = block.slice(stop=max_results)
        df = dataframe.DataFrame(block)

        # If user provided index columns, should sort over it
        if len(index_cols) > 0:
            df.sort_index()
        return df

    def _check_index_uniqueness(
        self, table: ibis_types.Table, index_cols: List[str]
    ) -> bool:
        distinct_table = table.select(*index_cols).distinct()
        is_unique_sql = f"""WITH full_table AS (
            {self.ibis_client.compile(table)}
        ),
        distinct_table AS (
            {self.ibis_client.compile(distinct_table)}
        )

        SELECT (SELECT COUNT(*) FROM full_table) AS `total_count`,
        (SELECT COUNT(*) FROM distinct_table) AS `distinct_count`
        """
        results, _ = self._start_query(is_unique_sql)
        row = next(iter(results))

        total_count = row["total_count"]
        distinct_count = row["distinct_count"]
        return total_count == distinct_count

    def _read_bigquery_load_job(
        self,
        filepath_or_buffer: str | IO["bytes"],
        table: Union[bigquery.Table, bigquery.TableReference],
        *,
        job_config: bigquery.LoadJobConfig,
        index_col: Iterable[str] | str = (),
        columns: Iterable[str] = (),
    ) -> dataframe.DataFrame:
        if isinstance(index_col, str):
            index_cols = [index_col]
        else:
            index_cols = list(index_col)

        if not job_config.clustering_fields and index_cols:
            job_config.clustering_fields = index_cols[:_MAX_CLUSTER_COLUMNS]

        if isinstance(filepath_or_buffer, str):
            if filepath_or_buffer.startswith("gs://"):
                load_job = self.bqclient.load_table_from_uri(
                    filepath_or_buffer, table, job_config=job_config
                )
            else:
                with open(filepath_or_buffer, "rb") as source_file:
                    load_job = self.bqclient.load_table_from_file(
                        source_file, table, job_config=job_config
                    )
        else:
            load_job = self.bqclient.load_table_from_file(
                filepath_or_buffer, table, job_config=job_config
            )

        self._start_generic_job(load_job)
        table_id = f"{table.project}.{table.dataset_id}.{table.table_id}"

        # Update the table expiration so we aren't limited to the default 24
        # hours of the anonymous dataset.
        table_expiration = bigquery.Table(table_id)
        table_expiration.expires = (
            datetime.datetime.now(datetime.timezone.utc) + constants.DEFAULT_EXPIRATION
        )
        self.bqclient.update_table(table_expiration, ["expires"])

        # The BigQuery REST API for tables.get doesn't take a session ID, so we
        # can't get the schema for a temp table that way.
        return self.read_gbq_table(
            table_id,
            index_col=index_col,
            columns=columns,
        )

    def read_gbq_model(self, model_name: str):
        """Loads a BigQuery ML model from BigQuery.

        **Examples:**

            >>> import bigframes.pandas as bpd
            >>> bpd.options.display.progress_bar = None

        Read an existing BigQuery ML model.

            >>> model_name = "bigframes-dev.bqml_tutorial.penguins_model"
            >>> model = bpd.read_gbq_model(model_name)

        Args:
            model_name (str):
                the model's name in BigQuery in the format
                `project_id.dataset_id.model_id`, or just `dataset_id.model_id`
                to load from the default project.

        Returns:
            A bigframes.ml Model wrapping the model.
        """
        import bigframes.ml.loader

        model_ref = bigquery.ModelReference.from_string(
            model_name, default_project=self.bqclient.project
        )
        model = self.bqclient.get_model(model_ref)
        return bigframes.ml.loader.from_bq(self, model)

    def read_pandas(self, pandas_dataframe: pandas.DataFrame) -> dataframe.DataFrame:
        """Loads DataFrame from a pandas DataFrame.

        The pandas DataFrame will be persisted as a temporary BigQuery table, which can be
        automatically recycled after the Session is closed.

        **Examples:**

            >>> import bigframes.pandas as bpd
            >>> import pandas as pd
            >>> bpd.options.display.progress_bar = None

            >>> d = {'col1': [1, 2], 'col2': [3, 4]}
            >>> pandas_df = pd.DataFrame(data=d)
            >>> df = bpd.read_pandas(pandas_df)
            >>> df
               col1  col2
            0     1     3
            1     2     4
            <BLANKLINE>
            [2 rows x 2 columns]

        Args:
            pandas_dataframe (pandas.DataFrame):
                a pandas DataFrame object to be loaded.

        Returns:
            bigframes.dataframe.DataFrame: The BigQuery DataFrame.
        """
        return self._read_pandas(pandas_dataframe, "read_pandas")

    def _read_pandas(
        self, pandas_dataframe: pandas.DataFrame, api_name: str
    ) -> dataframe.DataFrame:
        import bigframes.dataframe as dataframe

        if isinstance(pandas_dataframe, dataframe.DataFrame):
            raise ValueError(
                "read_pandas() expects a pandas.DataFrame, but got a "
                "bigframes.pandas.DataFrame."
            )

        inline_df = self._read_pandas_inline(pandas_dataframe)
        if inline_df is not None:
            return inline_df
        return self._read_pandas_load_job(pandas_dataframe, api_name)

    def _read_pandas_inline(
        self, pandas_dataframe: pandas.DataFrame
    ) -> Optional[dataframe.DataFrame]:
        import bigframes.dataframe as dataframe

        if pandas_dataframe.size > MAX_INLINE_DF_SIZE:
            return None

        try:
            inline_df = dataframe.DataFrame(
                blocks.Block.from_local(pandas_dataframe, self)
            )
        except ValueError:  # Thrown by ibis for some unhandled types
            return None
        except pa.ArrowTypeError:  # Thrown by arrow for types without mapping (geo).
            return None

        inline_types = inline_df._block.expr.schema.dtypes
        # Ibis has problems escaping bytes literals, which will cause syntax errors server-side.
        if all(dtype in INLINABLE_DTYPES for dtype in inline_types):
            return inline_df
        return None

    def _read_pandas_load_job(
        self, pandas_dataframe: pandas.DataFrame, api_name: str
    ) -> dataframe.DataFrame:
        import bigframes.dataframe as dataframe

        col_index = pandas_dataframe.columns.copy()
        col_labels, idx_labels = (
            col_index.to_list(),
            pandas_dataframe.index.names,
        )
        new_col_ids, new_idx_ids = utils.get_standardized_ids(
            col_labels,
            idx_labels,
            # Loading parquet files into BigQuery with special column names
            # is only supported under an allowlist.
            strict=True,
        )

        # Add order column to pandas DataFrame to preserve order in BigQuery
        ordering_col = "rowid"
        columns = frozenset(col_labels + idx_labels)
        suffix = 2
        while ordering_col in columns:
            ordering_col = f"rowid_{suffix}"
            suffix += 1

        pandas_dataframe_copy = pandas_dataframe.copy()
        pandas_dataframe_copy.index.names = new_idx_ids
        pandas_dataframe_copy.columns = pandas.Index(new_col_ids)
        pandas_dataframe_copy[ordering_col] = np.arange(pandas_dataframe_copy.shape[0])

        job_config = self._prepare_load_job_config()

        # Specify the datetime dtypes, which is auto-detected as timestamp types.
        schema: list[bigquery.SchemaField] = []
        for column, dtype in zip(new_col_ids, pandas_dataframe.dtypes):
            if dtype == "timestamp[us][pyarrow]":
                schema.append(
                    bigquery.SchemaField(column, bigquery.enums.SqlTypeNames.DATETIME)
                )
        job_config.schema = schema

        # Clustering probably not needed anyways as pandas tables are small
        cluster_cols = [ordering_col]
        job_config.clustering_fields = cluster_cols

        job_config.labels = {"bigframes-api": api_name}

        load_table_destination = bigframes_io.random_table(self._anonymous_dataset)
        load_job = self.bqclient.load_table_from_dataframe(
            pandas_dataframe_copy,
            load_table_destination,
            job_config=job_config,
        )
        self._start_generic_job(load_job)

        ordering = order.ExpressionOrdering(
            ordering_value_columns=tuple([order.ascending_over(ordering_col)]),
            total_ordering_columns=frozenset([ordering_col]),
            integer_encoding=IntegerEncoding(True, is_sequential=True),
        )
        table_expression = self.ibis_client.table(  # type: ignore
            load_table_destination.table_id,
            schema=load_table_destination.dataset_id,
            database=load_table_destination.project,
        )

        # b/297590178 Potentially a bug in bqclient.load_table_from_dataframe(), that only when the DF is empty, the index columns disappear in table_expression.
        if any(
            [new_idx_id not in table_expression.columns for new_idx_id in new_idx_ids]
        ):
            new_idx_ids, idx_labels = [], []

        column_values = [
            table_expression[col]
            for col in table_expression.columns
            if col != ordering_col
        ]
        array_value = core.ArrayValue.from_ibis(
            self,
            table_expression,
            columns=column_values,
            hidden_ordering_columns=[table_expression[ordering_col]],
            ordering=ordering,
        )

        block = blocks.Block(
            array_value,
            index_columns=new_idx_ids,
            column_labels=col_index,
            index_labels=idx_labels,
        )
        return dataframe.DataFrame(block)

    def read_csv(
        self,
        filepath_or_buffer: str | IO["bytes"],
        *,
        sep: Optional[str] = ",",
        header: Optional[int] = 0,
        names: Optional[
            Union[MutableSequence[Any], np.ndarray[Any, Any], Tuple[Any, ...], range]
        ] = None,
        index_col: Optional[
            Union[int, str, Sequence[Union[str, int]], Literal[False]]
        ] = None,
        usecols: Optional[
            Union[
                MutableSequence[str],
                Tuple[str, ...],
                Sequence[int],
                pandas.Series,
                pandas.Index,
                np.ndarray[Any, Any],
                Callable[[Any], bool],
            ]
        ] = None,
        dtype: Optional[Dict] = None,
        engine: Optional[
            Literal["c", "python", "pyarrow", "python-fwf", "bigquery"]
        ] = None,
        encoding: Optional[str] = None,
        **kwargs,
    ) -> dataframe.DataFrame:
        table = bigframes_io.random_table(self._anonymous_dataset)

        if engine is not None and engine == "bigquery":
            if any(param is not None for param in (dtype, names)):
                not_supported = ("dtype", "names")
                raise NotImplementedError(
                    f"BigQuery engine does not support these arguments: {not_supported}. "
                    f"{constants.FEEDBACK_LINK}"
                )

            if index_col is not None and (
                not index_col or not isinstance(index_col, str)
            ):
                raise NotImplementedError(
                    "BigQuery engine only supports a single column name for `index_col`. "
                    f"{constants.FEEDBACK_LINK}"
                )

            # None value for index_col cannot be passed to read_gbq
            if index_col is None:
                index_col = ()

            # usecols should only be an iterable of strings (column names) for use as columns in read_gbq.
            columns: Tuple[Any, ...] = tuple()
            if usecols is not None:
                if isinstance(usecols, Iterable) and all(
                    isinstance(col, str) for col in usecols
                ):
                    columns = tuple(col for col in usecols)
                else:
                    raise NotImplementedError(
                        "BigQuery engine only supports an iterable of strings for `usecols`. "
                        f"{constants.FEEDBACK_LINK}"
                    )

            if encoding is not None and encoding not in _VALID_ENCODINGS:
                raise NotImplementedError(
                    f"BigQuery engine only supports the following encodings: {_VALID_ENCODINGS}. "
                    f"{constants.FEEDBACK_LINK}"
                )

            job_config = self._prepare_load_job_config()
            job_config.create_disposition = bigquery.CreateDisposition.CREATE_IF_NEEDED
            job_config.source_format = bigquery.SourceFormat.CSV
            job_config.write_disposition = bigquery.WriteDisposition.WRITE_EMPTY
            job_config.autodetect = True
            job_config.field_delimiter = sep
            job_config.encoding = encoding
            job_config.labels = {"bigframes-api": "read_csv"}

            # We want to match pandas behavior. If header is 0, no rows should be skipped, so we
            # do not need to set `skip_leading_rows`. If header is None, then there is no header.
            # Setting skip_leading_rows to 0 does that. If header=N and N>0, we want to skip N rows.
            if header is None:
                job_config.skip_leading_rows = 0
            elif header > 0:
                job_config.skip_leading_rows = header

            return self._read_bigquery_load_job(
                filepath_or_buffer,
                table,
                job_config=job_config,
                index_col=index_col,
                columns=columns,
            )
        else:
            if any(arg in kwargs for arg in ("chunksize", "iterator")):
                raise NotImplementedError(
                    "'chunksize' and 'iterator' arguments are not supported. "
                    f"{constants.FEEDBACK_LINK}"
                )

            if isinstance(filepath_or_buffer, str):
                self._check_file_size(filepath_or_buffer)
            pandas_df = pandas.read_csv(
                filepath_or_buffer,
                sep=sep,
                header=header,
                names=names,
                index_col=index_col,
                usecols=usecols,  # type: ignore
                dtype=dtype,
                engine=engine,
                encoding=encoding,
                **kwargs,
            )
            return self._read_pandas(pandas_df, "read_csv")  # type: ignore

    def read_pickle(
        self,
        filepath_or_buffer: FilePath | ReadPickleBuffer,
        compression: CompressionOptions = "infer",
        storage_options: StorageOptions = None,
    ):
        pandas_obj = pandas.read_pickle(
            filepath_or_buffer,
            compression=compression,
            storage_options=storage_options,
        )

        if isinstance(pandas_obj, pandas.Series):
            if pandas_obj.name is None:
                pandas_obj.name = "0"
            bigframes_df = self._read_pandas(pandas_obj.to_frame(), "read_pickle")
            return bigframes_df[bigframes_df.columns[0]]
        return self._read_pandas(pandas_obj, "read_pickle")

    def read_parquet(
        self,
        path: str | IO["bytes"],
        *,
        engine: str = "auto",
    ) -> dataframe.DataFrame:
        table = bigframes_io.random_table(self._anonymous_dataset)

        if engine == "bigquery":
            job_config = self._prepare_load_job_config()
            job_config.create_disposition = bigquery.CreateDisposition.CREATE_IF_NEEDED
            job_config.source_format = bigquery.SourceFormat.PARQUET
            job_config.write_disposition = bigquery.WriteDisposition.WRITE_EMPTY
            job_config.labels = {"bigframes-api": "read_parquet"}

            return self._read_bigquery_load_job(path, table, job_config=job_config)
        else:
            read_parquet_kwargs: Dict[str, Any] = {}
            if pandas.__version__.startswith("1."):
                read_parquet_kwargs["use_nullable_dtypes"] = True
            else:
                read_parquet_kwargs["dtype_backend"] = "pyarrow"

            pandas_obj = pandas.read_parquet(
                path,
                engine=engine,  # type: ignore
                **read_parquet_kwargs,
            )
            return self._read_pandas(pandas_obj, "read_parquet")

    def read_json(
        self,
        path_or_buf: str | IO["bytes"],
        *,
        orient: Literal[
            "split", "records", "index", "columns", "values", "table"
        ] = "columns",
        dtype: Optional[Dict] = None,
        encoding: Optional[str] = None,
        lines: bool = False,
        engine: Literal["ujson", "pyarrow", "bigquery"] = "ujson",
        **kwargs,
    ) -> dataframe.DataFrame:
        table = bigframes_io.random_table(self._anonymous_dataset)

        if engine == "bigquery":

            if dtype is not None:
                raise NotImplementedError(
                    "BigQuery engine does not support the dtype arguments."
                )

            if not lines:
                raise NotImplementedError(
                    "Only newline delimited JSON format is supported."
                )

            if encoding is not None and encoding not in _VALID_ENCODINGS:
                raise NotImplementedError(
                    f"BigQuery engine only supports the following encodings: {_VALID_ENCODINGS}"
                )

            if lines and orient != "records":
                raise ValueError(
                    "'lines' keyword is only valid when 'orient' is 'records'."
                )

            job_config = self._prepare_load_job_config()
            job_config.create_disposition = bigquery.CreateDisposition.CREATE_IF_NEEDED
            job_config.source_format = bigquery.SourceFormat.NEWLINE_DELIMITED_JSON
            job_config.write_disposition = bigquery.WriteDisposition.WRITE_EMPTY
            job_config.autodetect = True
            job_config.encoding = encoding
            job_config.labels = {"bigframes-api": "read_json"}

            return self._read_bigquery_load_job(
                path_or_buf,
                table,
                job_config=job_config,
            )
        else:
            if any(arg in kwargs for arg in ("chunksize", "iterator")):
                raise NotImplementedError(
                    "'chunksize' and 'iterator' arguments are not supported."
                )

            if isinstance(path_or_buf, str):
                self._check_file_size(path_or_buf)

            if engine == "ujson":
                pandas_df = pandas.read_json(  # type: ignore
                    path_or_buf,
                    orient=orient,
                    dtype=dtype,
                    encoding=encoding,
                    lines=lines,
                    **kwargs,
                )

            else:
                pandas_df = pandas.read_json(  # type: ignore
                    path_or_buf,
                    orient=orient,
                    dtype=dtype,
                    encoding=encoding,
                    lines=lines,
                    engine=engine,
                    **kwargs,
                )
            return self._read_pandas(pandas_df, "read_json")

    def _check_file_size(self, filepath: str):
        max_size = 1024 * 1024 * 1024  # 1 GB in bytes
        if filepath.startswith("gs://"):  # GCS file path
            client = storage.Client()
            bucket_name, blob_name = filepath.split("/", 3)[2:]
            bucket = client.bucket(bucket_name)
            blob = bucket.blob(blob_name)
            blob.reload()
            file_size = blob.size
        else:  # local file path
            file_size = os.path.getsize(filepath)

        if file_size > max_size:
            # Convert to GB
            file_size = round(file_size / (1024**3), 1)
            max_size = int(max_size / 1024**3)
            logger.warning(
                f"File size {file_size}GB exceeds {max_size}GB. "
                "It is recommended to use engine='bigquery' "
                "for large files to avoid loading the file into local memory."
            )

    def _create_empty_temp_table(
        self,
        schema: Iterable[bigquery.SchemaField],
        cluster_cols: List[str],
    ) -> bigquery.TableReference:
        # Can't set a table in _SESSION as destination via query job API, so we
        # run DDL, instead.
        dataset = self._anonymous_dataset
        expiration = (
            datetime.datetime.now(datetime.timezone.utc) + constants.DEFAULT_EXPIRATION
        )

        table = bigframes_io.create_temp_table(
            self.bqclient,
            dataset,
            expiration,
            schema=schema,
            cluster_columns=cluster_cols,
        )
        return bigquery.TableReference.from_string(table)

    def _create_total_ordering(
        self,
        table: ibis_types.Table,
    ) -> core.ArrayValue:
        # Since this might also be used as the index, don't use the default
        # "ordering ID" name.
        ordering_hash_part = guid.generate_guid("bigframes_ordering_")
        ordering_rand_part = guid.generate_guid("bigframes_ordering_")

        # All inputs into hash must be non-null or resulting hash will be null
        str_values = list(
            map(lambda col: _convert_to_nonnull_string(table[col]), table.columns)
        )
        full_row_str = (
            str_values[0].concat(*str_values[1:])
            if len(str_values) > 1
            else str_values[0]
        )
        full_row_hash = full_row_str.hash().name(ordering_hash_part)
        # Used to disambiguate between identical rows (which will have identical hash)
        random_value = ibis.random().name(ordering_rand_part)

        original_column_ids = table.columns
        table_with_ordering = table.select(
            itertools.chain(original_column_ids, [full_row_hash, random_value])
        )

        ordering_ref1 = order.ascending_over(ordering_hash_part)
        ordering_ref2 = order.ascending_over(ordering_rand_part)
        ordering = order.ExpressionOrdering(
            ordering_value_columns=(ordering_ref1, ordering_ref2),
            total_ordering_columns=frozenset([ordering_hash_part, ordering_rand_part]),
        )
        columns = [table_with_ordering[col] for col in original_column_ids]
        hidden_columns = [
            table_with_ordering[ordering_hash_part],
            table_with_ordering[ordering_rand_part],
        ]
        return core.ArrayValue.from_ibis(
            self,
            table_with_ordering,
            columns,
            hidden_ordering_columns=hidden_columns,
            ordering=ordering,
        )

    def _ibis_to_temp_table(
        self,
        table: ibis_types.Table,
        cluster_cols: Iterable[str],
        api_name: str,
    ) -> bigquery.TableReference:
        destination, _ = self._query_to_destination(
            self.ibis_client.compile(table),
            index_cols=list(cluster_cols),
            api_name=api_name,
        )
        # There should always be a destination table for this query type.
        return typing.cast(bigquery.TableReference, destination)

    def remote_function(
        self,
        input_types: List[type],
        output_type: type,
        dataset: Optional[str] = None,
        bigquery_connection: Optional[str] = None,
        reuse: bool = True,
        name: Optional[str] = None,
        packages: Optional[Sequence[str]] = None,
        cloud_function_service_account: Optional[str] = None,
        cloud_function_kms_key_name: Optional[str] = None,
        cloud_function_docker_repository: Optional[str] = None,
    ):
        """Decorator to turn a user defined function into a BigQuery remote function. Check out
        the code samples at: https://cloud.google.com/bigquery/docs/remote-functions#bigquery-dataframes.

        .. note::
            Please make sure following is setup before using this API:

        1. Have the below APIs enabled for your project:

            * BigQuery Connection API
            * Cloud Functions API
            * Cloud Run API
            * Cloud Build API
            * Artifact Registry API
            * Cloud Resource Manager API

           This can be done from the cloud console (change `PROJECT_ID` to yours):
           https://console.cloud.google.com/apis/enableflow?apiid=bigqueryconnection.googleapis.com,cloudfunctions.googleapis.com,run.googleapis.com,cloudbuild.googleapis.com,artifactregistry.googleapis.com,cloudresourcemanager.googleapis.com&project=PROJECT_ID

           Or from the gcloud CLI:

           `$ gcloud services enable bigqueryconnection.googleapis.com cloudfunctions.googleapis.com run.googleapis.com cloudbuild.googleapis.com artifactregistry.googleapis.com cloudresourcemanager.googleapis.com`

        2. Have following IAM roles enabled for you:

            * BigQuery Data Editor (roles/bigquery.dataEditor)
            * BigQuery Connection Admin (roles/bigquery.connectionAdmin)
            * Cloud Functions Developer (roles/cloudfunctions.developer)
            * Service Account User (roles/iam.serviceAccountUser) on the service account `PROJECT_NUMBER-compute@developer.gserviceaccount.com`
            * Storage Object Viewer (roles/storage.objectViewer)
            * Project IAM Admin (roles/resourcemanager.projectIamAdmin) (Only required if the bigquery connection being used is not pre-created and is created dynamically with user credentials.)

        3. Either the user has setIamPolicy privilege on the project, or a BigQuery connection is pre-created with necessary IAM role set:

            1. To create a connection, follow https://cloud.google.com/bigquery/docs/reference/standard-sql/remote-functions#create_a_connection
            2. To set up IAM, follow https://cloud.google.com/bigquery/docs/reference/standard-sql/remote-functions#grant_permission_on_function

               Alternatively, the IAM could also be setup via the gcloud CLI:

               `$ gcloud projects add-iam-policy-binding PROJECT_ID --member="serviceAccount:CONNECTION_SERVICE_ACCOUNT_ID" --role="roles/run.invoker"`.

        Args:
            input_types (list(type)):
                List of input data types in the user defined function.
            output_type (type):
                Data type of the output in the user defined function.
            dataset (str, Optional):
                Dataset in which to create a BigQuery remote function. It should be in
                `<project_id>.<dataset_name>` or `<dataset_name>` format. If this
                parameter is not provided then session dataset id is used.
            bigquery_connection (str, Optional):
                Name of the BigQuery connection. You should either have the
                connection already created in the `location` you have chosen, or
                you should have the Project IAM Admin role to enable the service
                to create the connection for you if you need it. If this parameter is
                not provided then the BigQuery connection from the session is used.
            reuse (bool, Optional):
                Reuse the remote function if already exists.
                `True` by default, which will result in reusing an existing remote
                function and corresponding cloud function (if any) that was
                previously created for the same udf.
                Setting it to `False` would force creating a unique remote function.
                If the required remote function does not exist then it would be
                created irrespective of this param.
            name (str, Optional):
                Explicit name of the persisted BigQuery remote function. Use it with
                caution, because two users working in the same project and dataset
                could overwrite each other's remote functions if they use the same
                persistent name.
            packages (str[], Optional):
                Explicit name of the external package dependencies. Each dependency
                is added to the `requirements.txt` as is, and can be of the form
                supported in https://pip.pypa.io/en/stable/reference/requirements-file-format/.
            cloud_function_service_account (str, Optional):
                Service account to use for the cloud functions. If not provided
                then the default service account would be used. See
                https://cloud.google.com/functions/docs/securing/function-identity
                for more details. Please make sure the service account has the
                necessary IAM permissions configured as described in
                https://cloud.google.com/functions/docs/reference/iam/roles#additional-configuration.
            cloud_function_kms_key_name (str, Optional):
                Customer managed encryption key to protect cloud functions and
                related data at rest. This is of the format
                projects/PROJECT_ID/locations/LOCATION/keyRings/KEYRING/cryptoKeys/KEY.
                Read https://cloud.google.com/functions/docs/securing/cmek for
                more details including granting necessary service accounts
                access to the key.
            cloud_function_docker_repository (str, Optional):
                Docker repository created with the same encryption key as
                `cloud_function_kms_key_name` to store encrypted artifacts
                created to support the cloud function. This is of the format
                projects/PROJECT_ID/locations/LOCATION/repositories/REPOSITORY_NAME.
                For more details see
                https://cloud.google.com/functions/docs/securing/cmek#before_you_begin.
        Returns:
            callable: A remote function object pointing to the cloud assets created
            in the background to support the remote execution. The cloud assets can be
            located through the following properties set in the object:

            `bigframes_cloud_function` - The google cloud function deployed for the user defined code.

            `bigframes_remote_function` - The bigquery remote function capable of calling into `bigframes_cloud_function`.
        """
        return bigframes_rf(
            input_types,
            output_type,
            session=self,
            dataset=dataset,
            bigquery_connection=bigquery_connection,
            reuse=reuse,
            name=name,
            packages=packages,
            cloud_function_service_account=cloud_function_service_account,
            cloud_function_kms_key_name=cloud_function_kms_key_name,
            cloud_function_docker_repository=cloud_function_docker_repository,
        )

    def read_gbq_function(
        self,
        function_name: str,
    ):
        """Loads a BigQuery function from BigQuery.

        Then it can be applied to a DataFrame or Series.

        .. note::
            The return type of the function must be explicitly specified in the
            function's original definition even if not otherwise required.

        BigQuery Utils provides many public functions under the ``bqutil`` project on Google Cloud Platform project
        (See: https://github.com/GoogleCloudPlatform/bigquery-utils/tree/master/udfs#using-the-udfs).
        You can checkout Community UDFs to use community-contributed functions.
        (See: https://github.com/GoogleCloudPlatform/bigquery-utils/tree/master/udfs/community#community-udfs).

        **Examples:**

        Use the ``cw_lower_case_ascii_only`` function from Community UDFs.
        (https://github.com/GoogleCloudPlatform/bigquery-utils/blob/master/udfs/community/cw_lower_case_ascii_only.sqlx)

            >>> import bigframes.pandas as bpd
            >>> bpd.options.display.progress_bar = None

            >>> df = bpd.DataFrame({'id': [1, 2, 3], 'name': ['AURÉLIE', 'CÉLESTINE', 'DAPHNÉ']})
            >>> df
               id       name
            0   1    AURÉLIE
            1   2  CÉLESTINE
            2   3     DAPHNÉ
            <BLANKLINE>
            [3 rows x 2 columns]

            >>> func = bpd.read_gbq_function("bqutil.fn.cw_lower_case_ascii_only")
            >>> df1 = df.assign(new_name=df['name'].apply(func))
            >>> df1
               id       name   new_name
            0   1    AURÉLIE    aurÉlie
            1   2  CÉLESTINE  cÉlestine
            2   3     DAPHNÉ     daphnÉ
            <BLANKLINE>
            [3 rows x 3 columns]

        Args:
            function_name (str):
                the function's name in BigQuery in the format
                `project_id.dataset_id.function_name`, or
                `dataset_id.function_name` to load from the default project, or
                `function_name` to load from the default project and the dataset
                associated with the current session.

        Returns:
            callable: A function object pointing to the BigQuery function read
            from BigQuery.

            The object is similar to the one created by the `remote_function`
            decorator, including the `bigframes_remote_function` property, but
            not including the `bigframes_cloud_function` property.
        """

        return bigframes_rgf(
            function_name=function_name,
            session=self,
        )

    def _prepare_query_job_config(
        self,
        job_config: Optional[bigquery.QueryJobConfig] = None,
    ) -> bigquery.QueryJobConfig:
        if job_config is None:
            job_config = bigquery.QueryJobConfig()
        else:
            # Create a copy so that we don't mutate the original config passed
            job_config = typing.cast(
                bigquery.QueryJobConfig,
                bigquery.QueryJobConfig.from_api_repr(job_config.to_api_repr()),
            )

        if bigframes.options.compute.maximum_bytes_billed is not None:
            job_config.maximum_bytes_billed = (
                bigframes.options.compute.maximum_bytes_billed
            )

        if self._bq_kms_key_name:
            job_config.destination_encryption_configuration = (
                bigquery.EncryptionConfiguration(kms_key_name=self._bq_kms_key_name)
            )

        return job_config

    def _prepare_load_job_config(self) -> bigquery.LoadJobConfig:
        # Create a copy so that we don't mutate the original config passed
        job_config = bigquery.LoadJobConfig()

        if self._bq_kms_key_name:
            job_config.destination_encryption_configuration = (
                bigquery.EncryptionConfiguration(kms_key_name=self._bq_kms_key_name)
            )

        return job_config

    def _prepare_copy_job_config(self) -> bigquery.CopyJobConfig:
        # Create a copy so that we don't mutate the original config passed
        job_config = bigquery.CopyJobConfig()

        if self._bq_kms_key_name:
            job_config.destination_encryption_configuration = (
                bigquery.EncryptionConfiguration(kms_key_name=self._bq_kms_key_name)
            )

        return job_config

    def _start_query(
        self,
        sql: str,
        job_config: Optional[bigquery.job.QueryJobConfig] = None,
        max_results: Optional[int] = None,
        timeout: Optional[float] = None,
    ) -> Tuple[bigquery.table.RowIterator, bigquery.QueryJob]:
        """
        Starts BigQuery query job and waits for results.
        """
        job_config = self._prepare_query_job_config(job_config)
        return bigframes.session._io.bigquery.start_query_with_client(
            self.bqclient, sql, job_config, max_results, timeout
        )

    def _start_query_ml_ddl(
        self,
        sql: str,
    ) -> Tuple[bigquery.table.RowIterator, bigquery.QueryJob]:
        """
        Starts BigQuery ML DDL query job (CREATE MODEL/ALTER MODEL/...) and
        waits for results.
        """
        job_config = self._prepare_query_job_config()

        # BQML expects kms_key_name through OPTIONS and not through job config,
        # so we must reset any encryption set in the job config
        # https://cloud.google.com/bigquery/docs/customer-managed-encryption#encrypt-model
        job_config.destination_encryption_configuration = None

        return bigframes.session._io.bigquery.start_query_with_client(
            self.bqclient, sql, job_config
        )

    def _cache_with_cluster_cols(
        self, array_value: core.ArrayValue, cluster_cols: typing.Sequence[str]
    ) -> core.ArrayValue:
        """Executes the query and uses the resulting table to rewrite future executions."""
        # TODO: Use this for all executions? Problem is that caching materializes extra
        # ordering columns
        compiled_value = self._compile_ordered(array_value)

        ibis_expr = compiled_value._to_ibis_expr(
            ordering_mode="unordered", expose_hidden_cols=True
        )
        tmp_table = self._ibis_to_temp_table(
            ibis_expr, cluster_cols=cluster_cols, api_name="cached"
        )
        table_expression = self.ibis_client.table(
            tmp_table.table_id,
            schema=tmp_table.dataset_id,
            database=tmp_table.project,
        )
        new_columns = [table_expression[column] for column in compiled_value.column_ids]
        new_hidden_columns = [
            table_expression[column]
            for column in compiled_value._hidden_ordering_column_names
        ]
        # TODO: Instead, keep session-wide map of cached results and automatically reuse
        return core.ArrayValue.from_ibis(
            self,
            table_expression,
            columns=new_columns,
            hidden_ordering_columns=new_hidden_columns,
            ordering=compiled_value._ordering,
        )

    def _cache_with_offsets(self, array_value: core.ArrayValue) -> core.ArrayValue:
        """Executes the query and uses the resulting table to rewrite future executions."""
        # TODO: Use this for all executions? Problem is that caching materializes extra
        # ordering columns
        compiled_value = self._compile_ordered(array_value)

        ibis_expr = compiled_value._to_ibis_expr(
            ordering_mode="offset_col", order_col_name="bigframes_offsets"
        )
        tmp_table = self._ibis_to_temp_table(
            ibis_expr, cluster_cols=["bigframes_offsets"], api_name="cached"
        )
        table_expression = self.ibis_client.table(
            tmp_table.table_id,
            schema=tmp_table.dataset_id,
            database=tmp_table.project,
        )
        new_columns = [table_expression[column] for column in compiled_value.column_ids]
        new_hidden_columns = [table_expression["bigframes_offsets"]]
        # TODO: Instead, keep session-wide map of cached results and automatically reuse
        return core.ArrayValue.from_ibis(
            self,
            table_expression,
            columns=new_columns,
            hidden_ordering_columns=new_hidden_columns,
            ordering=order.ExpressionOrdering.from_offset_col("bigframes_offsets"),
        )

    def _is_trivially_executable(self, array_value: core.ArrayValue):
        """
        Can the block be evaluated very cheaply?
        If True, the array_value probably is not worth caching.
        """
        # Once rewriting is available, will want to rewrite before
        # evaluating execution cost.
        return traversals.is_trivially_executable(array_value.node)

    def _execute(
        self,
        array_value: core.ArrayValue,
        job_config: Optional[bigquery.job.QueryJobConfig] = None,
        *,
        sorted: bool = True,
        dry_run=False,
        col_id_overrides: Mapping[str, str] = {},
    ) -> tuple[bigquery.table.RowIterator, bigquery.QueryJob]:
        sql = self._to_sql(
            array_value, sorted=sorted, col_id_overrides=col_id_overrides
        )  # type:ignore
        if job_config is None:
            job_config = bigquery.QueryJobConfig(dry_run=dry_run)
        else:
            job_config.dry_run = dry_run
        return self._start_query(
            sql=sql,
            job_config=job_config,
        )

    def _peek(
        self, array_value: core.ArrayValue, n_rows: int
    ) -> tuple[bigquery.table.RowIterator, bigquery.QueryJob]:
        """A 'peek' efficiently accesses a small number of rows in the dataframe."""
        if not array_value.node.peekable:
            raise NotImplementedError("cannot efficient peek this dataframe")
        sql = self._compile_unordered(array_value).peek_sql(n_rows)
        return self._start_query(
            sql=sql,
        )

    def _to_sql(
        self,
        array_value: core.ArrayValue,
        offset_column: typing.Optional[str] = None,
        col_id_overrides: typing.Mapping[str, str] = {},
        sorted: bool = False,
    ) -> str:
        if offset_column:
            array_value = array_value.promote_offsets(offset_column)
        if sorted:
            return self._compile_ordered(array_value).to_sql(
                col_id_overrides=col_id_overrides, sorted=True
            )
        return self._compile_unordered(array_value).to_sql(
            col_id_overrides=col_id_overrides
        )

    def _compile_ordered(
        self, array_value: core.ArrayValue
    ) -> bigframes.core.compile.OrderedIR:
        return bigframes.core.compile.compile_ordered_ir(array_value.node)

    def _compile_unordered(
        self, array_value: core.ArrayValue
    ) -> bigframes.core.compile.UnorderedIR:
        return bigframes.core.compile.compile_unordered_ir(array_value.node)

    def _get_table_size(self, destination_table):
        table = self.bqclient.get_table(destination_table)
        return table.num_bytes

    def _rows_to_dataframe(
        self, row_iterator: bigquery.table.RowIterator, dtypes: Dict
    ) -> pandas.DataFrame:
        arrow_table = row_iterator.to_arrow()
        return bigframes.session._io.pandas.arrow_to_pandas(arrow_table, dtypes)

    def _start_generic_job(self, job: formatting_helpers.GenericJob):
        if bigframes.options.display.progress_bar is not None:
            formatting_helpers.wait_for_job(
                job, bigframes.options.display.progress_bar
            )  # Wait for the job to complete
        else:
            job.result()


def connect(context: Optional[bigquery_options.BigQueryOptions] = None) -> Session:
    return Session(context)


def _can_cluster_bq(field: bigquery.SchemaField):
    # https://cloud.google.com/bigquery/docs/clustered-tables
    # Notably, float is excluded
    type_ = field.field_type
    return type_ in (
        "INTEGER",
        "INT64",
        "STRING",
        "NUMERIC",
        "DECIMAL",
        "BIGNUMERIC",
        "BIGDECIMAL",
        "DATE",
        "DATETIME",
        "TIMESTAMP",
        "BOOL",
        "BOOLEAN",
    )


def _convert_to_nonnull_string(column: ibis_types.Column) -> ibis_types.StringValue:
    col_type = column.type()
    if (
        col_type.is_numeric()
        or col_type.is_boolean()
        or col_type.is_binary()
        or col_type.is_temporal()
    ):
        result = column.cast(ibis_dtypes.String(nullable=True))
    elif col_type.is_geospatial():
        result = typing.cast(ibis_types.GeoSpatialColumn, column).as_text()
    elif col_type.is_string():
        result = column
    else:
        # TO_JSON_STRING works with all data types, but isn't the most efficient
        # Needed for JSON, STRUCT and ARRAY datatypes
        result = vendored_ibis_ops.ToJsonString(column).to_expr()  # type: ignore
    # Escape backslashes and use backslash as delineator
    escaped = typing.cast(ibis_types.StringColumn, result.fillna("")).replace("\\", "\\\\")  # type: ignore
    return typing.cast(ibis_types.StringColumn, ibis.literal("\\")).concat(escaped)


def _transform_read_gbq_configuration(configuration: Optional[dict]) -> dict:
    """
    For backwards-compatibility, convert any previously client-side only
    parameters such as timeoutMs to the property name expected by the REST API.

    Makes a copy of configuration if changes are needed.
    """

    if configuration is None:
        return {}

    timeout_ms = configuration.get("query", {}).get("timeoutMs")
    if timeout_ms is not None:
        # Transform timeoutMs to an actual server-side configuration.
        # https://github.com/googleapis/python-bigquery-pandas/issues/479
        configuration = copy.deepcopy(configuration)
        del configuration["query"]["timeoutMs"]
        configuration["jobTimeoutMs"] = timeout_ms

    return configuration<|MERGE_RESOLUTION|>--- conflicted
+++ resolved
@@ -560,9 +560,8 @@
         api_name: str = "read_gbq_query",
         use_cache: Optional[bool] = None,
     ) -> dataframe.DataFrame:
-<<<<<<< HEAD
         import bigframes.dataframe as dataframe
-=======
+
         configuration = _transform_read_gbq_configuration(configuration)
 
         if "query" not in configuration:
@@ -585,7 +584,6 @@
             configuration["query"]["useQueryCache"] = (
                 True if use_cache is None else use_cache
             )
->>>>>>> 85cede22
 
         if isinstance(index_col, str):
             index_cols = [index_col]
