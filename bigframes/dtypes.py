--- conflicted
+++ resolved
@@ -643,12 +643,7 @@
         return True  # None can be coerced to any supported type
     else:
         return (source_type == STRING_DTYPE) and (
-<<<<<<< HEAD
-            target_type
-            in (DATETIME_DTYPE, TIMESTAMP_DTYPE, TIME_DTYPE, DATE_DTYPE, JSON_DTYPE)
-=======
-            target_type in TEMPORAL_BIGFRAMES_TYPES
->>>>>>> d9898e6d
+            target_type in TEMPORAL_BIGFRAMES_TYPES + [JSON_DTYPE]
         )
 
 
