--- conflicted
+++ resolved
@@ -56,11 +56,8 @@
 BIGNUMERIC_DTYPE = pd.ArrowDtype(pa.decimal256(76, 38))
 # No arrow equivalent
 GEO_DTYPE = gpd.array.GeometryDtype()
-<<<<<<< HEAD
+# JSON
 JSON_DTYPE = db_dtypes.JSONDtype()
-=======
-# JSON
-JSON_DTYPE = pd.ArrowDtype(pa.large_string())
 OBJ_REF_DTYPE = pd.ArrowDtype(
     pa.struct(
         (
@@ -83,7 +80,6 @@
         )
     )
 )
->>>>>>> 1b40a112
 
 # Used when storing Null expressions
 DEFAULT_DTYPE = FLOAT_DTYPE
@@ -326,12 +322,7 @@
 
 
 def is_json_like(type_: ExpressionType) -> bool:
-<<<<<<< HEAD
-    return type_ == STRING_DTYPE or type_ == JSON_DTYPE
-=======
-    # TODO: Add JSON type support
-    return type_ == JSON_DTYPE or type_ == STRING_DTYPE  # Including JSON string
->>>>>>> 1b40a112
+    return type_ == JSON_DTYPE or type_ == STRING_DTYPE
 
 
 def is_json_encoding_type(type_: ExpressionType) -> bool:
@@ -536,10 +527,6 @@
         pa_type = pa.list_(pa_struct) if is_repeated else pa_struct
         return field.name, pd.ArrowDtype(pa_type)
     elif field.field_type in _TK_TO_BIGFRAMES:
-<<<<<<< HEAD
-        singular_type = _TK_TO_BIGFRAMES[field.field_type]
-=======
->>>>>>> 1b40a112
         if is_repeated:
             pa_type = pa.list_(
                 bigframes_dtype_to_arrow_dtype(_TK_TO_BIGFRAMES[field.field_type])
