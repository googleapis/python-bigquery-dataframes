--- conflicted
+++ resolved
@@ -701,14 +701,10 @@
             return google.cloud.bigquery.SchemaField(
                 name, "RECORD", fields=inner_fields
             )
-<<<<<<< HEAD
-    raise TypeError(
-=======
         if bigframes_dtype.pyarrow_dtype == pa.duration("us"):
             # Timedeltas are represented as integers in microseconds.
             return google.cloud.bigquery.SchemaField(name, "INTEGER")
-    raise ValueError(
->>>>>>> 39019510
+    raise TypeError(
         f"No arrow conversion for {bigframes_dtype}. {constants.FEEDBACK_LINK}"
     )
 
