# Copyright 2025 Google LLC
#
# Licensed under the Apache License, Version 2.0 (the "License");
# you may not use this file except in compliance with the License.
# You may obtain a copy of the License at
#
#     http://www.apache.org/licenses/LICENSE-2.0
#
# Unless required by applicable law or agreed to in writing, software
# distributed under the License is distributed on an "AS IS" BASIS,
# WITHOUT WARRANTIES OR CONDITIONS OF ANY KIND, either express or implied.
# See the License for the specific language governing permissions and
# limitations under the License.

from __future__ import annotations

from typing import Union

import shapely  # type: ignore

from bigframes import operations as ops
import bigframes.geopandas
import bigframes.series

"""
Search functions defined from
https://cloud.google.com/bigquery/docs/reference/standard-sql/geography_functions
"""


def st_area(
    series: Union[bigframes.series.Series, bigframes.geopandas.GeoSeries],
) -> bigframes.series.Series:
    """
    Returns the area in square meters covered by the polygons in the input
    `GEOGRAPHY`.

    If geography_expression is a point or a line, returns zero. If
    geography_expression is a collection, returns the area of the polygons
    in the collection; if the collection doesn't contain polygons, returns zero.


    .. note::
        BigQuery's Geography functions, like `st_area`, interpret the geometry
        data type as a point set on the Earth's surface. A point set is a set
        of points, lines, and polygons on the WGS84 reference spheroid, with
        geodesic edges. See: https://cloud.google.com/bigquery/docs/geospatial-data


    **Examples:**

        >>> import bigframes.geopandas
        >>> import bigframes.pandas as bpd
        >>> import bigframes.bigquery as bbq
        >>> from shapely.geometry import Polygon, LineString, Point
        >>> bpd.options.display.progress_bar = None

        >>> series = bigframes.geopandas.GeoSeries(
        ...         [
        ...             Polygon([(0.0, 0.0), (0.1, 0.1), (0.0, 0.1)]),
        ...             Polygon([(0.10, 0.4), (0.9, 0.5), (0.10, 0.5)]),
        ...             Polygon([(0.1, 0.1), (0.2, 0.1), (0.2, 0.2)]),
        ...             LineString([(0, 0), (1, 1), (0, 1)]),
        ...             Point(0, 1),
        ...         ]
        ... )
        >>> series
        0              POLYGON ((0 0, 0.1 0.1, 0 0.1, 0 0))
        1    POLYGON ((0.1 0.4, 0.9 0.5, 0.1 0.5, 0.1 0.4))
        2    POLYGON ((0.1 0.1, 0.2 0.1, 0.2 0.2, 0.1 0.1))
        3                        LINESTRING (0 0, 1 1, 0 1)
        4                                       POINT (0 1)
        dtype: geometry

        >>> bbq.st_area(series)
        0    61821689.855985
        1    494563347.88721
        2    61821689.855841
        3                0.0
        4                0.0
        dtype: Float64

    Use `round()` to round the outputed areas to the neares ten millions

        >>> bbq.st_area(series).round(-7)
        0     60000000.0
        1    490000000.0
        2     60000000.0
        3            0.0
        4            0.0
        dtype: Float64

    Args:
        series (bigframes.pandas.Series | bigframes.geopandas.GeoSeries):
            A series containing geography objects.

    Returns:
      bigframes.pandas.Series:
          Series of float representing the areas.
    """
    series = series._apply_unary_op(ops.geo_area_op)
    series.name = None
    return series


def st_difference(
    series: Union[bigframes.series.Series, bigframes.geopandas.GeoSeries],
    other: Union[
        bigframes.series.Series,
        bigframes.geopandas.GeoSeries,
        shapely.geometry.base.BaseGeometry,
    ],
) -> bigframes.series.Series:
    """
    Returns a `GEOGRAPHY` that represents the point set difference of
    `geography_1` and `geography_2`. Therefore, the result consists of the part
    of `geography_1` that doesn't intersect with `geography_2`.

    If `geometry_1` is completely contained in `geometry_2`, then `ST_DIFFERENCE`
    returns an empty `GEOGRAPHY`.

    .. note::
        BigQuery's Geography functions, like `st_difference`, interpret the geometry
        data type as a point set on the Earth's surface. A point set is a set
        of points, lines, and polygons on the WGS84 reference spheroid, with
        geodesic edges. See: https://cloud.google.com/bigquery/docs/geospatial-data

    **Examples:**

        >>> import bigframes as bpd
        >>> import bigframes.bigquery as bbq
        >>> import bigframes.geopandas
        >>> from shapely.geometry import Polygon, LineString, Point
        >>> bpd.options.display.progress_bar = None

    We can check two GeoSeries against each other, row by row:

        >>> s1 = bigframes.geopandas.GeoSeries(
        ...    [
        ...        Polygon([(0, 0), (2, 2), (0, 2)]),
        ...        Polygon([(0, 0), (2, 2), (0, 2)]),
        ...        LineString([(0, 0), (2, 2)]),
        ...        LineString([(2, 0), (0, 2)]),
        ...        Point(0, 1),
        ...    ],
        ... )
        >>> s2 = bigframes.geopandas.GeoSeries(
        ...    [
        ...        Polygon([(0, 0), (1, 1), (0, 1)]),
        ...        LineString([(1, 0), (1, 3)]),
        ...        LineString([(2, 0), (0, 2)]),
        ...        Point(1, 1),
        ...        Point(0, 1),
        ...    ],
        ...    index=range(1, 6),
        ... )

        >>> s1
        0    POLYGON ((0 0, 2 2, 0 2, 0 0))
        1    POLYGON ((0 0, 2 2, 0 2, 0 0))
        2             LINESTRING (0 0, 2 2)
        3             LINESTRING (2 0, 0 2)
        4                       POINT (0 1)
        dtype: geometry

        >>> s2
        1    POLYGON ((0 0, 1 1, 0 1, 0 0))
        2             LINESTRING (1 0, 1 3)
        3             LINESTRING (2 0, 0 2)
        4                       POINT (1 1)
        5                       POINT (0 1)
        dtype: geometry

        >>> bbq.st_difference(s1, s2)
        0                                               None
        1    POLYGON ((0.99954 1, 2 2, 0 2, 0 1, 0.99954 1))
        2                   LINESTRING (0 0, 1 1.00046, 2 2)
        3                           GEOMETRYCOLLECTION EMPTY
        4                                        POINT (0 1)
        5                                               None
        dtype: geometry

    Additionally, we can check difference of a GeoSeries against a single shapely geometry:

        >>> polygon = Polygon([(0, 0), (10, 0), (10, 10), (0, 0)])
        >>> bbq.st_difference(s1, polygon)
        0    POLYGON ((1.97082 2.00002, 0 2, 0 0, 1.97082 2...
        1    POLYGON ((1.97082 2.00002, 0 2, 0 0, 1.97082 2...
        2                             GEOMETRYCOLLECTION EMPTY
        3                    LINESTRING (0.99265 1.00781, 0 2)
        4                                          POINT (0 1)
        dtype: geometry

    Args:
        series (bigframes.pandas.Series | bigframes.geopandas.GeoSeries):
            A series containing geography objects.
        other (bigframes.pandas.Series | bigframes.geopandas.GeoSeries | shapely.Geometry):
            The series or geometric object to subtract from the geography
            objects in ``series``.

    Returns:
        bigframes.series.Series:
            A GeoSeries of the points in each aligned geometry that are not
            in other.
    """
    return series._apply_binary_op(other, ops.geo_st_difference_op)


def st_distance(
    series: Union[bigframes.series.Series, bigframes.geopandas.GeoSeries],
    other: Union[
        bigframes.series.Series,
        bigframes.geopandas.GeoSeries,
        shapely.geometry.base.BaseGeometry,
    ],
    *,
    use_spheroid: bool = False,
) -> bigframes.series.Series:
    """
    Returns the shortest distance in meters between two non-empty
    ``GEOGRAPHY`` objects.

    **Examples:**

        >>> import bigframes as bpd
        >>> import bigframes.bigquery as bbq
        >>> import bigframes.geopandas
        >>> from shapely.geometry import Polygon, LineString, Point
        >>> bpd.options.display.progress_bar = None

    We can check two GeoSeries against each other, row by row.

        >>> s1 = bigframes.geopandas.GeoSeries(
        ...    [
        ...        Point(0, 0),
        ...        Point(0.00001, 0),
        ...        Point(0.00002, 0),
        ...    ],
        ... )
        >>> s2 = bigframes.geopandas.GeoSeries(
        ...    [
        ...        Point(0.00001, 0),
        ...        Point(0.00003, 0),
        ...        Point(0.00005, 0),
        ...    ],
        ... )

        >>> bbq.st_distance(s1, s2, use_spheroid=True)
        0    1.113195
        1     2.22639
        2    3.339585
        dtype: Float64

    We can also calculate the distance of each geometry and a single shapely geometry:

        >>> bbq.st_distance(s2, Point(0.00001, 0))
        0         0.0
        1    2.223902
        2    4.447804
        dtype: Float64

    Args:
        series (bigframes.pandas.Series | bigframes.geopandas.GeoSeries):
            A series containing geography objects.
        other (bigframes.pandas.Series | bigframes.geopandas.GeoSeries | shapely.Geometry):
            The series or geometric object to calculate the distance in meters
            to form the geography objects in ``series``.
        use_spheroid (optional, default ``False``):
            Determines how this function measures distance. If ``use_spheroid``
            is False, the function measures distance on the surface of a perfect
            sphere. If ``use_spheroid`` is True, the function measures distance
            on the surface of the `WGS84 spheroid
            <https://cloud.google.com/bigquery/docs/geospatial-data>`_. The
            default value of ``use_spheroid`` is False.

    Returns:
        bigframes.pandas.Series:
            The Series (elementwise) of the smallest distance between
            each aligned geometry with other.
    """
    return series._apply_binary_op(
        other, ops.GeoStDistanceOp(use_spheroid=use_spheroid)
    )


def st_intersection(
    series: Union[bigframes.series.Series, bigframes.geopandas.GeoSeries],
    other: Union[
        bigframes.series.Series,
        bigframes.geopandas.GeoSeries,
        shapely.geometry.base.BaseGeometry,
    ],
) -> bigframes.series.Series:
    """
    Returns a `GEOGRAPHY` that represents the point set intersection of the two
    input `GEOGRAPHYs`. Thus, every point in the intersection appears in both
    `geography_1` and `geography_2`.

    .. note::
        BigQuery's Geography functions, like `st_intersection`, interpret the geometry
        data type as a point set on the Earth's surface. A point set is a set
        of points, lines, and polygons on the WGS84 reference spheroid, with
        geodesic edges. See: https://cloud.google.com/bigquery/docs/geospatial-data

    **Examples:**

        >>> import bigframes as bpd
        >>> import bigframes.bigquery as bbq
        >>> import bigframes.geopandas
        >>> from shapely.geometry import Polygon, LineString, Point
        >>> bpd.options.display.progress_bar = None

    We can check two GeoSeries against each other, row by row.

        >>> s1 = bigframes.geopandas.GeoSeries(
        ...    [
        ...        Polygon([(0, 0), (2, 2), (0, 2)]),
        ...        Polygon([(0, 0), (2, 2), (0, 2)]),
        ...        LineString([(0, 0), (2, 2)]),
        ...        LineString([(2, 0), (0, 2)]),
        ...        Point(0, 1),
        ...    ],
        ... )
        >>> s2 = bigframes.geopandas.GeoSeries(
        ...    [
        ...        Polygon([(0, 0), (1, 1), (0, 1)]),
        ...        LineString([(1, 0), (1, 3)]),
        ...        LineString([(2, 0), (0, 2)]),
        ...        Point(1, 1),
        ...        Point(0, 1),
        ...    ],
        ...    index=range(1, 6),
        ... )

        >>> s1
        0    POLYGON ((0 0, 2 2, 0 2, 0 0))
        1    POLYGON ((0 0, 2 2, 0 2, 0 0))
        2             LINESTRING (0 0, 2 2)
        3             LINESTRING (2 0, 0 2)
        4                       POINT (0 1)
        dtype: geometry

        >>> s2
        1    POLYGON ((0 0, 1 1, 0 1, 0 0))
        2             LINESTRING (1 0, 1 3)
        3             LINESTRING (2 0, 0 2)
        4                       POINT (1 1)
        5                       POINT (0 1)
        dtype: geometry

        >>> bbq.st_intersection(s1, s2)
        0                                    None
        1    POLYGON ((0 0, 0.99954 1, 0 1, 0 0))
        2                       POINT (1 1.00046)
        3                   LINESTRING (2 0, 0 2)
        4                GEOMETRYCOLLECTION EMPTY
        5                                    None
        dtype: geometry

    We can also do intersection of each geometry and a single shapely geometry:

        >>> bbq.st_intersection(s1, Polygon([(0, 0), (1, 1), (0, 1)]))
        0    POLYGON ((0 0, 0.99954 1, 0 1, 0 0))
        1    POLYGON ((0 0, 0.99954 1, 0 1, 0 0))
        2             LINESTRING (0 0, 0.99954 1)
        3                GEOMETRYCOLLECTION EMPTY
        4                             POINT (0 1)
        dtype: geometry

    Args:
        series (bigframes.pandas.Series | bigframes.geopandas.GeoSeries):
            A series containing geography objects.
        other (bigframes.pandas.Series | bigframes.geopandas.GeoSeries | shapely.Geometry):
            The series or geometric object to intersect with the geography
            objects in ``series``.

    Returns:
        bigframes.geopandas.GeoSeries:
            The Geoseries (elementwise) of the intersection of points in
            each aligned geometry with other.
    """
    return series._apply_binary_op(other, ops.geo_st_intersection_op)


<<<<<<< HEAD
def st_isclosed(
    series: Union[bigframes.series.Series, bigframes.geopandas.GeoSeries],
) -> bigframes.series.Series:
    """
    Returns TRUE for a non-empty Geography, where each element in the
    Geography has an empty boundary.

    .. note::
        BigQuery's Geography functions, like `st_isclosed`, interpret the geometry
        data type as a point set on the Earth's surface. A point set is a set
        of points, lines, and polygons on the WGS84 reference spheroid, with
        geodesic edges. See: https://cloud.google.com/bigquery/docs/geospatial-data
=======
def st_length(
    series: Union[bigframes.series.Series, bigframes.geopandas.GeoSeries],
    *,
    use_spheroid: bool = False,
) -> bigframes.series.Series:
    """Returns the total length in meters of the lines in the input GEOGRAPHY.

    If a series element is a point or a polygon, returns zero for that row.
    If a series element is a collection, returns the length of the lines
    in the collection; if the collection doesn't contain lines, returns
    zero.

    The optional use_spheroid parameter determines how this function
    measures distance. If use_spheroid is FALSE, the function measures
    distance on the surface of a perfect sphere.

    The use_spheroid parameter currently only supports the value FALSE.  The
    default value of use_spheroid is FALSE. See:
    https://cloud.google.com/bigquery/docs/reference/standard-sql/geography_functions#st_length
>>>>>>> c5b7fdae

    **Examples:**

        >>> import bigframes.geopandas
        >>> import bigframes.pandas as bpd
        >>> import bigframes.bigquery as bbq
<<<<<<< HEAD
        >>> from shapely.geometry import Point, LineString, Polygon
        >>> bpd.options.display.progress_bar = None

        >>> series = bigframes.geopandas.GeoSeries(
        ...     [
        ...         Point(0, 0),  # Point
        ...         LineString([(0, 0), (1, 1)]),  # Open LineString
        ...         LineString([(0, 0), (1, 1), (0, 1), (0, 0)]),  # Closed LineString
        ...         Polygon([(0, 0), (1, 1), (0, 1), (0, 0)]),
        ...         None,
        ...     ]
        ... )
        >>> series
        0                                       POINT (0 0)
        1                            LINESTRING (0 0, 1 1)
        2             LINESTRING (0 0, 1 1, 0 1, 0 0)
        3             POLYGON ((0 0, 1 1, 0 1, 0 0))
        4                                           None
        dtype: geometry

        >>> bbq.st_isclosed(series)
        0     True
        1    False
        2     True
        3     False
        4     <NA>
        dtype: boolean

    Args:
        series (bigframes.pandas.Series | bigframes.geopandas.GeoSeries):
            A series containing geography objects.

    Returns:
        bigframes.pandas.Series:
            Series of booleans indicating whether each geometry is closed.
    """
    series = series._apply_unary_op(ops.geo_st_isclosed_op)
=======
        >>> from shapely.geometry import Polygon, LineString, Point, GeometryCollection
        >>> bpd.options.display.progress_bar = None

        >>> series = bigframes.geopandas.GeoSeries(
        ...         [
        ...             LineString([(0, 0), (1, 0)]),  # Length will be approx 1 degree in meters
        ...             Polygon([(0.0, 0.0), (0.1, 0.1), (0.0, 0.1)]), # Length is 0
        ...             Point(0, 1),  # Length is 0
        ...             GeometryCollection([LineString([(0,0),(0,1)]), Point(1,1)]) # Length of LineString only
        ...         ]
        ... )

    Default behavior (use_spheroid=False):

        >>> result = bbq.st_length(series)
        >>> result
        0    111195.101177
        1              0.0
        2              0.0
        3    111195.101177
        dtype: Float64

    Args:
        series (bigframes.series.Series | bigframes.geopandas.GeoSeries):
            A series containing geography objects.
        use_spheroid (bool, optional):
            Determines how this function measures distance.
            If FALSE (default), measures distance on a perfect sphere.
            Currently, only FALSE is supported.

    Returns:
        bigframes.series.Series:
            Series of floats representing the lengths in meters.
    """
    series = series._apply_unary_op(ops.GeoStLengthOp(use_spheroid=use_spheroid))
>>>>>>> c5b7fdae
    series.name = None
    return series<|MERGE_RESOLUTION|>--- conflicted
+++ resolved
@@ -382,7 +382,6 @@
     return series._apply_binary_op(other, ops.geo_st_intersection_op)
 
 
-<<<<<<< HEAD
 def st_isclosed(
     series: Union[bigframes.series.Series, bigframes.geopandas.GeoSeries],
 ) -> bigframes.series.Series:
@@ -395,34 +394,13 @@
         data type as a point set on the Earth's surface. A point set is a set
         of points, lines, and polygons on the WGS84 reference spheroid, with
         geodesic edges. See: https://cloud.google.com/bigquery/docs/geospatial-data
-=======
-def st_length(
-    series: Union[bigframes.series.Series, bigframes.geopandas.GeoSeries],
-    *,
-    use_spheroid: bool = False,
-) -> bigframes.series.Series:
-    """Returns the total length in meters of the lines in the input GEOGRAPHY.
-
-    If a series element is a point or a polygon, returns zero for that row.
-    If a series element is a collection, returns the length of the lines
-    in the collection; if the collection doesn't contain lines, returns
-    zero.
-
-    The optional use_spheroid parameter determines how this function
-    measures distance. If use_spheroid is FALSE, the function measures
-    distance on the surface of a perfect sphere.
-
-    The use_spheroid parameter currently only supports the value FALSE.  The
-    default value of use_spheroid is FALSE. See:
-    https://cloud.google.com/bigquery/docs/reference/standard-sql/geography_functions#st_length
->>>>>>> c5b7fdae
 
     **Examples:**
 
         >>> import bigframes.geopandas
         >>> import bigframes.pandas as bpd
         >>> import bigframes.bigquery as bbq
-<<<<<<< HEAD
+
         >>> from shapely.geometry import Point, LineString, Polygon
         >>> bpd.options.display.progress_bar = None
 
@@ -460,7 +438,37 @@
             Series of booleans indicating whether each geometry is closed.
     """
     series = series._apply_unary_op(ops.geo_st_isclosed_op)
-=======
+    series.name = None
+    return series
+
+
+def st_length(
+    series: Union[bigframes.series.Series, bigframes.geopandas.GeoSeries],
+    *,
+    use_spheroid: bool = False,
+) -> bigframes.series.Series:
+    """Returns the total length in meters of the lines in the input GEOGRAPHY.
+
+    If a series element is a point or a polygon, returns zero for that row.
+    If a series element is a collection, returns the length of the lines
+    in the collection; if the collection doesn't contain lines, returns
+    zero.
+
+    The optional use_spheroid parameter determines how this function
+    measures distance. If use_spheroid is FALSE, the function measures
+    distance on the surface of a perfect sphere.
+
+    The use_spheroid parameter currently only supports the value FALSE.  The
+    default value of use_spheroid is FALSE. See:
+    https://cloud.google.com/bigquery/docs/reference/standard-sql/geography_functions#st_length
+
+    **Examples:**
+
+        >>> import bigframes.geopandas
+        >>> import bigframes.pandas as bpd
+        >>> import bigframes.bigquery as bbq
+
+
         >>> from shapely.geometry import Polygon, LineString, Point, GeometryCollection
         >>> bpd.options.display.progress_bar = None
 
@@ -473,8 +481,6 @@
         ...         ]
         ... )
 
-    Default behavior (use_spheroid=False):
-
         >>> result = bbq.st_length(series)
         >>> result
         0    111195.101177
@@ -496,6 +502,5 @@
             Series of floats representing the lengths in meters.
     """
     series = series._apply_unary_op(ops.GeoStLengthOp(use_spheroid=use_spheroid))
->>>>>>> c5b7fdae
     series.name = None
     return series