--- conflicted
+++ resolved
@@ -269,13 +269,34 @@
         bigframes.series.Series: A new Series with the JSON or JSON-formatted STRING.
     """
     return series._apply_unary_op(ops.JSONExtractArray(json_path=json_path))
-<<<<<<< HEAD
-
-
-=======
-=========
->>>>>>> d1d2569f
+
+
 def struct(value: dataframe.DataFrame) -> series.Series:
+    """Takes a DataFrame and converts it into a Series of structs with each
+    struct entry corresponding to a DataFrame row and each struct field
+    corresponding to a DataFrame column
+
+    **Examples:**
+
+        >>> import bigframes.pandas as bpd
+        >>> import bigframes.bigquery as bbq
+        >>> import bigframes.series as series
+        >>> bpd.options.display.progress_bar = None
+
+        >>> srs = series.Series([{"version": 1, "project": "pandas"}, {"version": 2, "project": "numpy"},])
+        >>> df = srs.struct.explode()
+        >>> bbq.struct(df)
+        0    {'project': 'pandas', 'version': 1}
+        1     {'project': 'numpy', 'version': 2}
+        dtype: struct<project: string, version: int64>[pyarrow]
+
+        Args:
+            value (bigframes.dataframe.DataFrame):
+                The DataFrame to be converted to a Series of structs
+
+        Returns:
+            bigframes.series.Series: A new Series with struct entries representing rows of the original DataFrame
+    """
     block = value._block
     block, result_id = block.apply_nary_op(
         block.value_columns, ops.StructOp(column_names=tuple(block.column_labels))
