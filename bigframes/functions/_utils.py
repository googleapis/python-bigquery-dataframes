# Copyright 2023 Google LLC
#
# Licensed under the Apache License, Version 2.0 (the "License");
# you may not use this file except in compliance with the License.
# You may obtain a copy of the License at
#
#     http://www.apache.org/licenses/LICENSE-2.0
#
# Unless required by applicable law or agreed to in writing, software
# distributed under the License is distributed on an "AS IS" BASIS,
# WITHOUT WARRANTIES OR CONDITIONS OF ANY KIND, either express or implied.
# See the License for the specific language governing permissions and
# limitations under the License.


import hashlib
import inspect
import json
import sys
import typing
<<<<<<< HEAD
from typing import Any, cast, Optional, Sequence, Set
=======
from typing import cast, Optional, Set
import warnings
>>>>>>> c4c7fa57

import cloudpickle
import google.api_core.exceptions
from google.cloud import bigquery, functions_v2
import numpy
import pandas
import pyarrow

import bigframes.exceptions as bfe
import bigframes.formatting_helpers as bf_formatting
from bigframes.functions import function_typing

# Naming convention for the function artifacts
_BIGFRAMES_FUNCTION_PREFIX = "bigframes"
_BQ_FUNCTION_NAME_SEPERATOR = "_"
_GCF_FUNCTION_NAME_SEPERATOR = "-"

# Protocol version 4 is available in python version 3.4 and above
# https://docs.python.org/3/library/pickle.html#data-stream-format
_pickle_protocol_version = 4


def get_remote_function_locations(bq_location):
    """Get BQ location and cloud functions region given a BQ client."""
    # TODO(shobs, b/274647164): Find the best way to determine default location.
    # For now let's assume that if no BQ location is set in the client then it
    # defaults to US multi region
    bq_location = bq_location.lower() if bq_location else "us"

    # Cloud function should be in the same region as the bigquery remote function
    cloud_function_region = bq_location

    # BigQuery has multi region but cloud functions does not.
    # Any region in the multi region that supports cloud functions should work
    # https://cloud.google.com/functions/docs/locations
    if bq_location == "us":
        cloud_function_region = "us-central1"
    elif bq_location == "eu":
        cloud_function_region = "europe-west1"

    return bq_location, cloud_function_region


def _get_updated_package_requirements(
    package_requirements=None,
    is_row_processor=False,
    capture_references=True,
    ignore_package_version=False,
):
    requirements = []
    if capture_references:
        requirements.append(f"cloudpickle=={cloudpickle.__version__}")

    if is_row_processor:
        if ignore_package_version:
            # TODO(jialuo): Add back the version after b/410924784 is resolved.
            # Due to current limitations on the packages version in Python UDFs,
            # we use `ignore_package_version` to optionally omit the version for
            # managed functions only.
            msg = bfe.format_message(
                "numpy, pandas, and pyarrow versions in the function execution"
                " environment may not precisely match your local environment."
            )
            warnings.warn(msg, category=bfe.FunctionPackageVersionWarning)
            requirements.append("pandas")
            requirements.append("pyarrow")
            requirements.append("numpy")
        else:
            # bigframes function will send an entire row of data as json, which
            # would be converted to a pandas series and processed Ensure numpy
            # versions match to avoid unpickling problems. See internal issue
            # b/347934471.
            requirements.append(f"pandas=={pandas.__version__}")
            requirements.append(f"pyarrow=={pyarrow.__version__}")
            requirements.append(f"numpy=={numpy.__version__}")

    # TODO(b/435023957): Fix the issue of potential duplicate package versions
    # when `package_requirements` also contains `pandas/pyarrow/numpy`.
    if package_requirements:
        requirements.extend(package_requirements)

    requirements = sorted(requirements)
    return requirements


def _clean_up_by_session_id(
    bqclient: bigquery.Client,
    gcfclient: functions_v2.FunctionServiceClient,
    dataset: bigquery.DatasetReference,
    session_id: str,
):
    """Delete remote function artifacts for a session id, where the session id
    was not necessarily created in the current runtime. This is useful if the
    user worked with a BigQuery DataFrames session previously and remembered the
    session id, and now wants to clean up its temporary resources at a later
    point in time.
    """

    # First clean up the BQ remote functions and then the underlying cloud
    # functions, so that at no point we are left with a remote function that is
    # pointing to a cloud function that does not exist

    endpoints_to_be_deleted: Set[str] = set()
    match_prefix = "".join(
        [
            _BIGFRAMES_FUNCTION_PREFIX,
            _BQ_FUNCTION_NAME_SEPERATOR,
            session_id,
            _BQ_FUNCTION_NAME_SEPERATOR,
        ]
    )
    for routine in bqclient.list_routines(dataset):
        routine = cast(bigquery.Routine, routine)

        # skip past the routines not belonging to the given session id, or
        # non-remote-function routines
        if (
            routine.type_ != bigquery.RoutineType.SCALAR_FUNCTION
            or not cast(str, routine.routine_id).startswith(match_prefix)
            or not routine.remote_function_options
            or not routine.remote_function_options.endpoint
        ):
            continue

        # Let's forgive the edge case possibility that the BQ remote function
        # may have been deleted at the same time directly by the user
        bqclient.delete_routine(routine, not_found_ok=True)
        endpoints_to_be_deleted.add(routine.remote_function_options.endpoint)

    # Now clean up the cloud functions
    bq_location = bqclient.get_dataset(dataset).location
    bq_location, gcf_location = get_remote_function_locations(bq_location)
    parent_path = gcfclient.common_location_path(
        project=dataset.project, location=gcf_location
    )
    for gcf in gcfclient.list_functions(parent=parent_path):
        # skip past the cloud functions not attached to any BQ remote function
        # belonging to the given session id
        if gcf.service_config.uri not in endpoints_to_be_deleted:
            continue

        # Let's forgive the edge case possibility that the cloud function
        # may have been deleted at the same time directly by the user
        try:
            gcfclient.delete_function(name=gcf.name)
        except google.api_core.exceptions.NotFound:
            pass


def _get_hash(def_, package_requirements=None):
    "Get hash (32 digits alphanumeric) of a function."
    # There is a known cell-id sensitivity of the cloudpickle serialization in
    # notebooks https://github.com/cloudpipe/cloudpickle/issues/538. Because of
    # this, if a cell contains a udf decorated with @remote_function, a unique
    # cloudpickle code is generated every time the cell is run, creating new
    # cloud artifacts every time. This is slow and wasteful.
    # A workaround of the same can be achieved by replacing the filename in the
    # code object to a static value
    # https://github.com/cloudpipe/cloudpickle/issues/120#issuecomment-338510661.
    #
    # To respect the user code/environment let's make this modification on a
    # copy of the udf, not on the original udf itself.
    def_copy = cloudpickle.loads(cloudpickle.dumps(def_))
    def_copy.__code__ = def_copy.__code__.replace(
        co_filename="bigframes_place_holder_filename"
    )

    def_repr = cloudpickle.dumps(def_copy, protocol=_pickle_protocol_version)
    if package_requirements:
        for p in sorted(package_requirements):
            def_repr += p.encode()
    return hashlib.md5(def_repr).hexdigest()


def routine_ref_to_string_for_query(routine_ref: bigquery.RoutineReference) -> str:
    return f"`{routine_ref.project}.{routine_ref.dataset_id}`.{routine_ref.routine_id}"


def get_cloud_function_name(function_hash, session_id=None, uniq_suffix=None):
    "Get a name for the cloud function for the given user defined function."
    parts = [_BIGFRAMES_FUNCTION_PREFIX]
    if session_id:
        parts.append(session_id)
    parts.append(function_hash)
    if uniq_suffix:
        parts.append(uniq_suffix)
    return _GCF_FUNCTION_NAME_SEPERATOR.join(parts)


def get_bigframes_function_name(function_hash, session_id, uniq_suffix=None):
    "Get a name for the bigframes function for the given user defined function."
    parts = [_BIGFRAMES_FUNCTION_PREFIX, session_id, function_hash]
    if uniq_suffix:
        parts.append(uniq_suffix)
    return _BQ_FUNCTION_NAME_SEPERATOR.join(parts)


def get_python_output_type_from_bigframes_metadata(
    metadata_text: str,
) -> Optional[type]:
    try:
        metadata_dict = json.loads(metadata_text)
    except (TypeError, json.decoder.JSONDecodeError):
        return None

    try:
        output_type = metadata_dict["value"]["python_array_output_type"]
    except KeyError:
        return None

    for (
        python_output_array_type
    ) in function_typing.RF_SUPPORTED_ARRAY_OUTPUT_PYTHON_TYPES:
        if python_output_array_type.__name__ == output_type:
            return list[python_output_array_type]  # type: ignore

    return None


def get_bigframes_metadata(*, python_output_type: Optional[type] = None) -> str:
    # Let's keep the actual metadata inside one level of nesting so that in
    # future we can use a top level key "version" (parallel to "value"), based
    # on which "value" can be interpreted according to the "version". The
    # absence of "version" should be interpreted as default version.
    inner_metadata = {}
    if typing.get_origin(python_output_type) is list:
        python_output_array_type = typing.get_args(python_output_type)[0]
        if (
            python_output_array_type
            in function_typing.RF_SUPPORTED_ARRAY_OUTPUT_PYTHON_TYPES
        ):
            inner_metadata[
                "python_array_output_type"
            ] = python_output_array_type.__name__

    metadata = {"value": inner_metadata}
    metadata_ser = json.dumps(metadata)

    # let's make sure the serialized value is deserializable
    if (
        get_python_output_type_from_bigframes_metadata(metadata_ser)
        != python_output_type
    ):
        raise bf_formatting.create_exception_with_feedback_link(
            ValueError, f"python_output_type {python_output_type} is not serializable."
        )

    return metadata_ser


def get_python_version(is_compat: bool = False) -> str:
    # Cloud Run functions use the 'compat' format (e.g., python311, see more
    # from https://cloud.google.com/functions/docs/runtime-support#python),
    # while managed functions use the standard format (e.g., python-3.11).
    major = sys.version_info.major
    minor = sys.version_info.minor
    return f"python{major}{minor}" if is_compat else f"python-{major}.{minor}"


def _build_unnest_post_routine(py_list_type: type[list]):
    sdk_type = function_typing.sdk_array_output_type_from_python_type(py_list_type)
    assert sdk_type.array_element_type is not None
    inner_sdk_type = sdk_type.array_element_type
    result_dtype = function_typing.sdk_type_to_bf_type(inner_sdk_type)

    def post_process(input):
        import bigframes.bigquery as bbq

        return bbq.json_extract_string_array(input, value_dtype=result_dtype)

    return post_process


def has_conflict_input_type(
    signature: inspect.Signature,
    input_types: Sequence[Any],
) -> bool:
    """Checks if the parameters have any conflict with the input_types."""
    params = list(signature.parameters.values())

    if len(params) != len(input_types):
        return True

    # Check for conflicts type hints.
    for i, param in enumerate(params):
        if param.annotation is not inspect.Parameter.empty:
            if param.annotation != input_types[i]:
                return True

    # No conflicts were found after checking all parameters.
    return False


def has_conflict_output_type(
    signature: inspect.Signature,
    output_type: Any,
) -> bool:
    """Checks if the return type annotation conflicts with the output_type."""
    return_annotation = signature.return_annotation

    if return_annotation is inspect.Parameter.empty:
        return False

    return return_annotation != output_type<|MERGE_RESOLUTION|>--- conflicted
+++ resolved
@@ -18,12 +18,8 @@
 import json
 import sys
 import typing
-<<<<<<< HEAD
 from typing import Any, cast, Optional, Sequence, Set
-=======
-from typing import cast, Optional, Set
 import warnings
->>>>>>> c4c7fa57
 
 import cloudpickle
 import google.api_core.exceptions
