--- conflicted
+++ resolved
@@ -245,13 +245,8 @@
 
         # Augment user package requirements with any internal package
         # requirements.
-<<<<<<< HEAD
         packages = _utils.get_updated_package_requirements(
-            packages, is_row_processor, capture_references
-=======
-        packages = _utils._get_updated_package_requirements(
             packages, is_row_processor, capture_references, ignore_package_version=True
->>>>>>> a8d57d2f
         )
         if packages:
             managed_function_options["packages"] = packages
