# Copyright 2023 Google LLC
#
# Licensed under the Apache License, Version 2.0 (the "License");
# you may not use this file except in compliance with the License.
# You may obtain a copy of the License at
#
#     http://www.apache.org/licenses/LICENSE-2.0
#
# Unless required by applicable law or agreed to in writing, software
# distributed under the License is distributed on an "AS IS" BASIS,
# WITHOUT WARRANTIES OR CONDITIONS OF ANY KIND, either express or implied.
# See the License for the specific language governing permissions and
# limitations under the License.

from __future__ import annotations

import inspect
import logging
import typing
from typing import cast, Optional, TYPE_CHECKING
import warnings

<<<<<<< HEAD
import ibis
import ibis.expr.datatypes
=======
import bigframes_vendored.ibis.expr.operations.udf as ibis_udf
>>>>>>> 0693a7d0

if TYPE_CHECKING:
    from bigframes.session import Session

import bigframes_vendored.constants as constants
import google.api_core.exceptions
import google.api_core.retry
from google.cloud import bigquery
import google.iam.v1

import bigframes.core.compile.ibis_types
import bigframes.dtypes
import bigframes.functions.remote_function_template

from . import _remote_function_session as rf_session
from . import _utils

logger = logging.getLogger(__name__)


class UnsupportedTypeError(ValueError):
    def __init__(self, type_, supported_types):
        self.type = type_
        self.supported_types = supported_types


class ReturnTypeMissingError(ValueError):
    pass


# TODO: Move this to compile folder
def ibis_signature_from_routine(routine: bigquery.Routine) -> _utils.IbisSignature:
    if routine.return_type:
        ibis_output_type = bigframes.core.compile.ibis_types.ibis_type_from_type_kind(
            routine.return_type.type_kind
        )
    else:
        raise ReturnTypeMissingError

    ibis_output_type_override: Optional[ibis.expr.datatypes.DataType] = None
    if python_output_type := _utils.get_python_output_type_from_bigframes_metadata(
        routine.description
    ):
        if not isinstance(ibis_output_type, ibis.expr.datatypes.String):
            raise TypeError(
                "An explicit output_type should be provided only for a BigQuery function with STRING output."
            )
        if typing.get_origin(python_output_type) is list:
            ibis_output_type_override = bigframes.core.compile.ibis_types.ibis_array_output_type_from_python_type(
                cast(type, python_output_type)
            )
        else:
            raise TypeError(
                "Currently only list of a type is supported for output_type."
            )

    return _utils.IbisSignature(
        parameter_names=[arg.name for arg in routine.arguments],
        input_types=[
            bigframes.core.compile.ibis_types.ibis_type_from_type_kind(
                arg.data_type.type_kind
            )
            if arg.data_type
            else None
            for arg in routine.arguments
        ],
        output_type=ibis_output_type,
        output_type_override=ibis_output_type_override,
    )


class DatasetMissingError(ValueError):
    pass


def get_routine_reference(
    routine_ref_str: str, bigquery_client: bigquery.Client, session: Optional[Session]
) -> bigquery.RoutineReference:
    try:
        # Handle cases "<project_id>.<dataset_name>.<routine_name>" and
        # "<dataset_name>.<routine_name>".
        return bigquery.RoutineReference.from_string(
            routine_ref_str,
            default_project=bigquery_client.project,
        )
    except ValueError:
        # Handle case of "<routine_name>".
        if not session:
            raise DatasetMissingError

        dataset_ref = bigquery.DatasetReference(
            bigquery_client.project, session._anonymous_dataset.dataset_id
        )
        return dataset_ref.routine(routine_ref_str)


def remote_function(*args, **kwargs):
    remote_function_session = rf_session.RemoteFunctionSession()
    return remote_function_session.remote_function(*args, **kwargs)


remote_function.__doc__ = rf_session.RemoteFunctionSession.remote_function.__doc__


def read_gbq_function(
    function_name: str,
    *,
    session: Session,
    is_row_processor: bool = False,
):
    """
    Read an existing BigQuery function and prepare it for use in future queries.
    """
    bigquery_client = session.bqclient
    ibis_client = session.ibis_client

    try:
        routine_ref = get_routine_reference(function_name, bigquery_client, session)
    except DatasetMissingError:
        raise ValueError(
            "Project and dataset must be provided, either directly or via session. "
            f"{constants.FEEDBACK_LINK}"
        )

    # Find the routine and get its arguments.
    try:
        routine = bigquery_client.get_routine(routine_ref)
    except google.api_core.exceptions.NotFound:
        raise ValueError(f"Unknown function '{routine_ref}'. {constants.FEEDBACK_LINK}")

    try:
        ibis_signature = ibis_signature_from_routine(routine)
    except ReturnTypeMissingError:
        raise ValueError(
            f"Function return type must be specified. {constants.FEEDBACK_LINK}"
        )
    except bigframes.core.compile.ibis_types.UnsupportedTypeError as e:
        raise ValueError(
            f"Type {e.type} not supported, supported types are {e.supported_types}. "
            f"{constants.FEEDBACK_LINK}"
        )

    # The name "args" conflicts with the Ibis operator, so we use
    # non-standard names for the arguments here.
    def func(*bigframes_args, **bigframes_kwargs):
        f"""Remote function {str(routine_ref)}."""
        nonlocal node  # type: ignore

        expr = node(*bigframes_args, **bigframes_kwargs)  # type: ignore
        return ibis_client.execute(expr)

    func.__signature__ = inspect.signature(func).replace(  # type: ignore
        parameters=[
            # TODO(shobs): Find a better way to support functions with param
            # named "name". This causes an issue in the ibis compilation.
            inspect.Parameter(
                f"bigframes_{name}",
                inspect.Parameter.POSITIONAL_OR_KEYWORD,
            )
            for name in ibis_signature.parameter_names
        ]
    )

    # TODO: Move ibis logic to compiler step

    func.__name__ = routine_ref.routine_id

    node = ibis_udf.scalar.builtin(
        func,
        name=routine_ref.routine_id,
        catalog=routine_ref.project,
        database=routine_ref.dataset_id,
        signature=(ibis_signature.input_types, ibis_signature.output_type),
    )  # type: ignore
    func.bigframes_remote_function = str(routine_ref)  # type: ignore

    # set input bigframes data types
    has_unknown_dtypes = False
    function_input_dtypes = []
    for ibis_type in ibis_signature.input_types:
        input_dtype = cast(bigframes.dtypes.Dtype, bigframes.dtypes.DEFAULT_DTYPE)
        if ibis_type is None:
            has_unknown_dtypes = True
        else:
            input_dtype = (
                bigframes.core.compile.ibis_types.ibis_dtype_to_bigframes_dtype(
                    ibis_type
                )
            )
        function_input_dtypes.append(input_dtype)
    if has_unknown_dtypes:
        warnings.warn(
            "The function has one or more missing input data types."
            f" BigQuery DataFrames will assume default data type {bigframes.dtypes.DEFAULT_DTYPE} for them.",
            category=bigframes.exceptions.UnknownDataTypeWarning,
        )
    func.input_dtypes = tuple(function_input_dtypes)  # type: ignore

    func.output_dtype = bigframes.core.compile.ibis_types.ibis_dtype_to_bigframes_dtype(  # type: ignore
        ibis_signature.output_type_override
        if ibis_signature.output_type_override
        else ibis_signature.output_type
    )

    func.is_row_processor = is_row_processor  # type: ignore
    func.ibis_node = node  # type: ignore
    return func<|MERGE_RESOLUTION|>--- conflicted
+++ resolved
@@ -20,12 +20,8 @@
 from typing import cast, Optional, TYPE_CHECKING
 import warnings
 
-<<<<<<< HEAD
-import ibis
-import ibis.expr.datatypes
-=======
+import bigframes_vendored.ibis.expr.datatypes as ibis_dtypes
 import bigframes_vendored.ibis.expr.operations.udf as ibis_udf
->>>>>>> 0693a7d0
 
 if TYPE_CHECKING:
     from bigframes.session import Session
@@ -65,11 +61,11 @@
     else:
         raise ReturnTypeMissingError
 
-    ibis_output_type_override: Optional[ibis.expr.datatypes.DataType] = None
+    ibis_output_type_override: Optional[ibis_dtypes.DataType] = None
     if python_output_type := _utils.get_python_output_type_from_bigframes_metadata(
         routine.description
     ):
-        if not isinstance(ibis_output_type, ibis.expr.datatypes.String):
+        if not isinstance(ibis_output_type, ibis_dtypes.String):
             raise TypeError(
                 "An explicit output_type should be provided only for a BigQuery function with STRING output."
             )
