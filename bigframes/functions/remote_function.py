--- conflicted
+++ resolved
@@ -24,13 +24,9 @@
 import sys
 import tempfile
 import textwrap
-<<<<<<< HEAD
 
 # TODO(shobs): import typing module and use its classes through namespapace.*
 from typing import List, Literal, NamedTuple, Optional, Sequence, TYPE_CHECKING, Union
-=======
-from typing import List, NamedTuple, Optional, Sequence, TYPE_CHECKING, Union
->>>>>>> 03c1b0d8
 
 import ibis
 import pandas
@@ -713,11 +709,7 @@
 # which has moved as @js to the ibis package
 # https://github.com/ibis-project/ibis/blob/master/ibis/backends/bigquery/udf/__init__.py
 def remote_function(
-<<<<<<< HEAD
-    input_types: Union[Literal["row"], Sequence[type]],
-=======
-    input_types: Union[type, Sequence[type]],
->>>>>>> 03c1b0d8
+    input_types: Union[type, Sequence[type], Literal["row"]],
     output_type: type,
     session: Optional[Session] = None,
     bigquery_client: Optional[bigquery.Client] = None,
@@ -780,18 +772,11 @@
                `$ gcloud projects add-iam-policy-binding PROJECT_ID --member="serviceAccount:CONNECTION_SERVICE_ACCOUNT_ID" --role="roles/run.invoker"`.
 
     Args:
-<<<<<<< HEAD
-        input_types (list(type) or "row"):
-            For scalar user defined function it should be a list of input.
-            For row processing user defined function, literal "row" should
-            be specified.
-        output_type type:
-=======
-        input_types (type or sequence(type)):
-            Input data type, or sequence of input data types in the user
-            defined function.
+        input_types (type, sequence(type) or "row"):
+            For scalar user defined function it should be the input type or
+            sequence of input types. For row processing user defined function,
+            literal "row" should be specified.
         output_type (type):
->>>>>>> 03c1b0d8
             Data type of the output in the user defined function.
         session (bigframes.Session, Optional):
             BigQuery DataFrames session to use for getting default project,
@@ -881,19 +866,15 @@
             By default BigQuery DataFrames uses a 10 minute timeout. `None`
             can be passed to let the cloud functions default timeout take effect.
     """
-<<<<<<< HEAD
 
     is_row_processor = False
     if input_types == "row":
         input_types = [str]
         is_row_processor = True
+    elif isinstance(input_types, type):
+        input_types = [input_types]
 
     # Some defaults may be used from the session if not provided otherwise
-=======
-    if isinstance(input_types, type):
-        input_types = [input_types]
-
->>>>>>> 03c1b0d8
     import bigframes.pandas as bpd
 
     session = session or bpd.get_global_session()
