--- conflicted
+++ resolved
@@ -95,513 +95,6 @@
         return dataset_ref.routine(routine_ref_str)
 
 
-<<<<<<< HEAD
-class _RemoteFunctionSession:
-    """Session to manage remote functions."""
-
-    def __init__(self):
-        # Session level mapping of remote function artifacts
-        self._temp_artifacts: Dict[str, str] = dict()
-
-        # Lock to synchronize the update of the session artifacts
-        self._artifacts_lock = threading.Lock()
-
-    def _update_temp_artifacts(self, bqrf_routine: str, gcf_path: str):
-        """Update remote function artifacts in the current session."""
-        with self._artifacts_lock:
-            self._temp_artifacts[bqrf_routine] = gcf_path
-
-    def clean_up(
-        self,
-        bqclient: bigquery.Client,
-        gcfclient: functions_v2.FunctionServiceClient,
-        session_id: str,
-    ):
-        """Delete remote function artifacts in the current session."""
-        with self._artifacts_lock:
-            for bqrf_routine, gcf_path in self._temp_artifacts.items():
-                # Let's accept the possibility that the remote function may have
-                # been deleted directly by the user
-                bqclient.delete_routine(bqrf_routine, not_found_ok=True)
-
-                # Let's accept the possibility that the cloud function may have
-                # been deleted directly by the user
-                try:
-                    gcfclient.delete_function(name=gcf_path)
-                except google.api_core.exceptions.NotFound:
-                    pass
-
-            self._temp_artifacts.clear()
-
-    # Inspired by @udf decorator implemented in ibis-bigquery package
-    # https://github.com/ibis-project/ibis-bigquery/blob/main/ibis_bigquery/udf/__init__.py
-    # which has moved as @js to the ibis package
-    # https://github.com/ibis-project/ibis/blob/master/ibis/backends/bigquery/udf/__init__.py
-    def remote_function(
-        self,
-        input_types: Union[None, type, Sequence[type]] = None,
-        output_type: Optional[type] = None,
-        session: Optional[Session] = None,
-        bigquery_client: Optional[bigquery.Client] = None,
-        bigquery_connection_client: Optional[
-            bigquery_connection_v1.ConnectionServiceClient
-        ] = None,
-        cloud_functions_client: Optional[functions_v2.FunctionServiceClient] = None,
-        resource_manager_client: Optional[resourcemanager_v3.ProjectsClient] = None,
-        dataset: Optional[str] = None,
-        bigquery_connection: Optional[str] = None,
-        reuse: bool = True,
-        name: Optional[str] = None,
-        packages: Optional[Sequence[str]] = None,
-        cloud_function_service_account: Optional[str] = None,
-        cloud_function_kms_key_name: Optional[str] = None,
-        cloud_function_docker_repository: Optional[str] = None,
-        max_batching_rows: Optional[int] = 1000,
-        cloud_function_timeout: Optional[int] = 600,
-        cloud_function_max_instances: Optional[int] = None,
-        cloud_function_vpc_connector: Optional[str] = None,
-        cloud_function_memory_mib: Optional[int] = 1024,
-    ):
-        """Decorator to turn a user defined function into a BigQuery remote function.
-
-        .. deprecated:: 0.0.1
-        This is an internal method. Please use :func:`bigframes.pandas.remote_function` instead.
-
-        .. note::
-            Please make sure following is setup before using this API:
-
-            1. Have the below APIs enabled for your project:
-
-                * BigQuery Connection API
-                * Cloud Functions API
-                * Cloud Run API
-                * Cloud Build API
-                * Artifact Registry API
-                * Cloud Resource Manager API
-
-            This can be done from the cloud console (change `PROJECT_ID` to yours):
-            https://console.cloud.google.com/apis/enableflow?apiid=bigqueryconnection.googleapis.com,cloudfunctions.googleapis.com,run.googleapis.com,cloudbuild.googleapis.com,artifactregistry.googleapis.com,cloudresourcemanager.googleapis.com&project=PROJECT_ID
-
-            Or from the gcloud CLI:
-
-            `$ gcloud services enable bigqueryconnection.googleapis.com cloudfunctions.googleapis.com run.googleapis.com cloudbuild.googleapis.com artifactregistry.googleapis.com cloudresourcemanager.googleapis.com`
-
-            2. Have following IAM roles enabled for you:
-
-                * BigQuery Data Editor (roles/bigquery.dataEditor)
-                * BigQuery Connection Admin (roles/bigquery.connectionAdmin)
-                * Cloud Functions Developer (roles/cloudfunctions.developer)
-                * Service Account User (roles/iam.serviceAccountUser) on the service account `PROJECT_NUMBER-compute@developer.gserviceaccount.com`
-                * Storage Object Viewer (roles/storage.objectViewer)
-                * Project IAM Admin (roles/resourcemanager.projectIamAdmin) (Only required if the bigquery connection being used is not pre-created and is created dynamically with user credentials.)
-
-            3. Either the user has setIamPolicy privilege on the project, or a BigQuery connection is pre-created with necessary IAM role set:
-
-                1. To create a connection, follow https://cloud.google.com/bigquery/docs/reference/standard-sql/remote-functions#create_a_connection
-                2. To set up IAM, follow https://cloud.google.com/bigquery/docs/reference/standard-sql/remote-functions#grant_permission_on_function
-
-                Alternatively, the IAM could also be setup via the gcloud CLI:
-
-                `$ gcloud projects add-iam-policy-binding PROJECT_ID --member="serviceAccount:CONNECTION_SERVICE_ACCOUNT_ID" --role="roles/run.invoker"`.
-
-        Args:
-            input_types (None, type, or sequence(type)):
-                For scalar user defined function it should be the input type or
-                sequence of input types. For row processing user defined function,
-                type `Series` should be specified.
-            output_type (Optional[type]):
-                Data type of the output in the user defined function.
-            session (bigframes.Session, Optional):
-                BigQuery DataFrames session to use for getting default project,
-                dataset and BigQuery connection.
-            bigquery_client (google.cloud.bigquery.Client, Optional):
-                Client to use for BigQuery operations. If this param is not provided
-                then bigquery client from the session would be used.
-            bigquery_connection_client (google.cloud.bigquery_connection_v1.ConnectionServiceClient, Optional):
-                Client to use for BigQuery connection operations. If this param is
-                not provided then bigquery connection client from the session would
-                be used.
-            cloud_functions_client (google.cloud.functions_v2.FunctionServiceClient, Optional):
-                Client to use for cloud functions operations. If this param is not
-                provided then the functions client from the session would be used.
-            resource_manager_client (google.cloud.resourcemanager_v3.ProjectsClient, Optional):
-                Client to use for cloud resource management operations, e.g. for
-                getting and setting IAM roles on cloud resources. If this param is
-                not provided then resource manager client from the session would be
-                used.
-            dataset (str, Optional.):
-                Dataset in which to create a BigQuery remote function. It should be in
-                `<project_id>.<dataset_name>` or `<dataset_name>` format. If this
-                parameter is not provided then session dataset id is used.
-            bigquery_connection (str, Optional):
-                Name of the BigQuery connection in the form of `CONNECTION_ID` or
-                `LOCATION.CONNECTION_ID` or `PROJECT_ID.LOCATION.CONNECTION_ID`.
-                If this param is not provided then the bigquery connection from the session
-                would be used. If it is pre created in the same location as the
-                `bigquery_client.location` then it would be used, otherwise it is created
-                dynamically using the `bigquery_connection_client` assuming the user has necessary
-                priviliges. The PROJECT_ID should be the same as the BigQuery connection project.
-            reuse (bool, Optional):
-                Reuse the remote function if already exists.
-                `True` by default, which will result in reusing an existing remote
-                function and corresponding cloud function that was previously
-                created (if any) for the same udf.
-                Please note that for an unnamed (i.e. created without an explicit
-                `name` argument) remote function, the BigQuery DataFrames
-                session id is attached in the cloud artifacts names. So for the
-                effective reuse across the sessions it is recommended to create
-                the remote function with an explicit `name`.
-                Setting it to `False` would force creating a unique remote function.
-                If the required remote function does not exist then it would be
-                created irrespective of this param.
-            name (str, Optional):
-                Explicit name of the persisted BigQuery remote function. Use it with
-                caution, because two users working in the same project and dataset
-                could overwrite each other's remote functions if they use the same
-                persistent name. When an explicit name is provided, any session
-                specific clean up (``bigframes.session.Session.close``/
-                ``bigframes.pandas.close_session``/
-                ``bigframes.pandas.reset_session``/
-                ``bigframes.pandas.clean_up_by_session_id``) does not clean up
-                the function, and leaves it for the user to manage the function
-                and the associated cloud function directly.
-            packages (str[], Optional):
-                Explicit name of the external package dependencies. Each dependency
-                is added to the `requirements.txt` as is, and can be of the form
-                supported in https://pip.pypa.io/en/stable/reference/requirements-file-format/.
-            cloud_function_service_account (str, Optional):
-                Service account to use for the cloud functions. If not provided then
-                the default service account would be used. See
-                https://cloud.google.com/functions/docs/securing/function-identity
-                for more details. Please make sure the service account has the
-                necessary IAM permissions configured as described in
-                https://cloud.google.com/functions/docs/reference/iam/roles#additional-configuration.
-            cloud_function_kms_key_name (str, Optional):
-                Customer managed encryption key to protect cloud functions and
-                related data at rest. This is of the format
-                projects/PROJECT_ID/locations/LOCATION/keyRings/KEYRING/cryptoKeys/KEY.
-                Read https://cloud.google.com/functions/docs/securing/cmek for
-                more details including granting necessary service accounts
-                access to the key.
-            cloud_function_docker_repository (str, Optional):
-                Docker repository created with the same encryption key as
-                `cloud_function_kms_key_name` to store encrypted artifacts
-                created to support the cloud function. This is of the format
-                projects/PROJECT_ID/locations/LOCATION/repositories/REPOSITORY_NAME.
-                For more details see
-                https://cloud.google.com/functions/docs/securing/cmek#before_you_begin.
-            max_batching_rows (int, Optional):
-                The maximum number of rows to be batched for processing in the
-                BQ remote function. Default value is 1000. A lower number can be
-                passed to avoid timeouts in case the user code is too complex to
-                process large number of rows fast enough. A higher number can be
-                used to increase throughput in case the user code is fast enough.
-                `None` can be passed to let BQ remote functions service apply
-                default batching. See for more details
-                https://cloud.google.com/bigquery/docs/remote-functions#limiting_number_of_rows_in_a_batch_request.
-            cloud_function_timeout (int, Optional):
-                The maximum amount of time (in seconds) BigQuery should wait for
-                the cloud function to return a response. See for more details
-                https://cloud.google.com/functions/docs/configuring/timeout.
-                Please note that even though the cloud function (2nd gen) itself
-                allows seeting up to 60 minutes of timeout, BigQuery remote
-                function can wait only up to 20 minutes, see for more details
-                https://cloud.google.com/bigquery/quotas#remote_function_limits.
-                By default BigQuery DataFrames uses a 10 minute timeout. `None`
-                can be passed to let the cloud functions default timeout take effect.
-            cloud_function_max_instances (int, Optional):
-                The maximumm instance count for the cloud function created. This
-                can be used to control how many cloud function instances can be
-                active at max at any given point of time. Lower setting can help
-                control the spike in the billing. Higher setting can help
-                support processing larger scale data. When not specified, cloud
-                function's default setting applies. For more details see
-                https://cloud.google.com/functions/docs/configuring/max-instances.
-            cloud_function_vpc_connector (str, Optional):
-                The VPC connector you would like to configure for your cloud
-                function. This is useful if your code needs access to data or
-                service(s) that are on a VPC network. See for more details
-                https://cloud.google.com/functions/docs/networking/connecting-vpc.
-            cloud_function_memory_mib (int, Optional):
-                The amounts of memory (in mebibytes) to allocate for the cloud
-                function (2nd gen) created. This also dictates a corresponding
-                amount of allocated CPU for the function. By default a memory of
-                1024 MiB is set for the cloud functions created to support
-                BigQuery DataFrames remote function. If you want to let the
-                default memory of cloud functions be allocated, pass `None`. See
-                for more details
-                https://cloud.google.com/functions/docs/configuring/memory.
-        """
-        # Some defaults may be used from the session if not provided otherwise
-        import bigframes.exceptions as bf_exceptions
-        import bigframes.pandas as bpd
-        import bigframes.series as bf_series
-        import bigframes.session
-
-        session = cast(bigframes.session.Session, session or bpd.get_global_session())
-
-        # A BigQuery client is required to perform BQ operations
-        if not bigquery_client:
-            bigquery_client = session.bqclient
-        if not bigquery_client:
-            raise ValueError(
-                "A bigquery client must be provided, either directly or via session. "
-                f"{constants.FEEDBACK_LINK}"
-            )
-
-        # A BigQuery connection client is required to perform BQ connection operations
-        if not bigquery_connection_client:
-            bigquery_connection_client = session.bqconnectionclient
-        if not bigquery_connection_client:
-            raise ValueError(
-                "A bigquery connection client must be provided, either directly or via session. "
-                f"{constants.FEEDBACK_LINK}"
-            )
-
-        # A cloud functions client is required to perform cloud functions operations
-        if not cloud_functions_client:
-            cloud_functions_client = session.cloudfunctionsclient
-        if not cloud_functions_client:
-            raise ValueError(
-                "A cloud functions client must be provided, either directly or via session. "
-                f"{constants.FEEDBACK_LINK}"
-            )
-
-        # A resource manager client is required to get/set IAM operations
-        if not resource_manager_client:
-            resource_manager_client = session.resourcemanagerclient
-        if not resource_manager_client:
-            raise ValueError(
-                "A resource manager client must be provided, either directly or via session. "
-                f"{constants.FEEDBACK_LINK}"
-            )
-
-        # BQ remote function must be persisted, for which we need a dataset
-        # https://cloud.google.com/bigquery/docs/reference/standard-sql/remote-functions#:~:text=You%20cannot%20create%20temporary%20remote%20functions.
-        if dataset:
-            dataset_ref = bigquery.DatasetReference.from_string(
-                dataset, default_project=bigquery_client.project
-            )
-        else:
-            dataset_ref = session._anonymous_dataset
-
-        bq_location, cloud_function_region = get_remote_function_locations(
-            bigquery_client.location
-        )
-
-        # A connection is required for BQ remote function
-        # https://cloud.google.com/bigquery/docs/reference/standard-sql/remote-functions#create_a_remote_function
-        if not bigquery_connection:
-            bigquery_connection = session._bq_connection  # type: ignore
-
-        bigquery_connection = clients.resolve_full_bq_connection_name(
-            bigquery_connection,
-            default_project=dataset_ref.project,
-            default_location=bq_location,
-        )
-        # Guaranteed to be the form of <project>.<location>.<connection_id>
-        (
-            gcp_project_id,
-            bq_connection_location,
-            bq_connection_id,
-        ) = bigquery_connection.split(".")
-        if gcp_project_id.casefold() != dataset_ref.project.casefold():
-            raise ValueError(
-                "The project_id does not match BigQuery connection gcp_project_id: "
-                f"{dataset_ref.project}."
-            )
-        if bq_connection_location.casefold() != bq_location.casefold():
-            raise ValueError(
-                "The location does not match BigQuery connection location: "
-                f"{bq_location}."
-            )
-
-        # If any CMEK is intended then check that a docker repository is also specified
-        if (
-            cloud_function_kms_key_name is not None
-            and cloud_function_docker_repository is None
-        ):
-            raise ValueError(
-                "cloud_function_docker_repository must be specified with cloud_function_kms_key_name."
-                " For more details see https://cloud.google.com/functions/docs/securing/cmek#before_you_begin"
-            )
-
-        bq_connection_manager = session.bqconnectionmanager
-
-        def wrapper(func):
-            nonlocal input_types, output_type
-
-            if not callable(func):
-                raise TypeError("f must be callable, got {}".format(func))
-
-            if sys.version_info >= (3, 10):
-                # Add `eval_str = True` so that deferred annotations are turned into their
-                # corresponding type objects. Need Python 3.10 for eval_str parameter.
-                # https://docs.python.org/3/library/inspect.html#inspect.signature
-                signature_kwargs: Mapping[str, Any] = {"eval_str": True}
-            else:
-                signature_kwargs = {}
-
-            signature = inspect.signature(
-                func,
-                **signature_kwargs,
-            )
-
-            # Try to get input types via type annotations.
-            if input_types is None:
-                input_types = []
-                for parameter in signature.parameters.values():
-                    if (param_type := parameter.annotation) is inspect.Signature.empty:
-                        raise ValueError(
-                            "'input_types' was not set and parameter "
-                            f"'{parameter.name}' is missing a type annotation. "
-                            "Types are required to use @remote_function."
-                        )
-                    input_types.append(param_type)
-            elif not isinstance(input_types, collections.abc.Sequence):
-                input_types = [input_types]
-
-            if output_type is None:
-                if (
-                    output_type := signature.return_annotation
-                ) is inspect.Signature.empty:
-                    raise ValueError(
-                        "'output_type' was not set and function is missing a "
-                        "return type annotation. Types are required to use "
-                        "@remote_function."
-                    )
-
-            # The function will actually be receiving a pandas Series, but allow both
-            # BigQuery DataFrames and pandas object types for compatibility.
-            is_row_processor = False
-            if len(input_types) == 1 and (
-                (input_type := input_types[0]) == bf_series.Series
-                or input_type == pandas.Series
-            ):
-                warnings.warn(
-                    "input_types=Series is in preview.",
-                    stacklevel=1,
-                    category=bf_exceptions.PreviewWarning,
-                )
-
-                # we will model the row as a json serialized string containing the data
-                # and the metadata representing the row
-                input_types = [str]
-                is_row_processor = True
-            elif isinstance(input_types, type):
-                input_types = [input_types]
-
-            # TODO(b/340898611): fix type error
-            ibis_signature = ibis_signature_from_python_signature(
-                signature, input_types, output_type  # type: ignore
-            )
-
-            remote_function_client = RemoteFunctionClient(
-                dataset_ref.project,
-                cloud_function_region,
-                cloud_functions_client,
-                bq_location,
-                dataset_ref.dataset_id,
-                bigquery_client,
-                bq_connection_id,
-                bq_connection_manager,
-                cloud_function_service_account,
-                cloud_function_kms_key_name,
-                cloud_function_docker_repository,
-                session=session,  # type: ignore
-            )
-
-            # In the unlikely case where the user is trying to re-deploy the same
-            # function, cleanup the attributes we add below, first. This prevents
-            # the pickle from having dependencies that might not otherwise be
-            # present such as ibis or pandas.
-            def try_delattr(attr):
-                try:
-                    delattr(func, attr)
-                except AttributeError:
-                    pass
-
-            try_delattr("bigframes_cloud_function")
-            try_delattr("bigframes_remote_function")
-            try_delattr("input_dtypes")
-            try_delattr("output_dtype")
-            try_delattr("is_row_processor")
-            try_delattr("ibis_node")
-
-            (
-                rf_name,
-                cf_name,
-                created_new,
-            ) = remote_function_client.provision_bq_remote_function(
-                func,
-                input_types=tuple(
-                    third_party_ibis_bqtypes.BigQueryType.from_ibis(type_)
-                    for type_ in ibis_signature.input_types
-                ),
-                output_type=third_party_ibis_bqtypes.BigQueryType.from_ibis(
-                    ibis_signature.output_type
-                ),
-                reuse=reuse,
-                name=name,
-                package_requirements=packages,
-                max_batching_rows=max_batching_rows,
-                cloud_function_timeout=cloud_function_timeout,
-                cloud_function_max_instance_count=cloud_function_max_instances,
-                is_row_processor=is_row_processor,
-                cloud_function_vpc_connector=cloud_function_vpc_connector,
-                cloud_function_memory_mib=cloud_function_memory_mib,
-            )
-
-            # TODO: Move ibis logic to compiler step
-            node = ibis.udf.scalar.builtin(
-                func,
-                name=rf_name,
-                catalog=dataset_ref.project,
-                database=dataset_ref.dataset_id,
-                signature=(ibis_signature.input_types, ibis_signature.output_type),
-            )
-            func.bigframes_cloud_function = (
-                remote_function_client.get_cloud_function_fully_qualified_name(cf_name)
-            )
-            func.bigframes_remote_function = (
-                remote_function_client.get_remote_function_fully_qualilfied_name(
-                    rf_name
-                )
-            )
-            func.input_dtypes = tuple(
-                [
-                    bigframes.core.compile.ibis_types.ibis_dtype_to_bigframes_dtype(
-                        input_type
-                    )
-                    for input_type in ibis_signature.input_types
-                ]
-            )
-            func.output_dtype = (
-                bigframes.core.compile.ibis_types.ibis_dtype_to_bigframes_dtype(
-                    ibis_signature.output_type
-                )
-            )
-            func.is_row_processor = is_row_processor
-            func.ibis_node = node
-
-            # If a new remote function was created, update the cloud artifacts
-            # created in the session. This would be used to clean up any
-            # resources in the session. Note that we need to do this only for
-            # the case where an explicit name was not provided by the user and
-            # we used an internal name. For the cases where the user provided an
-            # explicit name, we are assuming that the user wants to persist them
-            # with that name and would directly manage their lifecycle.
-            if created_new and (not name):
-                self._update_temp_artifacts(
-                    func.bigframes_remote_function, func.bigframes_cloud_function
-                )
-            return func
-
-        return wrapper
-
-
-=======
->>>>>>> e027b7e9
 def remote_function(*args, **kwargs):
     remote_function_session = rf_session.RemoteFunctionSession()
     return remote_function_session.remote_function(*args, **kwargs)
