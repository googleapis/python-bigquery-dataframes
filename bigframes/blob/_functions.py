--- conflicted
+++ resolved
@@ -130,10 +130,6 @@
 image_blur_def = FunctionDef(image_blur_func, ["opencv-python", "numpy", "requests"])
 
 
-<<<<<<< HEAD
-def image_normalize_func(
-    src_obj_ref_rt: str, dst_obj_ref_rt: str, alpha: float, beta: float, norm_type: str
-=======
 def image_resize_func(
     src_obj_ref_rt: str,
     dst_obj_ref_rt: str,
@@ -141,7 +137,6 @@
     dsize_y: int,
     fx: float,
     fy: float,
->>>>>>> 4c8e6c3f
 ) -> str:
     import json
 
@@ -149,7 +144,45 @@
     import numpy as np
     import requests
 
-<<<<<<< HEAD
+    src_obj_ref_rt_json = json.loads(src_obj_ref_rt)
+    dst_obj_ref_rt_json = json.loads(dst_obj_ref_rt)
+
+    src_url = src_obj_ref_rt_json["access_urls"]["read_url"]
+    dst_url = dst_obj_ref_rt_json["access_urls"]["write_url"]
+
+    response = requests.get(src_url)
+    bts = response.content
+
+    nparr = np.frombuffer(bts, np.uint8)
+    img = cv.imdecode(nparr, cv.IMREAD_UNCHANGED)
+    img_resized = cv.resize(img, dsize=(dsize_x, dsize_y), fx=fx, fy=fy)
+    bts = cv.imencode(".jpeg", img_resized)[1].tobytes()
+
+    requests.put(
+        url=dst_url,
+        data=bts,
+        headers={
+            "Content-Type": "image/jpeg",
+        },
+    )
+
+    return dst_obj_ref_rt
+
+
+image_resize_def = FunctionDef(
+    image_resize_func, ["opencv-python", "numpy", "requests"]
+)
+
+
+def image_normalize_func(
+    src_obj_ref_rt: str, dst_obj_ref_rt: str, alpha: float, beta: float, norm_type: str
+) -> str:
+    import json
+
+    import cv2 as cv  # type: ignore
+    import numpy as np
+    import requests
+
     norm_type_mapping = {
         "inf": cv.NORM_INF,
         "l1": cv.NORM_L1,
@@ -157,8 +190,6 @@
         "minmax": cv.NORM_MINMAX,
     }
 
-=======
->>>>>>> 4c8e6c3f
     src_obj_ref_rt_json = json.loads(src_obj_ref_rt)
     dst_obj_ref_rt_json = json.loads(dst_obj_ref_rt)
 
@@ -170,15 +201,10 @@
 
     nparr = np.frombuffer(bts, np.uint8)
     img = cv.imdecode(nparr, cv.IMREAD_UNCHANGED)
-<<<<<<< HEAD
     img_normalized = cv.normalize(
         img, None, alpha=alpha, beta=beta, norm_type=norm_type_mapping[norm_type]
     )
     bts = cv.imencode(".jpeg", img_normalized)[1].tobytes()
-=======
-    img_resized = cv.resize(img, dsize=(dsize_x, dsize_y), fx=fx, fy=fy)
-    bts = cv.imencode(".jpeg", img_resized)[1].tobytes()
->>>>>>> 4c8e6c3f
 
     requests.put(
         url=dst_url,
@@ -191,13 +217,8 @@
     return dst_obj_ref_rt
 
 
-<<<<<<< HEAD
 image_normalize_def = FunctionDef(
     image_normalize_func, ["opencv-python", "numpy", "requests"]
-=======
-image_resize_def = FunctionDef(
-    image_resize_func, ["opencv-python", "numpy", "requests"]
->>>>>>> 4c8e6c3f
 )
 
 
