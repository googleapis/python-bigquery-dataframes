--- conflicted
+++ resolved
@@ -130,7 +130,6 @@
 image_blur_def = FunctionDef(image_blur_func, ["opencv-python", "numpy", "requests"])
 
 
-<<<<<<< HEAD
 def image_resize_func(
     src_obj_ref_rt: str,
     dst_obj_ref_rt: str,
@@ -173,7 +172,8 @@
 image_resize_def = FunctionDef(
     image_resize_func, ["opencv-python", "numpy", "requests"]
 )
-=======
+
+
 # Extracts all text from a PDF url
 def pdf_extract_func(src_obj_ref_rt: str) -> str:
     import io
@@ -245,5 +245,4 @@
     return all_text_json_string
 
 
-pdf_chunk_def = FunctionDef(pdf_chunk_func, ["pypdf", "requests"])
->>>>>>> 641abead
+pdf_chunk_def = FunctionDef(pdf_chunk_func, ["pypdf", "requests"])