--- conflicted
+++ resolved
@@ -1192,10 +1192,8 @@
         # the output should be dtype float, both floordiv and mod returns dtype int in this case.
         return (self.rfloordiv(other), self.rmod(other))
 
-<<<<<<< HEAD
-    def __matmul__(self, other):
-        if isinstance(other, Series):
-            return (self * other).sum()
+    def dot(self, other):
+        return (self * other).sum()
 
         # At this point other must be a DataFrame
         if len(other.columns.names) == 1:
@@ -1222,10 +1220,6 @@
             )
 
         return result
-=======
-    def dot(self, other):
-        return (self * other).sum()
->>>>>>> c644df8c
 
     def __matmul__(self, other):
         return self.dot(other)
