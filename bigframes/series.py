--- conflicted
+++ resolved
@@ -381,11 +381,8 @@
         random_state: Optional[int] = None,
         *,
         ordered: bool = True,
-<<<<<<< HEAD
         dry_run: bool = False,
-=======
         allow_large_results: Optional[bool] = None,
->>>>>>> dd2f4889
     ) -> pandas.Series:
         """Writes Series to pandas Series.
 
@@ -408,16 +405,12 @@
             ordered (bool, default True):
                 Determines whether the resulting pandas series will be  ordered.
                 In some cases, unordered may result in a faster-executing query.
-<<<<<<< HEAD
             dry_run (bool, default False):
                 If this argument is true, this method will not process the data. Instead, it returns
                 a Pandas series containing dtype and the amount of bytes to be processed.
-=======
             allow_large_results (bool, default None):
                 If not None, overrides the global setting to allow or disallow large query results
                 over the default size limit of 10 GB.
->>>>>>> dd2f4889
-
 
         Returns:
             pandas.Series: A pandas Series with all rows of this Series if the data_sampling_threshold_mb
