# Copyright 2023 Google LLC
#
# Licensed under the Apache License, Version 2.0 (the "License");
# you may not use this file except in compliance with the License.
# You may obtain a copy of the License at
#
#     http://www.apache.org/licenses/LICENSE-2.0
#
# Unless required by applicable law or agreed to in writing, software
# distributed under the License is distributed on an "AS IS" BASIS,
# WITHOUT WARRANTIES OR CONDITIONS OF ANY KIND, either express or implied.
# See the License for the specific language governing permissions and
# limitations under the License.

"""Series is a 1 dimensional data structure."""

from __future__ import annotations

import numbers
import textwrap
import typing
from typing import Any, Mapping, Optional, Tuple, Union

import google.cloud.bigquery as bigquery
import numpy
import pandas
import pandas.core.dtypes.common
import typing_extensions

import bigframes.constants as constants
import bigframes.core
from bigframes.core import WindowSpec
import bigframes.core.block_transforms as block_ops
import bigframes.core.blocks as blocks
import bigframes.core.groupby as groupby
import bigframes.core.indexers
import bigframes.core.indexes as indexes
from bigframes.core.ordering import (
    OrderingColumnReference,
    OrderingDirection,
    STABLE_SORTS,
)
import bigframes.core.scalar as scalars
import bigframes.core.utils as utils
import bigframes.core.window
import bigframes.dataframe
import bigframes.dtypes
import bigframes.formatting_helpers as formatter
import bigframes.operations as ops
import bigframes.operations.aggregations as agg_ops
import bigframes.operations.base
import bigframes.operations.datetimes as dt
import bigframes.operations.strings as strings
import bigframes.operations.structs as structs
import third_party.bigframes_vendored.pandas.core.series as vendored_pandas_series

LevelType = typing.Union[str, int]
LevelsType = typing.Union[LevelType, typing.Sequence[LevelType]]


class Series(bigframes.operations.base.SeriesMethods, vendored_pandas_series.Series):
    def __init__(self, *args, **kwargs):
        self._query_job: Optional[bigquery.QueryJob] = None
        super().__init__(*args, **kwargs)

    @property
    def dt(self) -> dt.DatetimeMethods:
        return dt.DatetimeMethods(self._block)

    @property
    def dtype(self):
        return self._dtype

    @property
    def dtypes(self):
        return self._dtype

    @property
    def index(self) -> indexes.Index:
        return indexes.Index(self)

    @property
    def loc(self) -> bigframes.core.indexers.LocSeriesIndexer:
        return bigframes.core.indexers.LocSeriesIndexer(self)

    @property
    def iloc(self) -> bigframes.core.indexers.IlocSeriesIndexer:
        return bigframes.core.indexers.IlocSeriesIndexer(self)

    @property
    def name(self) -> blocks.Label:
        return self._name

    @property
    def shape(self) -> typing.Tuple[int]:
        return (self._block.shape[0],)

    @property
    def size(self) -> int:
        return self.shape[0]

    @property
    def ndim(self) -> int:
        return 1

    @property
    def empty(self) -> bool:
        return self.shape[0] == 0

    @property
    def values(self) -> numpy.ndarray:
        return self.to_numpy()

    @property
    def query_job(self) -> Optional[bigquery.QueryJob]:
        """BigQuery job metadata for the most recent query.

        Returns:
            The most recent `QueryJob
            <https://cloud.google.com/python/docs/reference/bigquery/latest/google.cloud.bigquery.job.QueryJob>`_.
        """
        if self._query_job is None:
            self._set_internal_query_job(self._compute_dry_run())
        return self._query_job

    @property
<<<<<<< HEAD
    def T(self) -> Series:
        return self.transpose()

    def transpose(self) -> Series:
        return self
=======
    def struct(self) -> structs.StructAccessor:
        return structs.StructAccessor(self._block)
>>>>>>> 24c62563

    def _set_internal_query_job(self, query_job: bigquery.QueryJob):
        self._query_job = query_job

    def __len__(self):
        return self.shape[0]

    def copy(self) -> Series:
        return Series(self._block)

    def rename(
        self, index: Union[blocks.Label, Mapping[Any, Any]] = None, **kwargs
    ) -> Series:
        if len(kwargs) != 0:
            raise NotImplementedError(
                f"rename does not currently support any keyword arguments. {constants.FEEDBACK_LINK}"
            )

        # rename the Series name
        if index is None or isinstance(
            index, str
        ):  # Python 3.9 doesn't allow isinstance of Optional
            index = typing.cast(Optional[str], index)
            block = self._block.with_column_labels([index])
            return Series(block)

        # rename the index
        if isinstance(index, Mapping):
            index = typing.cast(Mapping[Any, Any], index)
            block = self._block
            for k, v in index.items():
                new_idx_ids = []
                for idx_id, idx_dtype in zip(block.index_columns, block.index_dtypes):
                    # Will throw if key type isn't compatible with index type, which leads to invalid SQL.
                    block.create_constant(k, dtype=idx_dtype)

                    # Will throw if value type isn't compatible with index type.
                    block, const_id = block.create_constant(v, dtype=idx_dtype)
                    block, cond_id = block.apply_unary_op(
                        idx_id, ops.BinopPartialRight(ops.ne_op, k)
                    )
                    block, new_idx_id = block.apply_ternary_op(
                        idx_id, cond_id, const_id, ops.where_op
                    )

                    new_idx_ids.append(new_idx_id)
                    block = block.drop_columns([const_id, cond_id])

                block = block.set_index(new_idx_ids, index_labels=block.index_labels)

            return Series(block)

        # rename the Series name
        if isinstance(index, typing.Hashable):
            index = typing.cast(Optional[str], index)
            block = self._block.with_column_labels([index])
            return Series(block)

        raise ValueError(f"Unsupported type of parameter index: {type(index)}")

    def rename_axis(
        self,
        mapper: typing.Union[blocks.Label, typing.Sequence[blocks.Label]],
        **kwargs,
    ) -> Series:
        if len(kwargs) != 0:
            raise NotImplementedError(
                f"rename_axis does not currently support any keyword arguments. {constants.FEEDBACK_LINK}"
            )
        # limited implementation: the new index name is simply the 'mapper' parameter
        if _is_list_like(mapper):
            labels = mapper
        else:
            labels = [mapper]
        return Series(self._block.with_index_labels(labels))

    def reset_index(
        self,
        *,
        name: typing.Optional[str] = None,
        drop: bool = False,
    ) -> bigframes.dataframe.DataFrame | Series:
        block = self._block.reset_index(drop)
        if drop:
            return Series(block)
        else:
            if name:
                block = block.assign_label(self._value_column, name)
            return bigframes.dataframe.DataFrame(block)

    def __repr__(self) -> str:
        # TODO(swast): Add a timeout here? If the query is taking a long time,
        # maybe we just print the job metadata that we have so far?
        # TODO(swast): Avoid downloading the whole series by using job
        # metadata, like we do with DataFrame.
        opts = bigframes.options.display
        max_results = opts.max_rows
        if opts.repr_mode == "deferred":
            return formatter.repr_query_job(self.query_job)

        pandas_df, _, query_job = self._block.retrieve_repr_request_results(max_results)
        self._set_internal_query_job(query_job)

        return repr(pandas_df.iloc[:, 0])

    def astype(
        self,
        dtype: Union[bigframes.dtypes.DtypeString, bigframes.dtypes.Dtype],
    ) -> Series:
        return self._apply_unary_op(bigframes.operations.AsTypeOp(dtype))

    def to_pandas(
        self,
        max_download_size: Optional[int] = None,
        sampling_method: Optional[str] = None,
        random_state: Optional[int] = None,
    ) -> pandas.Series:
        """Writes Series to pandas Series.

        Args:
            max_download_size (int, default None):
                Download size threshold in MB. If max_download_size is exceeded when downloading data
                (e.g., to_pandas()), the data will be downsampled if
                bigframes.options.sampling.enable_downsampling is True, otherwise, an error will be
                raised. If set to a value other than None, this will supersede the global config.
            sampling_method (str, default None):
                Downsampling algorithms to be chosen from, the choices are: "head": This algorithm
                returns a portion of the data from the beginning. It is fast and requires minimal
                computations to perform the downsampling; "uniform": This algorithm returns uniform
                random samples of the data. If set to a value other than None, this will supersede
                the global config.
            random_state (int, default None):
                The seed for the uniform downsampling algorithm. If provided, the uniform method may
                take longer to execute and require more computation. If set to a value other than
                None, this will supersede the global config.

        Returns:
            pandas.Series: A pandas Series with all rows of this Series if the data_sampling_threshold_mb
                is not exceeded; otherwise, a pandas Series with downsampled rows of the DataFrame.
        """
        df, query_job = self._block.to_pandas(
            (self._value_column,),
            max_download_size=max_download_size,
            sampling_method=sampling_method,
            random_state=random_state,
        )
        self._set_internal_query_job(query_job)
        series = df[self._value_column]
        series.name = self._name
        return series

    def _compute_dry_run(self) -> bigquery.QueryJob:
        return self._block._compute_dry_run((self._value_column,))

    def drop(
        self,
        labels: typing.Any = None,
        *,
        axis: typing.Union[int, str] = 0,
        index: typing.Any = None,
        columns: Union[blocks.Label, typing.Iterable[blocks.Label]] = None,
        level: typing.Optional[LevelType] = None,
    ) -> Series:
        if labels and index:
            raise ValueError("Must specify exacly one of 'labels' or 'index'")
        index = labels or index

        # ignore axis, columns params
        block = self._block
        level_id = self._resolve_levels(level or 0)[0]
        if _is_list_like(index):
            block, inverse_condition_id = block.apply_unary_op(
                level_id, ops.IsInOp(index, match_nulls=True)
            )
            block, condition_id = block.apply_unary_op(
                inverse_condition_id, ops.invert_op
            )
        else:
            block, condition_id = block.apply_unary_op(
                level_id, ops.partial_right(ops.ne_op, index)
            )
        block = block.filter(condition_id, keep_null=True)
        block = block.drop_columns([condition_id])
        return Series(block.select_column(self._value_column))

    def droplevel(self, level: LevelsType, axis: int | str = 0):
        resolved_level_ids = self._resolve_levels(level)
        return Series(self._block.drop_levels(resolved_level_ids))

    def swaplevel(self, i: int = -2, j: int = -1):
        level_i = self._block.index_columns[i]
        level_j = self._block.index_columns[j]
        mapping = {level_i: level_j, level_j: level_i}
        reordering = [
            mapping.get(index_id, index_id) for index_id in self._block.index_columns
        ]
        return Series(self._block.reorder_levels(reordering))

    def reorder_levels(self, order: LevelsType, axis: int | str = 0):
        resolved_level_ids = self._resolve_levels(order)
        return Series(self._block.reorder_levels(resolved_level_ids))

    def _resolve_levels(self, level: LevelsType) -> typing.Sequence[str]:
        if _is_list_like(level):
            levels = list(level)
        else:
            levels = [level]
        resolved_level_ids = []
        for level_ref in levels:
            if isinstance(level_ref, int):
                resolved_level_ids.append(self._block.index_columns[level_ref])
            elif isinstance(level_ref, typing.Hashable):
                matching_ids = self._block.index_name_to_col_id.get(level_ref, [])
                if len(matching_ids) != 1:
                    raise ValueError("level name cannot be found or is ambiguous")
                resolved_level_ids.append(matching_ids[0])
            else:
                raise ValueError(f"Unexpected level: {level_ref}")
        return resolved_level_ids

    def between(self, left, right, inclusive="both"):
        if inclusive not in ["both", "neither", "left", "right"]:
            raise ValueError(
                "Must set 'inclusive' to one of 'both', 'neither', 'left', or 'right'"
            )
        left_op = ops.ge_op if (inclusive in ["left", "both"]) else ops.gt_op
        right_op = ops.le_op if (inclusive in ["right", "both"]) else ops.lt_op
        return self._apply_binary_op(left, left_op).__and__(
            self._apply_binary_op(right, right_op)
        )

    def cumsum(self) -> Series:
        return self._apply_window_op(
            agg_ops.sum_op, bigframes.core.WindowSpec(following=0)
        )

    def ffill(self, *, limit: typing.Optional[int] = None) -> Series:
        window = bigframes.core.WindowSpec(preceding=limit, following=0)
        return self._apply_window_op(agg_ops.LastNonNullOp(), window)

    pad = ffill

    def bfill(self, *, limit: typing.Optional[int] = None) -> Series:
        window = bigframes.core.WindowSpec(preceding=0, following=limit)
        return self._apply_window_op(agg_ops.FirstNonNullOp(), window)

    def cummax(self) -> Series:
        return self._apply_window_op(
            agg_ops.max_op, bigframes.core.WindowSpec(following=0)
        )

    def cummin(self) -> Series:
        return self._apply_window_op(
            agg_ops.min_op, bigframes.core.WindowSpec(following=0)
        )

    def cumprod(self) -> Series:
        return self._apply_window_op(
            agg_ops.product_op, bigframes.core.WindowSpec(following=0)
        )

    def shift(self, periods: int = 1) -> Series:
        window = bigframes.core.WindowSpec(
            preceding=periods if periods > 0 else None,
            following=-periods if periods < 0 else None,
        )
        return self._apply_window_op(agg_ops.ShiftOp(periods), window)

    def diff(self, periods: int = 1) -> Series:
        window = bigframes.core.WindowSpec(
            preceding=periods if periods > 0 else None,
            following=-periods if periods < 0 else None,
        )
        return self._apply_window_op(agg_ops.DiffOp(periods), window)

    def pct_change(self, periods: int = 1) -> Series:
        # Future versions of pandas will not perfrom ffill automatically
        series = self.ffill()
        return Series(block_ops.pct_change(series._block, periods=periods))

    def rank(
        self,
        axis=0,
        method: str = "average",
        numeric_only=False,
        na_option: str = "keep",
        ascending: bool = True,
    ) -> Series:
        return Series(block_ops.rank(self._block, method, na_option, ascending))

    def fillna(self, value=None) -> Series:
        return self._apply_binary_op(value, ops.fillna_op)

    def replace(
        self, to_replace: typing.Any, value: typing.Any = None, *, regex: bool = False
    ):
        if regex:
            if not (isinstance(to_replace, str) and isinstance(value, str)):
                raise NotImplementedError(
                    f"replace regex mode only supports strings for 'to_replace' and 'value'. {constants.FEEDBACK_LINK}"
                )
            block, result_col = self._block.apply_unary_op(
                self._value_column,
                ops.ReplaceRegexOp(to_replace, value),
                result_label=self.name,
            )
            return Series(block.select_column(result_col))
        elif utils.is_dict_like(to_replace):
            raise NotImplementedError(
                f"Dict 'to_replace' not supported. {constants.FEEDBACK_LINK}"
            )
        elif utils.is_list_like(to_replace):
            block, cond = self._block.apply_unary_op(
                self._value_column, ops.IsInOp(to_replace)
            )
            block, result_col = block.apply_binary_op(
                cond,
                self._value_column,
                ops.partial_arg1(ops.where_op, value),
                result_label=self.name,
            )
            return Series(block.select_column(result_col))
        else:  # Scalar
            block, cond = self._block.apply_unary_op(
                self._value_column, ops.BinopPartialLeft(ops.eq_op, to_replace)
            )
            block, result_col = block.apply_binary_op(
                cond,
                self._value_column,
                ops.partial_arg1(ops.where_op, value),
                result_label=self.name,
            )
            return Series(block.select_column(result_col))

    def dropna(
        self,
        *,
        axis: int = 0,
        inplace: bool = False,
        how: typing.Optional[str] = None,
        ignore_index: bool = False,
    ) -> Series:
        if inplace:
            raise NotImplementedError("'inplace'=True not supported")
        result = block_ops.dropna(self._block, [self._value_column], how="any")
        if ignore_index:
            result = result.reset_index()
        return Series(result)

    def head(self, n: int = 5) -> Series:
        return typing.cast(Series, self.iloc[0:n])

    def tail(self, n: int = 5) -> Series:
        return typing.cast(Series, self.iloc[-n:])

    def nlargest(self, n: int = 5, keep: str = "first") -> Series:
        if keep not in ("first", "last", "all"):
            raise ValueError("'keep must be one of 'first', 'last', or 'all'")
        return Series(
            block_ops.nlargest(self._block, n, [self._value_column], keep=keep)
        )

    def nsmallest(self, n: int = 5, keep: str = "first") -> Series:
        if keep not in ("first", "last", "all"):
            raise ValueError("'keep must be one of 'first', 'last', or 'all'")
        return Series(
            block_ops.nsmallest(self._block, n, [self._value_column], keep=keep)
        )

    def isin(self, values) -> "Series" | None:
        if not _is_list_like(values):
            raise TypeError(
                "only list-like objects are allowed to be passed to "
                f"isin(), you passed a [{type(values).__name__}]"
            )

        return self._apply_unary_op(ops.IsInOp(values, match_nulls=True)).fillna(
            value=False
        )

    def isna(self) -> "Series":
        return self._apply_unary_op(ops.isnull_op)

    isnull = isna

    def notna(self) -> "Series":
        return self._apply_unary_op(ops.notnull_op)

    notnull = notna

    def __and__(self, other: bool | int | Series) -> Series:
        return self._apply_binary_op(other, ops.and_op)

    __rand__ = __and__

    def __or__(self, other: bool | int | Series) -> Series:
        return self._apply_binary_op(other, ops.or_op)

    __ror__ = __or__

    def __add__(self, other: float | int | Series) -> Series:
        return self.add(other)

    def __radd__(self, other: float | int | Series) -> Series:
        return self.radd(other)

    def add(self, other: float | int | Series) -> Series:
        return self._apply_binary_op(other, ops.add_op)

    def radd(self, other: float | int | Series) -> Series:
        return self._apply_binary_op(other, ops.reverse(ops.add_op))

    def __sub__(self, other: float | int | Series) -> Series:
        return self.sub(other)

    def __rsub__(self, other: float | int | Series) -> Series:
        return self.rsub(other)

    def sub(self, other: float | int | Series) -> Series:
        return self._apply_binary_op(other, ops.sub_op)

    def rsub(self, other: float | int | Series) -> Series:
        return self._apply_binary_op(other, ops.reverse(ops.sub_op))

    subtract = sub

    def __mul__(self, other: float | int | Series) -> Series:
        return self.mul(other)

    def __rmul__(self, other: float | int | Series) -> Series:
        return self.rmul(other)

    def mul(self, other: float | int | Series) -> Series:
        return self._apply_binary_op(other, ops.mul_op)

    def rmul(self, other: float | int | Series) -> Series:
        return self._apply_binary_op(other, ops.reverse(ops.mul_op))

    multiply = mul

    def __truediv__(self, other: float | int | Series) -> Series:
        return self.truediv(other)

    def __rtruediv__(self, other: float | int | Series) -> Series:
        return self.rtruediv(other)

    def truediv(self, other: float | int | Series) -> Series:
        return self._apply_binary_op(other, ops.div_op)

    def rtruediv(self, other: float | int | Series) -> Series:
        return self._apply_binary_op(other, ops.reverse(ops.div_op))

    div = truediv

    divide = truediv

    rdiv = rtruediv

    def __floordiv__(self, other: float | int | Series) -> Series:
        return self.floordiv(other)

    def __rfloordiv__(self, other: float | int | Series) -> Series:
        return self.rfloordiv(other)

    def floordiv(self, other: float | int | Series) -> Series:
        return self._apply_binary_op(other, ops.floordiv_op)

    def rfloordiv(self, other: float | int | Series) -> Series:
        return self._apply_binary_op(other, ops.reverse(ops.floordiv_op))

    def __pow__(self, other: float | int | Series) -> Series:
        return self.pow(other)

    def __rpow__(self, other: float | int | Series) -> Series:
        return self.rpow(other)

    def pow(self, other: float | int | Series) -> Series:
        return self._apply_binary_op(other, ops.pow_op)

    def rpow(self, other: float | int | Series) -> Series:
        return self._apply_binary_op(other, ops.reverse(ops.pow_op))

    def __lt__(self, other: float | int | Series) -> Series:  # type: ignore
        return self.lt(other)

    def __le__(self, other: float | int | Series) -> Series:  # type: ignore
        return self.le(other)

    def lt(self, other) -> Series:
        return self._apply_binary_op(other, ops.lt_op)

    def le(self, other) -> Series:
        return self._apply_binary_op(other, ops.le_op)

    def __gt__(self, other: float | int | Series) -> Series:  # type: ignore
        return self.gt(other)

    def __ge__(self, other: float | int | Series) -> Series:  # type: ignore
        return self.ge(other)

    def gt(self, other) -> Series:
        return self._apply_binary_op(other, ops.gt_op)

    def ge(self, other) -> Series:
        return self._apply_binary_op(other, ops.ge_op)

    def __mod__(self, other) -> Series:  # type: ignore
        return self.mod(other)

    def __rmod__(self, other) -> Series:  # type: ignore
        return self.rmod(other)

    def mod(self, other) -> Series:  # type: ignore
        return self._apply_binary_op(other, ops.mod_op)

    def rmod(self, other) -> Series:  # type: ignore
        return self._apply_binary_op(other, ops.reverse(ops.mod_op))

    def divmod(self, other) -> Tuple[Series, Series]:  # type: ignore
        # TODO(huanc): when self and other both has dtype int and other contains zeros,
        # the output should be dtype float, both floordiv and mod returns dtype int in this case.
        return (self.floordiv(other), self.mod(other))

    def rdivmod(self, other) -> Tuple[Series, Series]:  # type: ignore
        # TODO(huanc): when self and other both has dtype int and self contains zeros,
        # the output should be dtype float, both floordiv and mod returns dtype int in this case.
        return (self.rfloordiv(other), self.rmod(other))

    def __matmul__(self, other):
        return (self * other).sum()

    dot = __matmul__

    def abs(self) -> Series:
        return self._apply_unary_op(ops.abs_op)

    def round(self, decimals=0) -> "Series":
        return self._apply_binary_op(decimals, ops.round_op)

    def corr(self, other: Series, method="pearson", min_periods=None) -> float:
        """
        Compute the correlation with the other Series.  Non-number values are ignored in the
        computation.

        Uses the "Pearson" method of correlation.  Numbers are converted to float before
        calculation, so the result may be unstable.

        Args:
            other (Series):
                The series with which this is to be correlated.
            method (string, default "pearson"):
                Correlation method to use - currently only "pearson" is supported.
            min_periods (int, default None):
                The minimum number of observations needed to return a result.  Non-default values
                are not yet supported, so a result will be returned for at least two observations.

        Returns:
            float;  Will return NaN if there are fewer than two numeric pairs, either series has a
                variance or covariance of zero, or any input value is infinite.
        """
        # TODO(kemppeterson): Validate early that both are numeric
        # TODO(kemppeterson): Handle partially-numeric columns
        if method != "pearson":
            raise NotImplementedError(
                f"Only Pearson correlation is currently supported. {constants.FEEDBACK_LINK}"
            )
        if min_periods:
            raise NotImplementedError(
                f"min_periods not yet supported. {constants.FEEDBACK_LINK}"
            )
        return self._apply_corr_aggregation(other)

    def all(self) -> bool:
        return typing.cast(bool, self._apply_aggregation(agg_ops.all_op))

    def any(self) -> bool:
        return typing.cast(bool, self._apply_aggregation(agg_ops.any_op))

    def count(self) -> int:
        return typing.cast(int, self._apply_aggregation(agg_ops.count_op))

    def nunique(self) -> int:
        return typing.cast(int, self._apply_aggregation(agg_ops.nunique_op))

    def max(self) -> scalars.Scalar:
        return self._apply_aggregation(agg_ops.max_op)

    def min(self) -> scalars.Scalar:
        return self._apply_aggregation(agg_ops.min_op)

    def std(self) -> float:
        return typing.cast(float, self._apply_aggregation(agg_ops.std_op))

    def var(self) -> float:
        return typing.cast(float, self._apply_aggregation(agg_ops.var_op))

    def _central_moment(self, n: int) -> float:
        """Useful helper for calculating central moment statistics"""
        # Nth central moment is mean((x-mean(x))^n)
        # See: https://en.wikipedia.org/wiki/Moment_(mathematics)
        mean_deltas = self - self.mean()
        delta_powers = mean_deltas**n
        return delta_powers.mean()

    def agg(self, func: str | typing.Sequence[str]) -> scalars.Scalar | Series:
        if _is_list_like(func):
            if self.dtype not in bigframes.dtypes.NUMERIC_BIGFRAMES_TYPES:
                raise NotImplementedError(
                    f"Multiple aggregations only supported on numeric series. {constants.FEEDBACK_LINK}"
                )
            aggregations = [agg_ops.lookup_agg_func(f) for f in func]
            return Series(
                self._block.summarize(
                    [self._value_column],
                    aggregations,
                )
            )
        else:

            return self._apply_aggregation(
                agg_ops.lookup_agg_func(typing.cast(str, func))
            )

    aggregate = agg

    def skew(self):
        count = self.count()
        if count < 3:
            return pandas.NA

        moment3 = self._central_moment(3)
        moment2 = self.var() * (count - 1) / count  # Convert sample var to pop var

        # See G1 estimator:
        # https://en.wikipedia.org/wiki/Skewness#Sample_skewness
        numerator = moment3
        denominator = moment2 ** (3 / 2)
        adjustment = (count * (count - 1)) ** 0.5 / (count - 2)

        return (numerator / denominator) * adjustment

    def kurt(self):
        count = self.count()
        if count < 4:
            return pandas.NA

        moment4 = self._central_moment(4)
        moment2 = self.var() * (count - 1) / count  # Convert sample var to pop var

        # Kurtosis is often defined as the second standardize moment: moment(4)/moment(2)**2
        # Pandas however uses Fisher’s estimator, implemented below
        numerator = (count + 1) * (count - 1) * moment4
        denominator = (count - 2) * (count - 3) * moment2**2
        adjustment = 3 * (count - 1) ** 2 / ((count - 2) * (count - 3))

        return (numerator / denominator) - adjustment

    kurtosis = kurt

    def mode(self) -> Series:
        block = self._block
        # Approach: Count each value, return each value for which count(x) == max(counts))
        block, agg_ids = block.aggregate(
            by_column_ids=[self._value_column],
            aggregations=((self._value_column, agg_ops.count_op),),
            as_index=False,
        )
        value_count_col_id = agg_ids[0]
        block, max_value_count_col_id = block.apply_window_op(
            value_count_col_id,
            agg_ops.max_op,
            window_spec=WindowSpec(),
        )
        block, is_mode_col_id = block.apply_binary_op(
            value_count_col_id,
            max_value_count_col_id,
            ops.eq_op,
        )
        block = block.filter(is_mode_col_id)
        mode_values_series = Series(
            block.select_column(self._value_column).assign_label(
                self._value_column, self.name
            )
        )
        return typing.cast(
            Series, mode_values_series.sort_values().reset_index(drop=True)
        )

    def mean(self) -> float:
        return typing.cast(float, self._apply_aggregation(agg_ops.mean_op))

    def median(self, *, exact: bool = False) -> float:
        if exact:
            raise NotImplementedError(
                f"Only approximate median is supported. {constants.FEEDBACK_LINK}"
            )
        return typing.cast(float, self._apply_aggregation(agg_ops.median_op))

    def sum(self) -> float:
        return typing.cast(float, self._apply_aggregation(agg_ops.sum_op))

    def prod(self) -> float:
        return typing.cast(float, self._apply_aggregation(agg_ops.product_op))

    product = prod

    def __eq__(self, other: object) -> Series:  # type: ignore
        return self.eq(other)

    def __ne__(self, other: object) -> Series:  # type: ignore
        return self.ne(other)

    def __invert__(self) -> Series:
        return self._apply_unary_op(ops.invert_op)

    def eq(self, other: object) -> Series:
        # TODO: enforce stricter alignment
        return self._apply_binary_op(other, ops.eq_op)

    def ne(self, other: object) -> Series:
        # TODO: enforce stricter alignment
        return self._apply_binary_op(other, ops.ne_op)

    def where(self, cond, other=None):
        value_id, cond_id, other_id, block = self._align3(cond, other)
        block, result_id = block.apply_ternary_op(
            value_id, cond_id, other_id, ops.where_op
        )
        return Series(block.select_column(result_id).with_column_labels([self.name]))

    def clip(self, lower, upper):
        if lower is None and upper is None:
            return self
        if lower is None:
            return self._apply_binary_op(upper, ops.clip_upper, alignment="left")
        if upper is None:
            return self._apply_binary_op(lower, ops.clip_lower, alignment="left")
        value_id, lower_id, upper_id, block = self._align3(lower, upper)
        block, result_id = block.apply_ternary_op(
            value_id, lower_id, upper_id, ops.clip_op
        )
        return Series(block.select_column(result_id).with_column_labels([self.name]))

    def argmax(self) -> int:
        block, row_nums = self._block.promote_offsets()
        block = block.order_by(
            [
                OrderingColumnReference(
                    self._value_column, direction=OrderingDirection.DESC
                ),
                OrderingColumnReference(row_nums),
            ]
        )
        return typing.cast(
            scalars.Scalar, Series(block.select_column(row_nums)).iloc[0]
        )

    def argmin(self) -> int:
        block, row_nums = self._block.promote_offsets()
        block = block.order_by(
            [
                OrderingColumnReference(self._value_column),
                OrderingColumnReference(row_nums),
            ]
        )
        return typing.cast(
            scalars.Scalar, Series(block.select_column(row_nums)).iloc[0]
        )

    def idxmax(self) -> blocks.Label:
        block = self._block.order_by(
            [
                OrderingColumnReference(
                    self._value_column, direction=OrderingDirection.DESC
                ),
                *[
                    OrderingColumnReference(idx_col)
                    for idx_col in self._block.index_columns
                ],
            ]
        )
        block = block.slice(0, 1)
        return indexes.Index._from_block(block).to_pandas()[0]

    def idxmin(self) -> blocks.Label:
        block = self._block.order_by(
            [
                OrderingColumnReference(self._value_column),
                *[
                    OrderingColumnReference(idx_col)
                    for idx_col in self._block.index_columns
                ],
            ]
        )
        block = block.slice(0, 1)
        return indexes.Index._from_block(block).to_pandas()[0]

    @property
    def is_monotonic_increasing(self) -> bool:
        return typing.cast(
            bool, self._block.is_monotonic_increasing(self._value_column)
        )

    @property
    def is_monotonic_decreasing(self) -> bool:
        return typing.cast(
            bool, self._block.is_monotonic_decreasing(self._value_column)
        )

    def __getitem__(self, indexer):
        # TODO: enforce stricter alignment, should fail if indexer is missing any keys.
        use_iloc = (
            isinstance(indexer, slice)
            and all(
                isinstance(x, numbers.Integral) or (x is None)
                for x in [indexer.start, indexer.stop, indexer.step]
            )
        ) or (
            isinstance(indexer, numbers.Integral)
            and not isinstance(self._block.index.dtypes[0], pandas.Int64Dtype)
        )
        if use_iloc:
            return self.iloc[indexer]
        if isinstance(indexer, Series):
            (left, right, block) = self._align(indexer, "left")
            block = block.filter(right)
            block = block.select_column(left)
            return Series(block)
        return self.loc[indexer]

    def __getattr__(self, key: str):
        if hasattr(pandas.Series, key):
            raise AttributeError(
                textwrap.dedent(
                    f"""
                    BigQuery DataFrames has not yet implemented an equivalent to
                    'pandas.Series.{key}'. {constants.FEEDBACK_LINK}
                    """
                )
            )
        else:
            raise AttributeError(key)

    def _align3(self, other1: Series | scalars.Scalar, other2: Series | scalars.Scalar, how="left") -> tuple[str, str, str, blocks.Block]:  # type: ignore
        """Aligns the series value with 2 other scalars or series objects. Returns new values and joined tabled expression."""
        values, index = self._align_n([other1, other2], how)
        return (values[0], values[1], values[2], index)

    def _apply_aggregation(self, op: agg_ops.AggregateOp) -> Any:
        return self._block.get_stat(self._value_column, op)

    def _apply_window_op(
        self,
        op: agg_ops.WindowOp,
        window_spec: bigframes.core.WindowSpec,
    ):
        block = self._block
        block, result_id = block.apply_window_op(
            self._value_column, op, window_spec=window_spec, result_label=self.name
        )
        return Series(block.select_column(result_id))

    def value_counts(
        self,
        normalize: bool = False,
        sort: bool = True,
        ascending: bool = False,
        *,
        dropna: bool = True,
    ):
        block = block_ops.value_counts(
            self._block,
            [self._value_column],
            normalize=normalize,
            ascending=ascending,
            dropna=dropna,
        )
        return Series(block)

    def sort_values(
        self, *, axis=0, ascending=True, kind: str = "quicksort", na_position="last"
    ) -> Series:
        if na_position not in ["first", "last"]:
            raise ValueError("Param na_position must be one of 'first' or 'last'")
        direction = OrderingDirection.ASC if ascending else OrderingDirection.DESC
        block = self._block.order_by(
            [
                OrderingColumnReference(
                    self._value_column,
                    direction=direction,
                    na_last=(na_position == "last"),
                )
            ],
            stable=kind in STABLE_SORTS,
        )
        return Series(block)

    def sort_index(self, *, axis=0, ascending=True, na_position="last") -> Series:
        # TODO(tbergeron): Support level parameter once multi-index introduced.
        if na_position not in ["first", "last"]:
            raise ValueError("Param na_position must be one of 'first' or 'last'")
        block = self._block
        direction = OrderingDirection.ASC if ascending else OrderingDirection.DESC
        na_last = na_position == "last"
        ordering = [
            OrderingColumnReference(column, direction=direction, na_last=na_last)
            for column in block.index_columns
        ]
        block = block.order_by(ordering)
        return Series(block)

    def rolling(self, window: int, min_periods=None) -> bigframes.core.window.Window:
        # To get n size window, need current row and n-1 preceding rows.
        window_spec = WindowSpec(
            preceding=window - 1, following=0, min_periods=min_periods or window
        )
        return bigframes.core.window.Window(
            self._block, window_spec, self._block.value_columns, is_series=True
        )

    def expanding(self, min_periods: int = 1) -> bigframes.core.window.Window:
        window_spec = WindowSpec(following=0, min_periods=min_periods)
        return bigframes.core.window.Window(
            self._block, window_spec, self._block.value_columns, is_series=True
        )

    def groupby(
        self,
        by: typing.Union[
            blocks.Label, Series, typing.Sequence[typing.Union[blocks.Label, Series]]
        ] = None,
        axis=0,
        level: typing.Optional[
            int | str | typing.Sequence[int] | typing.Sequence[str]
        ] = None,
        as_index: bool = True,
        *,
        dropna: bool = True,
    ) -> bigframes.core.groupby.SeriesGroupBy:
        if (by is not None) and (level is not None):
            raise ValueError("Do not specify both 'by' and 'level'")
        if not as_index:
            raise ValueError("as_index=False only valid with DataFrame")
        if axis:
            raise ValueError("No axis named {} for object type Series".format(level))
        if not as_index:
            raise ValueError("'as_index'=False only applies to DataFrame")
        if by is not None:
            return self._groupby_values(by, dropna)
        if level is not None:
            return self._groupby_level(level, dropna)
        else:
            raise TypeError("You have to supply one of 'by' and 'level'")

    def _groupby_level(
        self,
        level: int | str | typing.Sequence[int] | typing.Sequence[str],
        dropna: bool = True,
    ) -> bigframes.core.groupby.SeriesGroupBy:
        return groupby.SeriesGroupBy(
            self._block,
            self._value_column,
            by_col_ids=self._resolve_levels(level),
            value_name=self.name,
            dropna=dropna,
        )

    def _groupby_values(
        self,
        by: typing.Union[
            blocks.Label, Series, typing.Sequence[typing.Union[blocks.Label, Series]]
        ],
        dropna: bool = True,
    ) -> bigframes.core.groupby.SeriesGroupBy:
        if not isinstance(by, Series) and _is_list_like(by):
            by = list(by)
        else:
            by = [typing.cast(typing.Union[blocks.Label, Series], by)]

        block = self._block
        grouping_cols: typing.Sequence[str] = []
        value_col = self._value_column
        for key in by:
            if isinstance(key, Series):
                combined_index, (
                    get_column_left,
                    get_column_right,
                ) = block.index.join(
                    key._block.index, how="inner" if dropna else "left"
                )

                value_col = get_column_left(self._value_column)
                grouping_cols = [
                    *[get_column_left(value) for value in grouping_cols],
                    get_column_right(key._value_column),
                ]
                block = combined_index._block
            else:
                # Interpret as index level
                matches = block.index_name_to_col_id.get(key, [])
                if len(matches) != 1:
                    raise ValueError(
                        f"GroupBy key {key} does not match a unique index level. BigQuery DataFrames only interprets lists of strings as index level names, not directly as per-row group assignments."
                    )
                grouping_cols = [*grouping_cols, matches[0]]

        return groupby.SeriesGroupBy(
            block,
            value_col,
            by_col_ids=grouping_cols,
            value_name=self.name,
            dropna=dropna,
        )

    def apply(self, func) -> Series:
        # TODO(shobs, b/274645634): Support convert_dtype, args, **kwargs
        # is actually a ternary op
        return self._apply_unary_op(ops.RemoteFunctionOp(func))

    def add_prefix(self, prefix: str, axis: int | str | None = None) -> Series:
        return Series(self._get_block().add_prefix(prefix))

    def add_suffix(self, suffix: str, axis: int | str | None = None) -> Series:
        return Series(self._get_block().add_suffix(suffix))

    def filter(
        self,
        items: typing.Optional[typing.Iterable] = None,
        like: typing.Optional[str] = None,
        regex: typing.Optional[str] = None,
        axis: typing.Optional[typing.Union[str, int]] = None,
    ) -> Series:
        if (axis is not None) and utils.get_axis_number(axis) != 0:
            raise ValueError(f"Invalid axis for series: {axis}")
        if sum([(items is not None), (like is not None), (regex is not None)]) != 1:
            raise ValueError(
                "Need to provide exactly one of 'items', 'like', or 'regex'"
            )
        if len(self._block.index_columns) > 1:
            raise NotImplementedError(
                "Method filter does not support rows multiindex. {constants.FEEDBACK_LINK}"
            )
        if (like is not None) or (regex is not None):
            block = self._block
            block, label_string_id = block.apply_unary_op(
                self._block.index_columns[0],
                ops.AsTypeOp(pandas.StringDtype(storage="pyarrow")),
            )
            if like is not None:
                block, mask_id = block.apply_unary_op(
                    label_string_id, ops.ContainsStringOp(pat=like)
                )
            else:  # regex
                assert regex is not None
                block, mask_id = block.apply_unary_op(
                    label_string_id, ops.ContainsRegexOp(pat=regex)
                )

            block = block.filter(mask_id)
            block = block.select_columns([self._value_column])
            return Series(block)
        elif items is not None:
            # Behavior matches pandas 2.1+, older pandas versions would reindex
            block = self._block
            block, mask_id = block.apply_unary_op(
                self._block.index_columns[0], ops.IsInOp(values=list(items))
            )
            block = block.filter(mask_id)
            block = block.select_columns([self._value_column])
            return Series(block)
        else:
            raise ValueError("Need to provide 'items', 'like', or 'regex'")

    def reindex(self, index=None, *, validate: typing.Optional[bool] = None):
        if validate and not self.index.is_unique:
            raise ValueError("Original index must be unique to reindex")
        keep_original_names = False
        if isinstance(index, indexes.Index):
            new_indexer = bigframes.dataframe.DataFrame(data=index._data._get_block())[
                []
            ]
        else:
            if not isinstance(index, pandas.Index):
                keep_original_names = True
                index = pandas.Index(index)
            if index.nlevels != self.index.nlevels:
                raise NotImplementedError(
                    "Cannot reindex with index with different nlevels"
                )
            new_indexer = bigframes.dataframe.DataFrame(index=index)[[]]
        # multiindex join is senstive to index names, so we will set all these
        result = new_indexer.rename_axis(range(new_indexer.index.nlevels)).join(
            self.to_frame().rename_axis(range(self.index.nlevels)),
            how="left",
        )
        # and then reset the names after the join
        result_block = result.rename_axis(
            self.index.names if keep_original_names else index.names
        )._block
        return Series(result_block)

    def reindex_like(self, other: Series, *, validate: typing.Optional[bool] = None):
        return self.reindex(other.index, validate=validate)

    def drop_duplicates(self, *, keep: str = "first") -> Series:
        block = block_ops.drop_duplicates(self._block, (self._value_column,), keep)
        return Series(block)

    def unique(self) -> Series:
        return self.drop_duplicates()

    def duplicated(self, keep: str = "first") -> Series:
        block, indicator = block_ops.indicate_duplicates(
            self._block, (self._value_column,), keep
        )
        return Series(
            block.select_column(
                indicator,
            ).with_column_labels([self.name])
        )

    def mask(self, cond, other=None) -> Series:
        if callable(cond):
            cond = self.apply(cond)

        if not isinstance(cond, Series):
            raise TypeError(
                f"Only bigframes series condition is supported, received {type(cond).__name__}. "
                f"{constants.FEEDBACK_LINK}"
            )
        return self.where(~cond, other)

    def to_frame(self, name: blocks.Label = None) -> bigframes.dataframe.DataFrame:
        provided_name = name if name else self.name
        # To be consistent with Pandas, it assigns 0 as the column name if missing. 0 is the first element of RangeIndex.
        block = self._block.with_column_labels(
            [provided_name] if provided_name else ["0"]
        )
        return bigframes.dataframe.DataFrame(block)

    def to_csv(self, path_or_buf=None, **kwargs) -> typing.Optional[str]:
        # TODO(b/280651142): Implement version that leverages bq export native csv support to bypass local pandas step.
        return self.to_pandas().to_csv(path_or_buf, **kwargs)

    def to_dict(self, into: type[dict] = dict) -> typing.Mapping:
        return typing.cast(dict, self.to_pandas().to_dict(into))

    def to_excel(self, excel_writer, sheet_name="Sheet1", **kwargs) -> None:
        return self.to_pandas().to_excel(excel_writer, sheet_name, **kwargs)

    def to_json(
        self,
        path_or_buf=None,
        orient: typing.Literal[
            "split", "records", "index", "columns", "values", "table"
        ] = "columns",
        **kwargs,
    ) -> typing.Optional[str]:
        # TODO(b/280651142): Implement version that leverages bq export native csv support to bypass local pandas step.
        return self.to_pandas().to_json(path_or_buf, **kwargs)

    def to_latex(
        self, buf=None, columns=None, header=True, index=True, **kwargs
    ) -> typing.Optional[str]:
        return self.to_pandas().to_latex(
            buf, columns=columns, header=header, index=index, **kwargs
        )

    def tolist(self) -> list:
        return self.to_pandas().to_list()

    to_list = tolist

    def to_markdown(
        self,
        buf: typing.IO[str] | None = None,
        mode: str = "wt",
        index: bool = True,
        **kwargs,
    ) -> typing.Optional[str]:
        return self.to_pandas().to_markdown(buf, mode=mode, index=index, **kwargs)  # type: ignore

    def to_numpy(
        self, dtype=None, copy=False, na_value=None, **kwargs
    ) -> numpy.ndarray:
        return self.to_pandas().to_numpy(dtype, copy, na_value, **kwargs)

    __array__ = to_numpy

    def to_pickle(self, path, **kwargs) -> None:
        return self.to_pandas().to_pickle(path, **kwargs)

    def to_string(
        self,
        buf=None,
        na_rep="NaN",
        float_format=None,
        header=True,
        index=True,
        length=False,
        dtype=False,
        name=False,
        max_rows=None,
        min_rows=None,
    ) -> typing.Optional[str]:
        return self.to_pandas().to_string(
            buf,
            na_rep,
            float_format,
            header,
            index,
            length,
            dtype,
            name,
            max_rows,
            min_rows,
        )

    def to_xarray(self):
        return self.to_pandas().to_xarray()

    def _throw_if_index_contains_duplicates(
        self, error_message: typing.Optional[str] = None
    ) -> None:
        if not self.index.is_unique:
            error_message = (
                error_message
                if error_message
                else "Index contains duplicate entries, but uniqueness is required."
            )
            raise pandas.errors.InvalidIndexError(error_message)

    def map(
        self,
        arg: typing.Union[Mapping, Series],
        na_action: Optional[str] = None,
        *,
        verify_integrity: bool = False,
    ) -> Series:
        if na_action:
            raise NotImplementedError(
                f"Non-None na_action argument is not yet supported for Series.map. {constants.FEEDBACK_LINK}"
            )
        if isinstance(arg, Series):
            if verify_integrity:
                error_message = "When verify_integrity is True in Series.map, index of arg parameter must not have duplicate entries."
                arg._throw_if_index_contains_duplicates(error_message=error_message)
            map_df = bigframes.dataframe.DataFrame(arg._block)
            map_df = map_df.rename(columns={arg.name: self.name})
        elif isinstance(arg, Mapping):
            map_df = bigframes.dataframe.DataFrame(
                {"keys": list(arg.keys()), self.name: list(arg.values())},
                session=self._get_block().expr._session,
            )
            map_df = map_df.set_index("keys")
        elif callable(arg):
            return self.apply(arg)
        else:
            # Mirroring pandas, call the uncallable object
            arg()  # throws TypeError: object is not callable

        self_df = self.to_frame(name="series")
        result_df = self_df.join(map_df, on="series")
        return result_df[self.name]

    def __array_ufunc__(
        self, ufunc: numpy.ufunc, method: str, *inputs, **kwargs
    ) -> Series:
        """Used to support numpy ufuncs.
        See: https://numpy.org/doc/stable/reference/ufuncs.html
        """
        # Only __call__ supported with zero arguments
        if method != "__call__" or len(inputs) > 2 or len(kwargs) > 0:
            return NotImplemented

        if len(inputs) == 1 and ufunc in ops.NUMPY_TO_OP:
            return self._apply_unary_op(ops.NUMPY_TO_OP[ufunc])
        if len(inputs) == 2 and ufunc in ops.NUMPY_TO_BINOP:
            binop = ops.NUMPY_TO_BINOP[ufunc]
            if inputs[0] is self:
                return self._apply_binary_op(inputs[1], binop)
            else:
                return self._apply_binary_op(inputs[0], ops.reverse(binop))

        return NotImplemented

    # Keep this at the bottom of the Series class to avoid
    # confusing type checker by overriding str
    @property
    def str(self) -> strings.StringMethods:
        return strings.StringMethods(self._block)

    def _slice(
        self,
        start: typing.Optional[int] = None,
        stop: typing.Optional[int] = None,
        step: typing.Optional[int] = None,
    ) -> bigframes.series.Series:
        return bigframes.series.Series(
            self._block.slice(start=start, stop=stop, step=step).select_column(
                self._value_column
            ),
        )

    def _cached(self) -> Series:
        return Series(self._block.cached())


def _is_list_like(obj: typing.Any) -> typing_extensions.TypeGuard[typing.Sequence]:
    return pandas.api.types.is_list_like(obj)<|MERGE_RESOLUTION|>--- conflicted
+++ resolved
@@ -124,16 +124,14 @@
         return self._query_job
 
     @property
-<<<<<<< HEAD
     def T(self) -> Series:
         return self.transpose()
 
     def transpose(self) -> Series:
         return self
-=======
+
     def struct(self) -> structs.StructAccessor:
         return structs.StructAccessor(self._block)
->>>>>>> 24c62563
 
     def _set_internal_query_job(self, query_job: bigquery.QueryJob):
         self._query_job = query_job
