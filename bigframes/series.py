# Copyright 2023 Google LLC
#
# Licensed under the Apache License, Version 2.0 (the "License");
# you may not use this file except in compliance with the License.
# You may obtain a copy of the License at
#
#     http://www.apache.org/licenses/LICENSE-2.0
#
# Unless required by applicable law or agreed to in writing, software
# distributed under the License is distributed on an "AS IS" BASIS,
# WITHOUT WARRANTIES OR CONDITIONS OF ANY KIND, either express or implied.
# See the License for the specific language governing permissions and
# limitations under the License.

"""Series is a 1 dimensional data structure."""

from __future__ import annotations

import functools
import inspect
import itertools
import numbers
import textwrap
import typing
from typing import Any, cast, Literal, Mapping, Optional, Sequence, Tuple, Union

import bigframes_vendored.pandas.core.series as vendored_pandas_series
import google.cloud.bigquery as bigquery
import numpy
import pandas
import pandas.core.dtypes.common
import typing_extensions

import bigframes.constants as constants
import bigframes.core
from bigframes.core import log_adapter
import bigframes.core.block_transforms as block_ops
import bigframes.core.blocks as blocks
import bigframes.core.expression as ex
import bigframes.core.groupby as groupby
import bigframes.core.indexers
import bigframes.core.indexes as indexes
import bigframes.core.ordering as order
import bigframes.core.scalar as scalars
import bigframes.core.utils as utils
import bigframes.core.validations as validations
import bigframes.core.window
import bigframes.core.window_spec
import bigframes.dataframe
import bigframes.dtypes
import bigframes.formatting_helpers as formatter
import bigframes.operations as ops
import bigframes.operations.aggregations as agg_ops
import bigframes.operations.base
import bigframes.operations.datetimes as dt
import bigframes.operations.plotting as plotting
import bigframes.operations.strings as strings
import bigframes.operations.structs as structs

LevelType = typing.Union[str, int]
LevelsType = typing.Union[LevelType, typing.Sequence[LevelType]]


_remote_function_recommendation_message = (
    "Your functions could not be applied directly to the Series."
    " Try converting it to a remote function."
)


@log_adapter.class_logger
class Series(bigframes.operations.base.SeriesMethods, vendored_pandas_series.Series):
    def __init__(self, *args, **kwargs):
        self._query_job: Optional[bigquery.QueryJob] = None
        super().__init__(*args, **kwargs)
        self._block.session._register_object(self)

    @property
    def dt(self) -> dt.DatetimeMethods:
        return dt.DatetimeMethods(self._block)

    @property
    def dtype(self):
        return self._dtype

    @property
    def dtypes(self):
        return self._dtype

    @property
    @validations.requires_index
    def loc(self) -> bigframes.core.indexers.LocSeriesIndexer:
        return bigframes.core.indexers.LocSeriesIndexer(self)

    @property
    @validations.requires_ordering()
    def iloc(self) -> bigframes.core.indexers.IlocSeriesIndexer:
        return bigframes.core.indexers.IlocSeriesIndexer(self)

    @property
    @validations.requires_ordering()
    def iat(self) -> bigframes.core.indexers.IatSeriesIndexer:
        return bigframes.core.indexers.IatSeriesIndexer(self)

    @property
    @validations.requires_index
    def at(self) -> bigframes.core.indexers.AtSeriesIndexer:
        return bigframes.core.indexers.AtSeriesIndexer(self)

    @property
    def name(self) -> blocks.Label:
        return self._name

    @name.setter
    def name(self, label: blocks.Label):
        new_block = self._block.with_column_labels([label])
        self._set_block(new_block)

    @property
    def shape(self) -> typing.Tuple[int]:
        return (self._block.shape[0],)

    @property
    def size(self) -> int:
        return self.shape[0]

    @property
    def ndim(self) -> int:
        return 1

    @property
    def empty(self) -> bool:
        return self.shape[0] == 0

    @property
    def hasnans(self) -> bool:
        # Note, hasnans is actually a null check, and NaNs don't count for nullable float
        return self.isnull().any()

    @property
    def values(self) -> numpy.ndarray:
        return self.to_numpy()

    @property
    @validations.requires_index
    def index(self) -> indexes.Index:
        return indexes.Index.from_frame(self)

    @property
    def query_job(self) -> Optional[bigquery.QueryJob]:
        """BigQuery job metadata for the most recent query.

        Returns:
            The most recent `QueryJob
            <https://cloud.google.com/python/docs/reference/bigquery/latest/google.cloud.bigquery.job.QueryJob>`_.
        """
        if self._query_job is None:
            self._set_internal_query_job(self._compute_dry_run())
        return self._query_job

    @property
    def struct(self) -> structs.StructAccessor:
        return structs.StructAccessor(self._block)

    @property
    @validations.requires_ordering()
    def T(self) -> Series:
        return self.transpose()

    @property
    def _info_axis(self) -> indexes.Index:
        return self.index

    @property
    def _session(self) -> bigframes.Session:
        return self._get_block().expr.session

    @validations.requires_ordering()
    def transpose(self) -> Series:
        return self

    def _set_internal_query_job(self, query_job: bigquery.QueryJob):
        self._query_job = query_job

    def __len__(self):
        return self.shape[0]

    __len__.__doc__ = inspect.getdoc(vendored_pandas_series.Series.__len__)

    def __iter__(self) -> typing.Iterator:
        return itertools.chain.from_iterable(
            map(lambda x: x.squeeze(axis=1), self._block.to_pandas_batches())
        )

    def copy(self) -> Series:
        return Series(self._block)

    def rename(
        self, index: Union[blocks.Label, Mapping[Any, Any]] = None, **kwargs
    ) -> Series:
        if len(kwargs) != 0:
            raise NotImplementedError(
                f"rename does not currently support any keyword arguments. {constants.FEEDBACK_LINK}"
            )

        # rename the Series name
        if index is None or isinstance(
            index, str
        ):  # Python 3.9 doesn't allow isinstance of Optional
            index = typing.cast(Optional[str], index)
            block = self._block.with_column_labels([index])
            return Series(block)

        # rename the index
        if isinstance(index, Mapping):
            index = typing.cast(Mapping[Any, Any], index)
            block = self._block
            for k, v in index.items():
                new_idx_ids = []
                for idx_id, idx_dtype in zip(block.index_columns, block.index.dtypes):
                    # Will throw if key type isn't compatible with index type, which leads to invalid SQL.
                    block.create_constant(k, dtype=idx_dtype)

                    # Will throw if value type isn't compatible with index type.
                    block, const_id = block.create_constant(v, dtype=idx_dtype)
                    block, cond_id = block.project_expr(
                        ops.ne_op.as_expr(idx_id, ex.const(k))
                    )
                    block, new_idx_id = block.apply_ternary_op(
                        idx_id, cond_id, const_id, ops.where_op
                    )

                    new_idx_ids.append(new_idx_id)
                    block = block.drop_columns([const_id, cond_id])

                block = block.set_index(new_idx_ids, index_labels=block.index.names)

            return Series(block)

        # rename the Series name
        if isinstance(index, typing.Hashable):
            index = typing.cast(Optional[str], index)
            block = self._block.with_column_labels([index])
            return Series(block)

        raise ValueError(f"Unsupported type of parameter index: {type(index)}")

    @validations.requires_index
    def rename_axis(
        self,
        mapper: typing.Union[blocks.Label, typing.Sequence[blocks.Label]],
        **kwargs,
    ) -> Series:
        if len(kwargs) != 0:
            raise NotImplementedError(
                f"rename_axis does not currently support any keyword arguments. {constants.FEEDBACK_LINK}"
            )
        # limited implementation: the new index name is simply the 'mapper' parameter
        if _is_list_like(mapper):
            labels = mapper
        else:
            labels = [mapper]
        return Series(self._block.with_index_labels(labels))

    def equals(
        self, other: typing.Union[Series, bigframes.dataframe.DataFrame]
    ) -> bool:
        # Must be same object type, same column dtypes, and same label values
        if not isinstance(other, Series):
            return False
        return block_ops.equals(self._block, other._block)

    @validations.requires_ordering()
    def reset_index(
        self,
        *,
        name: typing.Optional[str] = None,
        drop: bool = False,
    ) -> bigframes.dataframe.DataFrame | Series:
        block = self._block.reset_index(drop)
        if drop:
            return Series(block)
        else:
            if name:
                block = block.assign_label(self._value_column, name)
            return bigframes.dataframe.DataFrame(block)

    def __repr__(self) -> str:
        # Protect against errors with uninitialized Series. See:
        # https://github.com/googleapis/python-bigquery-dataframes/issues/728
        if not hasattr(self, "_block"):
            return object.__repr__(self)

        # TODO(swast): Add a timeout here? If the query is taking a long time,
        # maybe we just print the job metadata that we have so far?
        # TODO(swast): Avoid downloading the whole series by using job
        # metadata, like we do with DataFrame.
        opts = bigframes.options.display
        max_results = opts.max_rows
        if opts.repr_mode == "deferred":
            return formatter.repr_query_job(self._compute_dry_run())

        self._cached()
        pandas_df, _, query_job = self._block.retrieve_repr_request_results(max_results)
        self._set_internal_query_job(query_job)

        pd_series = pandas_df.iloc[:, 0]

        import pandas.io.formats

        # safe to mutate this, this dict is owned by this code, and does not affect global config
        to_string_kwargs = pandas.io.formats.format.get_series_repr_params()  # type: ignore
        if len(self._block.index_columns) == 0:
            to_string_kwargs.update({"index": False})
        repr_string = pd_series.to_string(**to_string_kwargs)

        return repr_string

    def astype(
        self,
        dtype: Union[bigframes.dtypes.DtypeString, bigframes.dtypes.Dtype],
    ) -> Series:
        return self._apply_unary_op(bigframes.operations.AsTypeOp(to_type=dtype))

    def to_pandas(
        self,
        max_download_size: Optional[int] = None,
        sampling_method: Optional[str] = None,
        random_state: Optional[int] = None,
        *,
        ordered: bool = True,
    ) -> pandas.Series:
        """Writes Series to pandas Series.

        Args:
            max_download_size (int, default None):
                Download size threshold in MB. If max_download_size is exceeded when downloading data
                (e.g., to_pandas()), the data will be downsampled if
                bigframes.options.sampling.enable_downsampling is True, otherwise, an error will be
                raised. If set to a value other than None, this will supersede the global config.
            sampling_method (str, default None):
                Downsampling algorithms to be chosen from, the choices are: "head": This algorithm
                returns a portion of the data from the beginning. It is fast and requires minimal
                computations to perform the downsampling; "uniform": This algorithm returns uniform
                random samples of the data. If set to a value other than None, this will supersede
                the global config.
            random_state (int, default None):
                The seed for the uniform downsampling algorithm. If provided, the uniform method may
                take longer to execute and require more computation. If set to a value other than
                None, this will supersede the global config.
            ordered (bool, default True):
                Determines whether the resulting pandas series will be  ordered.
                In some cases, unordered may result in a faster-executing query.


        Returns:
            pandas.Series: A pandas Series with all rows of this Series if the data_sampling_threshold_mb
                is not exceeded; otherwise, a pandas Series with downsampled rows of the DataFrame.
        """
        df, query_job = self._block.to_pandas(
            max_download_size=max_download_size,
            sampling_method=sampling_method,
            random_state=random_state,
            ordered=ordered,
        )
        self._set_internal_query_job(query_job)
        series = df.squeeze(axis=1)
        series.name = self._name
        return series

    def _compute_dry_run(self) -> bigquery.QueryJob:
        return self._block._compute_dry_run((self._value_column,))

    def drop(
        self,
        labels: typing.Any = None,
        *,
        axis: typing.Union[int, str] = 0,
        index: typing.Any = None,
        columns: Union[blocks.Label, typing.Iterable[blocks.Label]] = None,
        level: typing.Optional[LevelType] = None,
    ) -> Series:
        if (labels is None) == (index is None):
            raise ValueError("Must specify exactly one of 'labels' or 'index'")

        if labels is not None:
            index = labels

        # ignore axis, columns params
        block = self._block
        level_id = self._resolve_levels(level or 0)[0]
        if _is_list_like(index):
            block, inverse_condition_id = block.apply_unary_op(
                level_id, ops.IsInOp(values=tuple(index), match_nulls=True)
            )
            block, condition_id = block.apply_unary_op(
                inverse_condition_id, ops.invert_op
            )
        else:
            block, condition_id = block.project_expr(
                ops.ne_op.as_expr(level_id, ex.const(index))
            )
        block = block.filter_by_id(condition_id, keep_null=True)
        block = block.drop_columns([condition_id])
        return Series(block.select_column(self._value_column))

    @validations.requires_index
    def droplevel(self, level: LevelsType, axis: int | str = 0):
        resolved_level_ids = self._resolve_levels(level)
        return Series(self._block.drop_levels(resolved_level_ids))

    @validations.requires_index
    def swaplevel(self, i: int = -2, j: int = -1):
        level_i = self._block.index_columns[i]
        level_j = self._block.index_columns[j]
        mapping = {level_i: level_j, level_j: level_i}
        reordering = [
            mapping.get(index_id, index_id) for index_id in self._block.index_columns
        ]
        return Series(self._block.reorder_levels(reordering))

    @validations.requires_index
    def reorder_levels(self, order: LevelsType, axis: int | str = 0):
        resolved_level_ids = self._resolve_levels(order)
        return Series(self._block.reorder_levels(resolved_level_ids))

    def _resolve_levels(self, level: LevelsType) -> typing.Sequence[str]:
        return self._block.index.resolve_level(level)

    def between(self, left, right, inclusive="both"):
        if inclusive not in ["both", "neither", "left", "right"]:
            raise ValueError(
                "Must set 'inclusive' to one of 'both', 'neither', 'left', or 'right'"
            )
        left_op = ops.ge_op if (inclusive in ["left", "both"]) else ops.gt_op
        right_op = ops.le_op if (inclusive in ["right", "both"]) else ops.lt_op
        return self._apply_binary_op(left, left_op).__and__(
            self._apply_binary_op(right, right_op)
        )

    def case_when(self, caselist) -> Series:
        return self._apply_nary_op(
            ops.case_when_op,
            tuple(
                itertools.chain(
                    itertools.chain(*caselist),
                    # Fallback to current value if no other matches.
                    (
                        # We make a Series with a constant value to avoid casts to
                        # types other than boolean.
                        Series(True, index=self.index, dtype=pandas.BooleanDtype()),
                        self,
                    ),
                ),
            ),
            # Self is already included in "others".
            ignore_self=True,
        )

    @validations.requires_ordering()
    def cumsum(self) -> Series:
        return self._apply_window_op(
            agg_ops.sum_op, bigframes.core.window_spec.cumulative_rows()
        )

    @validations.requires_ordering()
    def ffill(self, *, limit: typing.Optional[int] = None) -> Series:
        window = bigframes.core.window_spec.rows(preceding=limit, following=0)
        return self._apply_window_op(agg_ops.LastNonNullOp(), window)

    pad = ffill
    pad.__doc__ = inspect.getdoc(vendored_pandas_series.Series.ffill)

    @validations.requires_ordering()
    def bfill(self, *, limit: typing.Optional[int] = None) -> Series:
        window = bigframes.core.window_spec.rows(preceding=0, following=limit)
        return self._apply_window_op(agg_ops.FirstNonNullOp(), window)

    @validations.requires_ordering()
    def cummax(self) -> Series:
        return self._apply_window_op(
            agg_ops.max_op, bigframes.core.window_spec.cumulative_rows()
        )

    @validations.requires_ordering()
    def cummin(self) -> Series:
        return self._apply_window_op(
            agg_ops.min_op, bigframes.core.window_spec.cumulative_rows()
        )

    @validations.requires_ordering()
    def cumprod(self) -> Series:
        return self._apply_window_op(
            agg_ops.product_op, bigframes.core.window_spec.cumulative_rows()
        )

    @validations.requires_ordering()
    def shift(self, periods: int = 1) -> Series:
        window = bigframes.core.window_spec.rows(
            preceding=periods if periods > 0 else None,
            following=-periods if periods < 0 else None,
        )
        return self._apply_window_op(agg_ops.ShiftOp(periods), window)

    @validations.requires_ordering()
    def diff(self, periods: int = 1) -> Series:
        window = bigframes.core.window_spec.rows(
            preceding=periods if periods > 0 else None,
            following=-periods if periods < 0 else None,
        )
        return self._apply_window_op(agg_ops.DiffOp(periods), window)

    @validations.requires_ordering()
    def pct_change(self, periods: int = 1) -> Series:
        # Future versions of pandas will not perfrom ffill automatically
        series = self.ffill()
        return Series(block_ops.pct_change(series._block, periods=periods))

    @validations.requires_ordering()
    def rank(
        self,
        axis=0,
        method: str = "average",
        numeric_only=False,
        na_option: str = "keep",
        ascending: bool = True,
    ) -> Series:
        return Series(block_ops.rank(self._block, method, na_option, ascending))

    def fillna(self, value=None) -> Series:
        return self._apply_binary_op(value, ops.fillna_op)

    def replace(
        self, to_replace: typing.Any, value: typing.Any = None, *, regex: bool = False
    ):
        if regex:
            # No-op unless to_replace and series dtype are both string type
            if not isinstance(to_replace, str) or not isinstance(
                self.dtype, pandas.StringDtype
            ):
                return self
            return self._regex_replace(to_replace, value)
        elif utils.is_dict_like(to_replace):
            return self._mapping_replace(to_replace)  # type: ignore
        elif utils.is_list_like(to_replace):
            replace_list = to_replace
        else:  # Scalar
            replace_list = [to_replace]
        replace_list = [
            i for i in replace_list if bigframes.dtypes.is_compatible(i, self.dtype)
        ]
        return self._simple_replace(replace_list, value) if replace_list else self

    def _regex_replace(self, to_replace: str, value: str):
        if not bigframes.dtypes.is_dtype(value, self.dtype):
            raise NotImplementedError(
                f"Cannot replace {self.dtype} elements with incompatible item {value} as mixed-type columns not supported. {constants.FEEDBACK_LINK}"
            )
        block, result_col = self._block.apply_unary_op(
            self._value_column,
            ops.RegexReplaceStrOp(to_replace, value),
            result_label=self.name,
        )
        return Series(block.select_column(result_col))

    def _simple_replace(self, to_replace_list: typing.Sequence, value):
        result_type = bigframes.dtypes.is_compatible(value, self.dtype)
        if not result_type:
            raise NotImplementedError(
                f"Cannot replace {self.dtype} elements with incompatible item {value} as mixed-type columns not supported. {constants.FEEDBACK_LINK}"
            )

        if result_type != self.dtype:
            return self.astype(result_type)._simple_replace(to_replace_list, value)

        block, cond = self._block.apply_unary_op(
            self._value_column, ops.IsInOp(tuple(to_replace_list))
        )
        block, result_col = block.project_expr(
            ops.where_op.as_expr(ex.const(value), cond, self._value_column), self.name
        )
        return Series(block.select_column(result_col))

    def _mapping_replace(self, mapping: dict[typing.Hashable, typing.Hashable]):
        tuples = []
        lcd_types: list[typing.Optional[bigframes.dtypes.Dtype]] = []
        for key, value in mapping.items():
            lcd_type = bigframes.dtypes.is_compatible(key, self.dtype)
            if not lcd_type:
                continue
            if not bigframes.dtypes.is_dtype(value, self.dtype):
                raise NotImplementedError(
                    f"Cannot replace {self.dtype} elements with incompatible item {value} as mixed-type columns not supported. {constants.FEEDBACK_LINK}"
                )
            tuples.append((key, value))
            lcd_types.append(lcd_type)

        result_dtype = functools.reduce(
            lambda t1, t2: bigframes.dtypes.lcd_type(t1, t2) if (t1 and t2) else None,
            lcd_types,
        )
        if not result_dtype:
            raise NotImplementedError(
                f"Cannot replace {self.dtype} elements with incompatible mapping {mapping} as mixed-type columns not supported. {constants.FEEDBACK_LINK}"
            )
        block, result = self._block.apply_unary_op(
            self._value_column, ops.MapOp(tuple(tuples))
        )
        return Series(block.select_column(result))

    @validations.requires_ordering()
    @validations.requires_index
    def interpolate(self, method: str = "linear") -> Series:
        if method == "pad":
            return self.ffill()
        result = block_ops.interpolate(self._block, method)
        return Series(result)

    def dropna(
        self,
        *,
        axis: int = 0,
        inplace: bool = False,
        how: typing.Optional[str] = None,
        ignore_index: bool = False,
    ) -> Series:
        if inplace:
            raise NotImplementedError("'inplace'=True not supported")
        result = block_ops.dropna(self._block, [self._value_column], how="any")
        if ignore_index:
            result = result.reset_index()
        return Series(result)

    @validations.requires_ordering(bigframes.constants.SUGGEST_PEEK_PREVIEW)
    def head(self, n: int = 5) -> Series:
        return typing.cast(Series, self.iloc[0:n])

    @validations.requires_ordering()
    def tail(self, n: int = 5) -> Series:
        return typing.cast(Series, self.iloc[-n:])

    def peek(self, n: int = 5, *, force: bool = True) -> pandas.Series:
        """
        Preview n arbitrary elements from the series without guarantees about row selection or ordering.

        ``Series.peek(force=False)`` will always be very fast, but will not succeed if data requires
        full data scanning. Using ``force=True`` will always succeed, but may be perform queries.
        Query results will be cached so that future steps will benefit from these queries.

        Args:
            n (int, default 5):
                The number of rows to select from the series. Which N rows are returned is non-deterministic.
            force (bool, default True):
                If the data cannot be peeked efficiently, the series will instead be fully materialized as part
                of the operation if ``force=True``. If ``force=False``, the operation will throw a ValueError.
        Returns:
            pandas.Series: A pandas Series with n rows.

        Raises:
            ValueError: If force=False and data cannot be efficiently peeked.
        """
        maybe_result = self._block.try_peek(n)
        if maybe_result is None:
            if force:
                self._cached()
                maybe_result = self._block.try_peek(n, force=True)
                assert maybe_result is not None
            else:
                raise ValueError(
                    "Cannot peek efficiently when data has aggregates, joins or window functions applied. Use force=True to fully compute dataframe."
                )
        as_series = maybe_result.squeeze(axis=1)
        as_series.name = self.name
        return as_series

    def nlargest(self, n: int = 5, keep: str = "first") -> Series:
        if keep not in ("first", "last", "all"):
            raise ValueError("'keep must be one of 'first', 'last', or 'all'")
        if keep != "all":
            validations.enforce_ordered(self, "nlargest(keep != 'all')")
        return Series(
            block_ops.nlargest(self._block, n, [self._value_column], keep=keep)
        )

    def nsmallest(self, n: int = 5, keep: str = "first") -> Series:
        if keep not in ("first", "last", "all"):
            raise ValueError("'keep must be one of 'first', 'last', or 'all'")
        if keep != "all":
            validations.enforce_ordered(self, "nsmallest(keep != 'all')")
        return Series(
            block_ops.nsmallest(self._block, n, [self._value_column], keep=keep)
        )

    def isin(self, values) -> "Series" | None:
        if not _is_list_like(values):
            raise TypeError(
                "only list-like objects are allowed to be passed to "
                f"isin(), you passed a [{type(values).__name__}]"
            )

        return self._apply_unary_op(
            ops.IsInOp(values=tuple(values), match_nulls=True)
        ).fillna(value=False)

    def isna(self) -> "Series":
        return self._apply_unary_op(ops.isnull_op)

    isnull = isna
    isnull.__doc__ = inspect.getdoc(vendored_pandas_series.Series.isna)

    def notna(self) -> "Series":
        return self._apply_unary_op(ops.notnull_op)

    notnull = notna
    notnull.__doc__ = inspect.getdoc(vendored_pandas_series.Series.notna)

    def __and__(self, other: bool | int | Series) -> Series:
        return self._apply_binary_op(other, ops.and_op)

    __and__.__doc__ = inspect.getdoc(vendored_pandas_series.Series.__and__)

    __rand__ = __and__

    def __or__(self, other: bool | int | Series) -> Series:
        return self._apply_binary_op(other, ops.or_op)

    __or__.__doc__ = inspect.getdoc(vendored_pandas_series.Series.__or__)

    __ror__ = __or__

    def __xor__(self, other: bool | int | Series) -> Series:
        return self._apply_binary_op(other, ops.xor_op)

    __or__.__doc__ = inspect.getdoc(vendored_pandas_series.Series.__xor__)

    __rxor__ = __xor__

    def __add__(self, other: float | int | Series) -> Series:
        return self.add(other)

    __add__.__doc__ = inspect.getdoc(vendored_pandas_series.Series.__add__)

    def __radd__(self, other: float | int | Series) -> Series:
        return self.radd(other)

    __radd__.__doc__ = inspect.getdoc(vendored_pandas_series.Series.__radd__)

    def add(self, other: float | int | Series) -> Series:
        return self._apply_binary_op(other, ops.add_op)

    def radd(self, other: float | int | Series) -> Series:
        return self._apply_binary_op(other, ops.add_op, reverse=True)

    def __sub__(self, other: float | int | Series) -> Series:
        return self.sub(other)

    __sub__.__doc__ = inspect.getdoc(vendored_pandas_series.Series.__sub__)

    def __rsub__(self, other: float | int | Series) -> Series:
        return self.rsub(other)

    __rsub__.__doc__ = inspect.getdoc(vendored_pandas_series.Series.__rsub__)

    def sub(self, other: float | int | Series) -> Series:
        return self._apply_binary_op(other, ops.sub_op)

    def rsub(self, other: float | int | Series) -> Series:
        return self._apply_binary_op(other, ops.sub_op, reverse=True)

    subtract = sub
    subtract.__doc__ = inspect.getdoc(vendored_pandas_series.Series.sub)

    def __mul__(self, other: float | int | Series) -> Series:
        return self.mul(other)

    __mul__.__doc__ = inspect.getdoc(vendored_pandas_series.Series.__mul__)

    def __rmul__(self, other: float | int | Series) -> Series:
        return self.rmul(other)

    __rmul__.__doc__ = inspect.getdoc(vendored_pandas_series.Series.__rmul__)

    def mul(self, other: float | int | Series) -> Series:
        return self._apply_binary_op(other, ops.mul_op)

    def rmul(self, other: float | int | Series) -> Series:
        return self._apply_binary_op(other, ops.mul_op, reverse=True)

    multiply = mul
    multiply.__doc__ = inspect.getdoc(vendored_pandas_series.Series.mul)

    def __truediv__(self, other: float | int | Series) -> Series:
        return self.truediv(other)

    __truediv__.__doc__ = inspect.getdoc(vendored_pandas_series.Series.__truediv__)

    def __rtruediv__(self, other: float | int | Series) -> Series:
        return self.rtruediv(other)

    __rtruediv__.__doc__ = inspect.getdoc(vendored_pandas_series.Series.__rtruediv__)

    def truediv(self, other: float | int | Series) -> Series:
        return self._apply_binary_op(other, ops.div_op)

    def rtruediv(self, other: float | int | Series) -> Series:
        return self._apply_binary_op(other, ops.div_op, reverse=True)

    truediv.__doc__ = inspect.getdoc(vendored_pandas_series.Series.truediv)
    div = divide = truediv

    rdiv = rtruediv
    rdiv.__doc__ = inspect.getdoc(vendored_pandas_series.Series.rtruediv)

    def __floordiv__(self, other: float | int | Series) -> Series:
        return self.floordiv(other)

    __floordiv__.__doc__ = inspect.getdoc(vendored_pandas_series.Series.__floordiv__)

    def __rfloordiv__(self, other: float | int | Series) -> Series:
        return self.rfloordiv(other)

    __rfloordiv__.__doc__ = inspect.getdoc(vendored_pandas_series.Series.__rfloordiv__)

    def floordiv(self, other: float | int | Series) -> Series:
        return self._apply_binary_op(other, ops.floordiv_op)

    def rfloordiv(self, other: float | int | Series) -> Series:
        return self._apply_binary_op(other, ops.floordiv_op, reverse=True)

    def __pow__(self, other: float | int | Series) -> Series:
        return self.pow(other)

    __pow__.__doc__ = inspect.getdoc(vendored_pandas_series.Series.__pow__)

    def __rpow__(self, other: float | int | Series) -> Series:
        return self.rpow(other)

    __rpow__.__doc__ = inspect.getdoc(vendored_pandas_series.Series.__rpow__)

    def pow(self, other: float | int | Series) -> Series:
        return self._apply_binary_op(other, ops.pow_op)

    def rpow(self, other: float | int | Series) -> Series:
        return self._apply_binary_op(other, ops.pow_op, reverse=True)

    def __lt__(self, other: float | int | str | Series) -> Series:
        return self.lt(other)

    def __le__(self, other: float | int | str | Series) -> Series:
        return self.le(other)

    def lt(self, other) -> Series:
        return self._apply_binary_op(other, ops.lt_op)

    def le(self, other) -> Series:
        return self._apply_binary_op(other, ops.le_op)

    def __gt__(self, other: float | int | str | Series) -> Series:
        return self.gt(other)

    def __ge__(self, other: float | int | str | Series) -> Series:
        return self.ge(other)

    def gt(self, other) -> Series:
        return self._apply_binary_op(other, ops.gt_op)

    def ge(self, other) -> Series:
        return self._apply_binary_op(other, ops.ge_op)

    def __mod__(self, other) -> Series:  # type: ignore
        return self.mod(other)

    __mod__.__doc__ = inspect.getdoc(vendored_pandas_series.Series.__mod__)

    def __rmod__(self, other) -> Series:  # type: ignore
        return self.rmod(other)

    __rmod__.__doc__ = inspect.getdoc(vendored_pandas_series.Series.__rmod__)

    def mod(self, other) -> Series:  # type: ignore
        return self._apply_binary_op(other, ops.mod_op)

    def rmod(self, other) -> Series:  # type: ignore
        return self._apply_binary_op(other, ops.mod_op, reverse=True)

    def divmod(self, other) -> Tuple[Series, Series]:  # type: ignore
        # TODO(huanc): when self and other both has dtype int and other contains zeros,
        # the output should be dtype float, both floordiv and mod returns dtype int in this case.
        return (self.floordiv(other), self.mod(other))

    def rdivmod(self, other) -> Tuple[Series, Series]:  # type: ignore
        # TODO(huanc): when self and other both has dtype int and self contains zeros,
        # the output should be dtype float, both floordiv and mod returns dtype int in this case.
        return (self.rfloordiv(other), self.rmod(other))

    def dot(self, other):
        return (self * other).sum()

    def __matmul__(self, other):
        return self.dot(other)

    __matmul__.__doc__ = inspect.getdoc(vendored_pandas_series.Series.__matmul__)

    def __rmatmul__(self, other):
        return self.dot(other)

    __rmatmul__.__doc__ = inspect.getdoc(vendored_pandas_series.Series.__rmatmul__)

    def combine_first(self, other: Series) -> Series:
        result = self._apply_binary_op(other, ops.coalesce_op)
        result.name = self.name
        return result

    def update(self, other: Union[Series, Sequence, Mapping]) -> None:
        result = self._apply_binary_op(
            other, ops.coalesce_op, reverse=True, alignment="left"
        )
        self._set_block(result._get_block())

    def abs(self) -> Series:
        return self._apply_unary_op(ops.abs_op)

    def round(self, decimals=0) -> "Series":
        return self._apply_binary_op(decimals, ops.round_op)

    def corr(self, other: Series, method="pearson", min_periods=None) -> float:
        # TODO(tbergeron): Validate early that both are numeric
        # TODO(tbergeron): Handle partially-numeric columns
        if method != "pearson":
            raise NotImplementedError(
                f"Only Pearson correlation is currently supported. {constants.FEEDBACK_LINK}"
            )
        if min_periods:
            raise NotImplementedError(
                f"min_periods not yet supported. {constants.FEEDBACK_LINK}"
            )
        return self._apply_binary_aggregation(other, agg_ops.CorrOp())

    def autocorr(self, lag: int = 1) -> float:
        return self.corr(self.shift(lag))

    def cov(self, other: Series) -> float:
        return self._apply_binary_aggregation(other, agg_ops.CovOp())

    def all(self) -> bool:
        return typing.cast(bool, self._apply_aggregation(agg_ops.all_op))

    def any(self) -> bool:
        return typing.cast(bool, self._apply_aggregation(agg_ops.any_op))

    def count(self) -> int:
        return typing.cast(int, self._apply_aggregation(agg_ops.count_op))

    def nunique(self) -> int:
        return typing.cast(int, self._apply_aggregation(agg_ops.nunique_op))

    def max(self) -> scalars.Scalar:
        return self._apply_aggregation(agg_ops.max_op)

    def min(self) -> scalars.Scalar:
        return self._apply_aggregation(agg_ops.min_op)

    def std(self) -> float:
        return typing.cast(float, self._apply_aggregation(agg_ops.std_op))

    def var(self) -> float:
        return typing.cast(float, self._apply_aggregation(agg_ops.var_op))

    def _central_moment(self, n: int) -> float:
        """Useful helper for calculating central moment statistics"""
        # Nth central moment is mean((x-mean(x))^n)
        # See: https://en.wikipedia.org/wiki/Moment_(mathematics)
        mean_deltas = self - self.mean()
        delta_powers = mean_deltas**n
        return delta_powers.mean()

    def agg(self, func: str | typing.Sequence[str]) -> scalars.Scalar | Series:
        if _is_list_like(func):
            if self.dtype not in bigframes.dtypes.NUMERIC_BIGFRAMES_TYPES_PERMISSIVE:
                raise NotImplementedError(
                    f"Multiple aggregations only supported on numeric series. {constants.FEEDBACK_LINK}"
                )
            aggregations = [agg_ops.lookup_agg_func(f) for f in func]
            return Series(
                self._block.summarize(
                    [self._value_column],
                    aggregations,
                )
            )
        else:
            return self._apply_aggregation(
                agg_ops.lookup_agg_func(typing.cast(str, func))
            )

    aggregate = agg
    aggregate.__doc__ = inspect.getdoc(vendored_pandas_series.Series.agg)

    def skew(self):
        count = self.count()
        if count < 3:
            return pandas.NA

        moment3 = self._central_moment(3)
        moment2 = self.var() * (count - 1) / count  # Convert sample var to pop var

        # See G1 estimator:
        # https://en.wikipedia.org/wiki/Skewness#Sample_skewness
        numerator = moment3
        denominator = moment2 ** (3 / 2)
        adjustment = (count * (count - 1)) ** 0.5 / (count - 2)

        return (numerator / denominator) * adjustment

    def kurt(self):
        count = self.count()
        if count < 4:
            return pandas.NA

        moment4 = self._central_moment(4)
        moment2 = self.var() * (count - 1) / count  # Convert sample var to pop var

        # Kurtosis is often defined as the second standardize moment: moment(4)/moment(2)**2
        # Pandas however uses Fisher’s estimator, implemented below
        numerator = (count + 1) * (count - 1) * moment4
        denominator = (count - 2) * (count - 3) * moment2**2
        adjustment = 3 * (count - 1) ** 2 / ((count - 2) * (count - 3))

        return (numerator / denominator) - adjustment

    kurtosis = kurt
    kurtosis.__doc__ = inspect.getdoc(vendored_pandas_series.Series.kurt)

    def mode(self) -> Series:
        block = self._block
        # Approach: Count each value, return each value for which count(x) == max(counts))
        block, agg_ids = block.aggregate(
            by_column_ids=[self._value_column],
            aggregations=((self._value_column, agg_ops.count_op),),
        )
        value_count_col_id = agg_ids[0]
        block, max_value_count_col_id = block.apply_window_op(
            value_count_col_id,
            agg_ops.max_op,
            window_spec=bigframes.core.window_spec.unbound(),
        )
        block, is_mode_col_id = block.apply_binary_op(
            value_count_col_id,
            max_value_count_col_id,
            ops.eq_op,
        )
        block = block.filter_by_id(is_mode_col_id)
        # use temporary name for reset_index to avoid collision, restore after dropping extra columns
        block = (
            block.with_index_labels(["mode_temp_internal"])
            .order_by([order.ascending_over(self._value_column)])
            .reset_index(drop=False)
        )
        block = block.select_column(self._value_column).with_column_labels([self.name])
        mode_values_series = Series(block.select_column(self._value_column))
        return typing.cast(Series, mode_values_series)

    def mean(self) -> float:
        return typing.cast(float, self._apply_aggregation(agg_ops.mean_op))

    def median(self, *, exact: bool = True) -> float:
        if exact:
            return typing.cast(float, self.quantile(0.5))
        else:
            return typing.cast(float, self._apply_aggregation(agg_ops.median_op))

    def quantile(self, q: Union[float, Sequence[float]] = 0.5) -> Union[Series, float]:
        qs = tuple(q) if utils.is_list_like(q) else (q,)
        result = block_ops.quantile(self._block, (self._value_column,), qs=qs)
        if utils.is_list_like(q):
            # Drop the first level, since only one column
            result = result.with_column_labels(result.column_labels.droplevel(0))
            result, index_col = result.create_constant(self.name, None)
            result = result.set_index([index_col])
            return Series(
                result.transpose(original_row_index=pandas.Index([self.name]))
            )
        else:
            return cast(float, Series(result).to_pandas().squeeze())

    def sum(self) -> float:
        return typing.cast(float, self._apply_aggregation(agg_ops.sum_op))

    def prod(self) -> float:
        return typing.cast(float, self._apply_aggregation(agg_ops.product_op))

    product = prod
    product.__doc__ = inspect.getdoc(vendored_pandas_series.Series.prod)

    def __eq__(self, other: object) -> Series:  # type: ignore
        return self.eq(other)

    def __ne__(self, other: object) -> Series:  # type: ignore
        return self.ne(other)

    def __invert__(self) -> Series:
        return self._apply_unary_op(ops.invert_op)

    __invert__.__doc__ = inspect.getdoc(vendored_pandas_series.Series.__invert__)

    def __pos__(self) -> Series:
        return self._apply_unary_op(ops.pos_op)

    def __neg__(self) -> Series:
        return self._apply_unary_op(ops.neg_op)

    def eq(self, other: object) -> Series:
        # TODO: enforce stricter alignment
        return self._apply_binary_op(other, ops.eq_op)

    def ne(self, other: object) -> Series:
        # TODO: enforce stricter alignment
        return self._apply_binary_op(other, ops.ne_op)

    def where(self, cond, other=None):
        value_id, cond_id, other_id, block = self._align3(cond, other)
        block, result_id = block.apply_ternary_op(
            value_id, cond_id, other_id, ops.where_op
        )
        return Series(block.select_column(result_id).with_column_labels([self.name]))

    def clip(self, lower, upper):
        if lower is None and upper is None:
            return self
        if lower is None:
            return self._apply_binary_op(upper, ops.minimum_op, alignment="left")
        if upper is None:
            return self._apply_binary_op(lower, ops.maximum_op, alignment="left")
        value_id, lower_id, upper_id, block = self._align3(lower, upper)
        block, result_id = block.apply_ternary_op(
            value_id, lower_id, upper_id, ops.clip_op
        )
        return Series(block.select_column(result_id).with_column_labels([self.name]))

    @validations.requires_ordering()
    def argmax(self) -> int:
        block, row_nums = self._block.promote_offsets()
        block = block.order_by(
            [
                order.descending_over(self._value_column),
                order.ascending_over(row_nums),
            ]
        )
        return typing.cast(
            scalars.Scalar, Series(block.select_column(row_nums)).iloc[0]
        )

    @validations.requires_ordering()
    def argmin(self) -> int:
        block, row_nums = self._block.promote_offsets()
        block = block.order_by(
            [
                order.ascending_over(self._value_column),
                order.ascending_over(row_nums),
            ]
        )
        return typing.cast(
            scalars.Scalar, Series(block.select_column(row_nums)).iloc[0]
        )

    @validations.requires_index
    def unstack(self, level: LevelsType = -1):
        if isinstance(level, int) or isinstance(level, str):
            level = [level]

        block = self._block

        if self.index.nlevels == 1:
            raise ValueError("Series must have multi-index to unstack")

        # Pivot by index levels
        unstack_ids = self._resolve_levels(level)
        block = block.reset_index(drop=False)
        block = block.set_index(
            [col for col in self._block.index_columns if col not in unstack_ids]
        )

        pivot_block = block.pivot(
            columns=unstack_ids,
            values=self._block.value_columns,
            values_in_index=False,
        )
        return bigframes.dataframe.DataFrame(pivot_block)

    @validations.requires_index
    def idxmax(self) -> blocks.Label:
        block = self._block.order_by(
            [
                order.descending_over(self._value_column),
                *[
                    order.ascending_over(idx_col)
                    for idx_col in self._block.index_columns
                ],
            ]
        )
        block = block.slice(0, 1)
        return indexes.Index(block).to_pandas()[0]

    @validations.requires_index
    def idxmin(self) -> blocks.Label:
        block = self._block.order_by(
            [
                order.ascending_over(self._value_column),
                *[
                    order.ascending_over(idx_col)
                    for idx_col in self._block.index_columns
                ],
            ]
        )
        block = block.slice(0, 1)
        return indexes.Index(block).to_pandas()[0]

    @property
    @validations.requires_ordering()
    def is_monotonic_increasing(self) -> bool:
        return typing.cast(
            bool, self._block.is_monotonic_increasing(self._value_column)
        )

    @property
    @validations.requires_ordering()
    def is_monotonic_decreasing(self) -> bool:
        return typing.cast(
            bool, self._block.is_monotonic_decreasing(self._value_column)
        )

    def __getitem__(self, indexer):
        # TODO: enforce stricter alignment, should fail if indexer is missing any keys.
        use_iloc = (
            isinstance(indexer, slice)
            and all(
                isinstance(x, numbers.Integral) or (x is None)
                for x in [indexer.start, indexer.stop, indexer.step]
            )
        ) or (
            isinstance(indexer, numbers.Integral)
            and not isinstance(self._block.index.dtypes[0], pandas.Int64Dtype)
        )
        if use_iloc:
            return self.iloc[indexer]
        if isinstance(indexer, Series):
            (left, right, block) = self._align(indexer, "left")
            block = block.filter_by_id(right)
            block = block.select_column(left)
            return Series(block)
        return self.loc[indexer]

    __getitem__.__doc__ = inspect.getdoc(vendored_pandas_series.Series.__getitem__)

    def __getattr__(self, key: str):
        if hasattr(pandas.Series, key):
            raise AttributeError(
                textwrap.dedent(
                    f"""
                    BigQuery DataFrames has not yet implemented an equivalent to
                    'pandas.Series.{key}'. {constants.FEEDBACK_LINK}
                    """
                )
            )
        else:
            raise AttributeError(key)

    def _align3(self, other1: Series | scalars.Scalar, other2: Series | scalars.Scalar, how="left") -> tuple[str, str, str, blocks.Block]:  # type: ignore
        """Aligns the series value with 2 other scalars or series objects. Returns new values and joined tabled expression."""
        values, index = self._align_n([other1, other2], how)
        return (values[0], values[1], values[2], index)

    def _apply_aggregation(
        self, op: agg_ops.UnaryAggregateOp | agg_ops.NullaryAggregateOp
    ) -> Any:
        return self._block.get_stat(self._value_column, op)

    def _apply_window_op(
        self, op: agg_ops.WindowOp, window_spec: bigframes.core.window_spec.WindowSpec
    ):
        block = self._block
        block, result_id = block.apply_window_op(
            self._value_column, op, window_spec=window_spec, result_label=self.name
        )
        return Series(block.select_column(result_id))

    def value_counts(
        self,
        normalize: bool = False,
        sort: bool = True,
        ascending: bool = False,
        *,
        dropna: bool = True,
    ):
        block = block_ops.value_counts(
            self._block,
            [self._value_column],
            normalize=normalize,
            ascending=ascending,
            dropna=dropna,
        )
        return Series(block)

    def sort_values(
        self, *, axis=0, ascending=True, kind: str = "quicksort", na_position="last"
    ) -> Series:
        if na_position not in ["first", "last"]:
            raise ValueError("Param na_position must be one of 'first' or 'last'")
        block = self._block.order_by(
            [
                order.ascending_over(self._value_column, (na_position == "last"))
                if ascending
                else order.descending_over(self._value_column, (na_position == "last"))
            ],
        )
        return Series(block)

    @validations.requires_index
    def sort_index(self, *, axis=0, ascending=True, na_position="last") -> Series:
        # TODO(tbergeron): Support level parameter once multi-index introduced.
        if na_position not in ["first", "last"]:
            raise ValueError("Param na_position must be one of 'first' or 'last'")
        block = self._block
        na_last = na_position == "last"
        ordering = [
            order.ascending_over(column, na_last)
            if ascending
            else order.descending_over(column, na_last)
            for column in block.index_columns
        ]
        block = block.order_by(ordering)
        return Series(block)

    @validations.requires_ordering()
    def rolling(self, window: int, min_periods=None) -> bigframes.core.window.Window:
        # To get n size window, need current row and n-1 preceding rows.
        window_spec = bigframes.core.window_spec.rows(
            preceding=window - 1, following=0, min_periods=min_periods or window
        )
        return bigframes.core.window.Window(
            self._block, window_spec, self._block.value_columns, is_series=True
        )

    @validations.requires_ordering()
    def expanding(self, min_periods: int = 1) -> bigframes.core.window.Window:
        window_spec = bigframes.core.window_spec.cumulative_rows(
            min_periods=min_periods
        )
        return bigframes.core.window.Window(
            self._block, window_spec, self._block.value_columns, is_series=True
        )

    def groupby(
        self,
        by: typing.Union[
            blocks.Label, Series, typing.Sequence[typing.Union[blocks.Label, Series]]
        ] = None,
        axis=0,
        level: typing.Optional[
            int | str | typing.Sequence[int] | typing.Sequence[str]
        ] = None,
        as_index: bool = True,
        *,
        dropna: bool = True,
    ) -> bigframes.core.groupby.SeriesGroupBy:
        if (by is not None) and (level is not None):
            raise ValueError("Do not specify both 'by' and 'level'")
        if not as_index:
            raise ValueError("as_index=False only valid with DataFrame")
        if axis:
            raise ValueError("No axis named {} for object type Series".format(level))
        if not as_index:
            raise ValueError("'as_index'=False only applies to DataFrame")
        if by is not None:
            return self._groupby_values(by, dropna)
        if level is not None:
            return self._groupby_level(level, dropna)
        else:
            raise TypeError("You have to supply one of 'by' and 'level'")

    @validations.requires_index
    def _groupby_level(
        self,
        level: int | str | typing.Sequence[int] | typing.Sequence[str],
        dropna: bool = True,
    ) -> bigframes.core.groupby.SeriesGroupBy:
        return groupby.SeriesGroupBy(
            self._block,
            self._value_column,
            by_col_ids=self._resolve_levels(level),
            value_name=self.name,
            dropna=dropna,
        )

    def _groupby_values(
        self,
        by: typing.Union[
            blocks.Label, Series, typing.Sequence[typing.Union[blocks.Label, Series]]
        ],
        dropna: bool = True,
    ) -> bigframes.core.groupby.SeriesGroupBy:
        if not isinstance(by, Series) and _is_list_like(by):
            by = list(by)
        else:
            by = [typing.cast(typing.Union[blocks.Label, Series], by)]

        block = self._block
        grouping_cols: typing.Sequence[str] = []
        value_col = self._value_column
        for key in by:
            if isinstance(key, Series):
                block, (
                    get_column_left,
                    get_column_right,
                ) = block.join(key._block, how="inner" if dropna else "left")

                value_col = get_column_left[value_col]
                grouping_cols = [
                    *[get_column_left[value] for value in grouping_cols],
                    get_column_right[key._value_column],
                ]
            else:
                # Interpret as index level
                matches = block.index_name_to_col_id.get(key, [])
                if len(matches) != 1:
                    raise ValueError(
                        f"GroupBy key {key} does not match a unique index level. BigQuery DataFrames only interprets lists of strings as index level names, not directly as per-row group assignments."
                    )
                grouping_cols = [*grouping_cols, matches[0]]

        return groupby.SeriesGroupBy(
            block,
            value_col,
            by_col_ids=grouping_cols,
            value_name=self.name,
            dropna=dropna,
        )

    def apply(
        self, func, by_row: typing.Union[typing.Literal["compat"], bool] = "compat"
    ) -> Series:
        # TODO(shobs, b/274645634): Support convert_dtype, args, **kwargs
        # is actually a ternary op

        if by_row not in ["compat", False]:
            raise ValueError("Param by_row must be one of 'compat' or False")

        if not callable(func):
            raise ValueError(
                "Only a ufunc (a function that applies to the entire Series) or a remote function that only works on single values are supported."
            )

        if not hasattr(func, "bigframes_remote_function"):
            # It is not a remote function
            # Then it must be a vectorized function that applies to the Series
            # as a whole
            if by_row:
                raise ValueError(
                    "A vectorized non-remote function can be provided only with by_row=False."
                    " For element-wise operation it must be a remote function."
                )

            try:
                return func(self)
            except Exception as ex:
                # This could happen if any of the operators in func is not
                # supported on a Series. Let's guide the customer to use a
                # remote function instead
                if hasattr(ex, "message"):
                    ex.message += f"\n{_remote_function_recommendation_message}"
                raise

<<<<<<< HEAD
        # We are working with remote function at this point
        result_series = self._apply_unary_op(
=======
        # We are working with remote function at this point.
        # Reproject as workaround to applying filter too late. This forces the
        # filter to be applied before passing data to remote function,
        # protecting from bad inputs causing errors.
        reprojected_series = Series(self._block._force_reproject())
        result_series = reprojected_series._apply_unary_op(
>>>>>>> 575a29e7
            ops.RemoteFunctionOp(func=func, apply_on_null=True)
        )

        # return Series with materialized result so that any error in the remote
        # function is caught early
        materialized_series = result_series._cached(session_aware=False)
        return materialized_series

    def combine(
        self,
        other,
        func,
    ) -> Series:
        if not callable(func):
            raise ValueError(
                "Only a ufunc (a function that applies to the entire Series) or a remote function that only works on single values are supported."
            )

        if not hasattr(func, "bigframes_remote_function"):
            # Keep this in sync with .apply
            try:
                return func(self, other)
            except Exception as ex:
                # This could happen if any of the operators in func is not
                # supported on a Series. Let's guide the customer to use a
                # remote function instead
                if hasattr(ex, "message"):
                    ex.message += f"\n{_remote_function_recommendation_message}"
                raise

        # Reproject as workaround to applying filter too late. This forces the
        # filter to be applied before passing data to remote function,
        # protecting from bad inputs causing errors.
        reprojected_series = Series(self._block._force_reproject())
        result_series = reprojected_series._apply_binary_op(
            other, ops.BinaryRemoteFunctionOp(func=func)
        )

        # return Series with materialized result so that any error in the remote
        # function is caught early
        materialized_series = result_series._cached()
        return materialized_series

    @validations.requires_index
    def add_prefix(self, prefix: str, axis: int | str | None = None) -> Series:
        return Series(self._get_block().add_prefix(prefix))

    @validations.requires_index
    def add_suffix(self, suffix: str, axis: int | str | None = None) -> Series:
        return Series(self._get_block().add_suffix(suffix))

    def filter(
        self,
        items: typing.Optional[typing.Iterable] = None,
        like: typing.Optional[str] = None,
        regex: typing.Optional[str] = None,
        axis: typing.Optional[typing.Union[str, int]] = None,
    ) -> Series:
        if (axis is not None) and utils.get_axis_number(axis) != 0:
            raise ValueError(f"Invalid axis for series: {axis}")
        if sum([(items is not None), (like is not None), (regex is not None)]) != 1:
            raise ValueError(
                "Need to provide exactly one of 'items', 'like', or 'regex'"
            )
        if len(self._block.index_columns) > 1:
            raise NotImplementedError(
                f"Method filter does not support rows multiindex. {constants.FEEDBACK_LINK}"
            )
        if (like is not None) or (regex is not None):
            block = self._block
            block, label_string_id = block.apply_unary_op(
                self._block.index_columns[0],
                ops.AsTypeOp(to_type=pandas.StringDtype(storage="pyarrow")),
            )
            if like is not None:
                block, mask_id = block.apply_unary_op(
                    label_string_id, ops.StrContainsOp(pat=like)
                )
            else:  # regex
                assert regex is not None
                block, mask_id = block.apply_unary_op(
                    label_string_id, ops.StrContainsRegexOp(pat=regex)
                )

            block = block.filter_by_id(mask_id)
            block = block.select_columns([self._value_column])
            return Series(block)
        elif items is not None:
            # Behavior matches pandas 2.1+, older pandas versions would reindex
            block = self._block
            block, mask_id = block.apply_unary_op(
                self._block.index_columns[0], ops.IsInOp(values=tuple(items))
            )
            block = block.filter_by_id(mask_id)
            block = block.select_columns([self._value_column])
            return Series(block)
        else:
            raise ValueError("Need to provide 'items', 'like', or 'regex'")

    @validations.requires_index
    def reindex(self, index=None, *, validate: typing.Optional[bool] = None):
        if validate and not self.index.is_unique:
            raise ValueError("Original index must be unique to reindex")
        keep_original_names = False
        if isinstance(index, indexes.Index):
            new_indexer = bigframes.dataframe.DataFrame(data=index._block)[[]]
        else:
            if not isinstance(index, pandas.Index):
                keep_original_names = True
                index = pandas.Index(index)
            if index.nlevels != self.index.nlevels:
                raise NotImplementedError(
                    "Cannot reindex with index with different nlevels"
                )
            new_indexer = bigframes.dataframe.DataFrame(
                index=index, session=self._get_block().expr.session
            )[[]]
        # multiindex join is senstive to index names, so we will set all these
        result = new_indexer.rename_axis(range(new_indexer.index.nlevels)).join(
            self.to_frame().rename_axis(range(self.index.nlevels)),
            how="left",
        )
        # and then reset the names after the join
        result_block = result.rename_axis(
            self.index.names if keep_original_names else index.names
        )._block
        return Series(result_block)

    @validations.requires_index
    def reindex_like(self, other: Series, *, validate: typing.Optional[bool] = None):
        return self.reindex(other.index, validate=validate)

    def drop_duplicates(self, *, keep: str = "first") -> Series:
        if keep is not False:
            validations.enforce_ordered(self, "drop_duplicates(keep != False)")
        block = block_ops.drop_duplicates(self._block, (self._value_column,), keep)
        return Series(block)

    @validations.requires_ordering()
    def unique(self) -> Series:
        return self.drop_duplicates()

    def duplicated(self, keep: str = "first") -> Series:
        if keep is not False:
            validations.enforce_ordered(self, "duplicated(keep != False)")
        block, indicator = block_ops.indicate_duplicates(
            self._block, (self._value_column,), keep
        )
        return Series(
            block.select_column(
                indicator,
            ).with_column_labels([self.name])
        )

    def mask(self, cond, other=None) -> Series:
        if callable(cond):
            if hasattr(cond, "bigframes_remote_function"):
                cond = self.apply(cond)
            else:
                # For non-remote function assume that it is applicable on Series
                cond = self.apply(cond, by_row=False)

        if not isinstance(cond, Series):
            raise TypeError(
                f"Only bigframes series condition is supported, received {type(cond).__name__}. "
                f"{constants.FEEDBACK_LINK}"
            )
        return self.where(~cond, other)

    def to_frame(self, name: blocks.Label = None) -> bigframes.dataframe.DataFrame:
        provided_name = name if name else self.name
        # To be consistent with Pandas, it assigns 0 as the column name if missing. 0 is the first element of RangeIndex.
        block = self._block.with_column_labels(
            [provided_name] if provided_name else ["0"]
        )
        return bigframes.dataframe.DataFrame(block)

    def to_csv(
        self,
        path_or_buf=None,
        sep=",",
        *,
        header: bool = True,
        index: bool = True,
    ) -> Optional[str]:
        if utils.is_gcs_path(path_or_buf):
            return self.to_frame().to_csv(
                path_or_buf, sep=sep, header=header, index=index
            )
        else:
            pd_series = self.to_pandas()
            return pd_series.to_csv(
                path_or_buf=path_or_buf, sep=sep, header=header, index=index
            )

    def to_dict(self, into: type[dict] = dict) -> typing.Mapping:
        return typing.cast(dict, self.to_pandas().to_dict(into))  # type: ignore

    def to_excel(self, excel_writer, sheet_name="Sheet1", **kwargs) -> None:
        return self.to_pandas().to_excel(excel_writer, sheet_name, **kwargs)

    def to_json(
        self,
        path_or_buf=None,
        orient: Optional[
            typing.Literal["split", "records", "index", "columns", "values", "table"]
        ] = None,
        *,
        lines: bool = False,
        index: bool = True,
    ) -> Optional[str]:
        if utils.is_gcs_path(path_or_buf):
            return self.to_frame().to_json(
                path_or_buf=path_or_buf, orient=orient, lines=lines, index=index
            )
        else:
            pd_series = self.to_pandas()
            return pd_series.to_json(
                path_or_buf=path_or_buf, orient=orient, lines=lines, index=index  # type: ignore
            )

    def to_latex(
        self, buf=None, columns=None, header=True, index=True, **kwargs
    ) -> typing.Optional[str]:
        return self.to_pandas().to_latex(
            buf, columns=columns, header=header, index=index, **kwargs
        )

    def tolist(self) -> list:
        return self.to_pandas().to_list()

    to_list = tolist
    to_list.__doc__ = inspect.getdoc(vendored_pandas_series.Series.tolist)

    def to_markdown(
        self,
        buf: typing.IO[str] | None = None,
        mode: str = "wt",
        index: bool = True,
        **kwargs,
    ) -> typing.Optional[str]:
        return self.to_pandas().to_markdown(buf, mode=mode, index=index, **kwargs)  # type: ignore

    def to_numpy(
        self, dtype=None, copy=False, na_value=None, **kwargs
    ) -> numpy.ndarray:
        return self.to_pandas().to_numpy(dtype, copy, na_value, **kwargs)

    def __array__(self, dtype=None) -> numpy.ndarray:
        return self.to_numpy(dtype=dtype)

    __array__.__doc__ = inspect.getdoc(vendored_pandas_series.Series.__array__)

    def to_pickle(self, path, **kwargs) -> None:
        return self.to_pandas().to_pickle(path, **kwargs)

    def to_string(
        self,
        buf=None,
        na_rep="NaN",
        float_format=None,
        header=True,
        index=True,
        length=False,
        dtype=False,
        name=False,
        max_rows=None,
        min_rows=None,
    ) -> typing.Optional[str]:
        return self.to_pandas().to_string(
            buf,
            na_rep,
            float_format,
            header,
            index,
            length,
            dtype,
            name,
            max_rows,
            min_rows,
        )

    def to_xarray(self):
        return self.to_pandas().to_xarray()

    def _throw_if_index_contains_duplicates(
        self, error_message: typing.Optional[str] = None
    ) -> None:
        if not self.index.is_unique:
            error_message = (
                error_message
                if error_message
                else "Index contains duplicate entries, but uniqueness is required."
            )
            raise pandas.errors.InvalidIndexError(error_message)

    def map(
        self,
        arg: typing.Union[Mapping, Series],
        na_action: Optional[str] = None,
        *,
        verify_integrity: bool = False,
    ) -> Series:
        if na_action:
            raise NotImplementedError(
                f"Non-None na_action argument is not yet supported for Series.map. {constants.FEEDBACK_LINK}"
            )
        if isinstance(arg, Series):
            if verify_integrity:
                error_message = "When verify_integrity is True in Series.map, index of arg parameter must not have duplicate entries."
                arg._throw_if_index_contains_duplicates(error_message=error_message)
            map_df = bigframes.dataframe.DataFrame(arg._block)
            map_df = map_df.rename(columns={arg.name: self.name})
        elif isinstance(arg, Mapping):
            map_df = bigframes.dataframe.DataFrame(
                {"keys": list(arg.keys()), self.name: list(arg.values())},  # type: ignore
                session=self._get_block().expr.session,
            )
            map_df = map_df.set_index("keys")
        elif callable(arg):
            return self.apply(arg)
        else:
            # Mirroring pandas, call the uncallable object
            arg()  # throws TypeError: object is not callable

        self_df = self.to_frame(name="series")
        result_df = self_df.join(map_df, on="series")
        return result_df[self.name]

    @validations.requires_ordering()
    def sample(
        self,
        n: Optional[int] = None,
        frac: Optional[float] = None,
        *,
        random_state: Optional[int] = None,
        sort: Optional[bool | Literal["random"]] = "random",
    ) -> Series:
        if n is not None and frac is not None:
            raise ValueError("Only one of 'n' or 'frac' parameter can be specified.")

        ns = (n,) if n is not None else ()
        fracs = (frac,) if frac is not None else ()
        return Series(
            self._block._split(
                ns=ns, fracs=fracs, random_state=random_state, sort=sort
            )[0]
        )

    def explode(self, *, ignore_index: Optional[bool] = False) -> Series:
        return Series(
            self._block.explode(
                column_ids=[self._value_column], ignore_index=ignore_index
            )
        )

    def __array_ufunc__(
        self, ufunc: numpy.ufunc, method: str, *inputs, **kwargs
    ) -> Series:
        """Used to support numpy ufuncs.
        See: https://numpy.org/doc/stable/reference/ufuncs.html
        """
        # Only __call__ supported with zero arguments
        if method != "__call__" or len(inputs) > 2 or len(kwargs) > 0:
            return NotImplemented

        if len(inputs) == 1 and ufunc in ops.NUMPY_TO_OP:
            return self._apply_unary_op(ops.NUMPY_TO_OP[ufunc])
        if len(inputs) == 2 and ufunc in ops.NUMPY_TO_BINOP:
            binop = ops.NUMPY_TO_BINOP[ufunc]
            if inputs[0] is self:
                return self._apply_binary_op(inputs[1], binop)
            else:
                return self._apply_binary_op(inputs[0], binop, reverse=True)

        return NotImplemented

    # Keep this at the bottom of the Series class to avoid
    # confusing type checker by overriding str
    @property
    def str(self) -> strings.StringMethods:
        return strings.StringMethods(self._block)

    @property
    def plot(self):
        return plotting.PlotAccessor(self)

    def _slice(
        self,
        start: typing.Optional[int] = None,
        stop: typing.Optional[int] = None,
        step: typing.Optional[int] = None,
    ) -> bigframes.series.Series:
        return bigframes.series.Series(
            self._block.slice(start=start, stop=stop, step=step).select_column(
                self._value_column
            ),
        )

    def cache(self):
        """
        Materializes the Series to a temporary table.

        Useful if the series will be used multiple times, as this will avoid recomputating the shared intermediate value.

        Returns:
            Series: Self
        """
        # Do not use session-aware cashing if user-requested
        return self._cached(force=True, session_aware=False)

    def _cached(self, *, force: bool = True, session_aware: bool = True) -> Series:
        self._block.cached(force=force, session_aware=session_aware)
        return self


def _is_list_like(obj: typing.Any) -> typing_extensions.TypeGuard[typing.Sequence]:
    return pandas.api.types.is_list_like(obj)<|MERGE_RESOLUTION|>--- conflicted
+++ resolved
@@ -1468,17 +1468,8 @@
                     ex.message += f"\n{_remote_function_recommendation_message}"
                 raise
 
-<<<<<<< HEAD
         # We are working with remote function at this point
         result_series = self._apply_unary_op(
-=======
-        # We are working with remote function at this point.
-        # Reproject as workaround to applying filter too late. This forces the
-        # filter to be applied before passing data to remote function,
-        # protecting from bad inputs causing errors.
-        reprojected_series = Series(self._block._force_reproject())
-        result_series = reprojected_series._apply_unary_op(
->>>>>>> 575a29e7
             ops.RemoteFunctionOp(func=func, apply_on_null=True)
         )
 
