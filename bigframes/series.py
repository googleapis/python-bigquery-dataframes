--- conflicted
+++ resolved
@@ -443,44 +443,15 @@
         self, to_replace: typing.Any, value: typing.Any = None, *, regex: bool = False
     ):
         if regex:
-<<<<<<< HEAD
-            if not (isinstance(to_replace, str) and isinstance(value, str)):
-                raise NotImplementedError(
-                    f"replace regex mode only supports strings for 'to_replace' and 'value'. {constants.FEEDBACK_LINK}"
-                )
-            block, result_col = self._block.apply_unary_op(
-                self._value_column,
-                ops.RegexReplaceStrOp(pat=to_replace, repl=value),
-                result_label=self.name,
-            )
-            return Series(block.select_column(result_col))
-=======
             # No-op unless to_replace and series dtype are both string type
             if not isinstance(to_replace, str) or not isinstance(
                 self.dtype, pandas.StringDtype
             ):
                 return self
             return self._regex_replace(to_replace, value)
->>>>>>> c2b18928
         elif utils.is_dict_like(to_replace):
             return self._mapping_replace(to_replace)  # type: ignore
         elif utils.is_list_like(to_replace):
-<<<<<<< HEAD
-            block, cond = self._block.apply_unary_op(
-                self._value_column, ops.IsInOp(values=tuple(to_replace))
-            )
-            block, result_col = block.apply_binary_op(
-                cond,
-                self._value_column,
-                ops.partial_arg1(ops.where_op, value),
-                result_label=self.name,
-            )
-            return Series(block.select_column(result_col))
-        else:  # Scalar
-            block, cond = self._block.apply_unary_op(
-                self._value_column,
-                ops.ApplyLeft(base_op=ops.eq_op, left_scalar=to_replace),
-=======
             replace_list = to_replace
         else:  # Scalar
             replace_list = [to_replace]
@@ -493,11 +464,10 @@
         if not bigframes.dtypes.is_dtype(value, self.dtype):
             raise NotImplementedError(
                 f"Cannot replace {self.dtype} elements with incompatible item {value} as mixed-type columns not supported. {constants.FEEDBACK_LINK}"
->>>>>>> c2b18928
             )
         block, result_col = self._block.apply_unary_op(
             self._value_column,
-            ops.ReplaceRegexOp(to_replace, value),
+            ops.RegexReplaceStrOp(to_replace, value),
             result_label=self.name,
         )
         return Series(block.select_column(result_col))
@@ -513,7 +483,7 @@
             return self.astype(result_type)._simple_replace(to_replace_list, value)
 
         block, cond = self._block.apply_unary_op(
-            self._value_column, ops.IsInOp(to_replace_list)
+            self._value_column, ops.IsInOp(tuple(to_replace_list))
         )
         block, result_col = block.apply_binary_op(
             cond,
