# Copyright 2023 Google LLC
#
# Licensed under the Apache License, Version 2.0 (the "License");
# you may not use this file except in compliance with the License.
# You may obtain a copy of the License at
#
#     http://www.apache.org/licenses/LICENSE-2.0
#
# Unless required by applicable law or agreed to in writing, software
# distributed under the License is distributed on an "AS IS" BASIS,
# WITHOUT WARRANTIES OR CONDITIONS OF ANY KIND, either express or implied.
# See the License for the specific language governing permissions and
# limitations under the License.

"""Public exceptions and warnings used across BigQuery DataFrames."""

# NOTE: This module should not depend on any others in the package.


class UnknownLocationWarning(Warning):
    """The location is set to an unknown value."""


<<<<<<< HEAD
class CleanupFailedWarning(Warning):
    """Bigframes failed to clean up a table resource."""
=======
class NoDefaultIndexError(ValueError):
    """Unable to create a default index."""
>>>>>>> 73064dd2
<|MERGE_RESOLUTION|>--- conflicted
+++ resolved
@@ -21,10 +21,9 @@
     """The location is set to an unknown value."""
 
 
-<<<<<<< HEAD
 class CleanupFailedWarning(Warning):
     """Bigframes failed to clean up a table resource."""
-=======
+
+
 class NoDefaultIndexError(ValueError):
-    """Unable to create a default index."""
->>>>>>> 73064dd2
+    """Unable to create a default index."""