--- conflicted
+++ resolved
@@ -35,10 +35,9 @@
     """Default index may cause unexpected costs."""
 
 
-<<<<<<< HEAD
-class NullIndexError(ValueError):
-    """Object has no index."""
-=======
 class PreviewWarning(Warning):
     """The feature is in preview."""
->>>>>>> 1a0b744c
+
+
+class NullIndexError(ValueError):
+    """Object has no index."""