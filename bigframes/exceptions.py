# Copyright 2023 Google LLC
#
# Licensed under the Apache License, Version 2.0 (the "License");
# you may not use this file except in compliance with the License.
# You may obtain a copy of the License at
#
#     http://www.apache.org/licenses/LICENSE-2.0
#
# Unless required by applicable law or agreed to in writing, software
# distributed under the License is distributed on an "AS IS" BASIS,
# WITHOUT WARRANTIES OR CONDITIONS OF ANY KIND, either express or implied.
# See the License for the specific language governing permissions and
# limitations under the License.

"""Public exceptions and warnings used across BigQuery DataFrames."""

# NOTE: This module should not depend on any others in the package.


class UnknownLocationWarning(Warning):
    """The location is set to an unknown value."""


class CleanupFailedWarning(Warning):
    """Bigframes failed to clean up a table resource."""


<<<<<<< HEAD
class NoDefaultIndexError(ValueError):
    """Unable to create a default index."""


class NullIndexError(ValueError):
    """Object has no index."""
=======
class DefaultIndexWarning(Warning):
    """Default index may cause unexpected costs."""
>>>>>>> 5a7b1c9a
<|MERGE_RESOLUTION|>--- conflicted
+++ resolved
@@ -25,14 +25,9 @@
     """Bigframes failed to clean up a table resource."""
 
 
-<<<<<<< HEAD
-class NoDefaultIndexError(ValueError):
-    """Unable to create a default index."""
+class DefaultIndexWarning(Warning):
+    """Default index may cause unexpected costs."""
 
 
 class NullIndexError(ValueError):
-    """Object has no index."""
-=======
-class DefaultIndexWarning(Warning):
-    """Default index may cause unexpected costs."""
->>>>>>> 5a7b1c9a
+    """Object has no index."""