--- conflicted
+++ resolved
@@ -225,11 +225,7 @@
             raise ValueError(error_message)
         if len(key) != 2:
             raise TypeError(error_message)
-<<<<<<< HEAD
-        block = self._dataframe._block  # type: ignore
-=======
         block: bigframes.core.blocks.Block = self._dataframe._block
->>>>>>> ec10c4a5
         column_block = block.select_columns([block.value_columns[key[1]]])
         column = bigframes.series.Series(column_block)
         return column.iloc[key[0]]
