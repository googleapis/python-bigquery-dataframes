--- conflicted
+++ resolved
@@ -290,23 +290,6 @@
                 Union[bigframes.dataframe.DataFrame, bigframes.series.Series],
                 series_or_dataframe.iloc[0:0],
             )
-<<<<<<< HEAD
-
-        # We can't upload a DataFrame with None as the column name, so set it
-        # an arbitrary string.
-        index_name = series_or_dataframe.index.name
-        index_name_is_none = index_name is None
-        if index_name_is_none:
-            index_name = "unnamed_col"
-
-        keys_df = bigframes.dataframe.DataFrame(
-            {index_name: key}, session=series_or_dataframe._get_block().expr.session
-        )
-        keys_df = keys_df.set_index(index_name, drop=True)
-
-        if index_name_is_none:
-            keys_df.index.name = None
-=======
         if pd.api.types.is_list_like(key[0]):
             original_index_names = series_or_dataframe.index.names
             num_index_cols = len(original_index_names)
@@ -341,7 +324,6 @@
             keys_df = keys_df.set_index(index_name, drop=True)
             if index_name_is_none:
                 keys_df.index.name = None
->>>>>>> 1641aff3
         return _perform_loc_list_join(series_or_dataframe, keys_df)
     elif isinstance(key, slice):
         if (key.start is None) and (key.stop is None) and (key.step is None):
