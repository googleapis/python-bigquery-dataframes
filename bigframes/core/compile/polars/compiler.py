# Copyright 2024 Google LLC
#
# Licensed under the Apache License, Version 2.0 (the "License");
# you may not use this file except in compliance with the License.
# You may obtain a copy of the License at
#
#     http://www.apache.org/licenses/LICENSE-2.0
#
# Unless required by applicable law or agreed to in writing, software
# distributed under the License is distributed on an "AS IS" BASIS,
# WITHOUT WARRANTIES OR CONDITIONS OF ANY KIND, either express or implied.
# See the License for the specific language governing permissions and
# limitations under the License.
from __future__ import annotations

import dataclasses
import functools
import itertools
import operator
from typing import cast, Literal, Optional, Sequence, Tuple, TYPE_CHECKING

import pandas as pd

import bigframes.core
from bigframes.core import identifiers, nodes, ordering, window_spec
import bigframes.core.expression as ex
import bigframes.core.guid as guid
import bigframes.core.rewrite
import bigframes.dtypes
import bigframes.operations as ops
import bigframes.operations.aggregations as agg_ops
import bigframes.operations.bool_ops as bool_ops
import bigframes.operations.comparison_ops as comp_ops
import bigframes.operations.generic_ops as gen_ops
import bigframes.operations.numeric_ops as num_ops

polars_installed = True
if TYPE_CHECKING:
    import polars as pl
else:
    try:
        import polars as pl
    except Exception:
        polars_installed = False

if polars_installed:
    _DTYPE_MAPPING = {
        # Direct mappings
        bigframes.dtypes.INT_DTYPE: pl.Int64(),
        bigframes.dtypes.FLOAT_DTYPE: pl.Float64(),
        bigframes.dtypes.BOOL_DTYPE: pl.Boolean(),
        bigframes.dtypes.STRING_DTYPE: pl.String(),
        bigframes.dtypes.NUMERIC_DTYPE: pl.Decimal(38, 9),
        bigframes.dtypes.BIGNUMERIC_DTYPE: pl.Decimal(76, 38),
        bigframes.dtypes.BYTES_DTYPE: pl.Binary(),
        bigframes.dtypes.DATE_DTYPE: pl.Date(),
        bigframes.dtypes.DATETIME_DTYPE: pl.Datetime(time_zone=None),
        bigframes.dtypes.TIMESTAMP_DTYPE: pl.Datetime(time_zone="UTC"),
        bigframes.dtypes.TIME_DTYPE: pl.Time(),
        bigframes.dtypes.TIMEDELTA_DTYPE: pl.Duration(),
        # Indirect mappings
        bigframes.dtypes.GEO_DTYPE: pl.String(),
        bigframes.dtypes.JSON_DTYPE: pl.String(),
    }

    def _bigframes_dtype_to_polars_dtype(
        dtype: bigframes.dtypes.ExpressionType,
    ) -> pl.DataType:
        if dtype is None:
            return pl.Null()
        if bigframes.dtypes.is_struct_like(dtype):
            return pl.Struct(
                [
                    pl.Field(name, _bigframes_dtype_to_polars_dtype(type))
                    for name, type in bigframes.dtypes.get_struct_fields(dtype).items()
                ]
            )
        if bigframes.dtypes.is_array_like(dtype):
            return pl.Array(
                inner=_bigframes_dtype_to_polars_dtype(
                    bigframes.dtypes.get_array_inner_type(dtype)
                )
            )
        else:
            return _DTYPE_MAPPING[dtype]

    @dataclasses.dataclass(frozen=True)
    class PolarsExpressionCompiler:
        """
        Simple compiler for converting bigframes expressions to polars expressions.

        Should be extended to dispatch based on bigframes schema types.
        """

        @functools.singledispatchmethod
        def compile_expression(self, expression: ex.Expression) -> pl.Expr:
            raise NotImplementedError(f"Cannot compile expression: {expression}")

        @compile_expression.register
        def _(
            self,
            expression: ex.ScalarConstantExpression,
        ) -> pl.Expr:
            value = expression.value
            if not isinstance(value, float) and pd.isna(value):  # type: ignore
                value = None
            if expression.dtype is None:
                return pl.lit(None)
            return pl.lit(value, _bigframes_dtype_to_polars_dtype(expression.dtype))

        @compile_expression.register
        def _(
            self,
            expression: ex.DerefOp,
        ) -> pl.Expr:
            return pl.col(expression.id.sql)

        @compile_expression.register
        def _(
            self,
            expression: ex.SchemaFieldRefExpression,
        ) -> pl.Expr:
            return pl.col(expression.field.id.sql)

        @compile_expression.register
        def _(
            self,
            expression: ex.OpExpression,
        ) -> pl.Expr:
            # TODO: Complete the implementation
            op = expression.op
            args = tuple(map(self.compile_expression, expression.inputs))
<<<<<<< HEAD
            if isinstance(op, ops.invert_op.__class__):
                return args[0].neg()
            if isinstance(op, ops.and_op.__class__):
                return args[0] & args[1]
            if isinstance(op, ops.or_op.__class__):
                return args[0] | args[1]
            if isinstance(op, ops.add_op.__class__):
                return args[0] + args[1]
            if isinstance(op, ops.sub_op.__class__):
                return args[0] - args[1]
            if isinstance(op, ops.ge_op.__class__):
                return args[0] >= args[1]
            if isinstance(op, ops.gt_op.__class__):
                return args[0] > args[1]
            if isinstance(op, ops.le_op.__class__):
                return args[0] <= args[1]
            if isinstance(op, ops.lt_op.__class__):
                return args[0] < args[1]
            if isinstance(op, ops.eq_op.__class__):
                return args[0] == args[1]
            if isinstance(op, ops.mod_op.__class__):
                return args[0] % args[1]
            if isinstance(op, ops.coalesce_op.__class__):
                return pl.coalesce(*args)
            if isinstance(op, ops.isnull_op.__class__):
                return args[0].is_null()
            if isinstance(op, ops.notnull_op.__class__):
                return args[0].is_not_null()
            if isinstance(op, ops.CaseWhenOp):
                expr = pl.when(args[0]).then(args[1])
                for pred, result in zip(args[2::2], args[3::2]):
                    return expr.when(pred).then(result)
                return expr
=======
            return self.compile_op(op, *args)

        @functools.singledispatchmethod
        def compile_op(self, op: ops.ScalarOp, *args: pl.Expr) -> pl.Expr:
>>>>>>> 8ebfa576
            raise NotImplementedError(f"Polars compiler hasn't implemented {op}")

        @compile_op.register(gen_ops.InvertOp)
        def _(self, op: ops.ScalarOp, input: pl.Expr) -> pl.Expr:
            return ~input

        @compile_op.register(num_ops.AbsOp)
        def _(self, op: ops.ScalarOp, input: pl.Expr) -> pl.Expr:
            return input.abs()

        @compile_op.register(num_ops.PosOp)
        def _(self, op: ops.ScalarOp, input: pl.Expr) -> pl.Expr:
            return input.__pos__()

        @compile_op.register(num_ops.NegOp)
        def _(self, op: ops.ScalarOp, input: pl.Expr) -> pl.Expr:
            return input.__neg__()

        @compile_op.register(bool_ops.AndOp)
        def _(self, op: ops.ScalarOp, l_input: pl.Expr, r_input: pl.Expr) -> pl.Expr:
            return l_input & r_input

        @compile_op.register(bool_ops.OrOp)
        def _(self, op: ops.ScalarOp, l_input: pl.Expr, r_input: pl.Expr) -> pl.Expr:
            return l_input | r_input

        @compile_op.register(num_ops.AddOp)
        def _(self, op: ops.ScalarOp, l_input: pl.Expr, r_input: pl.Expr) -> pl.Expr:
            return l_input + r_input

        @compile_op.register(num_ops.SubOp)
        def _(self, op: ops.ScalarOp, l_input: pl.Expr, r_input: pl.Expr) -> pl.Expr:
            return l_input - r_input

        @compile_op.register(num_ops.MulOp)
        def _(self, op: ops.ScalarOp, l_input: pl.Expr, r_input: pl.Expr) -> pl.Expr:
            return l_input * r_input

        @compile_op.register(num_ops.DivOp)
        def _(self, op: ops.ScalarOp, l_input: pl.Expr, r_input: pl.Expr) -> pl.Expr:
            return l_input / r_input

        @compile_op.register(num_ops.FloorDivOp)
        def _(self, op: ops.ScalarOp, l_input: pl.Expr, r_input: pl.Expr) -> pl.Expr:
            return l_input // r_input

        @compile_op.register(num_ops.FloorDivOp)
        def _(self, op: ops.ScalarOp, l_input: pl.Expr, r_input: pl.Expr) -> pl.Expr:
            return l_input // r_input

        @compile_op.register(num_ops.ModOp)
        def _(self, op: ops.ScalarOp, l_input: pl.Expr, r_input: pl.Expr) -> pl.Expr:
            return l_input % r_input

        @compile_op.register(num_ops.PowOp)
        @compile_op.register(num_ops.UnsafePowOp)
        def _(self, op: ops.ScalarOp, l_input: pl.Expr, r_input: pl.Expr) -> pl.Expr:
            return l_input**r_input

        @compile_op.register(comp_ops.EqOp)
        def _(self, op: ops.ScalarOp, l_input: pl.Expr, r_input: pl.Expr) -> pl.Expr:
            return l_input.eq(r_input)

        @compile_op.register(comp_ops.EqNullsMatchOp)
        def _(self, op: ops.ScalarOp, l_input: pl.Expr, r_input: pl.Expr) -> pl.Expr:
            return l_input.eq_missing(r_input)

        @compile_op.register(comp_ops.NeOp)
        def _(self, op: ops.ScalarOp, l_input: pl.Expr, r_input: pl.Expr) -> pl.Expr:
            return l_input.ne(r_input)

        @compile_op.register(comp_ops.GtOp)
        def _(self, op: ops.ScalarOp, l_input: pl.Expr, r_input: pl.Expr) -> pl.Expr:
            return l_input > r_input

        @compile_op.register(comp_ops.GeOp)
        def _(self, op: ops.ScalarOp, l_input: pl.Expr, r_input: pl.Expr) -> pl.Expr:
            return l_input >= r_input

        @compile_op.register(comp_ops.LtOp)
        def _(self, op: ops.ScalarOp, l_input: pl.Expr, r_input: pl.Expr) -> pl.Expr:
            return l_input < r_input

        @compile_op.register(comp_ops.LeOp)
        def _(self, op: ops.ScalarOp, l_input: pl.Expr, r_input: pl.Expr) -> pl.Expr:
            return l_input <= r_input

        @compile_op.register(gen_ops.IsInOp)
        def _(self, op: ops.ScalarOp, input: pl.Expr) -> pl.Expr:
            # TODO: Filter out types that can't be coerced to right type
            assert isinstance(op, gen_ops.IsInOp)
            if op.match_nulls or not any(map(pd.isna, op.values)):
                # newer polars version have nulls_equal arg
                return input.is_in(op.values)
            else:
                return input.is_in(op.values) or input.is_null()

        @compile_op.register(gen_ops.IsNullOp)
        def _(self, op: ops.ScalarOp, input: pl.Expr) -> pl.Expr:
            return input.is_null()

        @compile_op.register(gen_ops.NotNullOp)
        def _(self, op: ops.ScalarOp, input: pl.Expr) -> pl.Expr:
            return input.is_not_null()

        @compile_op.register(gen_ops.FillNaOp)
        @compile_op.register(gen_ops.CoalesceOp)
        def _(self, op: ops.ScalarOp, l_input: pl.Expr, r_input: pl.Expr) -> pl.Expr:
            return pl.coalesce(l_input, r_input)

        @compile_op.register(gen_ops.CaseWhenOp)
        def _(self, op: ops.ScalarOp, *inputs: pl.Expr) -> pl.Expr:
            expr = pl.when(inputs[0]).then(inputs[1])
            for pred, result in zip(inputs[2::2], inputs[3::2]):
                expr = expr.when(pred).then(result)  # type: ignore
            return expr

        @compile_op.register(gen_ops.WhereOp)
        def _(
            self,
            op: ops.ScalarOp,
            original: pl.Expr,
            condition: pl.Expr,
            otherwise: pl.Expr,
        ) -> pl.Expr:
            return pl.when(condition).then(original).otherwise(otherwise)

        @compile_op.register(gen_ops.AsTypeOp)
        def _(self, op: ops.ScalarOp, input: pl.Expr) -> pl.Expr:
            assert isinstance(op, gen_ops.AsTypeOp)
            # TODO: Polars casting works differently, need to lower instead to specific conversion ops.
            # eg. We want "True" instead of "true" for bool to strin
            return input.cast(_DTYPE_MAPPING[op.to_type], strict=not op.safe)

    @dataclasses.dataclass(frozen=True)
    class PolarsAggregateCompiler:
        scalar_compiler = PolarsExpressionCompiler()

        def get_args(
            self,
            agg: ex.Aggregation,
        ) -> Sequence[pl.Expr]:
            """Prepares arguments for aggregation by compiling them."""
            if isinstance(agg, ex.NullaryAggregation):
                return []
            elif isinstance(agg, ex.UnaryAggregation):
                arg = self.scalar_compiler.compile_expression(agg.arg)
                return [arg]
            elif isinstance(agg, ex.BinaryAggregation):
                larg = self.scalar_compiler.compile_expression(agg.left)
                rarg = self.scalar_compiler.compile_expression(agg.right)
                return [larg, rarg]

            raise NotImplementedError(
                f"Aggregation {agg} not yet supported in polars engine."
            )

        def compile_agg_expr(self, expr: ex.Aggregation):
            if isinstance(expr, ex.NullaryAggregation):
                inputs: Tuple = ()
            elif isinstance(expr, ex.UnaryAggregation):
                assert isinstance(expr.arg, ex.DerefOp)
                inputs = (expr.arg.id.sql,)
            elif isinstance(expr, ex.BinaryAggregation):
                assert isinstance(expr.left, ex.DerefOp)
                assert isinstance(expr.right, ex.DerefOp)
                inputs = (
                    expr.left.id.sql,
                    expr.right.id.sql,
                )
            else:
                raise ValueError(f"Unexpected aggregation: {expr.op}")

            return self.compile_agg_op(expr.op, inputs)

        def compile_agg_op(
            self, op: agg_ops.WindowOp, inputs: Sequence[str] = []
        ) -> pl.Expr:
            if isinstance(op, agg_ops.ProductOp):
                # TODO: Fix datatype inconsistency with float/int
                return pl.col(*inputs).product()
            if isinstance(op, agg_ops.SumOp):
                return pl.sum(*inputs)
            if isinstance(op, (agg_ops.SizeOp, agg_ops.SizeUnaryOp)):
                return pl.len()
            if isinstance(op, agg_ops.MeanOp):
                return pl.mean(*inputs)
            if isinstance(op, agg_ops.MedianOp):
                return pl.median(*inputs)
            if isinstance(op, agg_ops.AllOp):
                return pl.all(*inputs)
            if isinstance(op, agg_ops.AnyOp):
                return pl.any(*inputs)  # type: ignore
            if isinstance(op, agg_ops.NuniqueOp):
                return pl.col(*inputs).drop_nulls().n_unique()
            if isinstance(op, agg_ops.MinOp):
                return pl.min(*inputs)
            if isinstance(op, agg_ops.MaxOp):
                return pl.max(*inputs)
            if isinstance(op, agg_ops.CountOp):
                return pl.count(*inputs)
            if isinstance(op, agg_ops.CorrOp):
                return pl.corr(
                    pl.col(inputs[0]).fill_nan(None), pl.col(inputs[1]).fill_nan(None)
                )
            if isinstance(op, agg_ops.CovOp):
                return pl.cov(
                    pl.col(inputs[0]).fill_nan(None), pl.col(inputs[1]).fill_nan(None)
                )
            if isinstance(op, agg_ops.StdOp):
                return pl.std(inputs[0])
            if isinstance(op, agg_ops.VarOp):
                return pl.var(inputs[0])
            if isinstance(op, agg_ops.PopVarOp):
                return pl.var(inputs[0], ddof=0)
            if isinstance(op, agg_ops.FirstNonNullOp):
                return pl.col(*inputs).drop_nulls().first()
            if isinstance(op, agg_ops.LastNonNullOp):
                return pl.col(*inputs).drop_nulls().last()
            if isinstance(op, agg_ops.FirstOp):
                return pl.col(*inputs).first()
            if isinstance(op, agg_ops.LastOp):
                return pl.col(*inputs).last()
            if isinstance(op, agg_ops.ShiftOp):
                return pl.col(*inputs).shift(op.periods)
            if isinstance(op, agg_ops.DiffOp):
                return pl.col(*inputs) - pl.col(*inputs).shift(op.periods)
            if isinstance(op, agg_ops.AnyValueOp):
                return pl.max(
                    *inputs
                )  # probably something faster? maybe just get first item?
            raise NotImplementedError(
                f"Aggregate op {op} not yet supported in polars engine."
            )


@dataclasses.dataclass(frozen=True)
class PolarsCompiler:
    """
    Compiles ArrayValue to polars LazyFrame and executes.

    This feature is in development and is incomplete.
    While most node types are supported, this has the following limitations:
    1. GBQ data sources not supported.
    2. Joins do not order rows correctly
    3. Incomplete scalar op support
    4. Incomplete aggregate op support
    5. Incomplete analytic op support
    6. Some complex windowing types not supported (eg. groupby + rolling)
    7. UDFs are not supported.
    8. Returned types may not be entirely consistent with BigQuery backend
    9. Some operations are not entirely lazy - sampling and somse windowing.
    """

    expr_compiler = PolarsExpressionCompiler()
    agg_compiler = PolarsAggregateCompiler()

    def compile(self, plan: nodes.BigFrameNode) -> pl.LazyFrame:
        if not polars_installed:
            raise ValueError(
                "Polars is not installed, cannot compile to polars engine."
            )

        # TODO: Create standard way to configure BFET -> BFET rewrites
        # Polars has incomplete slice support in lazy mode
<<<<<<< HEAD
        node = nodes.bottom_up(plan, bigframes.core.rewrite.rewrite_slice)
=======
        node = array_value.node
        node = bigframes.core.rewrite.column_pruning(node)
        node = nodes.bottom_up(node, bigframes.core.rewrite.rewrite_slice)
        node = bigframes.core.rewrite.pull_out_window_order(node)
>>>>>>> 8ebfa576
        return self.compile_node(node)

    @functools.singledispatchmethod
    def compile_node(self, node: nodes.BigFrameNode) -> pl.LazyFrame:
        """Defines transformation but isn't cached, always use compile_node instead"""
        raise ValueError(f"Can't compile unrecognized node: {node}")

    @compile_node.register
    def compile_readlocal(self, node: nodes.ReadLocalNode):
        cols_to_read = {
            scan_item.source_id: scan_item.id.sql for scan_item in node.scan_list.items
        }
        lazy_frame = cast(
            pl.DataFrame, pl.from_arrow(node.local_data_source.data)
        ).lazy()
        lazy_frame = lazy_frame.select(cols_to_read.keys()).rename(cols_to_read)
        if node.offsets_col:
            lazy_frame = lazy_frame.with_columns(
                [pl.int_range(pl.len(), dtype=pl.Int64).alias(node.offsets_col.sql)]
            )
        return lazy_frame

    @compile_node.register
    def compile_filter(self, node: nodes.FilterNode):
        return self.compile_node(node.child).filter(
            self.expr_compiler.compile_expression(node.predicate)
        )

    @compile_node.register
    def compile_orderby(self, node: nodes.OrderByNode):
        frame = self.compile_node(node.child)
        if len(node.by) == 0:
            # pragma: no cover
            return frame
        return self._sort(frame, node.by)

    def _sort(
        self, frame: pl.LazyFrame, by: Sequence[ordering.OrderingExpression]
    ) -> pl.LazyFrame:
        sorted = frame.sort(
            [self.expr_compiler.compile_expression(by.scalar_expression) for by in by],
            descending=[not by.direction.is_ascending for by in by],
            nulls_last=[by.na_last for by in by],
            maintain_order=True,
        )
        return sorted

    @compile_node.register
    def compile_reversed(self, node: nodes.ReversedNode):
        return self.compile_node(node.child).reverse()

    @compile_node.register
    def compile_selection(self, node: nodes.SelectionNode):
        return self.compile_node(node.child).select(
            **{new.sql: orig.id.sql for orig, new in node.input_output_pairs}
        )

    @compile_node.register
    def compile_projection(self, node: nodes.ProjectionNode):
        new_cols = []
        for proj_expr, name in node.assignments:
            bound_expr = ex.bind_schema_fields(proj_expr, node.child.field_by_id)
            new_col = self.expr_compiler.compile_expression(bound_expr).alias(name.sql)
            if bound_expr.output_type is None:
                new_col = new_col.cast(
                    _bigframes_dtype_to_polars_dtype(bigframes.dtypes.DEFAULT_DTYPE)
                )
            new_cols.append(new_col)
        return self.compile_node(node.child).with_columns(new_cols)

    @compile_node.register
    def compile_offsets(self, node: nodes.PromoteOffsetsNode):
        return self.compile_node(node.child).with_columns(
            [pl.int_range(pl.len(), dtype=pl.Int64).alias(node.col_id.sql)]
        )

    @compile_node.register
    def compile_join(self, node: nodes.JoinNode):
        left = self.compile_node(node.left_child)
        right = self.compile_node(node.right_child)
        left_on = [l_name.id.sql for l_name, _ in node.conditions]
        right_on = [r_name.id.sql for _, r_name in node.conditions]
        if node.type == "right":
            return self._ordered_join(
                right, left, "left", right_on, left_on, node.joins_nulls
            ).select([id.sql for id in node.ids])
        return self._ordered_join(
            left, right, node.type, left_on, right_on, node.joins_nulls
        )

    def _ordered_join(
        self,
        left_frame: pl.LazyFrame,
        right_frame: pl.LazyFrame,
        how: Literal["inner", "outer", "left", "cross"],
        left_on: Sequence[str],
        right_on: Sequence[str],
        join_nulls: bool,
    ):
        if how == "right":
            # seems to cause seg faults as of v1.30 for no apparent reason
            raise ValueError("right join not supported")
        left = left_frame.with_columns(
            [
                pl.int_range(pl.len()).alias("_bf_join_l"),
            ]
        )
        right = right_frame.with_columns(
            [
                pl.int_range(pl.len()).alias("_bf_join_r"),
            ]
        )
        if how != "cross":
            joined = left.join(
                right,
                how=how,
                left_on=left_on,
                right_on=right_on,
                # Note: join_nulls renamed to nulls_equal for polars 1.24
                join_nulls=join_nulls,  # type: ignore
                coalesce=False,
            )
        else:
            joined = left.join(right, how=how, coalesce=False)

        join_order = (
            ["_bf_join_l", "_bf_join_r"]
            if how != "right"
            else ["_bf_join_r", "_bf_join_l"]
        )
        return joined.sort(join_order, nulls_last=True).drop(
            ["_bf_join_l", "_bf_join_r"]
        )

    @compile_node.register
    def compile_concat(self, node: nodes.ConcatNode):
        child_frames = [self.compile_node(child) for child in node.child_nodes]
        child_frames = [
            frame.rename(
                {col: id.sql for col, id in zip(frame.columns, node.output_ids)}
            )
            for frame in child_frames
        ]
        df = pl.concat(child_frames)
        return df

    @compile_node.register
    def compile_agg(self, node: nodes.AggregateNode):
        df = self.compile_node(node.child)
        if node.dropna and len(node.by_column_ids) > 0:
            df = df.filter(
                [pl.col(ref.id.sql).is_not_null() for ref in node.by_column_ids]
            )
        if node.order_by:
            df = self._sort(df, node.order_by)
        return self._aggregate(df, node.aggregations, node.by_column_ids)

    def _aggregate(
        self,
        df: pl.LazyFrame,
        aggregations: Sequence[Tuple[ex.Aggregation, identifiers.ColumnId]],
        grouping_keys: Tuple[ex.DerefOp, ...],
    ) -> pl.LazyFrame:
        # Need to materialize columns to broadcast constants
        agg_inputs = [
            list(
                map(
                    lambda x: x.alias(guid.generate_guid()),
                    self.agg_compiler.get_args(agg),
                )
            )
            for agg, _ in aggregations
        ]

        df_agg_inputs = df.with_columns(itertools.chain(*agg_inputs))

        agg_exprs = [
            self.agg_compiler.compile_agg_op(
                agg.op, list(map(lambda x: x.meta.output_name(), inputs))
            ).alias(id.sql)
            for (agg, id), inputs in zip(aggregations, agg_inputs)
        ]

        if len(grouping_keys) > 0:
            group_exprs = [pl.col(ref.id.sql) for ref in grouping_keys]
            grouped_df = df_agg_inputs.group_by(group_exprs)
            return grouped_df.agg(agg_exprs).sort(group_exprs, nulls_last=True)
        else:
            return df_agg_inputs.select(agg_exprs)

    @compile_node.register
    def compile_explode(self, node: nodes.ExplodeNode):
        assert node.offsets_col is None
        df = self.compile_node(node.child)
        cols = [pl.col(col.id.sql) for col in node.column_ids]
        return df.explode(cols)

    @compile_node.register
    def compile_sample(self, node: nodes.RandomSampleNode):
        df = self.compile_node(node.child)
        # Sample is not available on lazyframe
        return df.collect().sample(fraction=node.fraction).lazy()

    @compile_node.register
    def compile_window(self, node: nodes.WindowOpNode):
        df = self.compile_node(node.child)

        window = node.window_spec
        # Should have been handled by reweriter
        assert len(window.ordering) == 0
        if window.min_periods > 0:
            raise NotImplementedError("min_period not yet supported for polars engine")

        if (window.bounds is None) or (window.is_unbounded):
            # polars will automatically broadcast the aggregate to the matching input rows
            agg_pl = self.agg_compiler.compile_agg_expr(node.expression)
            if window.grouping_keys:
                agg_pl = agg_pl.over(id.id.sql for id in window.grouping_keys)
            result = df.with_columns(agg_pl.alias(node.output_name.sql))
        else:  # row-bounded window
            window_result = self._calc_row_analytic_func(
                df, node.expression, node.window_spec, node.output_name.sql
            )
            result = pl.concat([df, window_result], how="horizontal")

        # Probably easier just to pull this out as a rewriter
        if (
            node.expression.op.skips_nulls
            and not node.never_skip_nulls
            and node.expression.column_references
        ):
            nullity_expr = functools.reduce(
                operator.or_,
                (
                    pl.col(column.sql).is_null()
                    for column in node.expression.column_references
                ),
            )
            result = result.with_columns(
                pl.when(nullity_expr)
                .then(None)
                .otherwise(pl.col(node.output_name.sql))
                .alias(node.output_name.sql)
            )
        return result

    def _calc_row_analytic_func(
        self,
        frame: pl.LazyFrame,
        agg_expr: ex.Aggregation,
        window: window_spec.WindowSpec,
        name: str,
    ) -> pl.LazyFrame:
        if not isinstance(window.bounds, window_spec.RowsWindowBounds):
            raise NotImplementedError("Only row bounds supported by polars engine")
        groupby = None
        if len(window.grouping_keys) > 0:
            groupby = [
                self.expr_compiler.compile_expression(ref)
                for ref in window.grouping_keys
            ]

        # Polars API semi-bounded, and any grouped rolling window challenging
        # https://github.com/pola-rs/polars/issues/4799
        # https://github.com/pola-rs/polars/issues/8976
        pl_agg_expr = self.agg_compiler.compile_agg_expr(agg_expr).alias(name)
        index_col_name = "_bf_pl_engine_offsets"
        indexed_df = frame.with_row_index(index_col_name)
        # https://docs.pola.rs/api/python/stable/reference/dataframe/api/polars.DataFrame.rolling.html
        period_n, offset_n = _get_period_and_offset(window.bounds)
        return (
            indexed_df.rolling(
                index_column=index_col_name,
                period=f"{period_n}i",
                offset=f"{offset_n}i" if (offset_n is not None) else None,
                group_by=groupby,
            )
            .agg(pl_agg_expr)
            .select(name)
        )


def _get_period_and_offset(
    bounds: window_spec.RowsWindowBounds,
) -> tuple[int, Optional[int]]:
    # fixed size window
    if (bounds.start is not None) and (bounds.end is not None):
        return ((bounds.end - bounds.start + 1), bounds.start - 1)

    LARGE_N = 1000000000
    if bounds.start is not None:
        return (LARGE_N, bounds.start - 1)
    if bounds.end is not None:
        return (LARGE_N, None)
    raise ValueError("Not a bounded window")<|MERGE_RESOLUTION|>--- conflicted
+++ resolved
@@ -130,46 +130,10 @@
             # TODO: Complete the implementation
             op = expression.op
             args = tuple(map(self.compile_expression, expression.inputs))
-<<<<<<< HEAD
-            if isinstance(op, ops.invert_op.__class__):
-                return args[0].neg()
-            if isinstance(op, ops.and_op.__class__):
-                return args[0] & args[1]
-            if isinstance(op, ops.or_op.__class__):
-                return args[0] | args[1]
-            if isinstance(op, ops.add_op.__class__):
-                return args[0] + args[1]
-            if isinstance(op, ops.sub_op.__class__):
-                return args[0] - args[1]
-            if isinstance(op, ops.ge_op.__class__):
-                return args[0] >= args[1]
-            if isinstance(op, ops.gt_op.__class__):
-                return args[0] > args[1]
-            if isinstance(op, ops.le_op.__class__):
-                return args[0] <= args[1]
-            if isinstance(op, ops.lt_op.__class__):
-                return args[0] < args[1]
-            if isinstance(op, ops.eq_op.__class__):
-                return args[0] == args[1]
-            if isinstance(op, ops.mod_op.__class__):
-                return args[0] % args[1]
-            if isinstance(op, ops.coalesce_op.__class__):
-                return pl.coalesce(*args)
-            if isinstance(op, ops.isnull_op.__class__):
-                return args[0].is_null()
-            if isinstance(op, ops.notnull_op.__class__):
-                return args[0].is_not_null()
-            if isinstance(op, ops.CaseWhenOp):
-                expr = pl.when(args[0]).then(args[1])
-                for pred, result in zip(args[2::2], args[3::2]):
-                    return expr.when(pred).then(result)
-                return expr
-=======
             return self.compile_op(op, *args)
 
         @functools.singledispatchmethod
         def compile_op(self, op: ops.ScalarOp, *args: pl.Expr) -> pl.Expr:
->>>>>>> 8ebfa576
             raise NotImplementedError(f"Polars compiler hasn't implemented {op}")
 
         @compile_op.register(gen_ops.InvertOp)
@@ -435,14 +399,10 @@
 
         # TODO: Create standard way to configure BFET -> BFET rewrites
         # Polars has incomplete slice support in lazy mode
-<<<<<<< HEAD
-        node = nodes.bottom_up(plan, bigframes.core.rewrite.rewrite_slice)
-=======
-        node = array_value.node
+        node = plan
         node = bigframes.core.rewrite.column_pruning(node)
         node = nodes.bottom_up(node, bigframes.core.rewrite.rewrite_slice)
         node = bigframes.core.rewrite.pull_out_window_order(node)
->>>>>>> 8ebfa576
         return self.compile_node(node)
 
     @functools.singledispatchmethod
