--- conflicted
+++ resolved
@@ -88,17 +88,19 @@
 
 
 @functools.singledispatch
-<<<<<<< HEAD
-def compile_nullary_agg(
-    op: agg_ops.WindowOp,
-    window: Optional[window_spec.WindowSpec] = None,
-=======
 def compile_ordered_unary_agg(
     op: agg_ops.WindowOp,
     input: ibis_types.Column,
     window: Optional[window_spec.WindowSpec] = None,
     order_by: typing.Sequence[ibis_types.Value] = [],
->>>>>>> 354abc17
+) -> ibis_types.Value:
+    raise ValueError(f"Can't compile unrecognized operation: {op}")
+
+
+@functools.singledispatch
+def compile_nullary_agg(
+    op: agg_ops.WindowOp,
+    window: Optional[window_spec.WindowSpec] = None,
 ) -> ibis_types.Value:
     raise ValueError(f"Can't compile unrecognized operation: {op}")
 
