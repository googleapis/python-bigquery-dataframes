# Copyright 2024 Google LLC
#
# Licensed under the Apache License, Version 2.0 (the "License");
# you may not use this file except in compliance with the License.
# You may obtain a copy of the License at
#
#     http://www.apache.org/licenses/LICENSE-2.0
#
# Unless required by applicable law or agreed to in writing, software
# distributed under the License is distributed on an "AS IS" BASIS,
# WITHOUT WARRANTIES OR CONDITIONS OF ANY KIND, either express or implied.
# See the License for the specific language governing permissions and
# limitations under the License.
from __future__ import annotations

import textwrap
import typing
from typing import Any, cast, Dict, Iterable, Optional, Tuple, Union
import warnings

import bigframes_vendored.constants as constants
import bigframes_vendored.ibis
import bigframes_vendored.ibis.backends.bigquery.datatypes as third_party_ibis_bqtypes
import bigframes_vendored.ibis.expr.datatypes as ibis_dtypes
from bigframes_vendored.ibis.expr.datatypes.core import (
    dtype as python_type_to_bigquery_type,
)
import bigframes_vendored.ibis.expr.operations as ibis_ops
import bigframes_vendored.ibis.expr.types as ibis_types
import geopandas as gpd  # type: ignore
import google.cloud.bigquery as bigquery
<<<<<<< HEAD
import ibis
import ibis.expr.datatypes as ibis_dtypes
from ibis.expr.datatypes.core import dtype as python_type_to_ibis_type
import ibis.expr.types as ibis_types
=======
>>>>>>> 0693a7d0
import numpy as np
import pandas as pd
import pyarrow as pa

import bigframes.dtypes

# Type hints for Ibis data types supported by BigQuery DataFrame
IbisDtype = Union[
    ibis_dtypes.Boolean,
    ibis_dtypes.Float64,
    ibis_dtypes.Int64,
    ibis_dtypes.String,
    ibis_dtypes.Date,
    ibis_dtypes.Time,
    ibis_dtypes.Timestamp,
    ibis_dtypes.Binary,
    ibis_dtypes.Decimal,
    ibis_dtypes.GeoSpatial,
]


BIDIRECTIONAL_MAPPINGS: Iterable[Tuple[IbisDtype, bigframes.dtypes.Dtype]] = (
    (ibis_dtypes.boolean, pd.BooleanDtype()),
    (ibis_dtypes.date, pd.ArrowDtype(pa.date32())),
    (ibis_dtypes.float64, pd.Float64Dtype()),
    (ibis_dtypes.int64, pd.Int64Dtype()),
    (ibis_dtypes.string, pd.StringDtype(storage="pyarrow")),
    (ibis_dtypes.time, pd.ArrowDtype(pa.time64("us"))),
    (ibis_dtypes.Timestamp(timezone=None), pd.ArrowDtype(pa.timestamp("us"))),
    (
        ibis_dtypes.Timestamp(timezone="UTC"),
        pd.ArrowDtype(pa.timestamp("us", tz="UTC")),
    ),
    (ibis_dtypes.binary, pd.ArrowDtype(pa.binary())),
    (
        ibis_dtypes.Decimal(precision=38, scale=9, nullable=True),
        pd.ArrowDtype(pa.decimal128(38, 9)),
    ),
    (
        ibis_dtypes.Decimal(precision=76, scale=38, nullable=True),
        pd.ArrowDtype(pa.decimal256(76, 38)),
    ),
    (
        ibis_dtypes.GeoSpatial(geotype="geography", srid=4326, nullable=True),
        gpd.array.GeometryDtype(),
    ),
)

BIGFRAMES_TO_IBIS: Dict[bigframes.dtypes.Dtype, ibis_dtypes.DataType] = {
    pandas: ibis for ibis, pandas in BIDIRECTIONAL_MAPPINGS
}
IBIS_TO_BIGFRAMES: Dict[ibis_dtypes.DataType, bigframes.dtypes.Dtype] = {
    ibis: pandas for ibis, pandas in BIDIRECTIONAL_MAPPINGS
}
# Allow REQUIRED fields to map correctly.
IBIS_TO_BIGFRAMES.update(
    {ibis.copy(nullable=False): pandas for ibis, pandas in BIDIRECTIONAL_MAPPINGS}
)
IBIS_TO_BIGFRAMES.update(
    {
        # TODO: Interval
    }
)


def cast_ibis_value(
    value: ibis_types.Value, to_type: ibis_dtypes.DataType, safe: bool = False
) -> ibis_types.Value:
    """Perform compatible type casts of ibis values

    Args:
        value:
            Ibis value, which could be a literal, scalar, or column

        to_type:
            The Ibis type to cast to

    Returns:
        A new Ibis value of type to_type

    Raises:
        TypeError: if the type cast cannot be executed"""
    if value.type() == to_type:
        return value
    # casts that just work
    # TODO(bmil): add to this as more casts are verified
    good_casts = {
        ibis_dtypes.bool: (ibis_dtypes.int64,),
        ibis_dtypes.int64: (
            ibis_dtypes.bool,
            ibis_dtypes.float64,
            ibis_dtypes.string,
            ibis_dtypes.Decimal(precision=38, scale=9),
            ibis_dtypes.Decimal(precision=76, scale=38),
            ibis_dtypes.time,
            ibis_dtypes.timestamp,
            ibis_dtypes.Timestamp(timezone="UTC"),
        ),
        ibis_dtypes.float64: (
            ibis_dtypes.string,
            ibis_dtypes.int64,
            ibis_dtypes.Decimal(precision=38, scale=9),
            ibis_dtypes.Decimal(precision=76, scale=38),
        ),
        ibis_dtypes.string: (
            ibis_dtypes.int64,
            ibis_dtypes.float64,
            ibis_dtypes.Decimal(precision=38, scale=9),
            ibis_dtypes.Decimal(precision=76, scale=38),
            ibis_dtypes.binary,
            ibis_dtypes.date,
            ibis_dtypes.timestamp,
            ibis_dtypes.Timestamp(timezone="UTC"),
        ),
        ibis_dtypes.date: (
            ibis_dtypes.string,
            ibis_dtypes.timestamp,
            ibis_dtypes.Timestamp(timezone="UTC"),
        ),
        ibis_dtypes.Decimal(precision=38, scale=9): (
            ibis_dtypes.float64,
            ibis_dtypes.int64,
            ibis_dtypes.Decimal(precision=76, scale=38),
        ),
        ibis_dtypes.Decimal(precision=76, scale=38): (
            ibis_dtypes.float64,
            ibis_dtypes.int64,
            ibis_dtypes.Decimal(precision=38, scale=9),
        ),
        ibis_dtypes.time: (
            ibis_dtypes.int64,
            ibis_dtypes.string,
        ),
        ibis_dtypes.timestamp: (
            ibis_dtypes.date,
            ibis_dtypes.int64,
            ibis_dtypes.string,
            ibis_dtypes.time,
            ibis_dtypes.Timestamp(timezone="UTC"),
        ),
        ibis_dtypes.Timestamp(timezone="UTC"): (
            ibis_dtypes.date,
            ibis_dtypes.int64,
            ibis_dtypes.string,
            ibis_dtypes.time,
            ibis_dtypes.timestamp,
        ),
        ibis_dtypes.binary: (ibis_dtypes.string,),
    }

    value = ibis_value_to_canonical_type(value)
    if value.type() in good_casts:
        if to_type in good_casts[value.type()]:
            return value.try_cast(to_type) if safe else value.cast(to_type)
    else:
        # this should never happen
        raise TypeError(
            f"Unexpected value type {value.type()}. {constants.FEEDBACK_LINK}"
        )

    # casts that need some encouragement

    # BigQuery casts bools to lower case strings. Capitalize the result to match Pandas
    # TODO(bmil): remove this workaround after fixing Ibis
    if value.type() == ibis_dtypes.bool and to_type == ibis_dtypes.string:
        if safe:
            return cast(ibis_types.StringValue, value.try_cast(to_type)).capitalize()
        else:
            return cast(ibis_types.StringValue, value.cast(to_type)).capitalize()

    if value.type() == ibis_dtypes.bool and to_type == ibis_dtypes.float64:
        if safe:
            return value.try_cast(ibis_dtypes.int64).try_cast(ibis_dtypes.float64)
        else:
            return value.cast(ibis_dtypes.int64).cast(ibis_dtypes.float64)

    if value.type() == ibis_dtypes.float64 and to_type == ibis_dtypes.bool:
        return value != ibis_types.literal(0)

    raise TypeError(
        f"Unsupported cast {value.type()} to {to_type}. {constants.FEEDBACK_LINK}"
    )


def ibis_value_to_canonical_type(value: ibis_types.Value) -> ibis_types.Value:
    """Converts an Ibis expression to canonical type.

    This is useful in cases where multiple types correspond to the same BigFrames dtype.
    """
    ibis_type = value.type()
    name = value.get_name()
    if ibis_type.is_json():
        value = ibis_ops.ToJsonString(value).to_expr()  # type: ignore
        value = (
            value.case().when("null", bigframes_vendored.ibis.null()).else_(value).end()
        )
        return value.name(name)
    # Allow REQUIRED fields to be joined with NULLABLE fields.
    nullable_type = ibis_type.copy(nullable=True)
    return value.cast(nullable_type).name(name)


def bigframes_dtype_to_ibis_dtype(
    bigframes_dtype: Union[
        bigframes.dtypes.DtypeString, bigframes.dtypes.Dtype, np.dtype[Any]
    ]
) -> ibis_dtypes.DataType:
    """Converts a BigQuery DataFrames supported dtype to an Ibis dtype.

    Args:
        bigframes_dtype:
            A dtype supported by BigQuery DataFrame

    Returns:
        IbisDtype: The corresponding Ibis type

    Raises:
        ValueError: If passed a dtype not supported by BigQuery DataFrames.
    """
    if str(bigframes_dtype) in bigframes.dtypes.BIGFRAMES_STRING_TO_BIGFRAMES:
        bigframes_dtype = bigframes.dtypes.BIGFRAMES_STRING_TO_BIGFRAMES[
            cast(bigframes.dtypes.DtypeString, str(bigframes_dtype))
        ]

    if bigframes_dtype in BIGFRAMES_TO_IBIS.keys():
        return BIGFRAMES_TO_IBIS[bigframes_dtype]

    elif isinstance(bigframes_dtype, pd.ArrowDtype) and bigframes_dtype.pyarrow_dtype:
        return _arrow_dtype_to_ibis_dtype(bigframes_dtype.pyarrow_dtype)

    else:
        raise ValueError(
            textwrap.dedent(
                f"""
                Unexpected data type {bigframes_dtype}. The following
                        str dtypes are supppted: 'boolean','Float64','Int64',
                        'int64[pyarrow]','string','string[pyarrow]',
                        'timestamp[us, tz=UTC][pyarrow]','timestamp[us][pyarrow]',
                        'date32[day][pyarrow]','time64[us][pyarrow]'.
                        The following pandas.ExtensionDtype are supported:
                        pandas.BooleanDtype(), pandas.Float64Dtype(),
                        pandas.Int64Dtype(), pandas.StringDtype(storage="pyarrow"),
                        pd.ArrowDtype(pa.date32()), pd.ArrowDtype(pa.time64("us")),
                        pd.ArrowDtype(pa.timestamp("us")),
                        pd.ArrowDtype(pa.timestamp("us", tz="UTC")).
                {constants.FEEDBACK_LINK}
                """
            )
        )


def ibis_dtype_to_bigframes_dtype(
    ibis_dtype: ibis_dtypes.DataType,
) -> bigframes.dtypes.Dtype:
    """Converts an Ibis dtype to a BigQuery DataFrames dtype

    Args:
        ibis_dtype: The ibis dtype used to represent this type, which
        should in turn correspond to an underlying BigQuery type

    Returns:
        The supported BigQuery DataFrames dtype, which may be provided by
        pandas, numpy, or db_types

    Raises:
        ValueError: if passed an unexpected type
    """
    # Special cases: Ibis supports variations on these types, but currently
    # our IO returns them as objects. Eventually, we should support them as
    # ArrowDType (and update the IO accordingly)
    if isinstance(ibis_dtype, ibis_dtypes.Array):
        return pd.ArrowDtype(_ibis_dtype_to_arrow_dtype(ibis_dtype))

    if isinstance(ibis_dtype, ibis_dtypes.Struct):
        return pd.ArrowDtype(_ibis_dtype_to_arrow_dtype(ibis_dtype))

    # BigQuery only supports integers of size 64 bits.
    if isinstance(ibis_dtype, ibis_dtypes.Integer):
        return pd.Int64Dtype()

    # Temporary: Will eventually support an explicit json type instead of casting to string.
    if isinstance(ibis_dtype, ibis_dtypes.JSON):
        warnings.warn(
            "Interpreting JSON as string. This behavior may change in future versions.",
            bigframes.exceptions.PreviewWarning,
        )
        return bigframes.dtypes.STRING_DTYPE

    if ibis_dtype in IBIS_TO_BIGFRAMES:
        return IBIS_TO_BIGFRAMES[ibis_dtype]
    elif isinstance(ibis_dtype, ibis_dtypes.Decimal):
        # Temporary workaround for ibis decimal issue (b/323387826)
        if ibis_dtype.precision is not None and ibis_dtype.precision >= 76:
            return pd.ArrowDtype(pa.decimal256(76, 38))
        else:
            return pd.ArrowDtype(pa.decimal128(38, 9))
    elif isinstance(ibis_dtype, ibis_dtypes.Null):
        # Fallback to STRING for NULL values for most flexibility in SQL.
        return IBIS_TO_BIGFRAMES[ibis_dtypes.string]
    else:
        raise ValueError(
            f"Unexpected Ibis data type {ibis_dtype}. {constants.FEEDBACK_LINK}"
        )


def _ibis_dtype_to_arrow_dtype(ibis_dtype: ibis_dtypes.DataType) -> pa.DataType:
    """Private utility to convert ibis dtype to equivalent arrow type."""
    if isinstance(ibis_dtype, ibis_dtypes.Array):
        return pa.list_(
            _ibis_dtype_to_arrow_dtype(ibis_dtype.value_type.copy(nullable=True))
        )

    if isinstance(ibis_dtype, ibis_dtypes.Struct):
        return pa.struct(
            [
                pa.field(
                    name,
                    _ibis_dtype_to_arrow_dtype(dtype),
                    nullable=not pa.types.is_list(_ibis_dtype_to_arrow_dtype(dtype)),
                )
                for name, dtype in ibis_dtype.fields.items()
            ]
        )

    if ibis_dtype in IBIS_TO_BIGFRAMES:
        dtype = IBIS_TO_BIGFRAMES[ibis_dtype]
        # Note: arrow mappings are incomplete, no geography type
        return bigframes.dtypes.bigframes_dtype_to_arrow_dtype(dtype)
    else:
        raise ValueError(
            f"Unexpected Ibis data type {ibis_dtype}. {constants.FEEDBACK_LINK}"
        )


_ARROW_TO_IBIS = {
    mapping.arrow_dtype: bigframes_dtype_to_ibis_dtype(mapping.dtype)
    for mapping in bigframes.dtypes.SIMPLE_TYPES
    if mapping.arrow_dtype is not None
}


def _arrow_dtype_to_ibis_dtype(arrow_dtype: pa.DataType) -> ibis_dtypes.DataType:
    if arrow_dtype == pa.null():
        # Used for empty local dataframes where pyarrow has null type
        return ibis_dtypes.float64
    if pa.types.is_struct(arrow_dtype):
        struct_dtype = cast(pa.StructType, arrow_dtype)
        return ibis_dtypes.Struct.from_tuples(
            [
                (field.name, _arrow_dtype_to_ibis_dtype(field.type))
                for field in struct_dtype
            ]
        )
    if pa.types.is_list(arrow_dtype):
        list_dtype = cast(pa.ListType, arrow_dtype)
        value_dtype = list_dtype.value_type
        value_ibis_type = _arrow_dtype_to_ibis_dtype(value_dtype)
        return ibis_dtypes.Array(value_type=value_ibis_type)
    elif arrow_dtype in _ARROW_TO_IBIS:
        return _ARROW_TO_IBIS[arrow_dtype]
    else:
        raise ValueError(f"Unexpected arrow type: {arrow_dtype}")


def literal_to_ibis_scalar(
    literal, force_dtype: Optional[bigframes.dtypes.Dtype] = None, validate: bool = True
):
    """Accept any literal and, if possible, return an Ibis Scalar
    expression with a BigQuery DataFrames compatible data type

    Args:
        literal:
            any value accepted by Ibis
        force_dtype:
            force the value to a specific dtype
        validate:
            If true, will raise ValueError if type cannot be stored in a
            BigQuery DataFrames object. If used as a subexpression, this should
            be disabled.

    Returns:
        An ibis Scalar supported by BigQuery DataFrame

    Raises:
        ValueError: if passed literal cannot be coerced to a
        BigQuery DataFrames compatible scalar
    """
    # Special case: Can create nulls for non-bidirectional types
    if (force_dtype == gpd.array.GeometryDtype()) and pd.isna(literal):
        # Ibis has bug for casting nulltype to geospatial, so we perform intermediate cast first
        geotype = ibis_dtypes.GeoSpatial(geotype="geography", srid=4326, nullable=True)
        return bigframes_vendored.ibis.literal(None, geotype)
    ibis_dtype = BIGFRAMES_TO_IBIS[force_dtype] if force_dtype else None

    if pd.api.types.is_list_like(literal):
        if validate:
            raise ValueError(
                f"List types can't be stored in BigQuery DataFrames. {constants.FEEDBACK_LINK}"
            )
        # "correct" way would be to use ibis.array, but this produces invalid BQ SQL syntax
        return tuple(literal)
    if not pd.api.types.is_list_like(literal) and pd.isna(literal):
        if ibis_dtype:
            return bigframes_vendored.ibis.null().cast(ibis_dtype)
        else:
            return bigframes_vendored.ibis.null()

    scalar_expr = bigframes_vendored.ibis.literal(literal)
    if ibis_dtype:
        scalar_expr = bigframes_vendored.ibis.literal(literal, ibis_dtype)
    elif scalar_expr.type().is_floating():
        scalar_expr = bigframes_vendored.ibis.literal(literal, ibis_dtypes.float64)
    elif scalar_expr.type().is_integer():
        scalar_expr = bigframes_vendored.ibis.literal(literal, ibis_dtypes.int64)
    elif scalar_expr.type().is_decimal():
        scalar_expr_type = cast(ibis_dtypes.Decimal, scalar_expr.type())
        precision = scalar_expr_type.precision
        scale = scalar_expr_type.scale
        if (not precision and not scale) or (
            precision and scale and scale <= 9 and precision + (9 - scale) <= 38
        ):
            scalar_expr = bigframes_vendored.ibis.literal(
                literal, ibis_dtypes.decimal(precision=38, scale=9)
            )
        elif precision and scale and scale <= 38 and precision + (38 - scale) <= 76:
            scalar_expr = bigframes_vendored.ibis.literal(
                literal, ibis_dtypes.decimal(precision=76, scale=38)
            )
        else:
            raise TypeError(
                "BigQuery's decimal data type supports a maximum precision of 76 and a maximum scale of 38."
                f"Current precision: {precision}. Current scale: {scale}"
            )

    # TODO(bmil): support other literals that can be coerced to compatible types
    if validate and (scalar_expr.type() not in BIGFRAMES_TO_IBIS.values()):
        raise ValueError(
            f"Literal did not coerce to a supported data type: {scalar_expr.type()}. {constants.FEEDBACK_LINK}"
        )

    return scalar_expr


class UnsupportedTypeError(ValueError):
    def __init__(self, type_, supported_types):
        self.type = type_
        self.supported_types = supported_types
        super().__init__(
            f"'{type_}' is not one of the supported types {supported_types}"
        )


def ibis_type_from_python_type(t: type) -> ibis_dtypes.DataType:
    if t not in bigframes.dtypes.RF_SUPPORTED_IO_PYTHON_TYPES:
        raise UnsupportedTypeError(t, bigframes.dtypes.RF_SUPPORTED_IO_PYTHON_TYPES)
    return python_type_to_ibis_type(t)


def ibis_array_output_type_from_python_type(t: type) -> ibis_dtypes.DataType:
    array_of = typing.get_args(t)[0]
    if array_of not in bigframes.dtypes.RF_SUPPORTED_ARRAY_OUTPUT_PYTHON_TYPES:
        raise UnsupportedTypeError(
            array_of, bigframes.dtypes.RF_SUPPORTED_ARRAY_OUTPUT_PYTHON_TYPES
        )
    return python_type_to_ibis_type(t)


def ibis_type_from_type_kind(tk: bigquery.StandardSqlTypeNames) -> ibis_dtypes.DataType:
    """Convert bq type to ibis. Only to be used for remote functions, does not handle all types."""
    if tk not in bigframes.dtypes.RF_SUPPORTED_IO_BIGQUERY_TYPEKINDS:
        raise UnsupportedTypeError(
            tk, bigframes.dtypes.RF_SUPPORTED_IO_BIGQUERY_TYPEKINDS
        )
    return third_party_ibis_bqtypes.BigQueryType.to_ibis(tk)<|MERGE_RESOLUTION|>--- conflicted
+++ resolved
@@ -23,19 +23,12 @@
 import bigframes_vendored.ibis.backends.bigquery.datatypes as third_party_ibis_bqtypes
 import bigframes_vendored.ibis.expr.datatypes as ibis_dtypes
 from bigframes_vendored.ibis.expr.datatypes.core import (
-    dtype as python_type_to_bigquery_type,
+    dtype as python_type_to_ibis_type,
 )
 import bigframes_vendored.ibis.expr.operations as ibis_ops
 import bigframes_vendored.ibis.expr.types as ibis_types
 import geopandas as gpd  # type: ignore
 import google.cloud.bigquery as bigquery
-<<<<<<< HEAD
-import ibis
-import ibis.expr.datatypes as ibis_dtypes
-from ibis.expr.datatypes.core import dtype as python_type_to_ibis_type
-import ibis.expr.types as ibis_types
-=======
->>>>>>> 0693a7d0
 import numpy as np
 import pandas as pd
 import pyarrow as pa
