--- conflicted
+++ resolved
@@ -14,12 +14,7 @@
 from __future__ import annotations
 
 import typing
-<<<<<<< HEAD
 from typing import cast, Dict, Iterable, Optional, Tuple, Union
-import warnings
-=======
-from typing import Any, cast, Dict, Iterable, Optional, Tuple, Union
->>>>>>> f6722629
 
 import bigframes_vendored.constants as constants
 import bigframes_vendored.ibis
