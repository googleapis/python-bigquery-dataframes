# Copyright 2023 Google LLC
#
# Licensed under the Apache License, Version 2.0 (the "License");
# you may not use this file except in compliance with the License.
# You may obtain a copy of the License at
#
#     http://www.apache.org/licenses/LICENSE-2.0
#
# Unless required by applicable law or agreed to in writing, software
# distributed under the License is distributed on an "AS IS" BASIS,
# WITHOUT WARRANTIES OR CONDITIONS OF ANY KIND, either express or implied.
# See the License for the specific language governing permissions and
# limitations under the License.
from __future__ import annotations

import abc
import functools
import itertools
import typing
from typing import Collection, Literal, Optional, Sequence

import bigframes_vendored.ibis
import bigframes_vendored.ibis.backends.bigquery.backend as ibis_bigquery
import bigframes_vendored.ibis.backends.bigquery.datatypes as ibis_bigquery_dtatatypes
import bigframes_vendored.ibis.common.deferred as ibis_deferred  # type: ignore
import bigframes_vendored.ibis.expr.datatypes as ibis_dtypes
import bigframes_vendored.ibis.expr.operations as ibis_ops
import bigframes_vendored.ibis.expr.schema as ibis_schema
import bigframes_vendored.ibis.expr.types as ibis_types
import google.cloud.bigquery
import pandas

import bigframes.core.compile.aggregate_compiler as agg_compiler
import bigframes.core.compile.googlesql
import bigframes.core.compile.ibis_types
import bigframes.core.compile.scalar_op_compiler as op_compilers
import bigframes.core.expression as ex
import bigframes.core.guid
import bigframes.core.identifiers as ids
from bigframes.core.ordering import (
    ascending_over,
    encode_order_string,
    join_orderings,
    OrderingExpression,
    RowOrdering,
    TotalOrdering,
)
import bigframes.core.sql
from bigframes.core.window_spec import RangeWindowBounds, RowsWindowBounds, WindowSpec
import bigframes.dtypes
import bigframes.operations.aggregations as agg_ops

ORDER_ID_COLUMN = "bigframes_ordering_id"
PREDICATE_COLUMN = "bigframes_predicate"


T = typing.TypeVar("T", bound="BaseIbisIR")

op_compiler = op_compilers.scalar_op_compiler


class BaseIbisIR(abc.ABC):
    """Implementation detail, contains common logic between ordered and unordered IR"""

    def __init__(
        self,
        table: ibis_types.Table,
        columns: Sequence[ibis_types.Value],
        predicates: Optional[Collection[ibis_types.BooleanValue]] = None,
    ):
        self._table = table
        self._predicates = tuple(predicates) if predicates is not None else ()
        # Allow creating a DataFrame directly from an Ibis table expression.
        # TODO(swast): Validate that each column references the same table (or
        # no table for literal values).
        self._columns = tuple(
            column.resolve(table)  # type:ignore
            # TODO(https://github.com/ibis-project/ibis/issues/7613): use
            # public API to refer to Deferred type.
            if isinstance(column, ibis_deferred.Deferred) else column
            for column in columns
        )
        # To allow for more efficient lookup by column name, create a
        # dictionary mapping names to column values.
        self._column_names = {column.get_name(): column for column in self._columns}

    @property
    def columns(self) -> typing.Tuple[ibis_types.Value, ...]:
        return self._columns

    @property
    def column_ids(self) -> typing.Sequence[str]:
        return tuple(self._column_names.keys())

    @property
    def _reduced_predicate(self) -> typing.Optional[ibis_types.BooleanValue]:
        """Returns the frame's predicates as an equivalent boolean value, useful where a single predicate value is preferred."""
        return (
            _reduce_predicate_list(self._predicates).name(PREDICATE_COLUMN)
            if self._predicates
            else None
        )

    @property
    def _ibis_bindings(self) -> dict[str, ibis_types.Value]:
        return {col: self._get_ibis_column(col) for col in self.column_ids}

    @property
    @abc.abstractmethod
    def is_ordered_ir(self: T) -> bool:
        """Whether it is a OrderedIR or UnorderedIR."""
        ...

    @abc.abstractmethod
    def filter(self: T, predicate: ex.Expression) -> T:
        """Filter the table on a given expression, the predicate must be a boolean expression."""
        ...

    @abc.abstractmethod
    def _reproject_to_table(self: T) -> T:
        """
        Internal operators that projects the internal representation into a
        new ibis table expression where each value column is a direct
        reference to a column in that table expression. Needed after
        some operations such as window operations that cannot be used
        recursively in projections.
        """
        ...

    def projection(
        self: T,
        expression_id_pairs: typing.Tuple[typing.Tuple[ex.Expression, str], ...],
    ) -> T:
        """Apply an expression to the ArrayValue and assign the output to a column."""
        bindings = {col: self._get_ibis_column(col) for col in self.column_ids}
        new_values = [
            op_compiler.compile_expression(expression, bindings).name(id)
            for expression, id in expression_id_pairs
        ]
        result = self._select(tuple([*self._columns, *new_values]))  # type: ignore
        return result

    def selection(
        self: T,
        input_output_pairs: typing.Tuple[typing.Tuple[ex.DerefOp, str], ...],
    ) -> T:
        """Apply an expression to the ArrayValue and assign the output to a column."""
        bindings = {col: self._get_ibis_column(col) for col in self.column_ids}
        values = [
            op_compiler.compile_expression(input, bindings).name(id)
            for input, id in input_output_pairs
        ]
        result = self._select(tuple(values))  # type: ignore
        return result

    @abc.abstractmethod
    def _select(self: T, values: typing.Tuple[ibis_types.Value]) -> T:
        ...

    @abc.abstractmethod
    def _set_or_replace_by_id(self: T, id: str, new_value: ibis_types.Value) -> T:
        ...

    def _get_ibis_column(self, key: str) -> ibis_types.Value:
        """Gets the Ibis expression for a given column."""
        if key not in self.column_ids:
            raise ValueError(
                "Column name {} not in set of values: {}".format(key, self.column_ids)
            )
        return typing.cast(ibis_types.Value, self._column_names[key])

    def get_column_type(self, key: str) -> bigframes.dtypes.Dtype:
        ibis_type = typing.cast(
            bigframes.core.compile.ibis_types.IbisDtype,
            self._get_ibis_column(key).type(),
        )
        return typing.cast(
            bigframes.dtypes.Dtype,
            bigframes.core.compile.ibis_types.ibis_dtype_to_bigframes_dtype(ibis_type),
        )

    def _aggregate_base(
        self,
        table: ibis_types.Table,
        order_by: typing.Sequence[ibis_types.Value] = [],
        aggregations: typing.Sequence[typing.Tuple[ex.Aggregation, str]] = [],
        by_column_ids: typing.Sequence[ex.DerefOp] = (),
        dropna: bool = True,
    ) -> OrderedIR:
        assert not self.is_ordered_ir or len(order_by) > 0

        bindings = {col: table[col] for col in self.column_ids}
        stats = {
            col_out: agg_compiler.compile_aggregate(
                aggregate, bindings, order_by=order_by
            )
            for aggregate, col_out in aggregations
        }
        if by_column_ids:
            result = table.group_by((ref.id.sql for ref in by_column_ids)).aggregate(
                **stats
            )
            # Must have deterministic ordering, so order by the unique "by" column
            ordering = TotalOrdering(
                tuple(
                    [
                        OrderingExpression(ex.DerefOp(ref.id.local_normalized))
                        for ref in by_column_ids
                    ]
                ),
                total_ordering_columns=frozenset(
                    [ex.DerefOp(ref.id.local_normalized) for ref in by_column_ids]
                ),
            )
            columns = tuple(result[key] for key in result.columns)
            expr = OrderedIR(result, columns=columns, ordering=ordering)
            if dropna:
                for ref in by_column_ids:
                    expr = expr._filter(expr._compile_expression(ref).notnull())
            return expr
        else:
            aggregates = {**stats, ORDER_ID_COLUMN: ibis_types.literal(0)}
            result = table.aggregate(**aggregates)
            # Ordering is irrelevant for single-row output, but set ordering id regardless
            # as other ops(join etc.) expect it.
            # TODO: Maybe can make completely empty
            ordering = TotalOrdering(
                ordering_value_columns=tuple([]),
                total_ordering_columns=frozenset([]),
            )
            return OrderedIR(
                result,
                columns=[result[col_id] for col_id in [*stats.keys()]],
                hidden_ordering_columns=[result[ORDER_ID_COLUMN]],
                ordering=ordering,
            )


# Ibis Implementations
class UnorderedIR(BaseIbisIR):
    def __init__(
        self,
        table: ibis_types.Table,
        columns: Sequence[ibis_types.Value],
        predicates: Optional[Collection[ibis_types.BooleanValue]] = None,
    ):
        super().__init__(table, columns, predicates)

    @property
    def is_ordered_ir(self) -> bool:
        return False

    def builder(self):
        """Creates a mutable builder for expressions."""
        # Since ArrayValue is intended to be immutable (immutability offers
        # potential opportunities for caching, though we might need to introduce
        # more node types for that to be useful), we create a builder class.
        return UnorderedIR.Builder(
            self._table,
            columns=self._columns,
            predicates=self._predicates,
        )

    def peek_sql(self, n: int):
        # Peek currently implemented as top level LIMIT op.
        # Execution engine handles limit pushdown.
        # In future, may push down limit/filters in compilation.
        sql = ibis_bigquery.Backend().compile(self._to_ibis_expr().limit(n))
        return typing.cast(str, sql)

    def to_sql(
        self,
        offset_column: typing.Optional[str] = None,
        ordered: bool = False,
    ) -> str:
        if offset_column or ordered:
            raise ValueError("Cannot produce sorted sql in partial ordering mode")
        sql = ibis_bigquery.Backend().compile(self._to_ibis_expr())
        return typing.cast(str, sql)

    def row_count(self, name: str) -> OrderedIR:
        original_table = self._to_ibis_expr()
        ibis_table = original_table.agg(
            [
                original_table.count().name(name),
            ]
        )
        return OrderedIR(
            ibis_table,
            (ibis_table[name],),
            ordering=TotalOrdering(
                ordering_value_columns=(ascending_over(name),),
                total_ordering_columns=frozenset([ex.deref(name)]),
            ),
        )

    def _to_ibis_expr(
        self,
        *,
        expose_hidden_cols: bool = False,
        fraction: Optional[float] = None,
    ):
        """
        Creates an Ibis table expression representing the DataFrame.

        ArrayValue objects are sorted, so the following options are available
        to reflect this in the ibis expression.

        * "string_encoded": An ordered string column is provided in output table.
        * "unordered": No ordering information will be provided in output. Only
          value columns are projected.

        For offset or ordered column, order_col_name can be used to assign the
        output label for the ordering column. If none is specified, the default
        column name will be 'bigframes_ordering_id'

        Args:
            expose_hidden_cols:
                If True, include the hidden ordering columns in the results.
                Only compatible with `order_by` and `unordered`
                ``ordering_mode``.
        Returns:
            An ibis expression representing the data help by the ArrayValue object.
        """
        columns = list(self._columns)
        columns_to_drop: list[
            str
        ] = []  # Ordering/Filtering columns that will be dropped at end

        if self._reduced_predicate is not None:
            columns.append(self._reduced_predicate)
            # Usually drop predicate as it is will be all TRUE after filtering
            if not expose_hidden_cols:
                columns_to_drop.append(self._reduced_predicate.get_name())

        # Special case for empty tables, since we can't create an empty
        # projection.
        if not columns:
            return bigframes_vendored.ibis.memtable([])

        table = self._table.select(columns)
        base_table = table
        if self._reduced_predicate is not None:
            table = table.filter(base_table[PREDICATE_COLUMN])
        table = table.drop(*columns_to_drop)
        if fraction is not None:
            table = table.filter(
                bigframes_vendored.ibis.random() < ibis_types.literal(fraction)
            )
        return table

    def filter(self, predicate: ex.Expression) -> UnorderedIR:
        for ref in predicate.column_references:
            ibis_value = self._get_ibis_column(ref.sql)
            if is_window(ibis_value):
                # ibis doesn't support qualify syntax, so create CTE if filtering over window expression
                # https://github.com/ibis-project/ibis/issues/9775
                return self._reproject_to_table().filter(predicate)

        bindings = {col: self._get_ibis_column(col) for col in self.column_ids}
        condition = op_compiler.compile_expression(predicate, bindings)
        return self._filter(condition)  # type:ignore

    def _filter(self, predicate_value: ibis_types.BooleanValue) -> UnorderedIR:
        """Filter the table on a given expression, the predicate must be a boolean series aligned with the table expression."""
        expr = self.builder()
        expr.predicates = [*self._predicates, predicate_value]
        return expr.build()

    def aggregate(
        self,
        aggregations: typing.Sequence[typing.Tuple[ex.Aggregation, str]],
        by_column_ids: typing.Sequence[ex.DerefOp] = (),
        dropna: bool = True,
    ) -> OrderedIR:
        """
        Apply aggregations to the expression.
        Arguments:
            aggregations: input_column_id, operation, output_column_id tuples
            by_column_ids: column ids of the aggregation key, this is preserved through
              the transform
            dropna: whether null keys should be dropped
        Returns:
            OrderedIR: the grouping key is a unique-valued column and has ordering
              information.
        """
        table = self._to_ibis_expr()
        return self._aggregate_base(
            table, aggregations=aggregations, by_column_ids=by_column_ids, dropna=dropna
        )

    def _uniform_sampling(self, fraction: float) -> UnorderedIR:
        """Sampling the table on given fraction.

        .. warning::
            The row numbers of result is non-deterministic, avoid to use.
        """
        table = self._to_ibis_expr(fraction=fraction)
        columns = [table[column_name] for column_name in self._column_names]
        return UnorderedIR(
            table,
            columns=columns,
        )

    def explode(self, columns: typing.Sequence[ex.DerefOp]) -> UnorderedIR:
        table = self._to_ibis_expr()
        column_ids = tuple(ref.id.sql for ref in columns)

        # The offset array ensures null represents empty arrays after unnesting.
        offset_array_id = bigframes.core.guid.generate_guid("offset_array_")
        offset_array = bigframes_vendored.ibis.range(
            0,
            bigframes_vendored.ibis.greatest(
                1,  # We always want at least 1 element to fill in NULLs for empty arrays.
                bigframes_vendored.ibis.least(
                    *[table[column_id].length() for column_id in column_ids]
                ),
            ),
            1,
        ).name(offset_array_id)
        table_w_offset_array = table.select(
            offset_array,
            *self._column_names,
        )

        unnest_offset_id = bigframes.core.guid.generate_guid("unnest_offset_")
        unnest_offset = (
            table_w_offset_array[offset_array_id].unnest().name(unnest_offset_id)
        )
        table_w_offset = table_w_offset_array.select(
            unnest_offset,
            *self._column_names,
        )

        unnested_columns = [
            table_w_offset[column_id][table_w_offset[unnest_offset_id]].name(column_id)
            if column_id in column_ids
            else table_w_offset[column_id]
            for column_id in self._column_names
        ]
        table_w_unnest = table_w_offset.select(*unnested_columns)

        columns = [table_w_unnest[column_name] for column_name in self._column_names]
        return UnorderedIR(
            table_w_unnest,
            columns=columns,  # type: ignore
        )

    def as_ordered_ir(self) -> OrderedIR:
        """Convert to OrderedIr, but without any definite ordering."""
        return OrderedIR(self._table, self._columns, predicates=self._predicates)

    ## Helpers
    def _set_or_replace_by_id(
        self, id: str, new_value: ibis_types.Value
    ) -> UnorderedIR:
        builder = self.builder()
        if id in self.column_ids:
            builder.columns = [
                val if (col_id != id) else new_value.name(id)
                for col_id, val in zip(self.column_ids, self._columns)
            ]
        else:
            builder.columns = [*self.columns, new_value.name(id)]
        return builder.build()

    def _select(self, values: typing.Tuple[ibis_types.Value]) -> UnorderedIR:
        builder = self.builder()
        builder.columns = values
        return builder.build()

    def _reproject_to_table(self) -> UnorderedIR:
        """
        Internal operators that projects the internal representation into a
        new ibis table expression where each value column is a direct
        reference to a column in that table expression. Needed after
        some operations such as window operations that cannot be used
        recursively in projections.
        """
        table = self._to_ibis_expr()
        columns = [table[column_name] for column_name in self._column_names]
        return UnorderedIR(
            table,
            columns=columns,
        )

    class Builder:
        def __init__(
            self,
            table: ibis_types.Table,
            columns: Collection[ibis_types.Value] = (),
            predicates: Optional[Collection[ibis_types.BooleanValue]] = None,
        ):
            self.table = table
            self.columns = list(columns)
            self.predicates = list(predicates) if predicates is not None else None

        def build(self) -> UnorderedIR:
            return UnorderedIR(
                table=self.table,
                columns=self.columns,
                predicates=self.predicates,
            )


class OrderedIR(BaseIbisIR):
    """Immutable BigQuery DataFrames expression tree.

    Note: Usage of this class is considered to be private and subject to change
    at any time.

    This class is a wrapper around Ibis expressions. Its purpose is to defer
    Ibis projection operations to keep generated SQL small and correct when
    mixing and matching columns from different versions of a DataFrame.

    Args:
        table: An Ibis table expression.
        columns: Ibis value expressions that can be projected as columns.
        hidden_ordering_columns: Ibis value expressions to store ordering.
        ordering: An ordering property of the data frame.
        predicates: A list of filters on the data frame.
    """

    def __init__(
        self,
        table: ibis_types.Table,
        columns: Sequence[ibis_types.Value],
        hidden_ordering_columns: Optional[Sequence[ibis_types.Value]] = None,
        ordering: RowOrdering = RowOrdering(),
        predicates: Optional[Collection[ibis_types.BooleanValue]] = None,
    ):
        super().__init__(table, columns, predicates)
        self._ordering = ordering
        # Meta columns store ordering, or other data that doesn't correspond to dataframe columns
        self._hidden_ordering_columns = (
            tuple(hidden_ordering_columns)
            if hidden_ordering_columns is not None
            else ()
        )

        # To allow for more efficient lookup by column name, create a
        # dictionary mapping names to column values.
        self._column_names = {
            (
                column.resolve(table)  # type: ignore
                # TODO(https://github.com/ibis-project/ibis/issues/7613): use
                # public API to refer to Deferred type.
                if isinstance(column, ibis_deferred.Deferred)
                else column
            ).get_name(): column
            for column in self._columns
        }
        self._hidden_ordering_column_names = {
            typing.cast(str, column.get_name()): column
            for column in self._hidden_ordering_columns
        }
        ### Validation
        value_col_ids = self._column_names.keys()
        hidden_col_ids = self._hidden_ordering_column_names.keys()

        all_columns = value_col_ids | hidden_col_ids
        ordering_valid = all(
            set(ref.sql for ref in col.scalar_expression.column_references).issubset(
                all_columns
            )
            for col in ordering.all_ordering_columns
        )
        if value_col_ids & hidden_col_ids:
            raise ValueError(
                f"Keys in both hidden and exposed list: {value_col_ids & hidden_col_ids}"
            )
        if not ordering_valid:
            raise ValueError(f"Illegal ordering keys: {ordering.all_ordering_columns}")

    @property
    def is_ordered_ir(self) -> bool:
        return True

    @property
    def has_total_order(self) -> bool:
        return isinstance(self._ordering, TotalOrdering)

    @classmethod
    def from_pandas(
        cls, pd_df: pandas.DataFrame, scan_cols: bigframes.core.nodes.ScanList
    ) -> OrderedIR:
        """
        Builds an in-memory only (SQL only) expr from a pandas dataframe.

        Assumed that the dataframe has unique string column names and bigframes-suppported
        dtypes.
        """

        # ibis memtable cannot handle NA, must convert to None
        # this destroys the schema however
        ibis_values = pd_df.astype("object").where(pandas.notnull(pd_df), None)  # type: ignore
        ibis_values = ibis_values.assign(**{ORDER_ID_COLUMN: range(len(pd_df))})
        # derive the ibis schema from the original pandas schema
        ibis_schema = [
            (
                local_label,
                bigframes.core.compile.ibis_types.bigframes_dtype_to_ibis_dtype(dtype),
            )
            for id, dtype, local_label in scan_cols.items
        ]
        ibis_schema.append((ORDER_ID_COLUMN, ibis_dtypes.int64))

        keys_memtable = bigframes_vendored.ibis.memtable(
            ibis_values, schema=bigframes_vendored.ibis.schema(ibis_schema)
        )

        return cls(
            keys_memtable,
            columns=[
                keys_memtable[local_label].name(col_id.sql)
                for col_id, _, local_label in scan_cols.items
            ],
            ordering=TotalOrdering.from_offset_col(ORDER_ID_COLUMN),
            hidden_ordering_columns=(keys_memtable[ORDER_ID_COLUMN],),
        )

    @property
    def _ibis_bindings(self) -> dict[str, ibis_types.Value]:
        all_keys = itertools.chain(self.column_ids, self._hidden_column_ids)
        return {col: self._get_any_column(col) for col in all_keys}

    @property
    def _hidden_column_ids(self) -> typing.Sequence[str]:
        return tuple(self._hidden_ordering_column_names.keys())

    @property
    def _ibis_order(self) -> Sequence[ibis_types.Value]:
        """Returns a sequence of ibis values which can be directly used to order a
        table expression. Has direction modifiers applied."""
        return _convert_ordering_to_table_values(
            {**self._column_names, **self._hidden_ordering_column_names},
            self._ordering.all_ordering_columns,
        )

    def to_unordered(self) -> UnorderedIR:
        return UnorderedIR(self._table, self._columns, self._predicates)

    def builder(self) -> OrderedIR.Builder:
        """Creates a mutable builder for expressions."""
        # Since ArrayValue is intended to be immutable (immutability offers
        # potential opportunities for caching, though we might need to introduce
        # more node types for that to be useful), we create a builder class.
        return OrderedIR.Builder(
            self._table,
            columns=self._columns,
            hidden_ordering_columns=self._hidden_ordering_columns,
            ordering=self._ordering,
            predicates=self._predicates,
        )

    def order_by(self, by: Sequence[OrderingExpression]) -> OrderedIR:
        expr_builder = self.builder()
        expr_builder.ordering = self._ordering.with_ordering_columns(by)
        return expr_builder.build()

    def reversed(self) -> OrderedIR:
        expr_builder = self.builder()
        expr_builder.ordering = self._ordering.with_reverse()
        return expr_builder.build()

    def aggregate(
        self,
        aggregations: typing.Sequence[typing.Tuple[ex.Aggregation, str]],
        by_column_ids: typing.Sequence[ex.DerefOp] = (),
        dropna: bool = True,
    ) -> OrderedIR:
        """
        Apply aggregations to the expression.
        Arguments:
            aggregations: input_column_id, operation, output_column_id tuples
            by_column_ids: column ids of the aggregation key, this is preserved through
              the transform
            dropna: whether null keys should be dropped
        Returns:
            OrderedIR
        """
        table = self._to_ibis_expr(ordering_mode="unordered", expose_hidden_cols=True)

        all_columns = {
            column_name: table[column_name]
            for column_name in {
                **self._column_names,
                **self._hidden_ordering_column_names,
            }
        }
        order_by = _convert_ordering_to_table_values(
            all_columns,
            self._ordering.all_ordering_columns,
        )

        return self._aggregate_base(
            table,
            order_by=order_by,
            aggregations=aggregations,
            by_column_ids=by_column_ids,
            dropna=dropna,
        )

    def _uniform_sampling(self, fraction: float) -> OrderedIR:
        """Sampling the table on given fraction.

        .. warning::
            The row numbers of result is non-deterministic, avoid to use.
        """
        table = self._to_ibis_expr(
            ordering_mode="unordered", expose_hidden_cols=True, fraction=fraction
        )
        columns = [table[column_name] for column_name in self._column_names]
        hidden_ordering_columns = [
            table[column_name] for column_name in self._hidden_ordering_column_names
        ]
        return OrderedIR(
            table,
            columns=columns,
            hidden_ordering_columns=hidden_ordering_columns,
            ordering=self._ordering,
        )

    def explode(self, columns: typing.Sequence[ex.DerefOp]) -> OrderedIR:
        table = self._to_ibis_expr(ordering_mode="unordered", expose_hidden_cols=True)
        column_ids = tuple(ref.id.sql for ref in columns)

        offset_array_id = bigframes.core.guid.generate_guid("offset_array_")
        offset_array = bigframes_vendored.ibis.range(
            0,
            bigframes_vendored.ibis.greatest(
                1,  # We always want at least 1 element to fill in NULLs for empty arrays.
                bigframes_vendored.ibis.least(
                    *[table[column_id].length() for column_id in column_ids]
                ),
            ),
            1,
        ).name(offset_array_id)
        table_w_offset_array = table.select(
            offset_array,
            *self._column_names,
            *self._hidden_ordering_column_names,
        )

        unnest_offset_id = bigframes.core.guid.generate_guid("unnest_offset_")
        unnest_offset = (
            table_w_offset_array[offset_array_id].unnest().name(unnest_offset_id)
        )
        table_w_offset = table_w_offset_array.select(
            unnest_offset,
            *self._column_names,
            *self._hidden_ordering_column_names,
        )

        unnested_columns = [
            table_w_offset[column_id][table_w_offset[unnest_offset_id]].name(column_id)
            if column_id in column_ids
            else table_w_offset[column_id]
            for column_id in self._column_names
        ]

        table_w_unnest = table_w_offset.select(
            table_w_offset[unnest_offset_id],
            *unnested_columns,
            *self._hidden_ordering_column_names,
        )

        columns = [table_w_unnest[column_name] for column_name in self._column_names]
        hidden_ordering_columns = [
            *[
                table_w_unnest[column_name]
                for column_name in self._hidden_ordering_column_names
            ],
            table_w_unnest[unnest_offset_id],
        ]
        l_mappings = {id: id for id in self._ordering.referenced_columns}
        r_mappings = {ids.ColumnId(unnest_offset_id): ids.ColumnId(unnest_offset_id)}
        ordering = join_orderings(
            self._ordering,
            TotalOrdering.from_offset_col(unnest_offset_id),
            l_mappings,
            r_mappings,
        )

        return OrderedIR(
            table_w_unnest,
            columns=columns,  # type: ignore
            hidden_ordering_columns=hidden_ordering_columns,
            ordering=ordering,
        )

    def promote_offsets(self, col_id: str) -> OrderedIR:
        """
        Convenience function to promote copy of column offsets to a value column. Can be used to reset index.
        """
        # Special case: offsets already exist
        ordering = self._ordering
        # Case 1, already have offsets, just create column from them
        if ordering.is_sequential and (ordering.total_order_col is not None):
            expr_builder = self.builder()
            expr_builder.columns = [
                *self.columns,
                self._compile_expression(
                    ordering.total_order_col.scalar_expression
                ).name(col_id),
            ]
            return expr_builder.build()
        # Cannot nest analytic expressions, so reproject to cte first if needed.
        # Also ibis cannot window literals, so need to reproject those (even though this is legal in googlesql)
        # Seee: https://github.com/ibis-project/ibis/issues/9773
        can_directly_window = not any(
            map(
                lambda x: is_literal(x) or is_window(x),
                itertools.chain(self._ibis_order, self._predicates),
            )
        )
        if not can_directly_window:
            return self._reproject_to_table().promote_offsets(col_id)

        window = bigframes_vendored.ibis.window(order_by=self._ibis_order)
        if self._predicates:
            window = window.group_by(self._reduced_predicate)
        offsets = bigframes_vendored.ibis.row_number().over(window)
        expr_builder = self.builder()
        expr_builder.columns = [
            *self.columns,
            offsets.name(col_id),
        ]
        # Reproject, so that offsets are just a scalar value that can be used elsewhere
        expr_builder.ordering = TotalOrdering.from_offset_col(col_id)
        return expr_builder.build()._reproject_to_table()

    ## Methods that only work with ordering
    def project_window_op(
        self,
        column_name: ex.DerefOp,
        op: agg_ops.UnaryWindowOp,
        window_spec: WindowSpec,
        output_name: str,
        *,
        never_skip_nulls=False,
    ) -> OrderedIR:
        """
        Creates a new expression based on this expression with unary operation applied to one column.
        column_name: the id of the input column present in the expression
        op: the windowable operator to apply to the input column
        window_spec: a specification of the window over which to apply the operator
        output_name: the id to assign to the output of the operator
        never_skip_nulls: will disable null skipping for operators that would otherwise do so
        """
        # Cannot nest analytic expressions, so reproject to cte first if needed.
        # Also ibis cannot window literals, so need to reproject those (even though this is legal in googlesql)
        # See: https://github.com/ibis-project/ibis/issues/9773
        used_exprs = map(
            self._compile_expression,
            itertools.chain(
                (column_name,), map(ex.DerefOp, window_spec.all_referenced_columns)
            ),
        )
        can_directly_window = not any(
            map(lambda x: is_literal(x) or is_window(x), used_exprs)
        )
        if not can_directly_window:
            return self._reproject_to_table().project_window_op(
                column_name,
                op,
                window_spec,
                output_name,
                never_skip_nulls=never_skip_nulls,
            )

        column = typing.cast(ibis_types.Column, self._compile_expression(column_name))
        window = self._ibis_window_from_spec(
            window_spec, require_total_order=op.uses_total_row_ordering
        )
        bindings = {col: self._get_ibis_column(col) for col in self.column_ids}

        window_op = agg_compiler.compile_analytic(
            ex.UnaryAggregation(op, column_name),
            window,
            bindings=bindings,
        )

        clauses = []
        if op.skips_nulls and not never_skip_nulls:
            clauses.append((column.isnull(), ibis_types.null()))
        if window_spec.min_periods:
            if op.skips_nulls:
                # Most operations do not count NULL values towards min_periods
                observation_count = agg_compiler.compile_analytic(
                    ex.UnaryAggregation(agg_ops.count_op, column_name),
                    window,
                    bindings=bindings,
                )
            else:
                # Operations like count treat even NULLs as valid observations for the sake of min_periods
                # notnull is just used to convert null values to non-null (FALSE) values to be counted
                denulled_value = typing.cast(ibis_types.BooleanColumn, column.notnull())
                observation_count = agg_compiler.compile_analytic(
                    ex.UnaryAggregation(agg_ops.count_op, ex.deref("_denulled")),
                    window,
                    bindings={**bindings, "_denulled": denulled_value},
                )
            clauses.append(
                (
                    observation_count < ibis_types.literal(window_spec.min_periods),
                    ibis_types.null(),
                )
            )
        if clauses:
            case_statement = bigframes_vendored.ibis.case()
            for clause in clauses:
                case_statement = case_statement.when(clause[0], clause[1])
            case_statement = case_statement.else_(window_op).end()  # type: ignore
            window_op = case_statement  # type: ignore

        result = self._set_or_replace_by_id(output_name, window_op)
        return result

    def _reproject_to_table(self) -> OrderedIR:
        table = self._to_ibis_expr(
            ordering_mode="unordered",
            expose_hidden_cols=True,
        )
        columns = [table[column_name] for column_name in self._column_names]
        ordering_col_ids = list(
            id.sql
            for id in itertools.chain.from_iterable(
                ref.scalar_expression.column_references
                for ref in self._ordering.all_ordering_columns
            )
        )
        hidden_ordering_columns = [
            table[column_name]
            for column_name in self._hidden_ordering_column_names
            if column_name in ordering_col_ids
        ]
        return OrderedIR(
            table,
            columns=columns,
            hidden_ordering_columns=hidden_ordering_columns,
            ordering=self._ordering,
        )

    def to_sql(
        self,
        ordered: bool = False,
        limit: Optional[int] = None,
    ) -> str:
        if ordered or limit:
            # Need to bake ordering expressions into the selected column in order for our ordering clause builder to work.
            baked_ir = self._bake_ordering()
            sql = ibis_bigquery.Backend().compile(
                baked_ir._to_ibis_expr(
                    ordering_mode="unordered",
                    expose_hidden_cols=True,
                )
            )
            sql = (
                bigframes.core.compile.googlesql.Select()
                .from_(sql)
                .select(self.column_ids)
                .sql()
            )

            # Single row frames may not have any ordering columns
            if len(baked_ir._ordering.all_ordering_columns) > 0:
                order_by_clause = bigframes.core.sql.ordering_clause(
                    baked_ir._ordering.all_ordering_columns
                )
                sql += f"\n{order_by_clause}"
            if limit is not None:
                if not isinstance(limit, int):
                    raise TypeError(f"Limit param: {limit} must be an int.")
                sql += f"\nLIMIT {limit}"
        else:
            sql = ibis_bigquery.Backend().compile(
                self._to_ibis_expr(
                    ordering_mode="unordered",
                    expose_hidden_cols=False,
                )
            )
        return typing.cast(str, sql)

    def raw_sql_and_schema(
        self,
        column_ids: typing.Sequence[str],
    ) -> typing.Tuple[str, typing.Sequence[google.cloud.bigquery.SchemaField]]:
        """Return sql with all hidden columns. Used to cache with ordering information.

        Also returns schema, as the extra ordering columns are determined compile-time.
        """
        col_id_overrides = dict(zip(self.column_ids, column_ids))
        all_columns = (*self.column_ids, *self._hidden_ordering_column_names.keys())
        as_ibis = self._to_ibis_expr(
            ordering_mode="unordered",
            expose_hidden_cols=True,
        )
        as_ibis = as_ibis.select(all_columns).rename(col_id_overrides)

        # Ibis will produce non-nullable schema types, but bigframes should always be nullable
        fixed_ibis_schema = ibis_schema.Schema.from_tuples(
            (name, dtype.copy(nullable=True))
            for (name, dtype) in as_ibis.schema().items()
        )
        bq_schema = ibis_bigquery_dtatatypes.BigQuerySchema.from_ibis(fixed_ibis_schema)
        return ibis_bigquery.Backend().compile(as_ibis), bq_schema

    def _to_ibis_expr(
        self,
        *,
        expose_hidden_cols: bool = False,
        fraction: Optional[float] = None,
        ordering_mode: Literal["string_encoded", "unordered"],
        order_col_name: Optional[str] = ORDER_ID_COLUMN,
    ):
        """
        Creates an Ibis table expression representing the DataFrame.

        ArrayValue objects are sorted, so the following options are available
        to reflect this in the ibis expression.


        * "string_encoded": An ordered string column is provided in output table.
        * "unordered": No ordering information will be provided in output. Only
          value columns are projected.

        For offset or ordered column, order_col_name can be used to assign the
        output label for the ordering column. If none is specified, the default
        column name will be 'bigframes_ordering_id'

        Args:
            expose_hidden_cols:
                If True, include the hidden ordering columns in the results.
                Only compatible with `order_by` and `unordered`
                ``ordering_mode``.
            ordering_mode:
                How to construct the Ibis expression from the ArrayValue. See
                above for details.
            order_col_name:
                If the ordering mode outputs a single ordering or offsets
                column, use this as the column name.
        Returns:
            An ibis expression representing the data help by the ArrayValue object.
        """
        assert ordering_mode in (
            "string_encoded",
            "unordered",
        )
        if expose_hidden_cols and ordering_mode in ("ordered_col"):
            raise ValueError(
                f"Cannot expose hidden ordering columns with ordering_mode {ordering_mode}"
            )

        columns = list(self._columns)
        columns_to_drop: list[
            str
        ] = []  # Ordering/Filtering columns that will be dropped at end

        if self._reduced_predicate is not None:
            columns.append(self._reduced_predicate)
            # Usually drop predicate as it is will be all TRUE after filtering
            if not expose_hidden_cols:
                columns_to_drop.append(self._reduced_predicate.get_name())

        order_columns = self._create_order_columns(
            ordering_mode, order_col_name, expose_hidden_cols
        )
        columns.extend(order_columns)

        # Special case for empty tables, since we can't create an empty
        # projection.
        if not columns:
            return bigframes_vendored.ibis.memtable([])

        # Make sure we don't have any unbound (deferred) columns.
        table = self._table.select(columns)

        table = table.select(table[column] for column in table.columns)
        base_table = table
        if self._reduced_predicate is not None:
            table = table.filter(base_table[PREDICATE_COLUMN])
        table = table.drop(*columns_to_drop)
        if fraction is not None:
            table = table.filter(
                bigframes_vendored.ibis.random() < ibis_types.literal(fraction)
            )
        return table

    def filter(self, predicate: ex.Expression) -> OrderedIR:
        for ref in predicate.column_references:
            ibis_value = self._get_ibis_column(ref.sql)
            if is_window(ibis_value):
                # ibis doesn't support qualify syntax, so create CTE if filtering over window expression
                # https://github.com/ibis-project/ibis/issues/9775
                return self._reproject_to_table().filter(predicate)

        bindings = {col: self._get_ibis_column(col) for col in self.column_ids}
        condition = op_compiler.compile_expression(predicate, bindings)
        return self._filter(condition)  # type: ignore

    def _filter(self, predicate_value: ibis_types.BooleanValue) -> OrderedIR:
        """Filter the table on a given expression, the predicate must be a boolean series aligned with the table expression."""
        expr = self.builder()
        expr.ordering = expr.ordering.with_non_sequential()
        expr.predicates = [*self._predicates, predicate_value]
        return expr.build()

    def _set_or_replace_by_id(self, id: str, new_value: ibis_types.Value) -> OrderedIR:
        """Safely assign by id while maintaining ordering integrity."""
        # TODO: Split into explicit set and replace methods
        ordering_col_ids = set(
            id.sql
            for id in itertools.chain.from_iterable(
                col_ref.scalar_expression.column_references
                for col_ref in self._ordering.ordering_value_columns
            )
        )
        if id in ordering_col_ids:
            return self._hide_column(id)._set_or_replace_by_id(id, new_value)

        builder = self.builder()
        if id in self.column_ids:
            builder.columns = [
                val if (col_id != id) else new_value.name(id)
                for col_id, val in zip(self.column_ids, self._columns)
            ]
        else:
            builder.columns = [*self.columns, new_value.name(id)]
        return builder.build()

    def _select(self, values: typing.Tuple[ibis_types.Value]) -> OrderedIR:
        """Safely assign by id while maintaining ordering integrity."""
        # TODO: Split into explicit set and replace methods
        ordering_col_ids = set(
            id.sql
            for id in itertools.chain.from_iterable(
                [
                    col_ref.scalar_expression.column_references
                    for col_ref in self._ordering.ordering_value_columns
                ]
            )
        )
        ir = self
        mappings = {typing.cast(str, value.get_name()): value for value in values}
        for ordering_id in ordering_col_ids:
            # Drop case
            if (ordering_id not in mappings) and (ordering_id in ir.column_ids):
                # id is being dropped, hide it first
                ir = ir._hide_column(ordering_id)
            # Mutate case
            elif (ordering_id in mappings) and not mappings[ordering_id].equals(
                ir._get_any_column(ordering_id)
            ):
                ir = ir._hide_column(ordering_id)

        builder = ir.builder()
        builder.columns = list(values)
        return builder.build()

    ## Ordering specific helpers
    def _get_any_column(self, key: str) -> ibis_types.Value:
        """Gets the Ibis expression for a given column. Will also get hidden columns."""
        all_columns = {**self._column_names, **self._hidden_ordering_column_names}
        if key not in all_columns.keys():
            raise ValueError(
                "Column name {} not in set of values: {}".format(
                    key, all_columns.keys()
                )
            )
        return typing.cast(ibis_types.Value, all_columns[key])

    def _get_hidden_ordering_column(self, key: str) -> ibis_types.Column:
        """Gets the Ibis expression for a given hidden column."""
        if key not in self._hidden_ordering_column_names.keys():
            raise ValueError(
                "Column name {} not in set of values: {}".format(
                    key, self._hidden_ordering_column_names.keys()
                )
            )
        return typing.cast(ibis_types.Column, self._hidden_ordering_column_names[key])

    def _hide_column(self, column_id: str) -> OrderedIR:
        """Pushes columns to hidden columns list. Used to hide ordering columns that have been dropped or destructively mutated."""
        expr_builder = self.builder()
        # Need to rename column as caller might be creating a new row with the same name but different values.
        # Can avoid this if don't allow callers to determine ids and instead generate unique ones in this class.
        new_name = ids.ColumnId(
            bigframes.core.guid.generate_guid(prefix="bigframes_hidden_")
        )
        expr_builder.hidden_ordering_columns = [
            *self._hidden_ordering_columns,
            self._get_ibis_column(column_id).name(new_name.sql),
        ]
        matching_ref = next(
            ref for ref in self._ordering.referenced_columns if ref.sql == column_id
        )
        # allow_partial_bindings since only remapping hidden column, not all columns
        expr_builder.ordering = self._ordering.remap_column_refs(
            {matching_ref: new_name}, allow_partial_bindings=True
        )
        return expr_builder.build()

    def _bake_ordering(self) -> OrderedIR:
        """Bakes ordering expression into the selection, maybe creating hidden columns."""
        ordering_expressions = self._ordering.all_ordering_columns
        new_exprs: list[OrderingExpression] = []
        new_baked_cols: list[ibis_types.Value] = []
        for expr in ordering_expressions:
            if isinstance(expr.scalar_expression, ex.OpExpression):
                baked_column = self._compile_expression(expr.scalar_expression).name(
                    bigframes.core.guid.generate_guid()
                )
                new_baked_cols.append(baked_column)
                new_expr = OrderingExpression(
                    ex.deref(baked_column.get_name()), expr.direction, expr.na_last
                )
                new_exprs.append(new_expr)
            elif isinstance(expr.scalar_expression, ex.DerefOp):
                order_col = expr.scalar_expression.id
                new_exprs.append(expr)
                if order_col.sql not in self.column_ids:
                    new_baked_cols.append(
                        self._ibis_bindings[expr.scalar_expression.id.sql]
                    )

        if isinstance(self._ordering, TotalOrdering):
            new_ordering: RowOrdering = TotalOrdering(
                tuple(new_exprs),
                self._ordering.integer_encoding,
                self._ordering.string_encoding,
                self._ordering.total_ordering_columns,
            )
        else:
            new_ordering = RowOrdering(
                tuple(new_exprs),
                self._ordering.integer_encoding,
                self._ordering.string_encoding,
            )
        return OrderedIR(
            self._table,
            columns=self.columns,
            hidden_ordering_columns=tuple(new_baked_cols),
            ordering=new_ordering,
            predicates=self._predicates,
        )

    def _create_order_columns(
        self,
        ordering_mode: str,
        order_col_name: Optional[str],
        expose_hidden_cols: bool,
    ) -> typing.Sequence[ibis_types.Value]:
        # Generate offsets if current ordering id semantics are not sufficiently strict
        if ordering_mode == "string_encoded":
            return (self._create_string_ordering_column().name(order_col_name),)
        elif expose_hidden_cols:
            return self._hidden_ordering_columns
        return ()

    def _create_offset_column(self) -> ibis_types.IntegerColumn:
        if self._ordering.total_order_col and self._ordering.is_sequential:
            offsets = self._compile_expression(
                self._ordering.total_order_col.scalar_expression
            )
            return typing.cast(ibis_types.IntegerColumn, offsets)
        else:
            window = bigframes_vendored.ibis.window(order_by=self._ibis_order)
            if self._predicates:
                window = window.group_by(self._reduced_predicate)
            offsets = bigframes_vendored.ibis.row_number().over(window)
            return typing.cast(ibis_types.IntegerColumn, offsets)

    def _create_string_ordering_column(self) -> ibis_types.StringColumn:
        if self._ordering.total_order_col and self._ordering.is_string_encoded:
            string_order_ids = op_compiler.compile_expression(
                self._ordering.total_order_col.scalar_expression, self._ibis_bindings
            )
            return typing.cast(ibis_types.StringColumn, string_order_ids)
        if (
            self._ordering.total_order_col
            and self._ordering.integer_encoding.is_encoded
        ):
            # Special case: non-negative integer ordering id can be converted directly to string without regenerating row numbers
            int_values = self._compile_expression(
                self._ordering.total_order_col.scalar_expression
            )
            return encode_order_string(
                typing.cast(ibis_types.IntegerColumn, int_values),
            )
        else:
            # Have to build string from scratch
            window = bigframes_vendored.ibis.window(order_by=self._ibis_order)
            if self._predicates:
                window = window.group_by(self._reduced_predicate)
            row_nums = typing.cast(
                ibis_types.IntegerColumn,
                bigframes_vendored.ibis.row_number().over(window),
            )
            return encode_order_string(row_nums)

    def _compile_expression(self, expr: ex.Expression):
        return op_compiler.compile_expression(expr, self._ibis_bindings)

    def _ibis_window_from_spec(
        self, window_spec: WindowSpec, require_total_order: bool
    ):
        group_by: typing.List[ibis_types.Value] = (
            [
                typing.cast(
                    ibis_types.Column, _as_identity(self._compile_expression(column))
                )
                for column in window_spec.grouping_keys
            ]
            if window_spec.grouping_keys
            else []
        )
        if self._reduced_predicate is not None:
            group_by.append(self._reduced_predicate)

        # Construct ordering. There are basically 3 main cases
        # 1. Order-independent op (aggregation, cut, rank) with unbound window - no ordering clause needed
        # 2. Order-independent op (aggregation, cut, rank) with range window - use ordering clause, ties allowed
        # 3. Order-depedenpent op (navigation functions, array_agg) or rows bounds - use total row order to break ties.
        if window_spec.ordering:
            order_by = _convert_ordering_to_table_values(
                {**self._column_names, **self._hidden_ordering_column_names},
                window_spec.ordering,
            )
            if require_total_order or isinstance(window_spec.bounds, RowsWindowBounds):
                # Some operators need an unambiguous ordering, so the table's total ordering is appended
                order_by = tuple([*order_by, *self._ibis_order])
        elif isinstance(window_spec.bounds, RowsWindowBounds):
            # If window spec has following or preceding bounds, we need to apply an unambiguous ordering.
            order_by = tuple(self._ibis_order)
        else:
            # Unbound grouping window. Suitable for aggregations but not for analytic function application.
            order_by = None

        bounds = window_spec.bounds
        window = bigframes_vendored.ibis.window(order_by=order_by, group_by=group_by)
        if bounds is not None:
            if isinstance(bounds, RangeWindowBounds):
                window = window.preceding_following(
                    bounds.preceding, bounds.following, how="range"
                )
            if isinstance(bounds, RowsWindowBounds):
                if bounds.preceding is not None or bounds.following is not None:
                    window = window.preceding_following(
                        bounds.preceding, bounds.following, how="rows"
                    )
            else:
                raise ValueError(f"unrecognized window bounds {bounds}")
        return window

    class Builder:
        def __init__(
            self,
            table: ibis_types.Table,
            ordering: RowOrdering,
            columns: Collection[ibis_types.Value] = (),
            hidden_ordering_columns: Collection[ibis_types.Value] = (),
            predicates: Optional[Collection[ibis_types.BooleanValue]] = None,
        ):
            self.table = table
            self.columns = list(columns)
            self.hidden_ordering_columns = list(hidden_ordering_columns)
            self.ordering = ordering
            self.predicates = list(predicates) if predicates is not None else None

        def build(self) -> OrderedIR:
            return OrderedIR(
                table=self.table,
                columns=self.columns,
                hidden_ordering_columns=self.hidden_ordering_columns,
                ordering=self.ordering,
                predicates=self.predicates,
            )


def is_literal(column: ibis_types.Value) -> bool:
    # Unfortunately, Literals in ibis are not "Columns"s and therefore can't be aggregated.
    return not isinstance(column, ibis_types.Column)


def is_window(column: ibis_types.Value) -> bool:
    matches = (
        (column)
        .op()
        .find_topmost(
            lambda x: isinstance(x, (ibis_ops.WindowFunction, ibis_ops.Relation))
        )
    )
    return any(isinstance(op, ibis_ops.WindowFunction) for op in matches)


def _reduce_predicate_list(
    predicate_list: typing.Collection[ibis_types.BooleanValue],
) -> ibis_types.BooleanValue:
    """Converts a list of predicates BooleanValues into a single BooleanValue."""
    if len(predicate_list) == 0:
        raise ValueError("Cannot reduce empty list of predicates")
    if len(predicate_list) == 1:
        (item,) = predicate_list
        return item
    return functools.reduce(lambda acc, pred: acc.__and__(pred), predicate_list)


def _convert_ordering_to_table_values(
    value_lookup: typing.Mapping[str, ibis_types.Value],
    ordering_columns: typing.Sequence[OrderingExpression],
) -> typing.Sequence[ibis_types.Value]:
    column_refs = ordering_columns
    ordering_values = []
    for ordering_col in column_refs:
        expr = op_compiler.compile_expression(
            ordering_col.scalar_expression, value_lookup
        )
<<<<<<< HEAD
        if ordering_col.direction.is_ascending:
            ordering_value = ibis.asc(expr, nulls_first=not ordering_col.na_last)
        else:
            ordering_value = ibis.desc(expr, nulls_first=not ordering_col.na_last)
=======
        ordering_value = (
            bigframes_vendored.ibis.asc(expr)  # type: ignore
            if ordering_col.direction.is_ascending
            else bigframes_vendored.ibis.desc(expr)  # type: ignore
        )
        # Bigquery SQL considers NULLS to be "smallest" values, but we need to override in these cases.
        if (not ordering_col.na_last) and (not ordering_col.direction.is_ascending):
            # Force nulls to be first
            is_null_val = typing.cast(ibis_types.Column, expr.isnull())
            ordering_values.append(bigframes_vendored.ibis.desc(is_null_val))
        elif (ordering_col.na_last) and (ordering_col.direction.is_ascending):
            # Force nulls to be last
            is_null_val = typing.cast(ibis_types.Column, expr.isnull())
            ordering_values.append(bigframes_vendored.ibis.asc(is_null_val))
>>>>>>> 421d24d6
        ordering_values.append(ordering_value)
    return ordering_values


def _as_identity(value: ibis_types.Value):
    # Some types need to be converted to string to enable groupby
    if value.type().is_float64() or value.type().is_geospatial():
        return value.cast(ibis_dtypes.str)
    return value<|MERGE_RESOLUTION|>--- conflicted
+++ resolved
@@ -1416,27 +1416,14 @@
         expr = op_compiler.compile_expression(
             ordering_col.scalar_expression, value_lookup
         )
-<<<<<<< HEAD
         if ordering_col.direction.is_ascending:
-            ordering_value = ibis.asc(expr, nulls_first=not ordering_col.na_last)
+            ordering_value = bigframes_vendored.ibis.asc(
+                expr, nulls_first=not ordering_col.na_last
+            )
         else:
-            ordering_value = ibis.desc(expr, nulls_first=not ordering_col.na_last)
-=======
-        ordering_value = (
-            bigframes_vendored.ibis.asc(expr)  # type: ignore
-            if ordering_col.direction.is_ascending
-            else bigframes_vendored.ibis.desc(expr)  # type: ignore
-        )
-        # Bigquery SQL considers NULLS to be "smallest" values, but we need to override in these cases.
-        if (not ordering_col.na_last) and (not ordering_col.direction.is_ascending):
-            # Force nulls to be first
-            is_null_val = typing.cast(ibis_types.Column, expr.isnull())
-            ordering_values.append(bigframes_vendored.ibis.desc(is_null_val))
-        elif (ordering_col.na_last) and (ordering_col.direction.is_ascending):
-            # Force nulls to be last
-            is_null_val = typing.cast(ibis_types.Column, expr.isnull())
-            ordering_values.append(bigframes_vendored.ibis.asc(is_null_val))
->>>>>>> 421d24d6
+            ordering_value = bigframes_vendored.ibis.desc(
+                expr, nulls_first=not ordering_col.na_last
+            )
         ordering_values.append(ordering_value)
     return ordering_values
 
