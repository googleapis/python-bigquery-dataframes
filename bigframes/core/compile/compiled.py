--- conflicted
+++ resolved
@@ -712,31 +712,13 @@
         column_ids = tuple(table.columns[offset] for offset in offsets)
 
         offset_array_id = bigframes.core.guid.generate_guid("offset_array_")
-<<<<<<< HEAD
         offset_array = ibis.range(
             0,
             ibis.greatest(
                 1,  # We always want at least 1 element to fill in NULLs for empty arrays.
-                ibis.least(*[table[column_id].length() for column_id in column_ids]),
+                ibis.least(*[table[table.columns[offset]].length() - 1 for offset in offsets]),
             ),
         ).name(offset_array_id)
-=======
-        offset_array = (
-            vendored_ibis_ops.GenerateArray(
-                ibis.greatest(
-                    0,
-                    ibis.least(
-                        *[
-                            table[table.columns[offset]].length() - 1
-                            for offset in offsets
-                        ]
-                    ),
-                )
-            )
-            .to_expr()
-            .name(offset_array_id),
-        )
->>>>>>> 40113d80
         table_w_offset_array = table.select(
             offset_array,
             *self._column_names,
