--- conflicted
+++ resolved
@@ -993,17 +993,16 @@
     return typing.cast(ibis_types.GeoSpatialValue, x).y()
 
 
-<<<<<<< HEAD
+@scalar_op_compiler.register_unary_op(ops.geo_area_op)
+def geo_area_op_impl(x: ibis_types.Value):
+    return typing.cast(ibis_types.GeoSpatialValue, x).area()
+
+
 @scalar_op_compiler.register_binary_op(ops.geo_st_geogpoint_op, pass_op=False)
 def geo_st_geogpoint_op_impl(x: ibis_types.Value, y: ibis_types.Value):
     return typing.cast(ibis_types.NumericValue, x).point(
         typing.cast(ibis_types.NumericValue, y)
     )
-=======
-@scalar_op_compiler.register_unary_op(ops.geo_area_op)
-def geo_area_op_impl(x: ibis_types.Value):
-    return typing.cast(ibis_types.GeoSpatialValue, x).area()
->>>>>>> 7ae565d9
 
 
 # Parameterized ops
