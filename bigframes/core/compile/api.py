--- conflicted
+++ resolved
@@ -45,17 +45,11 @@
         col_id_overrides: Mapping[str, str] = {},
     ) -> str:
         """Compile node into sql where rows are unsorted, and no ordering information is preserved."""
-<<<<<<< HEAD
+        # TODO: Enable limit pullup, but only if not being used to write to clustered table.
         output_ids = [col_id_overrides.get(id, id) for id in node.schema.names]
         return self._compiler.compile_unordered_ir(
             self._compiler._preprocess(node)
         ).to_sql(column_ids=output_ids)
-=======
-        # TODO: Enable limit pullup, but only if not being used to write to clustered table.
-        return self._compiler.compile_unordered_ir(node).to_sql(
-            col_id_overrides=col_id_overrides
-        )
->>>>>>> 7003d1ae
 
     def compile_ordered(
         self,
@@ -64,18 +58,12 @@
         col_id_overrides: Mapping[str, str] = {},
     ) -> str:
         """Compile node into sql where rows are sorted with ORDER BY."""
-<<<<<<< HEAD
+        # If we are ordering the query anyways, compiling the slice as a limit is probably a good idea.
         output_ids = [col_id_overrides.get(id, id) for id in node.schema.names]
+        node, limit = rewrites.pullup_limit_from_slice(node)
         return self._compiler.compile_ordered_ir(
             self._compiler._preprocess(node)
-        ).to_sql(column_ids=output_ids, ordered=True)
-=======
-        # If we are ordering the query anyways, compiling the slice as a limit is probably a good idea.
-        new_node, limit = rewrites.pullup_limit_from_slice(node)
-        return self._compiler.compile_ordered_ir(new_node).to_sql(
-            col_id_overrides=col_id_overrides, ordered=True, limit=limit
-        )
->>>>>>> 7003d1ae
+        ).to_sql(column_ids=output_ids, ordered=True, limit=limit)
 
     def compile_raw(
         self,
