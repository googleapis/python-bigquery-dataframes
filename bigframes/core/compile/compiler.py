# Copyright 2023 Google LLC
#
# Licensed under the Apache License, Version 2.0 (the "License");
# you may not use this file except in compliance with the License.
# You may obtain a copy of the License at
#
#     http://www.apache.org/licenses/LICENSE-2.0
#
# Unless required by applicable law or agreed to in writing, software
# distributed under the License is distributed on an "AS IS" BASIS,
# WITHOUT WARRANTIES OR CONDITIONS OF ANY KIND, either express or implied.
# See the License for the specific language governing permissions and
# limitations under the License.
from __future__ import annotations

import dataclasses
import functools
import io
import typing

import ibis
import ibis.backends
import ibis.backends.bigquery
import ibis.expr.types
import pandas as pd

import bigframes.core.compile.compiled as compiled
import bigframes.core.compile.concat as concat_impl
import bigframes.core.compile.default_ordering as default_ordering
import bigframes.core.compile.ibis_types
import bigframes.core.compile.schema_translator
import bigframes.core.compile.single_column
import bigframes.core.nodes as nodes
import bigframes.core.ordering as bf_ordering

if typing.TYPE_CHECKING:
    import bigframes.core
    import bigframes.session


@dataclasses.dataclass(frozen=True)
class Compiler:
    # In strict mode, ordering will always be deterministic
    # In unstrict mode, ordering from ReadTable or after joins may be ambiguous to improve query performance.
    strict: bool = True

    def compile_ordered_ir(self, node: nodes.BigFrameNode) -> compiled.OrderedIR:
        ir = typing.cast(compiled.OrderedIR, self.compile_node(node, True))
        if self.strict:
            assert ir.has_total_order
        return ir

    def compile_unordered_ir(self, node: nodes.BigFrameNode) -> compiled.UnorderedIR:
        return typing.cast(compiled.UnorderedIR, self.compile_node(node, False))

    def compile_peak_sql(
        self, node: nodes.BigFrameNode, n_rows: int
    ) -> typing.Optional[str]:
        return self.compile_unordered_ir(node).peek_sql(n_rows)

    # TODO: Remove cache when schema no longer requires compilation to derive schema (and therefor only compiles for execution)
    @functools.lru_cache(maxsize=5000)
    def compile_node(
        self, node: nodes.BigFrameNode, ordered: bool = True
    ) -> compiled.UnorderedIR | compiled.OrderedIR:
        """Compile node into CompileArrayValue. Caches result."""
        return self._compile_node(node, ordered)

    @functools.singledispatchmethod
    def _compile_node(
        self, node: nodes.BigFrameNode, ordered: bool = True
    ) -> compiled.UnorderedIR:
        """Defines transformation but isn't cached, always use compile_node instead"""
        raise ValueError(f"Can't compile unrecognized node: {node}")

    @_compile_node.register
    def compile_join(self, node: nodes.JoinNode, ordered: bool = True):
        if ordered:
<<<<<<< HEAD
            # In general, joins are an ordering destroying operation.
            # With ordering_mode = "partial", make this explicit. In
            # this case, we don't need to provide a deterministic ordering.
            if self.strict:
                left_ordered = self.compile_ordered_ir(node.left_child)
                right_ordered = self.compile_ordered_ir(node.right_child)
                return bigframes.core.compile.single_column.join_by_column_ordered(
                    left=left_ordered,
                    right=right_ordered,
                    join=node.join,
                )
            else:
                left_unordered = self.compile_unordered_ir(node.left_child)
                right_unordered = self.compile_unordered_ir(node.right_child)
                return bigframes.core.compile.single_column.join_by_column_unordered(
                    left=left_unordered,
                    right=right_unordered,
                    join=node.join,
                ).as_ordered_ir()
=======
            left_ordered = self.compile_ordered_ir(node.left_child)
            right_ordered = self.compile_ordered_ir(node.right_child)
            return bigframes.core.compile.single_column.join_by_column_ordered(
                left=left_ordered,
                right=right_ordered,
                type=node.type,
                conditions=node.conditions,
            )
>>>>>>> 30e11d90
        else:
            left_unordered = self.compile_unordered_ir(node.left_child)
            right_unordered = self.compile_unordered_ir(node.right_child)
            return bigframes.core.compile.single_column.join_by_column_unordered(
                left=left_unordered,
                right=right_unordered,
                type=node.type,
                conditions=node.conditions,
            )

    @_compile_node.register
    def compile_readlocal(self, node: nodes.ReadLocalNode, ordered: bool = True):
        array_as_pd = pd.read_feather(io.BytesIO(node.feather_bytes))
        ordered_ir = compiled.OrderedIR.from_pandas(array_as_pd, node.schema)
        if ordered:
            return ordered_ir
        else:
            return ordered_ir.to_unordered()

    @_compile_node.register
    def compile_cached_table(self, node: nodes.CachedTableNode, ordered: bool = True):
        full_table_name = (
            f"{node.table.project_id}.{node.table.dataset_id}.{node.table.table_id}"
        )
        used_columns = (
            *node.schema.names,
            *node.hidden_columns,
        )
        # Physical schema might include unused columns, unsupported datatypes like JSON
        physical_schema = ibis.backends.bigquery.BigQuerySchema.to_ibis(
            list(i for i in node.table.physical_schema if i.name in used_columns)
        )
        ibis_table = ibis.table(physical_schema, full_table_name)
        if ordered:
            if node.ordering is None:
                # If this happens, session malfunctioned while applying cached results.
                raise ValueError(
                    "Cannot use unordered cached value. Result requires ordering information."
                )
            if self.strict and not isinstance(node.ordering, bf_ordering.TotalOrdering):
                raise ValueError(
                    "Cannot use partially ordered cached value. Result requires total ordering information."
                )
            return compiled.OrderedIR(
                ibis_table,
                columns=tuple(
                    bigframes.core.compile.ibis_types.ibis_value_to_canonical_type(
                        ibis_table[col]
                    )
                    for col in node.schema.names
                ),
                ordering=node.ordering,
                hidden_ordering_columns=[ibis_table[c] for c in node.hidden_columns],
            )

        else:
            return compiled.UnorderedIR(
                ibis_table,
                columns=tuple(
                    bigframes.core.compile.ibis_types.ibis_value_to_canonical_type(
                        ibis_table[col]
                    )
                    for col in node.schema.names
                ),
            )

    @_compile_node.register
    def compile_readtable(self, node: nodes.ReadTableNode, ordered: bool = True):
        if ordered:
            return self.compile_read_table_ordered(node)
        else:
            return self.compile_read_table_unordered(node)

    def read_table_as_unordered_ibis(
        self, node: nodes.ReadTableNode
    ) -> ibis.expr.types.Table:
        full_table_name = (
            f"{node.table.project_id}.{node.table.dataset_id}.{node.table.table_id}"
        )
        used_columns = (
            *node.schema.names,
            *[i for i in node.total_order_cols if i not in node.schema.names],
        )
        # Physical schema might include unused columns, unsupported datatypes like JSON
        physical_schema = ibis.backends.bigquery.BigQuerySchema.to_ibis(
            list(i for i in node.table.physical_schema if i.name in used_columns)
        )
        if node.at_time is not None or node.sql_predicate is not None:
            import bigframes.session._io.bigquery

            sql = bigframes.session._io.bigquery.to_query(
                full_table_name,
                columns=used_columns,
                sql_predicate=node.sql_predicate,
                time_travel_timestamp=node.at_time,
            )
            return ibis.backends.bigquery.Backend().sql(
                schema=physical_schema, query=sql
            )
        else:
            return ibis.table(physical_schema, full_table_name)

    def compile_read_table_unordered(self, node: nodes.ReadTableNode):
        ibis_table = self.read_table_as_unordered_ibis(node)
        return compiled.UnorderedIR(
            ibis_table,
            tuple(
                bigframes.core.compile.ibis_types.ibis_value_to_canonical_type(
                    ibis_table[col]
                )
                for col in node.schema.names
            ),
        )

    def compile_read_table_ordered(self, node: nodes.ReadTableNode):
        ibis_table = self.read_table_as_unordered_ibis(node)
        if node.total_order_cols:
            ordering_value_columns = tuple(
                bf_ordering.ascending_over(col) for col in node.total_order_cols
            )
            if node.order_col_is_sequential:
                integer_encoding = bf_ordering.IntegerEncoding(
                    is_encoded=True, is_sequential=True
                )
            else:
                integer_encoding = bf_ordering.IntegerEncoding()
            ordering: bf_ordering.RowOrdering = bf_ordering.TotalOrdering(
                ordering_value_columns,
                integer_encoding=integer_encoding,
                total_ordering_columns=frozenset(node.total_order_cols),
            )
            hidden_columns = ()
        elif self.strict:
            ibis_table, ordering = default_ordering.gen_default_ordering(
                ibis_table, use_double_hash=True
            )
            hidden_columns = tuple(
                ibis_table[col]
                for col in ibis_table.columns
                if col not in node.schema.names
            )
        else:
            # In unstrict mode, don't generate total ordering from hashing as this is
            # expensive (prevent removing any columns from table scan)
            ordering, hidden_columns = bf_ordering.RowOrdering(), ()
        return compiled.OrderedIR(
            ibis_table,
            columns=tuple(
                bigframes.core.compile.ibis_types.ibis_value_to_canonical_type(
                    ibis_table[col]
                )
                for col in node.schema.names
            ),
            ordering=ordering,
            hidden_ordering_columns=hidden_columns,
        )

    @_compile_node.register
    def compile_promote_offsets(
        self, node: nodes.PromoteOffsetsNode, ordered: bool = True
    ):
        result = self.compile_ordered_ir(node.child).promote_offsets(node.col_id)
        return result if ordered else result.to_unordered()

    @_compile_node.register
    def compile_filter(self, node: nodes.FilterNode, ordered: bool = True):
        return self.compile_node(node.child, ordered).filter(node.predicate)

    @_compile_node.register
    def compile_orderby(self, node: nodes.OrderByNode, ordered: bool = True):
        if ordered:
            return self.compile_ordered_ir(node.child).order_by(node.by)
        else:
            return self.compile_unordered_ir(node.child)

    @_compile_node.register
    def compile_reversed(self, node: nodes.ReversedNode, ordered: bool = True):
        if ordered:
            return self.compile_ordered_ir(node.child).reversed()
        else:
            return self.compile_unordered_ir(node.child)

    @_compile_node.register
    def compile_selection(self, node: nodes.SelectionNode, ordered: bool = True):
        result = self.compile_node(node.child, ordered)
        return result.selection(node.input_output_pairs)

    @_compile_node.register
    def compile_projection(self, node: nodes.ProjectionNode, ordered: bool = True):
        result = self.compile_node(node.child, ordered)
        return result.projection(node.assignments)

    @_compile_node.register
    def compile_concat(self, node: nodes.ConcatNode, ordered: bool = True):
        if ordered:
            compiled_ordered = [self.compile_ordered_ir(node) for node in node.children]
            return concat_impl.concat_ordered(compiled_ordered)
        else:
            compiled_unordered = [
                self.compile_unordered_ir(node) for node in node.children
            ]
            return concat_impl.concat_unordered(compiled_unordered)

    @_compile_node.register
    def compile_rowcount(self, node: nodes.RowCountNode, ordered: bool = True):
        result = self.compile_unordered_ir(node.child).row_count()
        return result if ordered else result.to_unordered()

    @_compile_node.register
    def compile_aggregate(self, node: nodes.AggregateNode, ordered: bool = True):
        has_ordered_aggregation_ops = any(
            aggregate.op.can_order_by for aggregate, _ in node.aggregations
        )
        if ordered and has_ordered_aggregation_ops:
            return self.compile_ordered_ir(node.child).aggregate(
                node.aggregations, node.by_column_ids, node.dropna
            )
        else:
            result = self.compile_unordered_ir(node.child).aggregate(
                node.aggregations, node.by_column_ids, node.dropna
            )
            return result if ordered else result.to_unordered()

    @_compile_node.register
    def compile_window(self, node: nodes.WindowOpNode, ordered: bool = True):
        result = self.compile_ordered_ir(node.child).project_window_op(
            node.column_name,
            node.op,
            node.window_spec,
            node.output_name,
            never_skip_nulls=node.never_skip_nulls,
        )
        return result if ordered else result.to_unordered()

    @_compile_node.register
    def compile_reproject(self, node: nodes.ReprojectOpNode, ordered: bool = True):
        return self.compile_node(node.child, ordered)._reproject_to_table()

    @_compile_node.register
    def compile_explode(self, node: nodes.ExplodeNode, ordered: bool = True):
        return self.compile_node(node.child, ordered).explode(node.column_ids)

    @_compile_node.register
    def compile_random_sample(self, node: nodes.RandomSampleNode, ordered: bool = True):
        return self.compile_node(node.child, ordered)._uniform_sampling(node.fraction)<|MERGE_RESOLUTION|>--- conflicted
+++ resolved
@@ -76,7 +76,6 @@
     @_compile_node.register
     def compile_join(self, node: nodes.JoinNode, ordered: bool = True):
         if ordered:
-<<<<<<< HEAD
             # In general, joins are an ordering destroying operation.
             # With ordering_mode = "partial", make this explicit. In
             # this case, we don't need to provide a deterministic ordering.
@@ -86,7 +85,8 @@
                 return bigframes.core.compile.single_column.join_by_column_ordered(
                     left=left_ordered,
                     right=right_ordered,
-                    join=node.join,
+                    type=node.type,
+                    conditions=node.conditions,
                 )
             else:
                 left_unordered = self.compile_unordered_ir(node.left_child)
@@ -94,18 +94,9 @@
                 return bigframes.core.compile.single_column.join_by_column_unordered(
                     left=left_unordered,
                     right=right_unordered,
-                    join=node.join,
+                    type=node.type,
+                    conditions=node.conditions,
                 ).as_ordered_ir()
-=======
-            left_ordered = self.compile_ordered_ir(node.left_child)
-            right_ordered = self.compile_ordered_ir(node.right_child)
-            return bigframes.core.compile.single_column.join_by_column_ordered(
-                left=left_ordered,
-                right=right_ordered,
-                type=node.type,
-                conditions=node.conditions,
-            )
->>>>>>> 30e11d90
         else:
             left_unordered = self.compile_unordered_ir(node.left_child)
             right_unordered = self.compile_unordered_ir(node.right_child)
