# Copyright 2023 Google LLC
#
# Licensed under the Apache License, Version 2.0 (the "License");
# you may not use this file except in compliance with the License.
# You may obtain a copy of the License at
#
#     http://www.apache.org/licenses/LICENSE-2.0
#
# Unless required by applicable law or agreed to in writing, software
# distributed under the License is distributed on an "AS IS" BASIS,
# WITHOUT WARRANTIES OR CONDITIONS OF ANY KIND, either express or implied.
# See the License for the specific language governing permissions and
# limitations under the License.

"""Helpers to join ArrayValue objects."""

from __future__ import annotations

from typing import Literal, Tuple

import ibis
import ibis.expr.datatypes as ibis_dtypes
import ibis.expr.types as ibis_types

import bigframes.core.compile.compiled as compiled
import bigframes.core.guid as guids
import bigframes.core.identifiers as ids
import bigframes.core.ordering as orderings


def join_by_column_ordered(
    left: compiled.OrderedIR,
    right: compiled.OrderedIR,
    conditions: Tuple[Tuple[str, str], ...],
    type: Literal["inner", "outer", "left", "right", "cross"],
) -> compiled.OrderedIR:
    """Join two expressions by column equality.

    Arguments:
        left: Expression for left table to join.
        left_column_ids: Column IDs (not label) to join by.
        right: Expression for right table to join.
        right_column_ids: Column IDs (not label) to join by.
        how: The type of join to perform.
        allow_row_identity_join (bool):
            If True, allow matching by row identity. Set to False to always
            perform a true JOIN in generated SQL.
    Returns:
        The joined expression. The resulting columns will be, in order,
        first the coalesced join keys, then, all the left columns, and
        finally, all the right columns.
    """
<<<<<<< HEAD
=======

    # Do not reset the generator
    id_generator = ids.standard_identifiers()
    l_value_mapping = dict(zip(left.column_ids, id_generator))
    r_value_mapping = dict(zip(right.column_ids, id_generator))

>>>>>>> 30e11d90
    l_hidden_mapping = {
        id: guids.generate_guid("hidden_") for id in left._hidden_column_ids
    }
    r_hidden_mapping = {
        id: guids.generate_guid("hidden_") for id in right._hidden_column_ids
    }

    l_mapping = {**l_value_mapping, **l_hidden_mapping}
    r_mapping = {**r_value_mapping, **r_hidden_mapping}

    left_table = left._to_ibis_expr(
        ordering_mode="unordered",
        expose_hidden_cols=True,
        col_id_overrides=l_mapping,
    )
    right_table = right._to_ibis_expr(
        ordering_mode="unordered",
        expose_hidden_cols=True,
        col_id_overrides=r_mapping,
    )
    join_conditions = [
        value_to_join_key(left_table[l_mapping[left_index]])
        == value_to_join_key(right_table[r_mapping[right_index]])
        for left_index, right_index in conditions
    ]

    combined_table = ibis.join(
        left_table,
        right_table,
        predicates=join_conditions,
        how=type,  # type: ignore
    )

    # Preserve ordering accross joins.
    ordering = orderings.join_orderings(
        left._ordering,
        right._ordering,
        l_mapping,
        r_mapping,
        left_order_dominates=(type != "right"),
    )

    # We could filter out the original join columns, but predicates/ordering
    # might still reference them in implicit joins.
    columns = [combined_table[l_mapping[col.get_name()]] for col in left.columns] + [
        combined_table[r_mapping[col.get_name()]] for col in right.columns
    ]
    hidden_ordering_columns = [
        *[
            combined_table[l_hidden_mapping[col.get_name()]]
            for col in left._hidden_ordering_columns
        ],
        *[
            combined_table[r_hidden_mapping[col.get_name()]]
            for col in right._hidden_ordering_columns
        ],
    ]
    return compiled.OrderedIR(
        combined_table,
        columns=columns,
        hidden_ordering_columns=hidden_ordering_columns,
        ordering=ordering,
    )


def join_by_column_unordered(
    left: compiled.UnorderedIR,
    right: compiled.UnorderedIR,
    conditions: Tuple[Tuple[str, str], ...],
    type: Literal["inner", "outer", "left", "right", "cross"],
) -> compiled.UnorderedIR:
    """Join two expressions by column equality.

    Arguments:
        left: Expression for left table to join.
        left_column_ids: Column IDs (not label) to join by.
        right: Expression for right table to join.
        right_column_ids: Column IDs (not label) to join by.
        how: The type of join to perform.
        allow_row_identity_join (bool):
            If True, allow matching by row identity. Set to False to always
            perform a true JOIN in generated SQL.
    Returns:
        The joined expression. The resulting columns will be, in order,
        first the coalesced join keys, then, all the left columns, and
        finally, all the right columns.
    """
    id_generator = ids.standard_identifiers()
    l_mapping = dict(zip(left.column_ids, id_generator))
    r_mapping = dict(zip(right.column_ids, id_generator))
    left_table = left._to_ibis_expr(
        col_id_overrides=l_mapping,
    )
    right_table = right._to_ibis_expr(
        col_id_overrides=r_mapping,
    )
    join_conditions = [
        value_to_join_key(left_table[l_mapping[left_index]])
        == value_to_join_key(right_table[r_mapping[right_index]])
        for left_index, right_index in conditions
    ]

    combined_table = ibis.join(
        left_table,
        right_table,
        predicates=join_conditions,
        how=type,  # type: ignore
    )
    # We could filter out the original join columns, but predicates/ordering
    # might still reference them in implicit joins.
    columns = [combined_table[l_mapping[col.get_name()]] for col in left.columns] + [
        combined_table[r_mapping[col.get_name()]] for col in right.columns
    ]
    return compiled.UnorderedIR(
        combined_table,
        columns=columns,
    )


def value_to_join_key(value: ibis_types.Value):
    """Converts nullable values to non-null string SQL will not match null keys together - but pandas does."""
    if not value.type().is_string():
        value = value.cast(ibis_dtypes.str)
    return value.fillna(ibis_types.literal("$NULL_SENTINEL$"))<|MERGE_RESOLUTION|>--- conflicted
+++ resolved
@@ -50,15 +50,12 @@
         first the coalesced join keys, then, all the left columns, and
         finally, all the right columns.
     """
-<<<<<<< HEAD
-=======
 
     # Do not reset the generator
     id_generator = ids.standard_identifiers()
     l_value_mapping = dict(zip(left.column_ids, id_generator))
     r_value_mapping = dict(zip(right.column_ids, id_generator))
 
->>>>>>> 30e11d90
     l_hidden_mapping = {
         id: guids.generate_guid("hidden_") for id in left._hidden_column_ids
     }
