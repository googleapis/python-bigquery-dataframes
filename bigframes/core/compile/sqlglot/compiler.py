# Copyright 2023 Google LLC
#
# Licensed under the Apache License, Version 2.0 (the "License");
# you may not use this file except in compliance with the License.
# You may obtain a copy of the License at
#
#     http://www.apache.org/licenses/LICENSE-2.0
#
# Unless required by applicable law or agreed to in writing, software
# distributed under the License is distributed on an "AS IS" BASIS,
# WITHOUT WARRANTIES OR CONDITIONS OF ANY KIND, either express or implied.
# See the License for the specific language governing permissions and
# limitations under the License.
from __future__ import annotations

import dataclasses
import functools
import typing

from google.cloud import bigquery
import sqlglot.expressions as sge

from bigframes.core import expression, guid, identifiers, nodes, pyarrow_utils, rewrite
from bigframes.core.compile import configs
import bigframes.core.compile.sqlglot.scalar_compiler as scalar_compiler
import bigframes.core.compile.sqlglot.sqlglot_ir as ir
import bigframes.core.ordering as bf_ordering
from bigframes.core.rewrite import schema_binding


class SQLGlotCompiler:
    """Compiles BigFrame nodes into SQL using SQLGlot."""

    uid_gen: guid.SequentialUIDGenerator
    """Generator for unique identifiers."""

    def __init__(self):
        self.uid_gen = guid.SequentialUIDGenerator()

    def compile(
        self,
        node: nodes.BigFrameNode,
        *,
        ordered: bool = True,
        limit: typing.Optional[int] = None,
    ) -> str:
        """Compiles node into sql where rows are sorted with ORDER BY."""
        request = configs.CompileRequest(node, sort_rows=ordered, peek_count=limit)
        return self._compile_sql(request).sql

    def compile_raw(
        self,
        node: nodes.BigFrameNode,
    ) -> typing.Tuple[
        str, typing.Sequence[bigquery.SchemaField], bf_ordering.RowOrdering
    ]:
        """Compiles node into sql that exposes all columns, including hidden
        ordering-only columns."""
        request = configs.CompileRequest(
            node, sort_rows=False, materialize_all_order_keys=True
        )
        result = self._compile_sql(request)
        assert result.row_order is not None
        return result.sql, result.sql_schema, result.row_order

    def _compile_sql(self, request: configs.CompileRequest) -> configs.CompileResult:
        output_names = tuple(
            (expression.DerefOp(id), id.sql) for id in request.node.ids
        )
        result_node = nodes.ResultNode(
            request.node,
            output_cols=output_names,
            limit=request.peek_count,
        )
        if request.sort_rows:
            # Can only pullup slice if we are doing ORDER BY in outermost SELECT
            # Need to do this before replacing unsupported ops, as that will rewrite slice ops
            result_node = rewrite.pull_up_limits(result_node)
        result_node = _replace_unsupported_ops(result_node)
        # prune before pulling up order to avoid unnnecessary row_number() ops
        result_node = typing.cast(nodes.ResultNode, rewrite.column_pruning(result_node))
        result_node = rewrite.defer_order(
            result_node, output_hidden_row_keys=request.materialize_all_order_keys
        )
        if request.sort_rows:
            result_node = typing.cast(
                nodes.ResultNode, rewrite.column_pruning(result_node)
            )
            result_node = self._remap_variables(result_node)
            sql = self._compile_result_node(result_node)
            return configs.CompileResult(
                sql, result_node.schema.to_bigquery(), result_node.order_by
            )

        ordering: typing.Optional[bf_ordering.RowOrdering] = result_node.order_by
        result_node = dataclasses.replace(result_node, order_by=None)
        result_node = typing.cast(nodes.ResultNode, rewrite.column_pruning(result_node))

        result_node = self._remap_variables(result_node)
        sql = self._compile_result_node(result_node)
        # Return the ordering iff no extra columns are needed to define the row order
        if ordering is not None:
            output_order = (
                ordering
                if ordering.referenced_columns.issubset(result_node.ids)
                else None
            )
        assert (not request.materialize_all_order_keys) or (output_order is not None)
        return configs.CompileResult(
            sql, result_node.schema.to_bigquery(), output_order
        )

    def _remap_variables(self, node: nodes.ResultNode) -> nodes.ResultNode:
        """Remaps `ColumnId`s in the BFET of a `ResultNode` to produce deterministic UIDs."""

        result_node, _ = rewrite.remap_variables(
            node, map(identifiers.ColumnId, self.uid_gen.get_uid_stream("bfcol_"))
        )
        return typing.cast(nodes.ResultNode, result_node)

    def _compile_result_node(self, root: nodes.ResultNode) -> str:
        # Have to bind schema as the final step before compilation.
        root = typing.cast(nodes.ResultNode, schema_binding.bind_schema_to_tree(root))
        selected_cols: tuple[tuple[str, sge.Expression], ...] = tuple(
            (name, scalar_compiler.compile_scalar_expression(ref))
            for ref, name in root.output_cols
        )
<<<<<<< HEAD
        sqlglot_ir = self.compile_node(root.child).select(selected_cols)
=======
        # Skip squashing selections to ensure the right ordering and limit keys
        sqlglot_ir = sqlglot_ir.select(selected_cols, squash_selections=False)

        if root.order_by is not None:
            ordering_cols = tuple(
                sge.Ordered(
                    this=scalar_compiler.compile_scalar_expression(
                        ordering.scalar_expression
                    ),
                    desc=ordering.direction.is_ascending is False,
                    nulls_first=ordering.na_last is False,
                )
                for ordering in root.order_by.all_ordering_columns
            )
            sqlglot_ir = sqlglot_ir.order_by(ordering_cols)

        if root.limit is not None:
            sqlglot_ir = sqlglot_ir.limit(root.limit)
>>>>>>> 3abc02e8

        return sqlglot_ir.sql

    @functools.lru_cache(maxsize=5000)
    def compile_node(self, node: nodes.BigFrameNode) -> ir.SQLGlotIR:
        """Compiles node into CompileArrayValue. Caches result."""
        return node.reduce_up(
            lambda node, children: self._compile_node(node, *children)
        )

    @functools.singledispatchmethod
    def _compile_node(
        self, node: nodes.BigFrameNode, *compiled_children: ir.SQLGlotIR
    ) -> ir.SQLGlotIR:
        """Defines transformation but isn't cached, always use compile_node instead"""
        raise ValueError(f"Can't compile unrecognized node: {node}")

    @_compile_node.register
    def compile_readlocal(self, node: nodes.ReadLocalNode, *args) -> ir.SQLGlotIR:
        pa_table = node.local_data_source.data
        pa_table = pa_table.select([item.source_id for item in node.scan_list.items])
        pa_table = pa_table.rename_columns(
            [item.id.sql for item in node.scan_list.items]
        )

        offsets = node.offsets_col.sql if node.offsets_col else None
        if offsets:
            pa_table = pyarrow_utils.append_offsets(pa_table, offsets)

        return ir.SQLGlotIR.from_pyarrow(pa_table, node.schema, uid_gen=self.uid_gen)

    @_compile_node.register
    def compile_readtable(self, node: nodes.ReadTableNode, *args):
        table = node.source.table
        return ir.SQLGlotIR.from_table(
            table.project_id,
            table.dataset_id,
            table.table_id,
            col_names=[col.source_id for col in node.scan_list.items],
            alias_names=[col.id.sql for col in node.scan_list.items],
            uid_gen=self.uid_gen,
        )

    @_compile_node.register
    def compile_selection(
        self, node: nodes.SelectionNode, child: ir.SQLGlotIR
    ) -> ir.SQLGlotIR:
        selected_cols: tuple[tuple[str, sge.Expression], ...] = tuple(
            (id.sql, scalar_compiler.compile_scalar_expression(expr))
            for expr, id in node.input_output_pairs
        )
        return child.select(selected_cols)

    @_compile_node.register
    def compile_projection(
        self, node: nodes.ProjectionNode, child: ir.SQLGlotIR
    ) -> ir.SQLGlotIR:
        projected_cols: tuple[tuple[str, sge.Expression], ...] = tuple(
            (id.sql, scalar_compiler.compile_scalar_expression(expr))
            for expr, id in node.assignments
        )
        return child.project(projected_cols)

    @_compile_node.register
    def compile_concat(
        self, node: nodes.ConcatNode, *children: ir.SQLGlotIR
    ) -> ir.SQLGlotIR:
        output_ids = [id.sql for id in node.output_ids]
        return ir.SQLGlotIR.from_union(
            [child.expr for child in children],
            output_ids=output_ids,
            uid_gen=self.uid_gen,
        )


def _replace_unsupported_ops(node: nodes.BigFrameNode):
    node = nodes.bottom_up(node, rewrite.rewrite_slice)
    node = nodes.bottom_up(node, rewrite.rewrite_range_rolling)
    return node<|MERGE_RESOLUTION|>--- conflicted
+++ resolved
@@ -125,11 +125,8 @@
             (name, scalar_compiler.compile_scalar_expression(ref))
             for ref, name in root.output_cols
         )
-<<<<<<< HEAD
-        sqlglot_ir = self.compile_node(root.child).select(selected_cols)
-=======
         # Skip squashing selections to ensure the right ordering and limit keys
-        sqlglot_ir = sqlglot_ir.select(selected_cols, squash_selections=False)
+        sqlglot_ir = self.compile_node(root.child).select(selected_cols, squash_selections=False)
 
         if root.order_by is not None:
             ordering_cols = tuple(
@@ -146,7 +143,6 @@
 
         if root.limit is not None:
             sqlglot_ir = sqlglot_ir.limit(root.limit)
->>>>>>> 3abc02e8
 
         return sqlglot_ir.sql
 
