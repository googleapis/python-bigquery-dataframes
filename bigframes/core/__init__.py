# Copyright 2023 Google LLC
#
# Licensed under the Apache License, Version 2.0 (the "License");
# you may not use this file except in compliance with the License.
# You may obtain a copy of the License at
#
#     http://www.apache.org/licenses/LICENSE-2.0
#
# Unless required by applicable law or agreed to in writing, software
# distributed under the License is distributed on an "AS IS" BASIS,
# WITHOUT WARRANTIES OR CONDITIONS OF ANY KIND, either express or implied.
# See the License for the specific language governing permissions and
# limitations under the License.
from __future__ import annotations

from dataclasses import dataclass
import datetime
import functools
import io
import typing
from typing import Iterable, List, Optional, Sequence, Tuple
import warnings

import google.cloud.bigquery
import pandas
import pyarrow as pa
import pyarrow.feather as pa_feather

import bigframes.core.expression as ex
import bigframes.core.guid
import bigframes.core.identifiers as ids
import bigframes.core.join_def as join_def
import bigframes.core.local_data as local_data
import bigframes.core.nodes as nodes
from bigframes.core.ordering import OrderingExpression
import bigframes.core.ordering as orderings
import bigframes.core.schema as schemata
import bigframes.core.tree_properties
import bigframes.core.utils
from bigframes.core.window_spec import WindowSpec
import bigframes.dtypes
import bigframes.operations as ops
import bigframes.operations.aggregations as agg_ops

if typing.TYPE_CHECKING:
    from bigframes.session import Session

ORDER_ID_COLUMN = "bigframes_ordering_id"
PREDICATE_COLUMN = "bigframes_predicate"


@dataclass(frozen=True)
class ArrayValue:
    """
    ArrayValue is an immutable type representing a 2D array with per-column types.
    """

    node: nodes.BigFrameNode

    @classmethod
    def from_pyarrow(cls, arrow_table: pa.Table, session: Session):
        adapted_table = local_data.adapt_pa_table(arrow_table)
        schema = local_data.arrow_schema_to_bigframes(adapted_table.schema)

        iobytes = io.BytesIO()
        pa_feather.write_feather(adapted_table, iobytes)
        # Scan all columns by default, we define this list as it can be pruned while preserving source_def
        scan_list = nodes.ScanList(
            tuple(
                nodes.ScanItem(ids.ColumnId(item.column), item.dtype, item.column)
                for item in schema.items
            )
        )

        node = nodes.ReadLocalNode(
            iobytes.getvalue(),
            data_schema=schema,
            session=session,
            n_rows=arrow_table.num_rows,
            scan_list=scan_list,
        )
        return cls(node)

    @classmethod
    def from_range(cls, start, end, step):
        return cls(
            nodes.FromRangeNode(
                start=start.node,
                end=end.node,
                step=step,
            )
        )

    @classmethod
    def from_table(
        cls,
        table: google.cloud.bigquery.Table,
        schema: schemata.ArraySchema,
        session: Session,
        *,
        predicate: Optional[str] = None,
        at_time: Optional[datetime.datetime] = None,
        primary_key: Sequence[str] = (),
        offsets_col: Optional[str] = None,
    ):
        if offsets_col and primary_key:
            raise ValueError("must set at most one of 'offests', 'primary_key'")
<<<<<<< HEAD
=======
        if any(i.field_type == "JSON" for i in table.schema if i.name in schema.names):
            warnings.warn(
                "Interpreting JSON column(s) as StringDtype and pyarrow.large_string. This behavior may change in future versions.",
                bigframes.exceptions.PreviewWarning,
            )
>>>>>>> 1b40a112
        # define data source only for needed columns, this makes row-hashing cheaper
        table_def = nodes.GbqTable.from_table(table, columns=schema.names)

        # create ordering from info
        ordering = None
        if offsets_col:
            ordering = orderings.TotalOrdering.from_offset_col(offsets_col)
        elif primary_key:
            ordering = orderings.TotalOrdering.from_primary_key(primary_key)

        # Scan all columns by default, we define this list as it can be pruned while preserving source_def
        scan_list = nodes.ScanList(
            tuple(
                nodes.ScanItem(ids.ColumnId(item.column), item.dtype, item.column)
                for item in schema.items
            )
        )
        source_def = nodes.BigqueryDataSource(
            table=table_def, at_time=at_time, sql_predicate=predicate, ordering=ordering
        )
        node = nodes.ReadTableNode(
            source=source_def,
            scan_list=scan_list,
            table_session=session,
        )
        return cls(node)

    @property
    def column_ids(self) -> typing.Sequence[str]:
        """Returns column ids as strings."""
        return self.schema.names

    @property
    def session(self) -> Session:
        required_session = self.node.session
        from bigframes import get_global_session

        return (
            required_session if (required_session is not None) else get_global_session()
        )

    @functools.cached_property
    def schema(self) -> schemata.ArraySchema:
        return self.node.schema

    @property
    def explicitly_ordered(self) -> bool:
        # see BigFrameNode.explicitly_ordered
        return self.node.explicitly_ordered

    @property
    def order_ambiguous(self) -> bool:
        # see BigFrameNode.order_ambiguous
        return self.node.order_ambiguous

    @property
    def supports_fast_peek(self) -> bool:
        return bigframes.core.tree_properties.can_fast_peek(self.node)

    def as_cached(
        self: ArrayValue,
        cache_table: google.cloud.bigquery.Table,
        ordering: Optional[orderings.RowOrdering],
    ) -> ArrayValue:
        """
        Replace the node with an equivalent one that references a table where the value has been materialized to.
        """
        table = nodes.GbqTable.from_table(cache_table)
        source = nodes.BigqueryDataSource(table, ordering=ordering)
        # Assumption: GBQ cached table uses field name as bq column name
        scan_list = nodes.ScanList(
            tuple(
                nodes.ScanItem(field.id, field.dtype, field.id.name)
                for field in self.node.fields
            )
        )
        node = nodes.CachedTableNode(
            original_node=self.node,
            source=source,
            table_session=self.session,
            scan_list=scan_list,
        )
        return ArrayValue(node)

    def _try_evaluate_local(self):
        """Use only for unit testing paths - not fully featured. Will throw exception if fails."""
        import bigframes.core.compile

        return bigframes.core.compile.test_only_try_evaluate(self.node)

    def get_column_type(self, key: str) -> bigframes.dtypes.Dtype:
        return self.schema.get_type(key)

    def row_count(self) -> ArrayValue:
        """Get number of rows in ArrayValue as a single-entry ArrayValue."""
        return ArrayValue(nodes.RowCountNode(child=self.node))

    # Operations
    def filter_by_id(self, predicate_id: str, keep_null: bool = False) -> ArrayValue:
        """Filter the table on a given expression, the predicate must be a boolean series aligned with the table expression."""
        predicate: ex.Expression = ex.deref(predicate_id)
        if keep_null:
            predicate = ops.fillna_op.as_expr(predicate, ex.const(True))
        return self.filter(predicate)

    def filter(self, predicate: ex.Expression):
        return ArrayValue(nodes.FilterNode(child=self.node, predicate=predicate))

    def order_by(self, by: Sequence[OrderingExpression]) -> ArrayValue:
        return ArrayValue(nodes.OrderByNode(child=self.node, by=tuple(by)))

    def reversed(self) -> ArrayValue:
        return ArrayValue(nodes.ReversedNode(child=self.node))

    def slice(
        self, start: Optional[int], stop: Optional[int], step: Optional[int]
    ) -> ArrayValue:
        if self.node.order_ambiguous and not (self.session._strictly_ordered):
            warnings.warn(
                "Window ordering may be ambiguous, this can cause unstable results.",
                bigframes.exceptions.AmbiguousWindowWarning,
            )
        return ArrayValue(
            nodes.SliceNode(
                self.node,
                start=start,
                stop=stop,
                step=step if (step is not None) else 1,
            )
        )

    def promote_offsets(self) -> Tuple[ArrayValue, str]:
        """
        Convenience function to promote copy of column offsets to a value column. Can be used to reset index.
        """
        col_id = self._gen_namespaced_uid()
        if self.node.order_ambiguous and not (self.session._strictly_ordered):
            if not self.session._allows_ambiguity:
                raise ValueError(
                    "Generating offsets not supported in partial ordering mode"
                )
            else:
                warnings.warn(
                    "Window ordering may be ambiguous, this can cause unstable results.",
                    bigframes.exceptions.AmbiguousWindowWarning,
                )

        return (
            ArrayValue(
                nodes.PromoteOffsetsNode(child=self.node, col_id=ids.ColumnId(col_id))
            ),
            col_id,
        )

    def concat(self, other: typing.Sequence[ArrayValue]) -> ArrayValue:
        """Append together multiple ArrayValue objects."""
        return ArrayValue(
            nodes.ConcatNode(
                children=tuple([self.node, *[val.node for val in other]]),
                output_ids=tuple(
                    ids.ColumnId(bigframes.core.guid.generate_guid())
                    for id in self.column_ids
                ),
            )
        )

    def compute_values(self, assignments: Sequence[ex.Expression]):
        col_ids = self._gen_namespaced_uids(len(assignments))
        ex_id_pairs = tuple(
            (ex, ids.ColumnId(id)) for ex, id in zip(assignments, col_ids)
        )
        return (
            ArrayValue(nodes.ProjectionNode(child=self.node, assignments=ex_id_pairs)),
            col_ids,
        )

    def project_to_id(self, expression: ex.Expression):
        array_val, ids = self.compute_values(
            [expression],
        )
        return array_val, ids[0]

    def assign(self, source_id: str, destination_id: str) -> ArrayValue:
        if destination_id in self.column_ids:  # Mutate case
            exprs = [
                (
                    ex.deref(source_id if (col_id == destination_id) else col_id),
                    ids.ColumnId(col_id),
                )
                for col_id in self.column_ids
            ]
        else:  # append case
            self_projection = (
                (ex.deref(col_id), ids.ColumnId(col_id)) for col_id in self.column_ids
            )
            exprs = [
                *self_projection,
                (ex.deref(source_id), ids.ColumnId(destination_id)),
            ]
        return ArrayValue(
            nodes.SelectionNode(
                child=self.node,
                input_output_pairs=tuple(exprs),
            )
        )

    def create_constant(
        self,
        value: typing.Any,
        dtype: typing.Optional[bigframes.dtypes.Dtype],
    ) -> Tuple[ArrayValue, str]:
        if pandas.isna(value):
            # Need to assign a data type when value is NaN.
            dtype = dtype or bigframes.dtypes.DEFAULT_DTYPE

        return self.project_to_id(ex.const(value, dtype))

    def select_columns(self, column_ids: typing.Sequence[str]) -> ArrayValue:
        # This basically just drops and reorders columns - logically a no-op except as a final step
        selections = ((ex.deref(col_id), ids.ColumnId(col_id)) for col_id in column_ids)
        return ArrayValue(
            nodes.SelectionNode(
                child=self.node,
                input_output_pairs=tuple(selections),
            )
        )

    def drop_columns(self, columns: Iterable[str]) -> ArrayValue:
        return self.select_columns(
            [col_id for col_id in self.column_ids if col_id not in columns]
        )

    def aggregate(
        self,
        aggregations: typing.Sequence[typing.Tuple[ex.Aggregation, str]],
        by_column_ids: typing.Sequence[str] = (),
        dropna: bool = True,
    ) -> ArrayValue:
        """
        Apply aggregations to the expression.
        Arguments:
            aggregations: input_column_id, operation, output_column_id tuples
            by_column_id: column id of the aggregation key, this is preserved through the transform
            dropna: whether null keys should be dropped
        """
        agg_defs = tuple((agg, ids.ColumnId(name)) for agg, name in aggregations)
        return ArrayValue(
            nodes.AggregateNode(
                child=self.node,
                aggregations=agg_defs,
                by_column_ids=tuple(map(ex.deref, by_column_ids)),
                dropna=dropna,
            )
        )

    def project_window_op(
        self,
        column_name: str,
        op: agg_ops.UnaryWindowOp,
        window_spec: WindowSpec,
        *,
        never_skip_nulls=False,
        skip_reproject_unsafe: bool = False,
    ) -> Tuple[ArrayValue, str]:
        """
        Creates a new expression based on this expression with unary operation applied to one column.
        column_name: the id of the input column present in the expression
        op: the windowable operator to apply to the input column
        window_spec: a specification of the window over which to apply the operator
        output_name: the id to assign to the output of the operator, by default will replace input col if distinct output id not provided
        never_skip_nulls: will disable null skipping for operators that would otherwise do so
        skip_reproject_unsafe: skips the reprojection step, can be used when performing many non-dependent window operations, user responsible for not nesting window expressions, or using outputs as join, filter or aggregation keys before a reprojection
        """
        # TODO: Support non-deterministic windowing
        if window_spec.row_bounded or not op.order_independent:
            if self.node.order_ambiguous and not self.session._strictly_ordered:
                if not self.session._allows_ambiguity:
                    raise ValueError(
                        "Generating offsets not supported in partial ordering mode"
                    )
                else:
                    warnings.warn(
                        "Window ordering may be ambiguous, this can cause unstable results.",
                        bigframes.exceptions.AmbiguousWindowWarning,
                    )

        output_name = self._gen_namespaced_uid()
        return (
            ArrayValue(
                nodes.WindowOpNode(
                    child=self.node,
                    column_name=ex.deref(column_name),
                    op=op,
                    window_spec=window_spec,
                    output_name=ids.ColumnId(output_name),
                    never_skip_nulls=never_skip_nulls,
                    skip_reproject_unsafe=skip_reproject_unsafe,
                )
            ),
            output_name,
        )

    def relational_join(
        self,
        other: ArrayValue,
        conditions: typing.Tuple[typing.Tuple[str, str], ...] = (),
        type: typing.Literal["inner", "outer", "left", "right", "cross"] = "inner",
    ) -> typing.Tuple[ArrayValue, typing.Tuple[dict[str, str], dict[str, str]]]:
        l_mapping = {  # Identity mapping, only rename right side
            lcol.name: lcol.name for lcol in self.node.ids
        }
        other_node, r_mapping = self.prepare_join_names(other)
        join_node = nodes.JoinNode(
            left_child=self.node,
            right_child=other_node,
            conditions=tuple(
                (ex.deref(l_mapping[l_col]), ex.deref(r_mapping[r_col]))
                for l_col, r_col in conditions
            ),
            type=type,
        )
        return ArrayValue(join_node), (l_mapping, r_mapping)

    def try_row_join(
        self,
        other: ArrayValue,
        conditions: typing.Tuple[typing.Tuple[str, str], ...] = (),
    ) -> Optional[
        typing.Tuple[ArrayValue, typing.Tuple[dict[str, str], dict[str, str]]]
    ]:
        l_mapping = {  # Identity mapping, only rename right side
            lcol.name: lcol.name for lcol in self.node.ids
        }
        other_node, r_mapping = self.prepare_join_names(other)
        import bigframes.core.rewrite

        result_node = bigframes.core.rewrite.try_row_join(
            self.node, other_node, conditions
        )
        if result_node is None:
            return None

        return (
            ArrayValue(result_node),
            (l_mapping, r_mapping),
        )

    def prepare_join_names(
        self, other: ArrayValue
    ) -> Tuple[bigframes.core.nodes.BigFrameNode, dict[str, str]]:
        if set(other.node.ids) & set(self.node.ids):
            r_mapping = {  # Rename conflicting names
                rcol.name: rcol.name
                if (rcol.name not in self.column_ids)
                else bigframes.core.guid.generate_guid()
                for rcol in other.node.ids
            }
            return (
                nodes.SelectionNode(
                    other.node,
                    tuple(
                        (ex.deref(old_id), ids.ColumnId(new_id))
                        for old_id, new_id in r_mapping.items()
                    ),
                ),
                r_mapping,
            )
        else:
            return other.node, {id: id for id in other.column_ids}

    def try_legacy_row_join(
        self,
        other: ArrayValue,
        join_type: join_def.JoinType,
        join_keys: typing.Tuple[join_def.CoalescedColumnMapping, ...],
        mappings: typing.Tuple[join_def.JoinColumnMapping, ...],
    ) -> typing.Optional[ArrayValue]:
        import bigframes.core.rewrite

        result = bigframes.core.rewrite.legacy_join_as_projection(
            self.node, other.node, join_keys, mappings, join_type
        )
        if result is not None:
            return ArrayValue(result)
        return None

    def explode(self, column_ids: typing.Sequence[str]) -> ArrayValue:
        assert len(column_ids) > 0
        for column_id in column_ids:
            assert bigframes.dtypes.is_array_like(self.get_column_type(column_id))

        offsets = tuple(ex.deref(id) for id in column_ids)
        return ArrayValue(nodes.ExplodeNode(child=self.node, column_ids=offsets))

    def _uniform_sampling(self, fraction: float) -> ArrayValue:
        """Sampling the table on given fraction.

        .. warning::
            The row numbers of result is non-deterministic, avoid to use.
        """
        return ArrayValue(nodes.RandomSampleNode(self.node, fraction))

    # Deterministically generate namespaced ids for new variables
    # These new ids are only unique within the current namespace.
    # Many operations, such as joins, create new namespaces. See: BigFrameNode.defines_namespace
    # When migrating to integer ids, these will generate the next available integer, in order to densely pack ids
    # this will help represent variables sets as compact bitsets
    def _gen_namespaced_uid(self) -> str:
        return self._gen_namespaced_uids(1)[0]

    def _gen_namespaced_uids(self, n: int) -> List[str]:
        return [ids.ColumnId.unique().name for _ in range(n)]<|MERGE_RESOLUTION|>--- conflicted
+++ resolved
@@ -105,14 +105,12 @@
     ):
         if offsets_col and primary_key:
             raise ValueError("must set at most one of 'offests', 'primary_key'")
-<<<<<<< HEAD
-=======
         if any(i.field_type == "JSON" for i in table.schema if i.name in schema.names):
-            warnings.warn(
-                "Interpreting JSON column(s) as StringDtype and pyarrow.large_string. This behavior may change in future versions.",
-                bigframes.exceptions.PreviewWarning,
-            )
->>>>>>> 1b40a112
+            msg = (
+                "Interpreting JSON as the db_dtypes.dbjson type is in preview; "
+                "this behavior may change in future versions."
+            )
+            warnings.warn(msg, bigframes.exceptions.PreviewWarning)
         # define data source only for needed columns, this makes row-hashing cheaper
         table_def = nodes.GbqTable.from_table(table, columns=schema.names)
 
