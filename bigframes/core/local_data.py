# Copyright 2024 Google LLC
#
# Licensed under the Apache License, Version 2.0 (the "License");
# you may not use this file except in compliance with the License.
# You may obtain a copy of the License at
#
#     http://www.apache.org/licenses/LICENSE-2.0
#
# Unless required by applicable law or agreed to in writing, software
# distributed under the License is distributed on an "AS IS" BASIS,
# WITHOUT WARRANTIES OR CONDITIONS OF ANY KIND, either express or implied.
# See the License for the specific language governing permissions and
# limitations under the License.

"""Methods that deal with local pandas/pyarrow dataframes."""

from __future__ import annotations

import dataclasses
import functools
import io
import itertools
import json
from typing import Any, Callable, cast, Generator, Iterable, Literal, Optional, Union
import uuid

import geopandas  # type: ignore
import numpy as np
import pandas as pd
import pyarrow as pa
import pyarrow.parquet  # type: ignore

import bigframes.core.schema as schemata
import bigframes.dtypes


@dataclasses.dataclass(frozen=True)
class LocalTableMetadata:
    total_bytes: int
    row_count: int

    @classmethod
    def from_arrow(cls, table: pa.Table) -> LocalTableMetadata:
        return cls(total_bytes=table.nbytes, row_count=table.num_rows)


_MANAGED_STORAGE_TYPES_OVERRIDES: dict[bigframes.dtypes.Dtype, pa.DataType] = {
    # wkt to be precise
    bigframes.dtypes.GEO_DTYPE: pa.string(),
    # Just json as string
    bigframes.dtypes.JSON_DTYPE: pa.string(),
}


@dataclasses.dataclass(frozen=True)
class ManagedArrowTable:
    data: pa.Table = dataclasses.field(hash=False)
    schema: schemata.ArraySchema = dataclasses.field(hash=False)
    id: uuid.UUID = dataclasses.field(default_factory=uuid.uuid4)

    @functools.cached_property
    def metadata(self) -> LocalTableMetadata:
        return LocalTableMetadata.from_arrow(self.data)

    @classmethod
    def from_pandas(cls, dataframe: pd.DataFrame) -> ManagedArrowTable:
        """Creates managed table from pandas. Ignores index, col names must be unique strings"""
        columns: list[pa.ChunkedArray] = []
        fields: list[schemata.SchemaItem] = []
        column_names = list(dataframe.columns)
        assert len(column_names) == len(set(column_names))

        for name, col in dataframe.items():
            new_arr, bf_type = _adapt_pandas_series(col)
            columns.append(new_arr)
            fields.append(schemata.SchemaItem(str(name), bf_type))

        mat = ManagedArrowTable(
            pa.table(columns, names=column_names), schemata.ArraySchema(tuple(fields))
        )
        mat.validate()
        return mat

    @classmethod
    def from_pyarrow(self, table: pa.Table) -> ManagedArrowTable:
        columns: list[pa.ChunkedArray] = []
        fields: list[schemata.SchemaItem] = []
        for name, arr in zip(table.column_names, table.columns):
            new_arr, bf_type = _adapt_arrow_array(arr)
            columns.append(new_arr)
            fields.append(schemata.SchemaItem(name, bf_type))

        mat = ManagedArrowTable(
            pa.table(columns, names=table.column_names),
            schemata.ArraySchema(tuple(fields)),
        )
        mat.validate()
        return mat

    def to_arrow(
        self,
        *,
        offsets_col: Optional[str] = None,
        geo_format: Literal["wkb", "wkt"] = "wkt",
        duration_type: Literal["int", "duration"] = "duration",
        json_type: Literal["string"] = "string",
    ) -> tuple[pa.Schema, Iterable[pa.RecordBatch]]:
        if geo_format != "wkt":
            raise NotImplementedError(f"geo format {geo_format} not yet implemented")
        assert json_type == "string"

        batches = self.data.to_batches()
        schema = self.data.schema
        if duration_type == "int":
            schema = _schema_durations_to_ints(schema)
            batches = map(functools.partial(_cast_pa_batch, schema=schema), batches)

        if offsets_col is not None:
            return schema.append(pa.field(offsets_col, pa.int64())), _append_offsets(
                batches, offsets_col
            )
        else:
            return schema, batches

    def to_pyarrow_table(
        self,
        *,
        offsets_col: Optional[str] = None,
        geo_format: Literal["wkb", "wkt"] = "wkt",
        duration_type: Literal["int", "duration"] = "duration",
        json_type: Literal["string"] = "string",
    ) -> pa.Table:
        schema, batches = self.to_arrow(
            offsets_col=offsets_col,
            geo_format=geo_format,
            duration_type=duration_type,
            json_type=json_type,
        )
        return pa.Table.from_batches(batches, schema)

    def to_parquet(
        self,
        dst: Union[str, io.IOBase],
        *,
        offsets_col: Optional[str] = None,
        geo_format: Literal["wkb", "wkt"] = "wkt",
        duration_type: Literal["int", "duration"] = "duration",
        json_type: Literal["string"] = "string",
    ):
        pa_table = self.to_pyarrow_table(
            offsets_col=offsets_col,
            geo_format=geo_format,
            duration_type=duration_type,
            json_type=json_type,
        )
        pyarrow.parquet.write_table(pa_table, where=dst)

    def itertuples(
        self,
        *,
        geo_format: Literal["wkb", "wkt"] = "wkt",
        duration_type: Literal["int", "timedelta"] = "timedelta",
        json_type: Literal["string", "object"] = "string",
    ) -> Iterable[tuple]:
        """
        Yield each row as an unlabeled tuple.

        Row-wise iteration of columnar data is slow, avoid if possible.
        """
        for row_dict in _iter_table(
            self.data,
            self.schema,
            geo_format=geo_format,
            duration_type=duration_type,
            json_type=json_type,
        ):
            yield tuple(row_dict.values())

    def validate(self):
        for bf_field, arrow_field in zip(self.schema.items, self.data.schema):
            expected_arrow_type = _get_managed_storage_type(bf_field.dtype)
            arrow_type = arrow_field.type
            if expected_arrow_type != arrow_type:
                raise TypeError(
                    f"Field {bf_field} has arrow array type: {arrow_type}, expected type: {expected_arrow_type}"
                )


# Sequential iterator, but could split into batches and leverage parallelism for speed
def _iter_table(
    table: pa.Table,
    schema: schemata.ArraySchema,
    *,
    geo_format: Literal["wkb", "wkt"] = "wkt",
    duration_type: Literal["int", "timedelta"] = "timedelta",
    json_type: Literal["string", "object"] = "string",
) -> Generator[dict[str, Any], None, None]:
    """For when you feel like iterating row-wise over a column store. Don't expect speed."""

    if geo_format != "wkt":
        raise NotImplementedError(f"geo format {geo_format} not yet implemented")

    @functools.singledispatch
    def iter_array(
        array: pa.Array, dtype: bigframes.dtypes.Dtype
    ) -> Generator[Any, None, None]:
        values = array.to_pylist()
        if dtype == bigframes.dtypes.JSON_DTYPE:
            if json_type == "object":
                yield from map(lambda x: json.loads(x) if x is not None else x, values)
            else:
                yield from values
        elif dtype == bigframes.dtypes.TIMEDELTA_DTYPE:
            if duration_type == "int":
                yield from map(
                    lambda x: ((x.days * 3600 * 24) + x.seconds) * 1_000_000
                    + x.microseconds
                    if x is not None
                    else x,
                    values,
                )
            else:
                yield from values
        else:
            yield from values

    @iter_array.register
    def _(
        array: pa.ListArray, dtype: bigframes.dtypes.Dtype
    ) -> Generator[Any, None, None]:
        value_generator = iter_array(
            array.flatten(), bigframes.dtypes.get_array_inner_type(dtype)
        )
        for (start, end) in _pairwise(array.offsets):
            arr_size = end.as_py() - start.as_py()
            yield list(itertools.islice(value_generator, arr_size))

    @iter_array.register
    def _(
        array: pa.StructArray, dtype: bigframes.dtypes.Dtype
    ) -> Generator[Any, None, None]:
        # yield from each subarray
        sub_generators: dict[str, Generator[Any, None, None]] = {}
        for field_name, dtype in bigframes.dtypes.get_struct_fields(dtype).items():
            sub_generators[field_name] = iter_array(array.field(field_name), dtype)

        keys = list(sub_generators.keys())
        for row_values in zip(*sub_generators.values()):
            yield {key: value for key, value in zip(keys, row_values)}

    for batch in table.to_batches():
        sub_generators: dict[str, Generator[Any, None, None]] = {}
        for field in schema.items:
            sub_generators[field.column] = iter_array(
                batch.column(field.column), field.dtype
            )

        keys = list(sub_generators.keys())
        for row_values in zip(*sub_generators.values()):
            yield {key: value for key, value in zip(keys, row_values)}


def _adapt_pandas_series(
    series: pd.Series,
) -> tuple[Union[pa.ChunkedArray, pa.Array], bigframes.dtypes.Dtype]:
    # Mostly rely on pyarrow conversions, but have to convert geo without its help.
    if series.dtype == bigframes.dtypes.GEO_DTYPE:
        series = geopandas.GeoSeries(series).to_wkt(rounding_precision=-1)
        return pa.array(series, type=pa.string()), bigframes.dtypes.GEO_DTYPE
    try:
        return _adapt_arrow_array(pa.array(series))
    except pa.ArrowInvalid as e:
        if series.dtype == np.dtype("O"):
            try:
                return _adapt_pandas_series(series.astype(bigframes.dtypes.GEO_DTYPE))
            except TypeError:
                # Prefer original error
                pass
        raise e


def _adapt_arrow_array(
    array: Union[pa.ChunkedArray, pa.Array]
) -> tuple[Union[pa.ChunkedArray, pa.Array], bigframes.dtypes.Dtype]:
    """Normalize the array to managed storage types. Preverse shapes, only transforms values."""
    if pa.types.is_struct(array.type):
        assert isinstance(array, pa.StructArray)
        assert isinstance(array.type, pa.StructType)
        arrays = []
        dtypes = []
        pa_fields = []
        for i in range(array.type.num_fields):
            field_array, field_type = _adapt_arrow_array(array.field(i))
            arrays.append(field_array)
            dtypes.append(field_type)
            pa_fields.append(pa.field(array.type.field(i).name, field_array.type))
        struct_array = pa.StructArray.from_arrays(
            arrays=arrays, fields=pa_fields, mask=array.is_null()
        )
        dtype = bigframes.dtypes.struct_type(
            [(field.name, dtype) for field, dtype in zip(pa_fields, dtypes)]
        )
        return struct_array, dtype
    if pa.types.is_list(array.type):
        assert isinstance(array, pa.ListArray)
        values, values_type = _adapt_arrow_array(array.values)
        new_value = pa.ListArray.from_arrays(
            array.offsets, values, mask=array.is_null()
        )
        return new_value.fill_null([]), bigframes.dtypes.list_type(values_type)
    if array.type == bigframes.dtypes.JSON_ARROW_TYPE:
        return _canonicalize_json(array), bigframes.dtypes.JSON_DTYPE
    target_type = _logical_type_replacements(array.type)
    if target_type != array.type:
        # TODO: Maybe warn if lossy conversion?
        array = array.cast(target_type)
    bf_type = bigframes.dtypes.arrow_dtype_to_bigframes_dtype(target_type)

    storage_type = _get_managed_storage_type(bf_type)
    if storage_type != array.type:
        array = array.cast(storage_type)
    return array, bf_type


def _canonicalize_json(array: pa.Array) -> pa.Array:
    def _canonicalize_scalar(json_string):
        if json_string is None:
            return None
        # This is the canonical form that bq uses when emitting json
        # The sorted keys and unambiguous whitespace ensures a 1:1 mapping
        # between syntax and semantics.
        return json.dumps(
            json.loads(json_string), sort_keys=True, separators=(",", ":")
        )

    return pa.array(
        [_canonicalize_scalar(value) for value in array.to_pylist()], type=pa.string()
    )


def _get_managed_storage_type(dtype: bigframes.dtypes.Dtype) -> pa.DataType:
    if dtype in _MANAGED_STORAGE_TYPES_OVERRIDES.keys():
        return _MANAGED_STORAGE_TYPES_OVERRIDES[dtype]
    return _physical_type_replacements(
        bigframes.dtypes.bigframes_dtype_to_arrow_dtype(dtype)
    )


def _recursive_map_types(
    f: Callable[[pa.DataType], pa.DataType]
) -> Callable[[pa.DataType], pa.DataType]:
    @functools.wraps(f)
    def recursive_f(type: pa.DataType) -> pa.DataType:
        if pa.types.is_list(type):
            new_field_t = recursive_f(type.value_type)
            if new_field_t != type.value_type:
                return pa.list_(new_field_t)
            return type
        if pa.types.is_struct(type):
            struct_type = cast(pa.StructType, type)
            new_fields: list[pa.Field] = []
            for i in range(struct_type.num_fields):
                field = struct_type.field(i)
                new_fields.append(field.with_type(recursive_f(field.type)))
            return pa.struct(new_fields)
        return f(type)

    return recursive_f


@_recursive_map_types
def _logical_type_replacements(type: pa.DataType) -> pa.DataType:
    if pa.types.is_timestamp(type):
        # This is potentially lossy, but BigFrames doesn't support ns
        new_tz = "UTC" if (type.tz is not None) else None
        return pa.timestamp(unit="us", tz=new_tz)
    if pa.types.is_time64(type):
        # This is potentially lossy, but BigFrames doesn't support ns
        return pa.time64("us")
    if pa.types.is_duration(type):
        # This is potentially lossy, but BigFrames doesn't support ns
        return pa.duration("us")
    if pa.types.is_decimal128(type):
        return pa.decimal128(38, 9)
    if pa.types.is_decimal256(type):
        return pa.decimal256(76, 38)
    if pa.types.is_large_string(type):
        # simple string type can handle the largest strings needed
        return pa.string()
    if pa.types.is_dictionary(type):
        return _logical_type_replacements(type.value_type)
    if pa.types.is_null(type):
        # null as a type not allowed, default type is float64 for bigframes
        return pa.float64()
    else:
        return type


_ARROW_MANAGED_STORAGE_OVERRIDES = {
    bigframes.dtypes._BIGFRAMES_TO_ARROW[bf_dtype]: arrow_type
    for bf_dtype, arrow_type in _MANAGED_STORAGE_TYPES_OVERRIDES.items()
    if bf_dtype in bigframes.dtypes._BIGFRAMES_TO_ARROW
}


@_recursive_map_types
def _physical_type_replacements(dtype: pa.DataType) -> pa.DataType:
    if dtype in _ARROW_MANAGED_STORAGE_OVERRIDES:
        return _ARROW_MANAGED_STORAGE_OVERRIDES[dtype]
    return dtype


<<<<<<< HEAD
def _append_offsets(
    batches: Iterable[pa.RecordBatch], offsets_col_name: str
) -> Iterable[pa.RecordBatch]:
    offset = 0
    for batch in batches:
        offsets = pa.array(range(offset, offset + batch.num_rows), type=pa.int64())
        batch_w_offsets = pa.record_batch(
            [*batch.columns, offsets],
            schema=batch.schema.append(pa.field(offsets_col_name, pa.int64())),
        )
        offset += batch.num_rows
        yield batch_w_offsets


@_recursive_map_types
def _durations_to_ints(type: pa.DataType) -> pa.DataType:
    if pa.types.is_duration(type):
        return pa.int64()
    return type


def _schema_durations_to_ints(schema: pa.Schema) -> pa.Schema:
    return pa.schema(
        pa.field(field.name, _durations_to_ints(field.type)) for field in schema
    )


# TODO: Use RecordBatch.cast once min pyarrow>=16.0
def _cast_pa_batch(batch: pa.RecordBatch, schema: pa.Schema) -> pa.RecordBatch:
    return pa.record_batch(
        [arr.cast(type) for arr, type in zip(batch.columns, schema.types)],
        schema=schema,
    )
=======
def _pairwise(iterable):
    do_yield = False
    a = None
    b = None
    for item in iterable:
        a = b
        b = item
        if do_yield:
            yield (a, b)
        else:
            do_yield = True
>>>>>>> 8482bfc1
<|MERGE_RESOLUTION|>--- conflicted
+++ resolved
@@ -410,7 +410,6 @@
     return dtype
 
 
-<<<<<<< HEAD
 def _append_offsets(
     batches: Iterable[pa.RecordBatch], offsets_col_name: str
 ) -> Iterable[pa.RecordBatch]:
@@ -444,7 +443,8 @@
         [arr.cast(type) for arr, type in zip(batch.columns, schema.types)],
         schema=schema,
     )
-=======
+
+
 def _pairwise(iterable):
     do_yield = False
     a = None
@@ -455,5 +455,4 @@
         if do_yield:
             yield (a, b)
         else:
-            do_yield = True
->>>>>>> 8482bfc1
+            do_yield = True