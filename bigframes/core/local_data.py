--- conflicted
+++ resolved
@@ -97,31 +97,17 @@
         mat.validate()
         return mat
 
-<<<<<<< HEAD
     def to_arrow(
-=======
-    def to_pyarrow_table(
->>>>>>> e84f232b
         self,
         *,
         offsets_col: Optional[str] = None,
         geo_format: Literal["wkb", "wkt"] = "wkt",
         duration_type: Literal["int", "duration"] = "duration",
         json_type: Literal["string"] = "string",
-<<<<<<< HEAD
     ) -> tuple[pa.Schema, Iterable[pa.RecordBatch]]:
-=======
-    ) -> pa.Table:
-        pa_table = self.data
-        if offsets_col is not None:
-            pa_table = pa_table.append_column(
-                offsets_col, pa.array(range(pa_table.num_rows), type=pa.int64())
-            )
->>>>>>> e84f232b
         if geo_format != "wkt":
             raise NotImplementedError(f"geo format {geo_format} not yet implemented")
         assert json_type == "string"
-<<<<<<< HEAD
 
         batches = self.data.to_batches()
         schema = self.data.schema
@@ -135,9 +121,22 @@
             )
         else:
             return schema, batches
-=======
-        return pa_table
->>>>>>> e84f232b
+
+    def to_pyarrow_table(
+        self,
+        *,
+        offsets_col: Optional[str] = None,
+        geo_format: Literal["wkb", "wkt"] = "wkt",
+        duration_type: Literal["int", "duration"] = "duration",
+        json_type: Literal["string"] = "string",
+    ) -> pa.Table:
+        batches, schema = self.to_arrow(
+            offsets_col=offsets_col,
+            geo_format=geo_format,
+            duration_type=duration_type,
+            json_type=json_type,
+        )
+        return pa.Table.from_batches(batches, schema)
 
     def to_parquet(
         self,
@@ -148,20 +147,12 @@
         duration_type: Literal["int", "duration"] = "duration",
         json_type: Literal["string"] = "string",
     ):
-<<<<<<< HEAD
-        schema, batches = self.to_arrow(
-=======
         pa_table = self.to_pyarrow_table(
->>>>>>> e84f232b
             offsets_col=offsets_col,
             geo_format=geo_format,
             duration_type=duration_type,
             json_type=json_type,
         )
-<<<<<<< HEAD
-        pa_table = pa.Table.from_batches(batches, schema=schema)
-=======
->>>>>>> e84f232b
         pyarrow.parquet.write_table(pa_table, where=dst)
 
     def itertuples(
