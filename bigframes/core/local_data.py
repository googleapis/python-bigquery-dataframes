--- conflicted
+++ resolved
@@ -125,17 +125,13 @@
         geo_format: Literal["wkb", "wkt"] = "wkt",
         duration_type: Literal["int", "duration"] = "duration",
         json_type: Literal["string"] = "string",
-<<<<<<< HEAD
         sample_rate: Optional[float] = None,
-=======
         max_chunksize: Optional[int] = None,
->>>>>>> 0b14b170
     ) -> tuple[pa.Schema, Iterable[pa.RecordBatch]]:
         if geo_format != "wkt":
             raise NotImplementedError(f"geo format {geo_format} not yet implemented")
         assert json_type == "string"
 
-<<<<<<< HEAD
         data = self.data
 
         # This exists for symmetry with remote sources, but sampling local data like this shouldn't really happen
@@ -143,10 +139,7 @@
             to_take = numpy.random.rand(data.num_rows) < sample_rate
             data = data.filter(to_take)
 
-        batches = data.to_batches()
-=======
-        batches = self.data.to_batches(max_chunksize=max_chunksize)
->>>>>>> 0b14b170
+        batches = data.to_batches(max_chunksize=max_chunksize)
         schema = self.data.schema
         if duration_type == "int":
             schema = _schema_durations_to_ints(schema)
