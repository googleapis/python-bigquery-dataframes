--- conflicted
+++ resolved
@@ -81,20 +81,6 @@
             )
         )
 
-<<<<<<< HEAD
-    def __iter__(self) -> Iterable[Tuple[blocks.Label, series.Series]]:
-        for group_keys, filtered_block in group_by.block_groupby_iter(
-            self._block,
-            by_col_ids=self._by_col_ids,
-            by_key_is_singular=self._by_key_is_singular,
-            dropna=self._dropna,
-        ):
-            filtered_series = series.Series(
-                filtered_block.select_column(self._value_column)
-            )
-            filtered_series.name = self._value_name
-            yield group_keys, filtered_series
-=======
     def describe(self, include: None | Literal["all"] = None):
         from bigframes.pandas.core.methods import describe
 
@@ -108,7 +94,19 @@
                 dropna=self._dropna,
             )
         ).droplevel(level=0, axis=1)
->>>>>>> 9dc96959
+
+    def __iter__(self) -> Iterable[Tuple[blocks.Label, series.Series]]:
+        for group_keys, filtered_block in group_by.block_groupby_iter(
+            self._block,
+            by_col_ids=self._by_col_ids,
+            by_key_is_singular=self._by_key_is_singular,
+            dropna=self._dropna,
+        ):
+            filtered_series = series.Series(
+                filtered_block.select_column(self._value_column)
+            )
+            filtered_series.name = self._value_name
+            yield group_keys, filtered_series
 
     def all(self) -> series.Series:
         return self._aggregate(agg_ops.all_op)
