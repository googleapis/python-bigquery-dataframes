# Copyright 2023 Google LLC
#
# Licensed under the Apache License, Version 2.0 (the "License");
# you may not use this file except in compliance with the License.
# You may obtain a copy of the License at
#
#     http://www.apache.org/licenses/LICENSE-2.0
#
# Unless required by applicable law or agreed to in writing, software
# distributed under the License is distributed on an "AS IS" BASIS,
# WITHOUT WARRANTIES OR CONDITIONS OF ANY KIND, either express or implied.
# See the License for the specific language governing permissions and
# limitations under the License.

from bigframes.core.groupby.dataframe_group_by import DataFrameGroupBy
from bigframes.core.groupby.series_group_by import SeriesGroupBy

<<<<<<< HEAD
import typing
from typing import Iterable, Sequence, Tuple, Union

import bigframes_vendored.constants as constants
import bigframes_vendored.pandas.core.groupby as vendored_pandas_groupby
import jellyfish
import pandas as pd

from bigframes import session
from bigframes.core import log_adapter
import bigframes.core.block_transforms as block_ops
import bigframes.core.blocks as blocks
import bigframes.core.expression
import bigframes.core.ordering as order
import bigframes.core.utils as utils
import bigframes.core.validations as validations
import bigframes.core.window as windows
import bigframes.core.window_spec as window_specs
import bigframes.dataframe as df
import bigframes.dtypes as dtypes
import bigframes.operations.aggregations as agg_ops
import bigframes.series as series


@log_adapter.class_logger
class DataFrameGroupBy(vendored_pandas_groupby.DataFrameGroupBy):
    __doc__ = vendored_pandas_groupby.GroupBy.__doc__

    def __init__(
        self,
        block: blocks.Block,
        by_col_ids: typing.Sequence[str],
        *,
        selected_cols: typing.Optional[typing.Sequence[str]] = None,
        dropna: bool = True,
        as_index: bool = True,
    ):
        # TODO(tbergeron): Support more group-by expression types
        self._block = block
        self._col_id_labels = {
            value_column: column_label
            for value_column, column_label in zip(
                block.value_columns, block.column_labels
            )
        }
        self._by_col_ids = by_col_ids

        self._dropna = dropna
        self._as_index = as_index
        if selected_cols:
            for col in selected_cols:
                if col not in self._block.value_columns:
                    raise ValueError(f"Invalid column selection: {col}")
            self._selected_cols = selected_cols
        else:
            self._selected_cols = [
                col_id
                for col_id in self._block.value_columns
                if col_id not in self._by_col_ids
            ]

    @property
    def _session(self) -> session.Session:
        return self._block.session

    def __getitem__(
        self,
        key: typing.Union[
            blocks.Label,
            typing.Sequence[blocks.Label],
        ],
    ):
        if utils.is_list_like(key):
            keys = list(key)
        else:
            keys = [key]

        bad_keys = [key for key in keys if key not in self._block.column_labels]

        # Raise a KeyError message with the possible correct key(s)
        if len(bad_keys) > 0:
            possible_key = []
            for bad_key in bad_keys:
                possible_key.append(
                    min(
                        self._block.column_labels,
                        key=lambda item: jellyfish.damerau_levenshtein_distance(
                            bad_key, item
                        ),
                    )
                )
            raise KeyError(
                f"Columns not found: {str(bad_keys)[1:-1]}. Did you mean {str(possible_key)[1:-1]}?"
            )

        columns = [
            col_id for col_id, label in self._col_id_labels.items() if label in keys
        ]

        if len(columns) > 1 or (not self._as_index):
            return DataFrameGroupBy(
                self._block,
                self._by_col_ids,
                selected_cols=columns,
                dropna=self._dropna,
                as_index=self._as_index,
            )
        else:
            return SeriesGroupBy(
                self._block,
                columns[0],
                self._by_col_ids,
                value_name=self._col_id_labels[columns[0]],
                dropna=self._dropna,
            )

    @validations.requires_ordering()
    def head(self, n: int = 5) -> df.DataFrame:
        block = self._block
        if self._dropna:
            block = block_ops.dropna(self._block, self._by_col_ids, how="any")
        return df.DataFrame(
            block.grouped_head(
                by_column_ids=self._by_col_ids,
                value_columns=self._block.value_columns,
                n=n,
            )
        )

    def __iter__(self) -> Iterable[Tuple[blocks.Label, pd.DataFrame]]:
        # Cache original block, clustered by column ids.
        # To force block.cached() to cluster by our by_col_ids,
        # we set those columns as the index. This also makes filtering
        # by our groupby key a bit easier with respect to fewer
        # cases to worry about (e.g. MultiIndex).
        original_index_labels = self._block._index_labels
        by_col_labels = self._block._get_labels_for_columns(self._by_col_ids).to_list()
        block = self._block.set_index(
            self._by_col_ids,
            drop=False,
            index_labels=by_col_labels,
        )
        block.cached(force=True)

        keys_block, _ = block.aggregate(
            by_column_ids=self._by_col_ids,
            dropna=self._dropna,
        )
        for batch in keys_block.to_pandas_batches():
            for key in batch.index:
                yield key, df.DataFrame(block).loc[key].set_index(
                    original_index_labels, drop=False
                )

    def size(self) -> typing.Union[df.DataFrame, series.Series]:
        agg_block, _ = self._block.aggregate_size(
            by_column_ids=self._by_col_ids,
            dropna=self._dropna,
        )
        agg_block = agg_block.with_column_labels(pd.Index(["size"]))
        dataframe = df.DataFrame(agg_block)

        if self._as_index:
            series = dataframe["size"]
            return series.rename(None)
        else:
            return self._convert_index(dataframe)

    def sum(self, numeric_only: bool = False, *args) -> df.DataFrame:
        if not numeric_only:
            self._raise_on_non_numeric("sum")
        return self._aggregate_all(agg_ops.sum_op, numeric_only=True)

    def mean(self, numeric_only: bool = False, *args) -> df.DataFrame:
        if not numeric_only:
            self._raise_on_non_numeric("mean")
        return self._aggregate_all(agg_ops.mean_op, numeric_only=True)

    def median(self, numeric_only: bool = False, *, exact: bool = True) -> df.DataFrame:
        if not numeric_only:
            self._raise_on_non_numeric("median")
        if exact:
            return self.quantile(0.5)
        return self._aggregate_all(agg_ops.median_op, numeric_only=True)

    def quantile(
        self, q: Union[float, Sequence[float]] = 0.5, *, numeric_only: bool = False
    ) -> df.DataFrame:
        if not numeric_only:
            self._raise_on_non_numeric("quantile")
        q_cols = tuple(
            col
            for col in self._selected_cols
            if self._column_type(col) in dtypes.NUMERIC_BIGFRAMES_TYPES_PERMISSIVE
        )
        multi_q = utils.is_list_like(q)
        result = block_ops.quantile(
            self._block,
            q_cols,
            qs=tuple(q) if multi_q else (q,),  # type: ignore
            grouping_column_ids=self._by_col_ids,
            dropna=self._dropna,
        )
        result_df = df.DataFrame(result)
        if multi_q:
            return result_df.stack()
        else:
            return result_df.droplevel(-1, 1)

    def min(self, numeric_only: bool = False, *args) -> df.DataFrame:
        return self._aggregate_all(agg_ops.min_op, numeric_only=numeric_only)

    def max(self, numeric_only: bool = False, *args) -> df.DataFrame:
        return self._aggregate_all(agg_ops.max_op, numeric_only=numeric_only)

    def std(
        self,
        *,
        numeric_only: bool = False,
    ) -> df.DataFrame:
        if not numeric_only:
            self._raise_on_non_numeric("std")
        return self._aggregate_all(agg_ops.std_op, numeric_only=True)

    def var(
        self,
        *,
        numeric_only: bool = False,
    ) -> df.DataFrame:
        if not numeric_only:
            self._raise_on_non_numeric("var")
        return self._aggregate_all(agg_ops.var_op, numeric_only=True)

    def skew(
        self,
        *,
        numeric_only: bool = False,
    ) -> df.DataFrame:
        if not numeric_only:
            self._raise_on_non_numeric("skew")
        block = block_ops.skew(self._block, self._selected_cols, self._by_col_ids)
        return df.DataFrame(block)

    def kurt(
        self,
        *,
        numeric_only: bool = False,
    ) -> df.DataFrame:
        if not numeric_only:
            self._raise_on_non_numeric("kurt")
        block = block_ops.kurt(self._block, self._selected_cols, self._by_col_ids)
        return df.DataFrame(block)

    kurtosis = kurt

    def all(self) -> df.DataFrame:
        return self._aggregate_all(agg_ops.all_op)

    def any(self) -> df.DataFrame:
        return self._aggregate_all(agg_ops.any_op)

    def count(self) -> df.DataFrame:
        return self._aggregate_all(agg_ops.count_op)

    def nunique(self) -> df.DataFrame:
        return self._aggregate_all(agg_ops.nunique_op)

    @validations.requires_ordering()
    def cumsum(self, *args, numeric_only: bool = False, **kwargs) -> df.DataFrame:
        if not numeric_only:
            self._raise_on_non_numeric("cumsum")
        return self._apply_window_op(agg_ops.sum_op, numeric_only=True)

    @validations.requires_ordering()
    def cummin(self, *args, numeric_only: bool = False, **kwargs) -> df.DataFrame:
        return self._apply_window_op(agg_ops.min_op, numeric_only=numeric_only)

    @validations.requires_ordering()
    def cummax(self, *args, numeric_only: bool = False, **kwargs) -> df.DataFrame:
        return self._apply_window_op(agg_ops.max_op, numeric_only=numeric_only)

    @validations.requires_ordering()
    def cumprod(self, *args, **kwargs) -> df.DataFrame:
        return self._apply_window_op(agg_ops.product_op, numeric_only=True)

    @validations.requires_ordering()
    def shift(self, periods=1) -> series.Series:
        # Window framing clause is not allowed for analytic function lag.
        window = window_specs.unbound(
            grouping_keys=tuple(self._by_col_ids),
        )
        return self._apply_window_op(agg_ops.ShiftOp(periods), window=window)

    @validations.requires_ordering()
    def diff(self, periods=1) -> series.Series:
        # Window framing clause is not allowed for analytic function lag.
        window = window_specs.rows(
            grouping_keys=tuple(self._by_col_ids),
        )
        return self._apply_window_op(agg_ops.DiffOp(periods), window=window)

    @validations.requires_ordering()
    def rolling(self, window: int, min_periods=None) -> windows.Window:
        # To get n size window, need current row and n-1 preceding rows.
        window_spec = window_specs.rows(
            grouping_keys=tuple(self._by_col_ids),
            preceding=window - 1,
            following=0,
            min_periods=min_periods or window,
        )
        block = self._block.order_by(
            [order.ascending_over(col) for col in self._by_col_ids],
        )
        return windows.Window(
            block, window_spec, self._selected_cols, drop_null_groups=self._dropna
        )

    @validations.requires_ordering()
    def expanding(self, min_periods: int = 1) -> windows.Window:
        window_spec = window_specs.cumulative_rows(
            grouping_keys=tuple(self._by_col_ids),
            min_periods=min_periods,
        )
        block = self._block.order_by(
            [order.ascending_over(col) for col in self._by_col_ids],
        )
        return windows.Window(
            block, window_spec, self._selected_cols, drop_null_groups=self._dropna
        )

    def agg(self, func=None, **kwargs) -> typing.Union[df.DataFrame, series.Series]:
        if func:
            if isinstance(func, str):
                return self.size() if func == "size" else self._agg_string(func)
            elif utils.is_dict_like(func):
                return self._agg_dict(func)
            elif utils.is_list_like(func):
                return self._agg_list(func)
            else:
                raise NotImplementedError(
                    f"Aggregate with {func} not supported. {constants.FEEDBACK_LINK}"
                )
        else:
            return self._agg_named(**kwargs)

    def _agg_string(self, func: str) -> df.DataFrame:
        ids, labels = self._aggregated_columns()
        aggregations = [agg(col_id, agg_ops.lookup_agg_func(func)) for col_id in ids]
        agg_block, _ = self._block.aggregate(
            by_column_ids=self._by_col_ids,
            aggregations=aggregations,
            dropna=self._dropna,
            column_labels=labels,
        )
        dataframe = df.DataFrame(agg_block)
        return dataframe if self._as_index else self._convert_index(dataframe)

    def _agg_dict(self, func: typing.Mapping) -> df.DataFrame:
        aggregations: typing.List[bigframes.core.expression.Aggregation] = []
        column_labels = []

        want_aggfunc_level = any(utils.is_list_like(aggs) for aggs in func.values())

        for label, funcs_for_id in func.items():
            col_id = self._resolve_label(label)
            func_list = (
                funcs_for_id if utils.is_list_like(funcs_for_id) else [funcs_for_id]
            )
            for f in func_list:
                aggregations.append(agg(col_id, agg_ops.lookup_agg_func(f)))
                column_labels.append(label)
        agg_block, _ = self._block.aggregate(
            by_column_ids=self._by_col_ids,
            aggregations=aggregations,
            dropna=self._dropna,
        )
        if want_aggfunc_level:
            agg_block = agg_block.with_column_labels(
                utils.combine_indices(
                    pd.Index(column_labels),
                    pd.Index(
                        typing.cast(agg_ops.AggregateOp, agg.op).name
                        for agg in aggregations
                    ),
                )
            )
        else:
            agg_block = agg_block.with_column_labels(pd.Index(column_labels))
        dataframe = df.DataFrame(agg_block)
        return dataframe if self._as_index else self._convert_index(dataframe)

    def _agg_list(self, func: typing.Sequence) -> df.DataFrame:
        ids, labels = self._aggregated_columns()
        aggregations = [
            agg(col_id, agg_ops.lookup_agg_func(f)) for col_id in ids for f in func
        ]

        if self._block.column_labels.nlevels > 1:
            # Restructure MultiIndex for proper format: (idx1, idx2, func)
            # rather than ((idx1, idx2), func).
            column_labels = [
                tuple(label) + (f,)
                for label in labels.to_frame(index=False).to_numpy()
                for f in func
            ]
        else:  # Single-level index
            column_labels = [(label, f) for label in labels for f in func]

        agg_block, _ = self._block.aggregate(
            by_column_ids=self._by_col_ids,
            aggregations=aggregations,
            dropna=self._dropna,
        )
        agg_block = agg_block.with_column_labels(
            pd.MultiIndex.from_tuples(
                column_labels, names=[*self._block.column_labels.names, None]
            )
        )
        dataframe = df.DataFrame(agg_block)
        return dataframe if self._as_index else self._convert_index(dataframe)

    def _agg_named(self, **kwargs) -> df.DataFrame:
        aggregations = []
        column_labels = []
        for k, v in kwargs.items():
            if not isinstance(k, str):
                raise NotImplementedError(
                    f"Only string aggregate names supported. {constants.FEEDBACK_LINK}"
                )
            if not isinstance(v, tuple) or (len(v) != 2):
                raise TypeError("kwargs values must be 2-tuples of column, aggfunc")
            col_id = self._resolve_label(v[0])
            aggregations.append(agg(col_id, agg_ops.lookup_agg_func(v[1])))
            column_labels.append(k)
        agg_block, _ = self._block.aggregate(
            by_column_ids=self._by_col_ids,
            aggregations=aggregations,
            dropna=self._dropna,
        )
        agg_block = agg_block.with_column_labels(column_labels)
        dataframe = df.DataFrame(agg_block)
        return dataframe if self._as_index else self._convert_index(dataframe)

    def _convert_index(self, dataframe: df.DataFrame):
        """Convert index levels to columns except where names conflict."""
        levels_to_drop = [
            level for level in dataframe.index.names if level in dataframe.columns
        ]

        if len(levels_to_drop) == dataframe.index.nlevels:
            return dataframe.reset_index(drop=True)
        return dataframe.droplevel(levels_to_drop).reset_index(drop=False)

    aggregate = agg

    def _raise_on_non_numeric(self, op: str):
        if not all(
            self._column_type(col) in dtypes.NUMERIC_BIGFRAMES_TYPES_PERMISSIVE
            for col in self._selected_cols
        ):
            raise NotImplementedError(
                f"'{op}' does not support non-numeric columns. "
                "Set 'numeric_only'=True to ignore non-numeric columns. "
                f"{constants.FEEDBACK_LINK}"
            )
        return self

    def _aggregated_columns(
        self, numeric_only: bool = False
    ) -> Tuple[typing.Sequence[str], pd.Index]:
        valid_agg_cols: list[str] = []
        offsets: list[int] = []
        for i, col_id in enumerate(self._block.value_columns):
            is_numeric = (
                self._column_type(col_id) in dtypes.NUMERIC_BIGFRAMES_TYPES_PERMISSIVE
            )
            if (col_id in self._selected_cols) and (is_numeric or not numeric_only):
                offsets.append(i)
                valid_agg_cols.append(col_id)
        return valid_agg_cols, self._block.column_labels.take(offsets)

    def _column_type(self, col_id: str) -> dtypes.Dtype:
        col_offset = self._block.value_columns.index(col_id)
        dtype = self._block.dtypes[col_offset]
        return dtype

    def _aggregate_all(
        self, aggregate_op: agg_ops.UnaryAggregateOp, numeric_only: bool = False
    ) -> df.DataFrame:
        aggregated_col_ids, labels = self._aggregated_columns(numeric_only=numeric_only)
        aggregations = [agg(col_id, aggregate_op) for col_id in aggregated_col_ids]
        result_block, _ = self._block.aggregate(
            by_column_ids=self._by_col_ids,
            aggregations=aggregations,
            column_labels=labels,
            dropna=self._dropna,
        )
        dataframe = df.DataFrame(result_block)
        return dataframe if self._as_index else self._convert_index(dataframe)

    def _apply_window_op(
        self,
        op: agg_ops.WindowOp,
        window: typing.Optional[window_specs.WindowSpec] = None,
        numeric_only: bool = False,
    ):
        """Apply window op to groupby. Defaults to grouped cumulative window."""
        window_spec = window or window_specs.cumulative_rows(
            grouping_keys=tuple(self._by_col_ids)
        )
        columns, _ = self._aggregated_columns(numeric_only=numeric_only)
        block, result_ids = self._block.multi_apply_window_op(
            columns, op, window_spec=window_spec
        )
        block = block.select_columns(result_ids)
        return df.DataFrame(block)

    def _resolve_label(self, label: blocks.Label) -> str:
        """Resolve label to column id."""
        col_ids = self._block.label_to_col_id.get(label, ())
        if len(col_ids) > 1:
            raise ValueError(f"Label {label} is ambiguous")
        if len(col_ids) == 0:
            raise ValueError(f"Label {label} does not match any columns")
        return col_ids[0]


@log_adapter.class_logger
class SeriesGroupBy(vendored_pandas_groupby.SeriesGroupBy):
    __doc__ = vendored_pandas_groupby.GroupBy.__doc__

    def __init__(
        self,
        block: blocks.Block,
        value_column: str,
        by_col_ids: typing.Sequence[str],
        value_name: blocks.Label = None,
        dropna=True,
    ):
        # TODO(tbergeron): Support more group-by expression types
        self._block = block
        self._value_column = value_column
        self._by_col_ids = by_col_ids
        self._value_name = value_name
        self._dropna = dropna  # Applies to aggregations but not windowing

    @property
    def _session(self) -> session.Session:
        return self._block.session

    @validations.requires_ordering()
    def head(self, n: int = 5) -> series.Series:
        block = self._block
        if self._dropna:
            block = block_ops.dropna(self._block, self._by_col_ids, how="any")
        return series.Series(
            block.grouped_head(
                by_column_ids=self._by_col_ids, value_columns=[self._value_column], n=n
            )
        )

    def all(self) -> series.Series:
        return self._aggregate(agg_ops.all_op)

    def any(self) -> series.Series:
        return self._aggregate(agg_ops.any_op)

    def min(self, *args) -> series.Series:
        return self._aggregate(agg_ops.min_op)

    def max(self, *args) -> series.Series:
        return self._aggregate(agg_ops.max_op)

    def count(self) -> series.Series:
        return self._aggregate(agg_ops.count_op)

    def nunique(self) -> series.Series:
        return self._aggregate(agg_ops.nunique_op)

    def sum(self, *args) -> series.Series:
        return self._aggregate(agg_ops.sum_op)

    def mean(self, *args) -> series.Series:
        return self._aggregate(agg_ops.mean_op)

    def median(
        self,
        *args,
        exact: bool = True,
        **kwargs,
    ) -> series.Series:
        if exact:
            return self.quantile(0.5)
        else:
            return self._aggregate(agg_ops.median_op)

    def quantile(
        self, q: Union[float, Sequence[float]] = 0.5, *, numeric_only: bool = False
    ) -> series.Series:
        multi_q = utils.is_list_like(q)
        result = block_ops.quantile(
            self._block,
            (self._value_column,),
            qs=tuple(q) if multi_q else (q,),  # type: ignore
            grouping_column_ids=self._by_col_ids,
            dropna=self._dropna,
        )
        if multi_q:
            return series.Series(result.stack())
        else:
            return series.Series(result.stack()).droplevel(-1)

    def std(self, *args, **kwargs) -> series.Series:
        return self._aggregate(agg_ops.std_op)

    def var(self, *args, **kwargs) -> series.Series:
        return self._aggregate(agg_ops.var_op)

    def size(self) -> series.Series:
        agg_block, _ = self._block.aggregate_size(
            by_column_ids=self._by_col_ids,
            dropna=self._dropna,
        )
        return series.Series(agg_block.with_column_labels([self._value_name]))

    def skew(self, *args, **kwargs) -> series.Series:
        block = block_ops.skew(self._block, [self._value_column], self._by_col_ids)
        return series.Series(block)

    def kurt(self, *args, **kwargs) -> series.Series:
        block = block_ops.kurt(self._block, [self._value_column], self._by_col_ids)
        return series.Series(block)

    kurtosis = kurt

    def prod(self, *args) -> series.Series:
        return self._aggregate(agg_ops.product_op)

    def agg(self, func=None) -> typing.Union[df.DataFrame, series.Series]:
        column_names: list[str] = []
        if isinstance(func, str):
            aggregations = [agg(self._value_column, agg_ops.lookup_agg_func(func))]
            column_names = [func]
        elif utils.is_list_like(func):
            aggregations = [
                agg(self._value_column, agg_ops.lookup_agg_func(f)) for f in func
            ]
            column_names = list(func)
        else:
            raise NotImplementedError(
                f"Aggregate with {func} not supported. {constants.FEEDBACK_LINK}"
            )

        agg_block, _ = self._block.aggregate(
            by_column_ids=self._by_col_ids,
            aggregations=aggregations,
            dropna=self._dropna,
        )

        if column_names:
            agg_block = agg_block.with_column_labels(column_names)

        if len(aggregations) > 1:
            return df.DataFrame(agg_block)
        return series.Series(agg_block)

    aggregate = agg

    @validations.requires_ordering()
    def cumsum(self, *args, **kwargs) -> series.Series:
        return self._apply_window_op(
            agg_ops.sum_op,
        )

    @validations.requires_ordering()
    def cumprod(self, *args, **kwargs) -> series.Series:
        return self._apply_window_op(
            agg_ops.product_op,
        )

    @validations.requires_ordering()
    def cummax(self, *args, **kwargs) -> series.Series:
        return self._apply_window_op(
            agg_ops.max_op,
        )

    @validations.requires_ordering()
    def cummin(self, *args, **kwargs) -> series.Series:
        return self._apply_window_op(
            agg_ops.min_op,
        )

    @validations.requires_ordering()
    def cumcount(self, *args, **kwargs) -> series.Series:
        # TODO: Add nullary op support to implement more cleanly
        return (
            self._apply_window_op(
                agg_ops.SizeUnaryOp(),
                discard_name=True,
                never_skip_nulls=True,
            )
            - 1
        )

    @validations.requires_ordering()
    def shift(self, periods=1) -> series.Series:
        """Shift index by desired number of periods."""
        # Window framing clause is not allowed for analytic function lag.
        window = window_specs.rows(
            grouping_keys=tuple(self._by_col_ids),
        )
        return self._apply_window_op(agg_ops.ShiftOp(periods), window=window)

    @validations.requires_ordering()
    def diff(self, periods=1) -> series.Series:
        window = window_specs.rows(
            grouping_keys=tuple(self._by_col_ids),
        )
        return self._apply_window_op(agg_ops.DiffOp(periods), window=window)

    @validations.requires_ordering()
    def rolling(self, window: int, min_periods=None) -> windows.Window:
        # To get n size window, need current row and n-1 preceding rows.
        window_spec = window_specs.rows(
            grouping_keys=tuple(self._by_col_ids),
            preceding=window - 1,
            following=0,
            min_periods=min_periods or window,
        )
        block = self._block.order_by(
            [order.ascending_over(col) for col in self._by_col_ids],
        )
        return windows.Window(
            block,
            window_spec,
            [self._value_column],
            drop_null_groups=self._dropna,
            is_series=True,
        )

    @validations.requires_ordering()
    def expanding(self, min_periods: int = 1) -> windows.Window:
        window_spec = window_specs.cumulative_rows(
            grouping_keys=tuple(self._by_col_ids),
            min_periods=min_periods,
        )
        block = self._block.order_by(
            [order.ascending_over(col) for col in self._by_col_ids],
        )
        return windows.Window(
            block,
            window_spec,
            [self._value_column],
            drop_null_groups=self._dropna,
            is_series=True,
        )

    def _aggregate(self, aggregate_op: agg_ops.UnaryAggregateOp) -> series.Series:
        result_block, _ = self._block.aggregate(
            self._by_col_ids,
            (agg(self._value_column, aggregate_op),),
            dropna=self._dropna,
        )

        return series.Series(result_block.with_column_labels([self._value_name]))

    def _apply_window_op(
        self,
        op: agg_ops.WindowOp,
        discard_name=False,
        window: typing.Optional[window_specs.WindowSpec] = None,
        never_skip_nulls: bool = False,
    ):
        """Apply window op to groupby. Defaults to grouped cumulative window."""
        window_spec = window or window_specs.cumulative_rows(
            grouping_keys=tuple(self._by_col_ids)
        )

        label = self._value_name if not discard_name else None
        block, result_id = self._block.apply_window_op(
            self._value_column,
            op,
            result_label=label,
            window_spec=window_spec,
            never_skip_nulls=never_skip_nulls,
        )
        return series.Series(block.select_column(result_id))


def agg(input: str, op: agg_ops.AggregateOp) -> bigframes.core.expression.Aggregation:
    if isinstance(op, agg_ops.UnaryAggregateOp):
        return bigframes.core.expression.UnaryAggregation(
            op, bigframes.core.expression.deref(input)
        )
    else:
        assert isinstance(op, agg_ops.NullaryAggregateOp)
        return bigframes.core.expression.NullaryAggregation(op)
=======
__all__ = ["DataFrameGroupBy", "SeriesGroupBy"]
>>>>>>> 78f4001e
<|MERGE_RESOLUTION|>--- conflicted
+++ resolved
@@ -15,804 +15,4 @@
 from bigframes.core.groupby.dataframe_group_by import DataFrameGroupBy
 from bigframes.core.groupby.series_group_by import SeriesGroupBy
 
-<<<<<<< HEAD
-import typing
-from typing import Iterable, Sequence, Tuple, Union
-
-import bigframes_vendored.constants as constants
-import bigframes_vendored.pandas.core.groupby as vendored_pandas_groupby
-import jellyfish
-import pandas as pd
-
-from bigframes import session
-from bigframes.core import log_adapter
-import bigframes.core.block_transforms as block_ops
-import bigframes.core.blocks as blocks
-import bigframes.core.expression
-import bigframes.core.ordering as order
-import bigframes.core.utils as utils
-import bigframes.core.validations as validations
-import bigframes.core.window as windows
-import bigframes.core.window_spec as window_specs
-import bigframes.dataframe as df
-import bigframes.dtypes as dtypes
-import bigframes.operations.aggregations as agg_ops
-import bigframes.series as series
-
-
-@log_adapter.class_logger
-class DataFrameGroupBy(vendored_pandas_groupby.DataFrameGroupBy):
-    __doc__ = vendored_pandas_groupby.GroupBy.__doc__
-
-    def __init__(
-        self,
-        block: blocks.Block,
-        by_col_ids: typing.Sequence[str],
-        *,
-        selected_cols: typing.Optional[typing.Sequence[str]] = None,
-        dropna: bool = True,
-        as_index: bool = True,
-    ):
-        # TODO(tbergeron): Support more group-by expression types
-        self._block = block
-        self._col_id_labels = {
-            value_column: column_label
-            for value_column, column_label in zip(
-                block.value_columns, block.column_labels
-            )
-        }
-        self._by_col_ids = by_col_ids
-
-        self._dropna = dropna
-        self._as_index = as_index
-        if selected_cols:
-            for col in selected_cols:
-                if col not in self._block.value_columns:
-                    raise ValueError(f"Invalid column selection: {col}")
-            self._selected_cols = selected_cols
-        else:
-            self._selected_cols = [
-                col_id
-                for col_id in self._block.value_columns
-                if col_id not in self._by_col_ids
-            ]
-
-    @property
-    def _session(self) -> session.Session:
-        return self._block.session
-
-    def __getitem__(
-        self,
-        key: typing.Union[
-            blocks.Label,
-            typing.Sequence[blocks.Label],
-        ],
-    ):
-        if utils.is_list_like(key):
-            keys = list(key)
-        else:
-            keys = [key]
-
-        bad_keys = [key for key in keys if key not in self._block.column_labels]
-
-        # Raise a KeyError message with the possible correct key(s)
-        if len(bad_keys) > 0:
-            possible_key = []
-            for bad_key in bad_keys:
-                possible_key.append(
-                    min(
-                        self._block.column_labels,
-                        key=lambda item: jellyfish.damerau_levenshtein_distance(
-                            bad_key, item
-                        ),
-                    )
-                )
-            raise KeyError(
-                f"Columns not found: {str(bad_keys)[1:-1]}. Did you mean {str(possible_key)[1:-1]}?"
-            )
-
-        columns = [
-            col_id for col_id, label in self._col_id_labels.items() if label in keys
-        ]
-
-        if len(columns) > 1 or (not self._as_index):
-            return DataFrameGroupBy(
-                self._block,
-                self._by_col_ids,
-                selected_cols=columns,
-                dropna=self._dropna,
-                as_index=self._as_index,
-            )
-        else:
-            return SeriesGroupBy(
-                self._block,
-                columns[0],
-                self._by_col_ids,
-                value_name=self._col_id_labels[columns[0]],
-                dropna=self._dropna,
-            )
-
-    @validations.requires_ordering()
-    def head(self, n: int = 5) -> df.DataFrame:
-        block = self._block
-        if self._dropna:
-            block = block_ops.dropna(self._block, self._by_col_ids, how="any")
-        return df.DataFrame(
-            block.grouped_head(
-                by_column_ids=self._by_col_ids,
-                value_columns=self._block.value_columns,
-                n=n,
-            )
-        )
-
-    def __iter__(self) -> Iterable[Tuple[blocks.Label, pd.DataFrame]]:
-        # Cache original block, clustered by column ids.
-        # To force block.cached() to cluster by our by_col_ids,
-        # we set those columns as the index. This also makes filtering
-        # by our groupby key a bit easier with respect to fewer
-        # cases to worry about (e.g. MultiIndex).
-        original_index_labels = self._block._index_labels
-        by_col_labels = self._block._get_labels_for_columns(self._by_col_ids).to_list()
-        block = self._block.set_index(
-            self._by_col_ids,
-            drop=False,
-            index_labels=by_col_labels,
-        )
-        block.cached(force=True)
-
-        keys_block, _ = block.aggregate(
-            by_column_ids=self._by_col_ids,
-            dropna=self._dropna,
-        )
-        for batch in keys_block.to_pandas_batches():
-            for key in batch.index:
-                yield key, df.DataFrame(block).loc[key].set_index(
-                    original_index_labels, drop=False
-                )
-
-    def size(self) -> typing.Union[df.DataFrame, series.Series]:
-        agg_block, _ = self._block.aggregate_size(
-            by_column_ids=self._by_col_ids,
-            dropna=self._dropna,
-        )
-        agg_block = agg_block.with_column_labels(pd.Index(["size"]))
-        dataframe = df.DataFrame(agg_block)
-
-        if self._as_index:
-            series = dataframe["size"]
-            return series.rename(None)
-        else:
-            return self._convert_index(dataframe)
-
-    def sum(self, numeric_only: bool = False, *args) -> df.DataFrame:
-        if not numeric_only:
-            self._raise_on_non_numeric("sum")
-        return self._aggregate_all(agg_ops.sum_op, numeric_only=True)
-
-    def mean(self, numeric_only: bool = False, *args) -> df.DataFrame:
-        if not numeric_only:
-            self._raise_on_non_numeric("mean")
-        return self._aggregate_all(agg_ops.mean_op, numeric_only=True)
-
-    def median(self, numeric_only: bool = False, *, exact: bool = True) -> df.DataFrame:
-        if not numeric_only:
-            self._raise_on_non_numeric("median")
-        if exact:
-            return self.quantile(0.5)
-        return self._aggregate_all(agg_ops.median_op, numeric_only=True)
-
-    def quantile(
-        self, q: Union[float, Sequence[float]] = 0.5, *, numeric_only: bool = False
-    ) -> df.DataFrame:
-        if not numeric_only:
-            self._raise_on_non_numeric("quantile")
-        q_cols = tuple(
-            col
-            for col in self._selected_cols
-            if self._column_type(col) in dtypes.NUMERIC_BIGFRAMES_TYPES_PERMISSIVE
-        )
-        multi_q = utils.is_list_like(q)
-        result = block_ops.quantile(
-            self._block,
-            q_cols,
-            qs=tuple(q) if multi_q else (q,),  # type: ignore
-            grouping_column_ids=self._by_col_ids,
-            dropna=self._dropna,
-        )
-        result_df = df.DataFrame(result)
-        if multi_q:
-            return result_df.stack()
-        else:
-            return result_df.droplevel(-1, 1)
-
-    def min(self, numeric_only: bool = False, *args) -> df.DataFrame:
-        return self._aggregate_all(agg_ops.min_op, numeric_only=numeric_only)
-
-    def max(self, numeric_only: bool = False, *args) -> df.DataFrame:
-        return self._aggregate_all(agg_ops.max_op, numeric_only=numeric_only)
-
-    def std(
-        self,
-        *,
-        numeric_only: bool = False,
-    ) -> df.DataFrame:
-        if not numeric_only:
-            self._raise_on_non_numeric("std")
-        return self._aggregate_all(agg_ops.std_op, numeric_only=True)
-
-    def var(
-        self,
-        *,
-        numeric_only: bool = False,
-    ) -> df.DataFrame:
-        if not numeric_only:
-            self._raise_on_non_numeric("var")
-        return self._aggregate_all(agg_ops.var_op, numeric_only=True)
-
-    def skew(
-        self,
-        *,
-        numeric_only: bool = False,
-    ) -> df.DataFrame:
-        if not numeric_only:
-            self._raise_on_non_numeric("skew")
-        block = block_ops.skew(self._block, self._selected_cols, self._by_col_ids)
-        return df.DataFrame(block)
-
-    def kurt(
-        self,
-        *,
-        numeric_only: bool = False,
-    ) -> df.DataFrame:
-        if not numeric_only:
-            self._raise_on_non_numeric("kurt")
-        block = block_ops.kurt(self._block, self._selected_cols, self._by_col_ids)
-        return df.DataFrame(block)
-
-    kurtosis = kurt
-
-    def all(self) -> df.DataFrame:
-        return self._aggregate_all(agg_ops.all_op)
-
-    def any(self) -> df.DataFrame:
-        return self._aggregate_all(agg_ops.any_op)
-
-    def count(self) -> df.DataFrame:
-        return self._aggregate_all(agg_ops.count_op)
-
-    def nunique(self) -> df.DataFrame:
-        return self._aggregate_all(agg_ops.nunique_op)
-
-    @validations.requires_ordering()
-    def cumsum(self, *args, numeric_only: bool = False, **kwargs) -> df.DataFrame:
-        if not numeric_only:
-            self._raise_on_non_numeric("cumsum")
-        return self._apply_window_op(agg_ops.sum_op, numeric_only=True)
-
-    @validations.requires_ordering()
-    def cummin(self, *args, numeric_only: bool = False, **kwargs) -> df.DataFrame:
-        return self._apply_window_op(agg_ops.min_op, numeric_only=numeric_only)
-
-    @validations.requires_ordering()
-    def cummax(self, *args, numeric_only: bool = False, **kwargs) -> df.DataFrame:
-        return self._apply_window_op(agg_ops.max_op, numeric_only=numeric_only)
-
-    @validations.requires_ordering()
-    def cumprod(self, *args, **kwargs) -> df.DataFrame:
-        return self._apply_window_op(agg_ops.product_op, numeric_only=True)
-
-    @validations.requires_ordering()
-    def shift(self, periods=1) -> series.Series:
-        # Window framing clause is not allowed for analytic function lag.
-        window = window_specs.unbound(
-            grouping_keys=tuple(self._by_col_ids),
-        )
-        return self._apply_window_op(agg_ops.ShiftOp(periods), window=window)
-
-    @validations.requires_ordering()
-    def diff(self, periods=1) -> series.Series:
-        # Window framing clause is not allowed for analytic function lag.
-        window = window_specs.rows(
-            grouping_keys=tuple(self._by_col_ids),
-        )
-        return self._apply_window_op(agg_ops.DiffOp(periods), window=window)
-
-    @validations.requires_ordering()
-    def rolling(self, window: int, min_periods=None) -> windows.Window:
-        # To get n size window, need current row and n-1 preceding rows.
-        window_spec = window_specs.rows(
-            grouping_keys=tuple(self._by_col_ids),
-            preceding=window - 1,
-            following=0,
-            min_periods=min_periods or window,
-        )
-        block = self._block.order_by(
-            [order.ascending_over(col) for col in self._by_col_ids],
-        )
-        return windows.Window(
-            block, window_spec, self._selected_cols, drop_null_groups=self._dropna
-        )
-
-    @validations.requires_ordering()
-    def expanding(self, min_periods: int = 1) -> windows.Window:
-        window_spec = window_specs.cumulative_rows(
-            grouping_keys=tuple(self._by_col_ids),
-            min_periods=min_periods,
-        )
-        block = self._block.order_by(
-            [order.ascending_over(col) for col in self._by_col_ids],
-        )
-        return windows.Window(
-            block, window_spec, self._selected_cols, drop_null_groups=self._dropna
-        )
-
-    def agg(self, func=None, **kwargs) -> typing.Union[df.DataFrame, series.Series]:
-        if func:
-            if isinstance(func, str):
-                return self.size() if func == "size" else self._agg_string(func)
-            elif utils.is_dict_like(func):
-                return self._agg_dict(func)
-            elif utils.is_list_like(func):
-                return self._agg_list(func)
-            else:
-                raise NotImplementedError(
-                    f"Aggregate with {func} not supported. {constants.FEEDBACK_LINK}"
-                )
-        else:
-            return self._agg_named(**kwargs)
-
-    def _agg_string(self, func: str) -> df.DataFrame:
-        ids, labels = self._aggregated_columns()
-        aggregations = [agg(col_id, agg_ops.lookup_agg_func(func)) for col_id in ids]
-        agg_block, _ = self._block.aggregate(
-            by_column_ids=self._by_col_ids,
-            aggregations=aggregations,
-            dropna=self._dropna,
-            column_labels=labels,
-        )
-        dataframe = df.DataFrame(agg_block)
-        return dataframe if self._as_index else self._convert_index(dataframe)
-
-    def _agg_dict(self, func: typing.Mapping) -> df.DataFrame:
-        aggregations: typing.List[bigframes.core.expression.Aggregation] = []
-        column_labels = []
-
-        want_aggfunc_level = any(utils.is_list_like(aggs) for aggs in func.values())
-
-        for label, funcs_for_id in func.items():
-            col_id = self._resolve_label(label)
-            func_list = (
-                funcs_for_id if utils.is_list_like(funcs_for_id) else [funcs_for_id]
-            )
-            for f in func_list:
-                aggregations.append(agg(col_id, agg_ops.lookup_agg_func(f)))
-                column_labels.append(label)
-        agg_block, _ = self._block.aggregate(
-            by_column_ids=self._by_col_ids,
-            aggregations=aggregations,
-            dropna=self._dropna,
-        )
-        if want_aggfunc_level:
-            agg_block = agg_block.with_column_labels(
-                utils.combine_indices(
-                    pd.Index(column_labels),
-                    pd.Index(
-                        typing.cast(agg_ops.AggregateOp, agg.op).name
-                        for agg in aggregations
-                    ),
-                )
-            )
-        else:
-            agg_block = agg_block.with_column_labels(pd.Index(column_labels))
-        dataframe = df.DataFrame(agg_block)
-        return dataframe if self._as_index else self._convert_index(dataframe)
-
-    def _agg_list(self, func: typing.Sequence) -> df.DataFrame:
-        ids, labels = self._aggregated_columns()
-        aggregations = [
-            agg(col_id, agg_ops.lookup_agg_func(f)) for col_id in ids for f in func
-        ]
-
-        if self._block.column_labels.nlevels > 1:
-            # Restructure MultiIndex for proper format: (idx1, idx2, func)
-            # rather than ((idx1, idx2), func).
-            column_labels = [
-                tuple(label) + (f,)
-                for label in labels.to_frame(index=False).to_numpy()
-                for f in func
-            ]
-        else:  # Single-level index
-            column_labels = [(label, f) for label in labels for f in func]
-
-        agg_block, _ = self._block.aggregate(
-            by_column_ids=self._by_col_ids,
-            aggregations=aggregations,
-            dropna=self._dropna,
-        )
-        agg_block = agg_block.with_column_labels(
-            pd.MultiIndex.from_tuples(
-                column_labels, names=[*self._block.column_labels.names, None]
-            )
-        )
-        dataframe = df.DataFrame(agg_block)
-        return dataframe if self._as_index else self._convert_index(dataframe)
-
-    def _agg_named(self, **kwargs) -> df.DataFrame:
-        aggregations = []
-        column_labels = []
-        for k, v in kwargs.items():
-            if not isinstance(k, str):
-                raise NotImplementedError(
-                    f"Only string aggregate names supported. {constants.FEEDBACK_LINK}"
-                )
-            if not isinstance(v, tuple) or (len(v) != 2):
-                raise TypeError("kwargs values must be 2-tuples of column, aggfunc")
-            col_id = self._resolve_label(v[0])
-            aggregations.append(agg(col_id, agg_ops.lookup_agg_func(v[1])))
-            column_labels.append(k)
-        agg_block, _ = self._block.aggregate(
-            by_column_ids=self._by_col_ids,
-            aggregations=aggregations,
-            dropna=self._dropna,
-        )
-        agg_block = agg_block.with_column_labels(column_labels)
-        dataframe = df.DataFrame(agg_block)
-        return dataframe if self._as_index else self._convert_index(dataframe)
-
-    def _convert_index(self, dataframe: df.DataFrame):
-        """Convert index levels to columns except where names conflict."""
-        levels_to_drop = [
-            level for level in dataframe.index.names if level in dataframe.columns
-        ]
-
-        if len(levels_to_drop) == dataframe.index.nlevels:
-            return dataframe.reset_index(drop=True)
-        return dataframe.droplevel(levels_to_drop).reset_index(drop=False)
-
-    aggregate = agg
-
-    def _raise_on_non_numeric(self, op: str):
-        if not all(
-            self._column_type(col) in dtypes.NUMERIC_BIGFRAMES_TYPES_PERMISSIVE
-            for col in self._selected_cols
-        ):
-            raise NotImplementedError(
-                f"'{op}' does not support non-numeric columns. "
-                "Set 'numeric_only'=True to ignore non-numeric columns. "
-                f"{constants.FEEDBACK_LINK}"
-            )
-        return self
-
-    def _aggregated_columns(
-        self, numeric_only: bool = False
-    ) -> Tuple[typing.Sequence[str], pd.Index]:
-        valid_agg_cols: list[str] = []
-        offsets: list[int] = []
-        for i, col_id in enumerate(self._block.value_columns):
-            is_numeric = (
-                self._column_type(col_id) in dtypes.NUMERIC_BIGFRAMES_TYPES_PERMISSIVE
-            )
-            if (col_id in self._selected_cols) and (is_numeric or not numeric_only):
-                offsets.append(i)
-                valid_agg_cols.append(col_id)
-        return valid_agg_cols, self._block.column_labels.take(offsets)
-
-    def _column_type(self, col_id: str) -> dtypes.Dtype:
-        col_offset = self._block.value_columns.index(col_id)
-        dtype = self._block.dtypes[col_offset]
-        return dtype
-
-    def _aggregate_all(
-        self, aggregate_op: agg_ops.UnaryAggregateOp, numeric_only: bool = False
-    ) -> df.DataFrame:
-        aggregated_col_ids, labels = self._aggregated_columns(numeric_only=numeric_only)
-        aggregations = [agg(col_id, aggregate_op) for col_id in aggregated_col_ids]
-        result_block, _ = self._block.aggregate(
-            by_column_ids=self._by_col_ids,
-            aggregations=aggregations,
-            column_labels=labels,
-            dropna=self._dropna,
-        )
-        dataframe = df.DataFrame(result_block)
-        return dataframe if self._as_index else self._convert_index(dataframe)
-
-    def _apply_window_op(
-        self,
-        op: agg_ops.WindowOp,
-        window: typing.Optional[window_specs.WindowSpec] = None,
-        numeric_only: bool = False,
-    ):
-        """Apply window op to groupby. Defaults to grouped cumulative window."""
-        window_spec = window or window_specs.cumulative_rows(
-            grouping_keys=tuple(self._by_col_ids)
-        )
-        columns, _ = self._aggregated_columns(numeric_only=numeric_only)
-        block, result_ids = self._block.multi_apply_window_op(
-            columns, op, window_spec=window_spec
-        )
-        block = block.select_columns(result_ids)
-        return df.DataFrame(block)
-
-    def _resolve_label(self, label: blocks.Label) -> str:
-        """Resolve label to column id."""
-        col_ids = self._block.label_to_col_id.get(label, ())
-        if len(col_ids) > 1:
-            raise ValueError(f"Label {label} is ambiguous")
-        if len(col_ids) == 0:
-            raise ValueError(f"Label {label} does not match any columns")
-        return col_ids[0]
-
-
-@log_adapter.class_logger
-class SeriesGroupBy(vendored_pandas_groupby.SeriesGroupBy):
-    __doc__ = vendored_pandas_groupby.GroupBy.__doc__
-
-    def __init__(
-        self,
-        block: blocks.Block,
-        value_column: str,
-        by_col_ids: typing.Sequence[str],
-        value_name: blocks.Label = None,
-        dropna=True,
-    ):
-        # TODO(tbergeron): Support more group-by expression types
-        self._block = block
-        self._value_column = value_column
-        self._by_col_ids = by_col_ids
-        self._value_name = value_name
-        self._dropna = dropna  # Applies to aggregations but not windowing
-
-    @property
-    def _session(self) -> session.Session:
-        return self._block.session
-
-    @validations.requires_ordering()
-    def head(self, n: int = 5) -> series.Series:
-        block = self._block
-        if self._dropna:
-            block = block_ops.dropna(self._block, self._by_col_ids, how="any")
-        return series.Series(
-            block.grouped_head(
-                by_column_ids=self._by_col_ids, value_columns=[self._value_column], n=n
-            )
-        )
-
-    def all(self) -> series.Series:
-        return self._aggregate(agg_ops.all_op)
-
-    def any(self) -> series.Series:
-        return self._aggregate(agg_ops.any_op)
-
-    def min(self, *args) -> series.Series:
-        return self._aggregate(agg_ops.min_op)
-
-    def max(self, *args) -> series.Series:
-        return self._aggregate(agg_ops.max_op)
-
-    def count(self) -> series.Series:
-        return self._aggregate(agg_ops.count_op)
-
-    def nunique(self) -> series.Series:
-        return self._aggregate(agg_ops.nunique_op)
-
-    def sum(self, *args) -> series.Series:
-        return self._aggregate(agg_ops.sum_op)
-
-    def mean(self, *args) -> series.Series:
-        return self._aggregate(agg_ops.mean_op)
-
-    def median(
-        self,
-        *args,
-        exact: bool = True,
-        **kwargs,
-    ) -> series.Series:
-        if exact:
-            return self.quantile(0.5)
-        else:
-            return self._aggregate(agg_ops.median_op)
-
-    def quantile(
-        self, q: Union[float, Sequence[float]] = 0.5, *, numeric_only: bool = False
-    ) -> series.Series:
-        multi_q = utils.is_list_like(q)
-        result = block_ops.quantile(
-            self._block,
-            (self._value_column,),
-            qs=tuple(q) if multi_q else (q,),  # type: ignore
-            grouping_column_ids=self._by_col_ids,
-            dropna=self._dropna,
-        )
-        if multi_q:
-            return series.Series(result.stack())
-        else:
-            return series.Series(result.stack()).droplevel(-1)
-
-    def std(self, *args, **kwargs) -> series.Series:
-        return self._aggregate(agg_ops.std_op)
-
-    def var(self, *args, **kwargs) -> series.Series:
-        return self._aggregate(agg_ops.var_op)
-
-    def size(self) -> series.Series:
-        agg_block, _ = self._block.aggregate_size(
-            by_column_ids=self._by_col_ids,
-            dropna=self._dropna,
-        )
-        return series.Series(agg_block.with_column_labels([self._value_name]))
-
-    def skew(self, *args, **kwargs) -> series.Series:
-        block = block_ops.skew(self._block, [self._value_column], self._by_col_ids)
-        return series.Series(block)
-
-    def kurt(self, *args, **kwargs) -> series.Series:
-        block = block_ops.kurt(self._block, [self._value_column], self._by_col_ids)
-        return series.Series(block)
-
-    kurtosis = kurt
-
-    def prod(self, *args) -> series.Series:
-        return self._aggregate(agg_ops.product_op)
-
-    def agg(self, func=None) -> typing.Union[df.DataFrame, series.Series]:
-        column_names: list[str] = []
-        if isinstance(func, str):
-            aggregations = [agg(self._value_column, agg_ops.lookup_agg_func(func))]
-            column_names = [func]
-        elif utils.is_list_like(func):
-            aggregations = [
-                agg(self._value_column, agg_ops.lookup_agg_func(f)) for f in func
-            ]
-            column_names = list(func)
-        else:
-            raise NotImplementedError(
-                f"Aggregate with {func} not supported. {constants.FEEDBACK_LINK}"
-            )
-
-        agg_block, _ = self._block.aggregate(
-            by_column_ids=self._by_col_ids,
-            aggregations=aggregations,
-            dropna=self._dropna,
-        )
-
-        if column_names:
-            agg_block = agg_block.with_column_labels(column_names)
-
-        if len(aggregations) > 1:
-            return df.DataFrame(agg_block)
-        return series.Series(agg_block)
-
-    aggregate = agg
-
-    @validations.requires_ordering()
-    def cumsum(self, *args, **kwargs) -> series.Series:
-        return self._apply_window_op(
-            agg_ops.sum_op,
-        )
-
-    @validations.requires_ordering()
-    def cumprod(self, *args, **kwargs) -> series.Series:
-        return self._apply_window_op(
-            agg_ops.product_op,
-        )
-
-    @validations.requires_ordering()
-    def cummax(self, *args, **kwargs) -> series.Series:
-        return self._apply_window_op(
-            agg_ops.max_op,
-        )
-
-    @validations.requires_ordering()
-    def cummin(self, *args, **kwargs) -> series.Series:
-        return self._apply_window_op(
-            agg_ops.min_op,
-        )
-
-    @validations.requires_ordering()
-    def cumcount(self, *args, **kwargs) -> series.Series:
-        # TODO: Add nullary op support to implement more cleanly
-        return (
-            self._apply_window_op(
-                agg_ops.SizeUnaryOp(),
-                discard_name=True,
-                never_skip_nulls=True,
-            )
-            - 1
-        )
-
-    @validations.requires_ordering()
-    def shift(self, periods=1) -> series.Series:
-        """Shift index by desired number of periods."""
-        # Window framing clause is not allowed for analytic function lag.
-        window = window_specs.rows(
-            grouping_keys=tuple(self._by_col_ids),
-        )
-        return self._apply_window_op(agg_ops.ShiftOp(periods), window=window)
-
-    @validations.requires_ordering()
-    def diff(self, periods=1) -> series.Series:
-        window = window_specs.rows(
-            grouping_keys=tuple(self._by_col_ids),
-        )
-        return self._apply_window_op(agg_ops.DiffOp(periods), window=window)
-
-    @validations.requires_ordering()
-    def rolling(self, window: int, min_periods=None) -> windows.Window:
-        # To get n size window, need current row and n-1 preceding rows.
-        window_spec = window_specs.rows(
-            grouping_keys=tuple(self._by_col_ids),
-            preceding=window - 1,
-            following=0,
-            min_periods=min_periods or window,
-        )
-        block = self._block.order_by(
-            [order.ascending_over(col) for col in self._by_col_ids],
-        )
-        return windows.Window(
-            block,
-            window_spec,
-            [self._value_column],
-            drop_null_groups=self._dropna,
-            is_series=True,
-        )
-
-    @validations.requires_ordering()
-    def expanding(self, min_periods: int = 1) -> windows.Window:
-        window_spec = window_specs.cumulative_rows(
-            grouping_keys=tuple(self._by_col_ids),
-            min_periods=min_periods,
-        )
-        block = self._block.order_by(
-            [order.ascending_over(col) for col in self._by_col_ids],
-        )
-        return windows.Window(
-            block,
-            window_spec,
-            [self._value_column],
-            drop_null_groups=self._dropna,
-            is_series=True,
-        )
-
-    def _aggregate(self, aggregate_op: agg_ops.UnaryAggregateOp) -> series.Series:
-        result_block, _ = self._block.aggregate(
-            self._by_col_ids,
-            (agg(self._value_column, aggregate_op),),
-            dropna=self._dropna,
-        )
-
-        return series.Series(result_block.with_column_labels([self._value_name]))
-
-    def _apply_window_op(
-        self,
-        op: agg_ops.WindowOp,
-        discard_name=False,
-        window: typing.Optional[window_specs.WindowSpec] = None,
-        never_skip_nulls: bool = False,
-    ):
-        """Apply window op to groupby. Defaults to grouped cumulative window."""
-        window_spec = window or window_specs.cumulative_rows(
-            grouping_keys=tuple(self._by_col_ids)
-        )
-
-        label = self._value_name if not discard_name else None
-        block, result_id = self._block.apply_window_op(
-            self._value_column,
-            op,
-            result_label=label,
-            window_spec=window_spec,
-            never_skip_nulls=never_skip_nulls,
-        )
-        return series.Series(block.select_column(result_id))
-
-
-def agg(input: str, op: agg_ops.AggregateOp) -> bigframes.core.expression.Aggregation:
-    if isinstance(op, agg_ops.UnaryAggregateOp):
-        return bigframes.core.expression.UnaryAggregation(
-            op, bigframes.core.expression.deref(input)
-        )
-    else:
-        assert isinstance(op, agg_ops.NullaryAggregateOp)
-        return bigframes.core.expression.NullaryAggregation(op)
-=======
-__all__ = ["DataFrameGroupBy", "SeriesGroupBy"]
->>>>>>> 78f4001e
+__all__ = ["DataFrameGroupBy", "SeriesGroupBy"]