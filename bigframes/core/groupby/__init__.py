# Copyright 2023 Google LLC
#
# Licensed under the Apache License, Version 2.0 (the "License");
# you may not use this file except in compliance with the License.
# You may obtain a copy of the License at
#
#     http://www.apache.org/licenses/LICENSE-2.0
#
# Unless required by applicable law or agreed to in writing, software
# distributed under the License is distributed on an "AS IS" BASIS,
# WITHOUT WARRANTIES OR CONDITIONS OF ANY KIND, either express or implied.
# See the License for the specific language governing permissions and
# limitations under the License.

from bigframes.core.groupby.dataframe_group_by import DataFrameGroupBy
from bigframes.core.groupby.series_group_by import SeriesGroupBy

<<<<<<< HEAD
__all__ = ["DataFrameGroupBy", "SeriesGroupBy"]
=======
import typing
from typing import Literal, Sequence, Tuple, Union

import bigframes_vendored.constants as constants
import bigframes_vendored.pandas.core.groupby as vendored_pandas_groupby
import jellyfish
import pandas as pd

from bigframes import session
from bigframes.core import expression as ex
from bigframes.core import log_adapter
import bigframes.core.block_transforms as block_ops
import bigframes.core.blocks as blocks
import bigframes.core.ordering as order
import bigframes.core.utils as utils
import bigframes.core.validations as validations
import bigframes.core.window as windows
import bigframes.core.window_spec as window_specs
import bigframes.dataframe as df
import bigframes.dtypes as dtypes
import bigframes.operations.aggregations as agg_ops
import bigframes.series as series


@log_adapter.class_logger
class DataFrameGroupBy(vendored_pandas_groupby.DataFrameGroupBy):
    __doc__ = vendored_pandas_groupby.GroupBy.__doc__

    def __init__(
        self,
        block: blocks.Block,
        by_col_ids: typing.Sequence[str],
        *,
        selected_cols: typing.Optional[typing.Sequence[str]] = None,
        dropna: bool = True,
        as_index: bool = True,
    ):
        # TODO(tbergeron): Support more group-by expression types
        self._block = block
        self._col_id_labels = {
            value_column: column_label
            for value_column, column_label in zip(
                block.value_columns, block.column_labels
            )
        }
        self._by_col_ids = by_col_ids

        self._dropna = dropna
        self._as_index = as_index
        if selected_cols:
            for col in selected_cols:
                if col not in self._block.value_columns:
                    raise ValueError(f"Invalid column selection: {col}")
            self._selected_cols = selected_cols
        else:
            self._selected_cols = [
                col_id
                for col_id in self._block.value_columns
                if col_id not in self._by_col_ids
            ]

    @property
    def _session(self) -> session.Session:
        return self._block.session

    def __getitem__(
        self,
        key: typing.Union[
            blocks.Label,
            typing.Sequence[blocks.Label],
        ],
    ):
        if utils.is_list_like(key):
            keys = list(key)
        else:
            keys = [key]

        bad_keys = [key for key in keys if key not in self._block.column_labels]

        # Raise a KeyError message with the possible correct key(s)
        if len(bad_keys) > 0:
            possible_key = []
            for bad_key in bad_keys:
                possible_key.append(
                    min(
                        self._block.column_labels,
                        key=lambda item: jellyfish.damerau_levenshtein_distance(
                            bad_key, item
                        ),
                    )
                )
            raise KeyError(
                f"Columns not found: {str(bad_keys)[1:-1]}. Did you mean {str(possible_key)[1:-1]}?"
            )

        columns = [
            col_id for col_id, label in self._col_id_labels.items() if label in keys
        ]

        if len(columns) > 1 or (not self._as_index):
            return DataFrameGroupBy(
                self._block,
                self._by_col_ids,
                selected_cols=columns,
                dropna=self._dropna,
                as_index=self._as_index,
            )
        else:
            return SeriesGroupBy(
                self._block,
                columns[0],
                self._by_col_ids,
                value_name=self._col_id_labels[columns[0]],
                dropna=self._dropna,
            )

    @validations.requires_ordering()
    def head(self, n: int = 5) -> df.DataFrame:
        block = self._block
        if self._dropna:
            block = block_ops.dropna(self._block, self._by_col_ids, how="any")
        return df.DataFrame(
            block.grouped_head(
                by_column_ids=self._by_col_ids,
                value_columns=self._block.value_columns,
                n=n,
            )
        )

    def size(self) -> typing.Union[df.DataFrame, series.Series]:
        agg_block, _ = self._block.aggregate_size(
            by_column_ids=self._by_col_ids,
            dropna=self._dropna,
        )
        agg_block = agg_block.with_column_labels(pd.Index(["size"]))
        dataframe = df.DataFrame(agg_block)

        if self._as_index:
            series = dataframe["size"]
            return series.rename(None)
        else:
            return self._convert_index(dataframe)

    def sum(self, numeric_only: bool = False, *args) -> df.DataFrame:
        if not numeric_only:
            self._raise_on_non_numeric("sum")
        return self._aggregate_all(agg_ops.sum_op, numeric_only=True)

    def mean(self, numeric_only: bool = False, *args) -> df.DataFrame:
        if not numeric_only:
            self._raise_on_non_numeric("mean")
        return self._aggregate_all(agg_ops.mean_op, numeric_only=True)

    def median(self, numeric_only: bool = False, *, exact: bool = True) -> df.DataFrame:
        if not numeric_only:
            self._raise_on_non_numeric("median")
        if exact:
            return self.quantile(0.5)
        return self._aggregate_all(agg_ops.median_op, numeric_only=True)

    def rank(
        self, method="average", ascending: bool = True, na_option: str = "keep"
    ) -> df.DataFrame:
        return df.DataFrame(
            block_ops.rank(
                self._block,
                method,
                na_option,
                ascending,
                grouping_cols=tuple(self._by_col_ids),
                columns=tuple(self._selected_cols),
            )
        )

    def quantile(
        self, q: Union[float, Sequence[float]] = 0.5, *, numeric_only: bool = False
    ) -> df.DataFrame:
        if not numeric_only:
            self._raise_on_non_numeric("quantile")
        q_cols = tuple(
            col
            for col in self._selected_cols
            if self._column_type(col) in dtypes.NUMERIC_BIGFRAMES_TYPES_PERMISSIVE
        )
        multi_q = utils.is_list_like(q)
        result = block_ops.quantile(
            self._block,
            q_cols,
            qs=tuple(q) if multi_q else (q,),  # type: ignore
            grouping_column_ids=self._by_col_ids,
            dropna=self._dropna,
        )
        result_df = df.DataFrame(result)
        if multi_q:
            return result_df.stack()
        else:
            return result_df.droplevel(-1, 1)

    def min(self, numeric_only: bool = False, *args) -> df.DataFrame:
        return self._aggregate_all(agg_ops.min_op, numeric_only=numeric_only)

    def max(self, numeric_only: bool = False, *args) -> df.DataFrame:
        return self._aggregate_all(agg_ops.max_op, numeric_only=numeric_only)

    def std(
        self,
        *,
        numeric_only: bool = False,
    ) -> df.DataFrame:
        if not numeric_only:
            self._raise_on_non_numeric("std")
        return self._aggregate_all(agg_ops.std_op, numeric_only=True)

    def var(
        self,
        *,
        numeric_only: bool = False,
    ) -> df.DataFrame:
        if not numeric_only:
            self._raise_on_non_numeric("var")
        return self._aggregate_all(agg_ops.var_op, numeric_only=True)

    def skew(
        self,
        *,
        numeric_only: bool = False,
    ) -> df.DataFrame:
        if not numeric_only:
            self._raise_on_non_numeric("skew")
        block = block_ops.skew(self._block, self._selected_cols, self._by_col_ids)
        return df.DataFrame(block)

    def kurt(
        self,
        *,
        numeric_only: bool = False,
    ) -> df.DataFrame:
        if not numeric_only:
            self._raise_on_non_numeric("kurt")
        block = block_ops.kurt(self._block, self._selected_cols, self._by_col_ids)
        return df.DataFrame(block)

    kurtosis = kurt

    def all(self) -> df.DataFrame:
        return self._aggregate_all(agg_ops.all_op)

    def any(self) -> df.DataFrame:
        return self._aggregate_all(agg_ops.any_op)

    def count(self) -> df.DataFrame:
        return self._aggregate_all(agg_ops.count_op)

    def nunique(self) -> df.DataFrame:
        return self._aggregate_all(agg_ops.nunique_op)

    @validations.requires_ordering()
    def cumsum(self, *args, numeric_only: bool = False, **kwargs) -> df.DataFrame:
        if not numeric_only:
            self._raise_on_non_numeric("cumsum")
        return self._apply_window_op(agg_ops.sum_op, numeric_only=True)

    @validations.requires_ordering()
    def cummin(self, *args, numeric_only: bool = False, **kwargs) -> df.DataFrame:
        return self._apply_window_op(agg_ops.min_op, numeric_only=numeric_only)

    @validations.requires_ordering()
    def cummax(self, *args, numeric_only: bool = False, **kwargs) -> df.DataFrame:
        return self._apply_window_op(agg_ops.max_op, numeric_only=numeric_only)

    @validations.requires_ordering()
    def cumprod(self, *args, **kwargs) -> df.DataFrame:
        return self._apply_window_op(agg_ops.product_op, numeric_only=True)

    @validations.requires_ordering()
    def shift(self, periods=1) -> series.Series:
        # Window framing clause is not allowed for analytic function lag.
        window = window_specs.unbound(
            grouping_keys=tuple(self._by_col_ids),
        )
        return self._apply_window_op(agg_ops.ShiftOp(periods), window=window)

    @validations.requires_ordering()
    def diff(self, periods=1) -> series.Series:
        # Window framing clause is not allowed for analytic function lag.
        window = window_specs.rows(
            grouping_keys=tuple(self._by_col_ids),
        )
        return self._apply_window_op(agg_ops.DiffOp(periods), window=window)

    @validations.requires_ordering()
    def rolling(
        self,
        window: int,
        min_periods=None,
        closed: Literal["right", "left", "both", "neither"] = "right",
    ) -> windows.Window:
        window_spec = window_specs.WindowSpec(
            bounds=window_specs.RowsWindowBounds.from_window_size(window, closed),
            min_periods=min_periods if min_periods is not None else window,
            grouping_keys=tuple(ex.deref(col) for col in self._by_col_ids),
        )
        block = self._block.order_by(
            [order.ascending_over(col) for col in self._by_col_ids],
        )
        return windows.Window(
            block, window_spec, self._selected_cols, drop_null_groups=self._dropna
        )

    @validations.requires_ordering()
    def expanding(self, min_periods: int = 1) -> windows.Window:
        window_spec = window_specs.cumulative_rows(
            grouping_keys=tuple(self._by_col_ids),
            min_periods=min_periods,
        )
        block = self._block.order_by(
            [order.ascending_over(col) for col in self._by_col_ids],
        )
        return windows.Window(
            block, window_spec, self._selected_cols, drop_null_groups=self._dropna
        )

    def agg(self, func=None, **kwargs) -> typing.Union[df.DataFrame, series.Series]:
        if func:
            if isinstance(func, str):
                return self.size() if func == "size" else self._agg_string(func)
            elif utils.is_dict_like(func):
                return self._agg_dict(func)
            elif utils.is_list_like(func):
                return self._agg_list(func)
            else:
                raise NotImplementedError(
                    f"Aggregate with {func} not supported. {constants.FEEDBACK_LINK}"
                )
        else:
            return self._agg_named(**kwargs)

    def _agg_string(self, func: str) -> df.DataFrame:
        ids, labels = self._aggregated_columns()
        aggregations = [agg(col_id, agg_ops.lookup_agg_func(func)) for col_id in ids]
        agg_block, _ = self._block.aggregate(
            by_column_ids=self._by_col_ids,
            aggregations=aggregations,
            dropna=self._dropna,
            column_labels=labels,
        )
        dataframe = df.DataFrame(agg_block)
        return dataframe if self._as_index else self._convert_index(dataframe)

    def _agg_dict(self, func: typing.Mapping) -> df.DataFrame:
        aggregations: typing.List[ex.Aggregation] = []
        column_labels = []

        want_aggfunc_level = any(utils.is_list_like(aggs) for aggs in func.values())

        for label, funcs_for_id in func.items():
            col_id = self._resolve_label(label)
            func_list = (
                funcs_for_id if utils.is_list_like(funcs_for_id) else [funcs_for_id]
            )
            for f in func_list:
                aggregations.append(agg(col_id, agg_ops.lookup_agg_func(f)))
                column_labels.append(label)
        agg_block, _ = self._block.aggregate(
            by_column_ids=self._by_col_ids,
            aggregations=aggregations,
            dropna=self._dropna,
        )
        if want_aggfunc_level:
            agg_block = agg_block.with_column_labels(
                utils.combine_indices(
                    pd.Index(column_labels),
                    pd.Index(
                        typing.cast(agg_ops.AggregateOp, agg.op).name
                        for agg in aggregations
                    ),
                )
            )
        else:
            agg_block = agg_block.with_column_labels(pd.Index(column_labels))
        dataframe = df.DataFrame(agg_block)
        return dataframe if self._as_index else self._convert_index(dataframe)

    def _agg_list(self, func: typing.Sequence) -> df.DataFrame:
        ids, labels = self._aggregated_columns()
        aggregations = [
            agg(col_id, agg_ops.lookup_agg_func(f)) for col_id in ids for f in func
        ]

        if self._block.column_labels.nlevels > 1:
            # Restructure MultiIndex for proper format: (idx1, idx2, func)
            # rather than ((idx1, idx2), func).
            column_labels = [
                tuple(label) + (f,)
                for label in labels.to_frame(index=False).to_numpy()
                for f in func
            ]
        else:  # Single-level index
            column_labels = [(label, f) for label in labels for f in func]

        agg_block, _ = self._block.aggregate(
            by_column_ids=self._by_col_ids,
            aggregations=aggregations,
            dropna=self._dropna,
        )
        agg_block = agg_block.with_column_labels(
            pd.MultiIndex.from_tuples(
                column_labels, names=[*self._block.column_labels.names, None]
            )
        )
        dataframe = df.DataFrame(agg_block)
        return dataframe if self._as_index else self._convert_index(dataframe)

    def _agg_named(self, **kwargs) -> df.DataFrame:
        aggregations = []
        column_labels = []
        for k, v in kwargs.items():
            if not isinstance(k, str):
                raise NotImplementedError(
                    f"Only string aggregate names supported. {constants.FEEDBACK_LINK}"
                )
            if not isinstance(v, tuple) or (len(v) != 2):
                raise TypeError("kwargs values must be 2-tuples of column, aggfunc")
            col_id = self._resolve_label(v[0])
            aggregations.append(agg(col_id, agg_ops.lookup_agg_func(v[1])))
            column_labels.append(k)
        agg_block, _ = self._block.aggregate(
            by_column_ids=self._by_col_ids,
            aggregations=aggregations,
            dropna=self._dropna,
        )
        agg_block = agg_block.with_column_labels(column_labels)
        dataframe = df.DataFrame(agg_block)
        return dataframe if self._as_index else self._convert_index(dataframe)

    def _convert_index(self, dataframe: df.DataFrame):
        """Convert index levels to columns except where names conflict."""
        levels_to_drop = [
            level for level in dataframe.index.names if level in dataframe.columns
        ]

        if len(levels_to_drop) == dataframe.index.nlevels:
            return dataframe.reset_index(drop=True)
        return dataframe.droplevel(levels_to_drop).reset_index(drop=False)

    aggregate = agg

    def _raise_on_non_numeric(self, op: str):
        if not all(
            self._column_type(col) in dtypes.NUMERIC_BIGFRAMES_TYPES_PERMISSIVE
            for col in self._selected_cols
        ):
            raise NotImplementedError(
                f"'{op}' does not support non-numeric columns. "
                "Set 'numeric_only'=True to ignore non-numeric columns. "
                f"{constants.FEEDBACK_LINK}"
            )
        return self

    def _aggregated_columns(
        self, numeric_only: bool = False
    ) -> Tuple[typing.Sequence[str], pd.Index]:
        valid_agg_cols: list[str] = []
        offsets: list[int] = []
        for i, col_id in enumerate(self._block.value_columns):
            is_numeric = (
                self._column_type(col_id) in dtypes.NUMERIC_BIGFRAMES_TYPES_PERMISSIVE
            )
            if (col_id in self._selected_cols) and (is_numeric or not numeric_only):
                offsets.append(i)
                valid_agg_cols.append(col_id)
        return valid_agg_cols, self._block.column_labels.take(offsets)

    def _column_type(self, col_id: str) -> dtypes.Dtype:
        col_offset = self._block.value_columns.index(col_id)
        dtype = self._block.dtypes[col_offset]
        return dtype

    def _aggregate_all(
        self, aggregate_op: agg_ops.UnaryAggregateOp, numeric_only: bool = False
    ) -> df.DataFrame:
        aggregated_col_ids, labels = self._aggregated_columns(numeric_only=numeric_only)
        aggregations = [agg(col_id, aggregate_op) for col_id in aggregated_col_ids]
        result_block, _ = self._block.aggregate(
            by_column_ids=self._by_col_ids,
            aggregations=aggregations,
            column_labels=labels,
            dropna=self._dropna,
        )
        dataframe = df.DataFrame(result_block)
        return dataframe if self._as_index else self._convert_index(dataframe)

    def _apply_window_op(
        self,
        op: agg_ops.WindowOp,
        window: typing.Optional[window_specs.WindowSpec] = None,
        numeric_only: bool = False,
    ):
        """Apply window op to groupby. Defaults to grouped cumulative window."""
        window_spec = window or window_specs.cumulative_rows(
            grouping_keys=tuple(self._by_col_ids)
        )
        columns, _ = self._aggregated_columns(numeric_only=numeric_only)
        block, result_ids = self._block.multi_apply_window_op(
            columns, op, window_spec=window_spec
        )
        block = block.select_columns(result_ids)
        return df.DataFrame(block)

    def _resolve_label(self, label: blocks.Label) -> str:
        """Resolve label to column id."""
        col_ids = self._block.label_to_col_id.get(label, ())
        if len(col_ids) > 1:
            raise ValueError(f"Label {label} is ambiguous")
        if len(col_ids) == 0:
            raise ValueError(f"Label {label} does not match any columns")
        return col_ids[0]


@log_adapter.class_logger
class SeriesGroupBy(vendored_pandas_groupby.SeriesGroupBy):
    __doc__ = vendored_pandas_groupby.GroupBy.__doc__

    def __init__(
        self,
        block: blocks.Block,
        value_column: str,
        by_col_ids: typing.Sequence[str],
        value_name: blocks.Label = None,
        dropna=True,
    ):
        # TODO(tbergeron): Support more group-by expression types
        self._block = block
        self._value_column = value_column
        self._by_col_ids = by_col_ids
        self._value_name = value_name
        self._dropna = dropna  # Applies to aggregations but not windowing

    @property
    def _session(self) -> session.Session:
        return self._block.session

    @validations.requires_ordering()
    def head(self, n: int = 5) -> series.Series:
        block = self._block
        if self._dropna:
            block = block_ops.dropna(self._block, self._by_col_ids, how="any")
        return series.Series(
            block.grouped_head(
                by_column_ids=self._by_col_ids, value_columns=[self._value_column], n=n
            )
        )

    def all(self) -> series.Series:
        return self._aggregate(agg_ops.all_op)

    def any(self) -> series.Series:
        return self._aggregate(agg_ops.any_op)

    def min(self, *args) -> series.Series:
        return self._aggregate(agg_ops.min_op)

    def max(self, *args) -> series.Series:
        return self._aggregate(agg_ops.max_op)

    def count(self) -> series.Series:
        return self._aggregate(agg_ops.count_op)

    def nunique(self) -> series.Series:
        return self._aggregate(agg_ops.nunique_op)

    def sum(self, *args) -> series.Series:
        return self._aggregate(agg_ops.sum_op)

    def mean(self, *args) -> series.Series:
        return self._aggregate(agg_ops.mean_op)

    def rank(
        self, method="average", ascending: bool = True, na_option: str = "keep"
    ) -> series.Series:
        return series.Series(
            block_ops.rank(
                self._block,
                method,
                na_option,
                ascending,
                grouping_cols=tuple(self._by_col_ids),
                columns=(self._value_column,),
            )
        )

    def median(
        self,
        *args,
        exact: bool = True,
        **kwargs,
    ) -> series.Series:
        if exact:
            return self.quantile(0.5)
        else:
            return self._aggregate(agg_ops.median_op)

    def quantile(
        self, q: Union[float, Sequence[float]] = 0.5, *, numeric_only: bool = False
    ) -> series.Series:
        multi_q = utils.is_list_like(q)
        result = block_ops.quantile(
            self._block,
            (self._value_column,),
            qs=tuple(q) if multi_q else (q,),  # type: ignore
            grouping_column_ids=self._by_col_ids,
            dropna=self._dropna,
        )
        if multi_q:
            return series.Series(result.stack())
        else:
            return series.Series(result.stack()).droplevel(-1)

    def std(self, *args, **kwargs) -> series.Series:
        return self._aggregate(agg_ops.std_op)

    def var(self, *args, **kwargs) -> series.Series:
        return self._aggregate(agg_ops.var_op)

    def size(self) -> series.Series:
        agg_block, _ = self._block.aggregate_size(
            by_column_ids=self._by_col_ids,
            dropna=self._dropna,
        )
        return series.Series(agg_block.with_column_labels([self._value_name]))

    def skew(self, *args, **kwargs) -> series.Series:
        block = block_ops.skew(self._block, [self._value_column], self._by_col_ids)
        return series.Series(block)

    def kurt(self, *args, **kwargs) -> series.Series:
        block = block_ops.kurt(self._block, [self._value_column], self._by_col_ids)
        return series.Series(block)

    kurtosis = kurt

    def prod(self, *args) -> series.Series:
        return self._aggregate(agg_ops.product_op)

    def agg(self, func=None) -> typing.Union[df.DataFrame, series.Series]:
        column_names: list[str] = []
        if isinstance(func, str):
            aggregations = [agg(self._value_column, agg_ops.lookup_agg_func(func))]
            column_names = [func]
        elif utils.is_list_like(func):
            aggregations = [
                agg(self._value_column, agg_ops.lookup_agg_func(f)) for f in func
            ]
            column_names = list(func)
        else:
            raise NotImplementedError(
                f"Aggregate with {func} not supported. {constants.FEEDBACK_LINK}"
            )

        agg_block, _ = self._block.aggregate(
            by_column_ids=self._by_col_ids,
            aggregations=aggregations,
            dropna=self._dropna,
        )

        if column_names:
            agg_block = agg_block.with_column_labels(column_names)

        if len(aggregations) > 1:
            return df.DataFrame(agg_block)
        return series.Series(agg_block)

    aggregate = agg

    @validations.requires_ordering()
    def cumsum(self, *args, **kwargs) -> series.Series:
        return self._apply_window_op(
            agg_ops.sum_op,
        )

    @validations.requires_ordering()
    def cumprod(self, *args, **kwargs) -> series.Series:
        return self._apply_window_op(
            agg_ops.product_op,
        )

    @validations.requires_ordering()
    def cummax(self, *args, **kwargs) -> series.Series:
        return self._apply_window_op(
            agg_ops.max_op,
        )

    @validations.requires_ordering()
    def cummin(self, *args, **kwargs) -> series.Series:
        return self._apply_window_op(
            agg_ops.min_op,
        )

    @validations.requires_ordering()
    def cumcount(self, *args, **kwargs) -> series.Series:
        # TODO: Add nullary op support to implement more cleanly
        return (
            self._apply_window_op(
                agg_ops.SizeUnaryOp(),
                discard_name=True,
                never_skip_nulls=True,
            )
            - 1
        )

    @validations.requires_ordering()
    def shift(self, periods=1) -> series.Series:
        """Shift index by desired number of periods."""
        # Window framing clause is not allowed for analytic function lag.
        window = window_specs.rows(
            grouping_keys=tuple(self._by_col_ids),
        )
        return self._apply_window_op(agg_ops.ShiftOp(periods), window=window)

    @validations.requires_ordering()
    def diff(self, periods=1) -> series.Series:
        window = window_specs.rows(
            grouping_keys=tuple(self._by_col_ids),
        )
        return self._apply_window_op(agg_ops.DiffOp(periods), window=window)

    @validations.requires_ordering()
    def rolling(
        self,
        window: int,
        min_periods=None,
        closed: Literal["right", "left", "both", "neither"] = "right",
    ) -> windows.Window:
        window_spec = window_specs.WindowSpec(
            bounds=window_specs.RowsWindowBounds.from_window_size(window, closed),
            min_periods=min_periods if min_periods is not None else window,
            grouping_keys=tuple(ex.deref(col) for col in self._by_col_ids),
        )
        block = self._block.order_by(
            [order.ascending_over(col) for col in self._by_col_ids],
        )
        return windows.Window(
            block,
            window_spec,
            [self._value_column],
            drop_null_groups=self._dropna,
            is_series=True,
        )

    @validations.requires_ordering()
    def expanding(self, min_periods: int = 1) -> windows.Window:
        window_spec = window_specs.cumulative_rows(
            grouping_keys=tuple(self._by_col_ids),
            min_periods=min_periods,
        )
        block = self._block.order_by(
            [order.ascending_over(col) for col in self._by_col_ids],
        )
        return windows.Window(
            block,
            window_spec,
            [self._value_column],
            drop_null_groups=self._dropna,
            is_series=True,
        )

    def _aggregate(self, aggregate_op: agg_ops.UnaryAggregateOp) -> series.Series:
        result_block, _ = self._block.aggregate(
            self._by_col_ids,
            (agg(self._value_column, aggregate_op),),
            dropna=self._dropna,
        )

        return series.Series(result_block.with_column_labels([self._value_name]))

    def _apply_window_op(
        self,
        op: agg_ops.WindowOp,
        discard_name=False,
        window: typing.Optional[window_specs.WindowSpec] = None,
        never_skip_nulls: bool = False,
    ):
        """Apply window op to groupby. Defaults to grouped cumulative window."""
        window_spec = window or window_specs.cumulative_rows(
            grouping_keys=tuple(self._by_col_ids)
        )

        label = self._value_name if not discard_name else None
        block, result_id = self._block.apply_window_op(
            self._value_column,
            op,
            result_label=label,
            window_spec=window_spec,
            never_skip_nulls=never_skip_nulls,
        )
        return series.Series(block.select_column(result_id))


def agg(input: str, op: agg_ops.AggregateOp) -> ex.Aggregation:
    if isinstance(op, agg_ops.UnaryAggregateOp):
        return ex.UnaryAggregation(op, ex.deref(input))
    else:
        assert isinstance(op, agg_ops.NullaryAggregateOp)
        return ex.NullaryAggregation(op)
>>>>>>> 8bcc89b3
<|MERGE_RESOLUTION|>--- conflicted
+++ resolved
@@ -15,9 +15,9 @@
 from bigframes.core.groupby.dataframe_group_by import DataFrameGroupBy
 from bigframes.core.groupby.series_group_by import SeriesGroupBy
 
-<<<<<<< HEAD
+
 __all__ = ["DataFrameGroupBy", "SeriesGroupBy"]
-=======
+
 import typing
 from typing import Literal, Sequence, Tuple, Union
 
@@ -822,4 +822,3 @@
     else:
         assert isinstance(op, agg_ops.NullaryAggregateOp)
         return ex.NullaryAggregation(op)
->>>>>>> 8bcc89b3
