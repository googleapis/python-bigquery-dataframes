--- conflicted
+++ resolved
@@ -153,17 +153,6 @@
             )
         )
 
-<<<<<<< HEAD
-    def __iter__(self) -> Iterable[Tuple[blocks.Label, df.DataFrame]]:
-        for group_keys, filtered_block in group_by.block_groupby_iter(
-            self._block,
-            by_col_ids=self._by_col_ids,
-            by_key_is_singular=self._by_key_is_singular,
-            dropna=self._dropna,
-        ):
-            filtered_df = df.DataFrame(filtered_block)
-            yield group_keys, filtered_df
-=======
     def describe(self, include: None | Literal["all"] = None):
         from bigframes.pandas.core.methods import describe
 
@@ -177,7 +166,16 @@
                 dropna=self._dropna,
             )
         )
->>>>>>> 9dc96959
+
+    def __iter__(self) -> Iterable[Tuple[blocks.Label, df.DataFrame]]:
+        for group_keys, filtered_block in group_by.block_groupby_iter(
+            self._block,
+            by_col_ids=self._by_col_ids,
+            by_key_is_singular=self._by_key_is_singular,
+            dropna=self._dropna,
+        ):
+            filtered_df = df.DataFrame(filtered_block)
+            yield group_keys, filtered_df
 
     def size(self) -> typing.Union[df.DataFrame, series.Series]:
         agg_block, _ = self._block.aggregate_size(
