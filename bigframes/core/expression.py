--- conflicted
+++ resolved
@@ -24,15 +24,10 @@
 import bigframes.operations
 
 
-<<<<<<< HEAD
 def const(
-    value: typing.Hashable, dtype: Optional[bigframes.dtypes.Dtype]
+    value: typing.Hashable, dtype: Optional[bigframes.dtypes.Dtype] = None
 ) -> Expression:
     return ScalarConstantExpression(value, dtype)
-=======
-def const(value: typing.Hashable) -> Expression:
-    return ScalarConstantExpression(value)
->>>>>>> 4eb64f66
 
 
 def free_var(id: str) -> Expression:
@@ -50,13 +45,10 @@
     def rename(self, name_mapping: dict[str, str]) -> Expression:
         return self
 
-<<<<<<< HEAD
     @abc.abstractproperty
     def is_const(self) -> bool:
         return False
 
-=======
->>>>>>> 4eb64f66
 
 @dataclasses.dataclass(frozen=True)
 class ScalarConstantExpression(Expression):
@@ -87,13 +79,10 @@
         else:
             return self
 
-<<<<<<< HEAD
     @property
     def is_const(self) -> bool:
         return False
 
-=======
->>>>>>> 4eb64f66
 
 @dataclasses.dataclass(frozen=True)
 class OpExpression(Expression):
@@ -116,12 +105,8 @@
     def rename(self, name_mapping: dict[str, str]) -> Expression:
         return OpExpression(
             self.op, tuple(input.rename(name_mapping) for input in self.inputs)
-<<<<<<< HEAD
         )
 
     @property
     def is_const(self) -> bool:
-        return all(child.is_const for child in self.inputs)
-=======
-        )
->>>>>>> 4eb64f66
+        return all(child.is_const for child in self.inputs)