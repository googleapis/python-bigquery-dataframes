--- conflicted
+++ resolved
@@ -20,13 +20,8 @@
 import functools
 import itertools
 import typing
-<<<<<<< HEAD
-from typing import Tuple
-from collections.abc import Callable  # to be prefered over typing.Callable since python 3.9.2
-=======
 from typing import Callable, cast, Iterable, Mapping, Optional, Sequence, Tuple
 
->>>>>>> 7ac6639f
 import google.cloud.bigquery as bq
 
 import bigframes.core.expression as ex
@@ -51,12 +46,9 @@
 # A fixed number of variable to assume for overhead on some operations
 OVERHEAD_VARIABLES = 5
 
-<<<<<<< HEAD
-=======
 COLUMN_SET = frozenset[bfet_ids.ColumnId]
 
 
->>>>>>> 7ac6639f
 @dataclass(frozen=True)
 class Field:
     id: bfet_ids.ColumnId
