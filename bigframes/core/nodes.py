--- conflicted
+++ resolved
@@ -1477,14 +1477,8 @@
 
 
 @dataclasses.dataclass(frozen=True, eq=False)
-<<<<<<< HEAD
 class WindowOpNode(UnaryNode, AdditiveNode):
-    column_name: ex.DerefOp
-    op: agg_ops.UnaryWindowOp
-=======
-class WindowOpNode(UnaryNode):
     expression: ex.Aggregation
->>>>>>> 16b357ee
     window_spec: window.WindowSpec
     output_name: bigframes.core.identifiers.ColumnId
     never_skip_nulls: bool = False
