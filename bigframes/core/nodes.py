# Copyright 2023 Google LLC
#
# Licensed under the Apache License, Version 2.0 (the "License");
# you may not use this file except in compliance with the License.
# You may obtain a copy of the License at
#
#     http://www.apache.org/licenses/LICENSE-2.0
#
# Unless required by applicable law or agreed to in writing, software
# distributed under the License is distributed on an "AS IS" BASIS,
# WITHOUT WARRANTIES OR CONDITIONS OF ANY KIND, either express or implied.
# See the License for the specific language governing permissions and
# limitations under the License.

from __future__ import annotations

import abc
import dataclasses
import datetime
import functools
import itertools
import typing
from typing import Callable, cast, Iterable, Mapping, Optional, Sequence, Tuple

import google.cloud.bigquery as bq

from bigframes.core import identifiers
from bigframes.core.bigframe_node import BigFrameNode, COLUMN_SET, Field
import bigframes.core.expression as ex
import bigframes.core.guid
from bigframes.core.ordering import OrderingExpression
import bigframes.core.schema as schemata
import bigframes.core.slices as slices
import bigframes.core.window_spec as window
import bigframes.dtypes

if typing.TYPE_CHECKING:
    import bigframes.core.ordering as orderings
    import bigframes.session


# A fixed number of variable to assume for overhead on some operations
OVERHEAD_VARIABLES = 5

<<<<<<< HEAD
COLUMN_SET = frozenset[identifiers.ColumnId]

Self = TypeVar("Self")


@dataclasses.dataclass(frozen=True)
class Field:
    id: identifiers.ColumnId
    dtype: bigframes.dtypes.Dtype
    # Best effort, nullable=True if not certain
    nullable: bool = True

    def with_nullable(self) -> Field:
        return Field(self.id, self.dtype, nullable=True)

    def with_nonnull(self) -> Field:
        return Field(self.id, self.dtype, nullable=False)

    def with_id(self, id: identifiers.ColumnId) -> Field:
        return Field(id, self.dtype, nullable=self.nullable)


@dataclasses.dataclass(eq=False, frozen=True)
class BigFrameNode(abc.ABC):
    """
    Immutable node for representing 2D typed array as a tree of operators.

    All subclasses must be hashable so as to be usable as caching key.
    """

    @property
    def deterministic(self) -> bool:
        """Whether this node will evaluates deterministically."""
        return True

    @property
    def row_preserving(self) -> bool:
        """Whether this node preserves input rows."""
        return True

    @property
    def non_local(self) -> bool:
        """
        Whether this node combines information across multiple rows instead of processing rows independently.
        Used as an approximation for whether the expression may require shuffling to execute (and therefore be expensive).
        """
        return False

    @property
    def child_nodes(self) -> typing.Sequence[BigFrameNode]:
        """Direct children of this node"""
        return tuple([])

    @property
    @abc.abstractmethod
    def row_count(self) -> typing.Optional[int]:
        return None

    @abc.abstractmethod
    def remap_vars(
        self: Self, mappings: Mapping[identifiers.ColumnId, identifiers.ColumnId]
    ) -> Self:
        """Remap defined (in this node only) variables."""
        ...

    @abc.abstractmethod
    def remap_refs(
        self: Self, mappings: Mapping[identifiers.ColumnId, identifiers.ColumnId]
    ) -> Self:
        """Remap variable references"""
        ...

    @property
    @abc.abstractmethod
    def node_defined_ids(self) -> Tuple[identifiers.ColumnId, ...]:
        """The variables defined in this node (as opposed to by child nodes)."""
        ...

    @property
    def referenced_ids(self) -> COLUMN_SET:
        return frozenset()

    @functools.cached_property
    def session(self):
        sessions = []
        for child in self.child_nodes:
            if child.session is not None:
                sessions.append(child.session)
        unique_sessions = len(set(sessions))
        if unique_sessions > 1:
            raise ValueError("Cannot use combine sources from multiple sessions.")
        elif unique_sessions == 1:
            return sessions[0]
        return None

    def _validate(self):
        """Validate the local data in the node."""
        return

    @functools.cache
    def validate_tree(self) -> bool:
        for child in self.child_nodes:
            child.validate_tree()
        self._validate()
        field_list = list(self.fields)
        if len(set(field_list)) != len(field_list):
            raise ValueError(f"Non unique field ids {list(self.fields)}")
        return True

    def _as_tuple(self) -> Tuple:
        """Get all fields as tuple."""
        return tuple(getattr(self, field.name) for field in dataclasses.fields(self))

    def __hash__(self) -> int:
        # Custom hash that uses cache to avoid costly recomputation
        return self._cached_hash

    def __eq__(self, other) -> bool:
        # Custom eq that tries to short-circuit full structural comparison
        if not isinstance(other, self.__class__):
            return False
        if self is other:
            return True
        if hash(self) != hash(other):
            return False
        return self._as_tuple() == other._as_tuple()

    # BigFrameNode trees can be very deep so its important avoid recalculating the hash from scratch
    # Each subclass of BigFrameNode should use this property to implement __hash__
    # The default dataclass-generated __hash__ method is not cached
    @functools.cached_property
    def _cached_hash(self):
        return hash(self._as_tuple())

    @property
    def roots(self) -> typing.Set[BigFrameNode]:
        roots = itertools.chain.from_iterable(
            map(lambda child: child.roots, self.child_nodes)
        )
        return set(roots)

    # TODO: Store some local data lazily for select, aggregate nodes.
    @property
    @abc.abstractmethod
    def fields(self) -> Iterable[Field]:
        ...

    @property
    def ids(self) -> Iterable[identifiers.ColumnId]:
        """All output ids from the node."""
        return (field.id for field in self.fields)

    @property
    @abc.abstractmethod
    def variables_introduced(self) -> int:
        """
        Defines number of values created by the current node. Helps represent the "width" of a query
        """
        ...

    @property
    def relation_ops_created(self) -> int:
        """
        Defines the number of relational ops generated by the current node. Used to estimate query planning complexity.
        """
        return 1

    @property
    def joins(self) -> bool:
        """
        Defines whether the node joins data.
        """
        return False

    @property
    @abc.abstractmethod
    def order_ambiguous(self) -> bool:
        """
        Whether row ordering is potentially ambiguous. For example, ReadTable (without a primary key) could be ordered in different ways.
        """
        ...

    @property
    @abc.abstractmethod
    def explicitly_ordered(self) -> bool:
        """
        Whether row ordering is potentially ambiguous. For example, ReadTable (without a primary key) could be ordered in different ways.
        """
        ...

    @functools.cached_property
    def height(self) -> int:
        if len(self.child_nodes) == 0:
            return 0
        return max(child.height for child in self.child_nodes) + 1

    @functools.cached_property
    def total_variables(self) -> int:
        return self.variables_introduced + sum(
            map(lambda x: x.total_variables, self.child_nodes)
        )

    @functools.cached_property
    def total_relational_ops(self) -> int:
        return self.relation_ops_created + sum(
            map(lambda x: x.total_relational_ops, self.child_nodes)
        )

    @functools.cached_property
    def total_joins(self) -> int:
        return int(self.joins) + sum(map(lambda x: x.total_joins, self.child_nodes))

    @functools.cached_property
    def schema(self) -> schemata.ArraySchema:
        # TODO: Make schema just a view on fields
        return schemata.ArraySchema(
            tuple(schemata.SchemaItem(i.id.name, i.dtype) for i in self.fields)
        )

    @property
    def planning_complexity(self) -> int:
        """
        Empirical heuristic measure of planning complexity.

        Used to determine when to decompose overly complex computations. May require tuning.
        """
        return self.total_variables * self.total_relational_ops * (1 + self.total_joins)

    @abc.abstractmethod
    def transform_children(
        self: Self, t: Callable[[BigFrameNode], BigFrameNode]
    ) -> Self:
        """Apply a function to each child node."""
        ...

    @property
    def defines_namespace(self) -> bool:
        """
        If true, this node establishes a new column id namespace.

        If false, this node consumes and produces ids in the namespace
        """
        return False

    def get_type(self, id: identifiers.ColumnId) -> bigframes.dtypes.Dtype:
        return self._dtype_lookup[id]

    # TODO: Deprecate in favor of field_by_id, and eventually, by rich references
    @functools.cached_property
    def _dtype_lookup(self) -> dict[identifiers.ColumnId, bigframes.dtypes.Dtype]:
        return {field.id: field.dtype for field in self.fields}

    @functools.cached_property
    def field_by_id(self) -> Mapping[identifiers.ColumnId, Field]:
        return {field.id: field for field in self.fields}

=======
>>>>>>> 64b5ff13

class AdditiveNode:
    """Definition of additive - if you drop added_fields, you end up with the descendent.

    .. code-block:: text

        AdditiveNode (fields: a, b, c; added_fields: c)
            |
            |  additive_base
            V
        BigFrameNode (fields: a, b)

    """

    @property
    @abc.abstractmethod
    def added_fields(self) -> Tuple[Field, ...]:
        ...

    @property
    @abc.abstractmethod
    def additive_base(self) -> BigFrameNode:
        ...

    @abc.abstractmethod
    def replace_additive_base(self, BigFrameNode):
        ...


@dataclasses.dataclass(frozen=True, eq=False)
class UnaryNode(BigFrameNode):
    child: BigFrameNode

    @property
    def child_nodes(self) -> typing.Sequence[BigFrameNode]:
        return (self.child,)

    @property
    def fields(self) -> Iterable[Field]:
        return self.child.fields

    @property
    def explicitly_ordered(self) -> bool:
        return self.child.explicitly_ordered

    def transform_children(
        self, t: Callable[[BigFrameNode], BigFrameNode]
    ) -> UnaryNode:
        transformed = dataclasses.replace(self, child=t(self.child))
        if self == transformed:
            # reusing existing object speeds up eq, and saves a small amount of memory
            return self
        return transformed

    def replace_child(self, new_child: BigFrameNode) -> UnaryNode:
        new_self = dataclasses.replace(self, child=new_child)  # type: ignore
        return new_self

    @property
    def order_ambiguous(self) -> bool:
        return self.child.order_ambiguous


@dataclasses.dataclass(frozen=True, eq=False)
class SliceNode(UnaryNode):
    """Logical slice node conditionally becomes limit or filter over row numbers."""

    start: Optional[int]
    stop: Optional[int]
    step: int = 1

    @property
    def row_preserving(self) -> bool:
        """Whether this node preserves input rows."""
        return False

    @property
    def non_local(self) -> bool:
        """
        Whether this node combines information across multiple rows instead of processing rows independently.
        Used as an approximation for whether the expression may require shuffling to execute (and therefore be expensive).
        """
        return True

    # these are overestimates, more accurate numbers available by converting to concrete limit or analytic+filter ops
    @property
    def variables_introduced(self) -> int:
        return 2

    @property
    def relation_ops_created(self) -> int:
        return 2

    @property
    def is_limit(self) -> bool:
        """Returns whether this is equivalent to a ORDER BY ... LIMIT N."""
        # TODO: Handle tail case.
        return (
            (not self.start)
            and (self.step == 1)
            and (self.stop is not None)
            and (self.stop > 0)
        )

    @property
    def row_count(self) -> typing.Optional[int]:
        child_length = self.child.row_count
        if child_length is None:
            return None
        return slices.slice_output_rows(
            (self.start, self.stop, self.step), child_length
        )

    @property
    def node_defined_ids(self) -> Tuple[identifiers.ColumnId, ...]:
        return ()

    @property
    def referenced_ids(self) -> COLUMN_SET:
        return frozenset()

    def remap_vars(
        self, mappings: Mapping[identifiers.ColumnId, identifiers.ColumnId]
    ) -> SliceNode:
        return self

    def remap_refs(
        self, mappings: Mapping[identifiers.ColumnId, identifiers.ColumnId]
    ) -> SliceNode:
        return self


@dataclasses.dataclass(frozen=True, eq=False)
class InNode(BigFrameNode, AdditiveNode):
    """
    Special Join Type that only returns rows from the left side, as well as adding a bool column indicating whether a match exists on the right side.

    Modelled separately from join node, as this operation preserves row identity.
    """

    left_child: BigFrameNode
    right_child: BigFrameNode
    left_col: ex.DerefOp
    right_col: ex.DerefOp
    indicator_col: identifiers.ColumnId

    def _validate(self):
        assert not (
            set(self.left_child.ids) & set(self.right_child.ids)
        ), "Join ids collide"

    @property
    def row_preserving(self) -> bool:
        return False

    @property
    def non_local(self) -> bool:
        return True

    @property
    def child_nodes(self) -> typing.Sequence[BigFrameNode]:
        return (self.left_child, self.right_child)

    @property
    def order_ambiguous(self) -> bool:
        return False

    @property
    def explicitly_ordered(self) -> bool:
        # Preserves left ordering always
        return True

    @property
    def added_fields(self) -> Tuple[Field, ...]:
        return (Field(self.indicator_col, bigframes.dtypes.BOOL_DTYPE, nullable=False),)

    @property
    def fields(self) -> Iterable[Field]:
        return itertools.chain(
            self.left_child.fields,
            self.added_fields,
        )

    @functools.cached_property
    def variables_introduced(self) -> int:
        """Defines the number of variables generated by the current node. Used to estimate query planning complexity."""
        return 1

    @property
    def joins(self) -> bool:
        return True

    @property
    def row_count(self) -> Optional[int]:
        return self.left_child.row_count

    @property
    def node_defined_ids(self) -> Tuple[identifiers.ColumnId, ...]:
        return (self.indicator_col,)

    @property
    def referenced_ids(self) -> COLUMN_SET:
        return frozenset({self.left_col.id, self.right_col.id})

    @property
    def additive_base(self) -> BigFrameNode:
        return self.left_child

    @property
    def joins_nulls(self) -> bool:
        left_nullable = self.left_child.field_by_id[self.left_col.id].nullable
        right_nullable = self.right_child.field_by_id[self.right_col.id].nullable
        return left_nullable or right_nullable

    def replace_additive_base(self, node: BigFrameNode):
        return dataclasses.replace(self, left_child=node)

    def transform_children(self, t: Callable[[BigFrameNode], BigFrameNode]) -> InNode:
        transformed = dataclasses.replace(
            self, left_child=t(self.left_child), right_child=t(self.right_child)
        )
        if self == transformed:
            # reusing existing object speeds up eq, and saves a small amount of memory
            return self
        return transformed

    def remap_vars(
        self, mappings: Mapping[identifiers.ColumnId, identifiers.ColumnId]
    ) -> InNode:
        return dataclasses.replace(
            self, indicator_col=mappings.get(self.indicator_col, self.indicator_col)
        )

    def remap_refs(
        self, mappings: Mapping[identifiers.ColumnId, identifiers.ColumnId]
    ) -> InNode:
        return dataclasses.replace(self, left_col=self.left_col.remap_column_refs(mappings, allow_partial_bindings=True), right_col=self.right_col.remap_column_refs(mappings, allow_partial_bindings=True))  # type: ignore


@dataclasses.dataclass(frozen=True, eq=False)
class JoinNode(BigFrameNode):
    left_child: BigFrameNode
    right_child: BigFrameNode
    conditions: typing.Tuple[typing.Tuple[ex.DerefOp, ex.DerefOp], ...]
    type: typing.Literal["inner", "outer", "left", "right", "cross"]

    def _validate(self):
        assert not (
            set(self.left_child.ids) & set(self.right_child.ids)
        ), "Join ids collide"

    @property
    def row_preserving(self) -> bool:
        return False

    @property
    def non_local(self) -> bool:
        return True

    @property
    def child_nodes(self) -> typing.Sequence[BigFrameNode]:
        return (self.left_child, self.right_child)

    @property
    def order_ambiguous(self) -> bool:
        return True

    @property
    def explicitly_ordered(self) -> bool:
        # Do not consider user pre-join ordering intent - they need to re-order post-join in unordered mode.
        return False

    @property
    def fields(self) -> Iterable[Field]:
        left_fields = self.left_child.fields
        if self.type in ("right", "outer"):
            left_fields = map(lambda x: x.with_nullable(), left_fields)
        right_fields = self.right_child.fields
        if self.type in ("left", "outer"):
            right_fields = map(lambda x: x.with_nullable(), right_fields)
        return itertools.chain(left_fields, right_fields)

    @property
    def joins_nulls(self) -> bool:
        for left_ref, right_ref in self.conditions:
            if (
                self.left_child.field_by_id[left_ref.id].nullable
                and self.right_child.field_by_id[right_ref.id].nullable
            ):
                return True
        return False

    @functools.cached_property
    def variables_introduced(self) -> int:
        """Defines the number of variables generated by the current node. Used to estimate query planning complexity."""
        return OVERHEAD_VARIABLES

    @property
    def joins(self) -> bool:
        return True

    @property
    def row_count(self) -> Optional[int]:
        if self.type == "cross":
            if self.left_child.row_count is None or self.right_child.row_count is None:
                return None
            return self.left_child.row_count * self.right_child.row_count

        return None

    @property
    def node_defined_ids(self) -> Tuple[identifiers.ColumnId, ...]:
        return ()

    @property
    def referenced_ids(self) -> COLUMN_SET:
        return frozenset(
            itertools.chain.from_iterable(
                (*l_cond.column_references, *r_cond.column_references)
                for l_cond, r_cond in self.conditions
            )
        )

    @property
    def consumed_ids(self) -> COLUMN_SET:
        return frozenset(*self.ids, *self.referenced_ids)

    def transform_children(self, t: Callable[[BigFrameNode], BigFrameNode]) -> JoinNode:
        transformed = dataclasses.replace(
            self, left_child=t(self.left_child), right_child=t(self.right_child)
        )
        if self == transformed:
            # reusing existing object speeds up eq, and saves a small amount of memory
            return self
        return transformed

    def remap_vars(
        self, mappings: Mapping[identifiers.ColumnId, identifiers.ColumnId]
    ) -> JoinNode:
        return self

    def remap_refs(
        self, mappings: Mapping[identifiers.ColumnId, identifiers.ColumnId]
    ) -> JoinNode:
        new_conds = tuple(
            (
                l_cond.remap_column_refs(mappings, allow_partial_bindings=True),
                r_cond.remap_column_refs(mappings, allow_partial_bindings=True),
            )
            for l_cond, r_cond in self.conditions
        )
        return dataclasses.replace(self, conditions=new_conds)  # type: ignore


@dataclasses.dataclass(frozen=True, eq=False)
class ConcatNode(BigFrameNode):
    # TODO: Explcitly map column ids from each child
    children: Tuple[BigFrameNode, ...]
    output_ids: Tuple[identifiers.ColumnId, ...]

    def _validate(self):
        if len(self.children) == 0:
            raise ValueError("Concat requires at least one input table. Zero provided.")
        child_schemas = [child.schema.dtypes for child in self.children]
        if not len(set(child_schemas)) == 1:
            raise ValueError("All inputs must have identical dtypes. {child_schemas}")

    @property
    def child_nodes(self) -> typing.Sequence[BigFrameNode]:
        return self.children

    @property
    def order_ambiguous(self) -> bool:
        return any(child.order_ambiguous for child in self.children)

    @property
    def explicitly_ordered(self) -> bool:
        # Consider concat as an ordered operations (even though input frames may not be ordered)
        return True

    @property
    def fields(self) -> Iterable[Field]:
        # TODO: Output names should probably be aligned beforehand or be part of concat definition
        # TODO: Handle nullability
        return (
            Field(id, field.dtype)
            for id, field in zip(self.output_ids, self.children[0].fields)
        )

    @functools.cached_property
    def variables_introduced(self) -> int:
        """Defines the number of variables generated by the current node. Used to estimate query planning complexity."""
        return len(self.schema.items) + OVERHEAD_VARIABLES

    @property
    def row_count(self) -> Optional[int]:
        sub_counts = [node.row_count for node in self.child_nodes]
        total = 0
        for count in sub_counts:
            if count is None:
                return None
            total += count
        return total

    @property
    def node_defined_ids(self) -> Tuple[identifiers.ColumnId, ...]:
        return self.output_ids

    def transform_children(
        self, t: Callable[[BigFrameNode], BigFrameNode]
    ) -> ConcatNode:
        transformed = dataclasses.replace(
            self, children=tuple(t(child) for child in self.children)
        )
        if self == transformed:
            # reusing existing object speeds up eq, and saves a small amount of memory
            return self
        return transformed

    def remap_vars(
        self, mappings: Mapping[identifiers.ColumnId, identifiers.ColumnId]
    ) -> ConcatNode:
        new_ids = tuple(mappings.get(id, id) for id in self.output_ids)
        return dataclasses.replace(self, output_ids=new_ids)

    def remap_refs(
        self, mappings: Mapping[identifiers.ColumnId, identifiers.ColumnId]
    ) -> ConcatNode:
        return self


@dataclasses.dataclass(frozen=True, eq=False)
class FromRangeNode(BigFrameNode):
    # TODO: Enforce single-row, single column constraint
    start: BigFrameNode
    end: BigFrameNode
    step: int
    output_id: identifiers.ColumnId = identifiers.ColumnId("labels")

    @property
    def roots(self) -> typing.Set[BigFrameNode]:
        return {self}

    @property
    def child_nodes(self) -> typing.Sequence[BigFrameNode]:
        return (self.start, self.end)

    @property
    def order_ambiguous(self) -> bool:
        return False

    @property
    def explicitly_ordered(self) -> bool:
        return True

    @functools.cached_property
    def fields(self) -> Iterable[Field]:
        return (
            Field(self.output_id, next(iter(self.start.fields)).dtype, nullable=False),
        )

    @functools.cached_property
    def variables_introduced(self) -> int:
        """Defines the number of variables generated by the current node. Used to estimate query planning complexity."""
        return len(self.schema.items) + OVERHEAD_VARIABLES

    @property
    def row_count(self) -> Optional[int]:
        return None

    @property
    def node_defined_ids(self) -> Tuple[identifiers.ColumnId, ...]:
        return (self.output_id,)

    @property
    def defines_namespace(self) -> bool:
        return True

    def transform_children(
        self, t: Callable[[BigFrameNode], BigFrameNode]
    ) -> FromRangeNode:
        transformed = dataclasses.replace(self, start=t(self.start), end=t(self.end))
        if self == transformed:
            # reusing existing object speeds up eq, and saves a small amount of memory
            return self
        return transformed

    def remap_vars(
        self, mappings: Mapping[identifiers.ColumnId, identifiers.ColumnId]
    ) -> FromRangeNode:
        return dataclasses.replace(
            self, output_id=mappings.get(self.output_id, self.output_id)
        )

    def remap_refs(
        self, mappings: Mapping[identifiers.ColumnId, identifiers.ColumnId]
    ) -> FromRangeNode:
        return self


# Input Nodex
# TODO: Most leaf nodes produce fixed column names based on the datasource
# They should support renaming
@dataclasses.dataclass(frozen=True, eq=False)
class LeafNode(BigFrameNode):
    @property
    def roots(self) -> typing.Set[BigFrameNode]:
        return {self}

    @property
    def fast_offsets(self) -> bool:
        return False

    @property
    def fast_ordered_limit(self) -> bool:
        return False

    def transform_children(self, t: Callable[[BigFrameNode], BigFrameNode]) -> LeafNode:
        return self


class ScanItem(typing.NamedTuple):
    id: identifiers.ColumnId
    dtype: bigframes.dtypes.Dtype  # Might be multiple logical types for a given physical source type
    source_id: str  # Flexible enough for both local data and bq data

    def with_id(self, id: identifiers.ColumnId) -> ScanItem:
        return ScanItem(id, self.dtype, self.source_id)


@dataclasses.dataclass(frozen=True)
class ScanList:
    items: typing.Tuple[ScanItem, ...]


@dataclasses.dataclass(frozen=True, eq=False)
class ReadLocalNode(LeafNode):
    # TODO: Combine feather_bytes, data_schema, n_rows into a LocalDataDef struct
    # TODO: Track nullability for local data
    feather_bytes: bytes
    data_schema: schemata.ArraySchema
    n_rows: int
    # Mapping of local ids to bfet id.
    scan_list: ScanList
    # Offsets are generated only if this is non-null
    offsets_col: Optional[identifiers.ColumnId] = None
    session: typing.Optional[bigframes.session.Session] = None

    @property
    def fields(self) -> Iterable[Field]:
        fields = (Field(col_id, dtype) for col_id, dtype, _ in self.scan_list.items)
        if self.offsets_col is not None:
            return itertools.chain(
                fields,
                (Field(self.offsets_col, bigframes.dtypes.INT_DTYPE, nullable=False),),
            )
        return fields

    @property
    def variables_introduced(self) -> int:
        """Defines the number of variables generated by the current node. Used to estimate query planning complexity."""
        return len(self.scan_list.items) + 1

    @property
    def fast_offsets(self) -> bool:
        return True

    @property
    def fast_ordered_limit(self) -> bool:
        return True

    @property
    def order_ambiguous(self) -> bool:
        return False

    @property
    def explicitly_ordered(self) -> bool:
        return True

    @property
    def row_count(self) -> typing.Optional[int]:
        return self.n_rows

    @property
    def node_defined_ids(self) -> Tuple[identifiers.ColumnId, ...]:
        return tuple(item.id for item in self.fields)

    def remap_vars(
        self, mappings: Mapping[identifiers.ColumnId, identifiers.ColumnId]
    ) -> ReadLocalNode:
        new_scan_list = ScanList(
            tuple(
                ScanItem(mappings.get(item.id, item.id), item.dtype, item.source_id)
                for item in self.scan_list.items
            )
        )
        new_offsets_col = (
            mappings.get(self.offsets_col, self.offsets_col)
            if (self.offsets_col is not None)
            else None
        )
        return dataclasses.replace(
            self, scan_list=new_scan_list, offsets_col=new_offsets_col
        )

    def remap_refs(
        self, mappings: Mapping[identifiers.ColumnId, identifiers.ColumnId]
    ) -> ReadLocalNode:
        return self


@dataclasses.dataclass(frozen=True)
class GbqTable:
    project_id: str = dataclasses.field()
    dataset_id: str = dataclasses.field()
    table_id: str = dataclasses.field()
    physical_schema: Tuple[bq.SchemaField, ...] = dataclasses.field()
    n_rows: int = dataclasses.field()
    is_physically_stored: bool = dataclasses.field()
    cluster_cols: typing.Optional[Tuple[str, ...]]

    @staticmethod
    def from_table(table: bq.Table, columns: Sequence[str] = ()) -> GbqTable:
        # Subsetting fields with columns can reduce cost of row-hash default ordering
        if columns:
            schema = tuple(item for item in table.schema if item.name in columns)
        else:
            schema = tuple(table.schema)
        return GbqTable(
            project_id=table.project,
            dataset_id=table.dataset_id,
            table_id=table.table_id,
            physical_schema=schema,
            n_rows=table.num_rows,
            is_physically_stored=(table.table_type in ["TABLE", "MATERIALIZED_VIEW"]),
            cluster_cols=None
            if table.clustering_fields is None
            else tuple(table.clustering_fields),
        )

    @property
    @functools.cache
    def schema_by_id(self):
        return {col.name: col for col in self.physical_schema}


@dataclasses.dataclass(frozen=True)
class BigqueryDataSource:
    """
    Google BigQuery Data source.

    This should not be modified once defined, as all attributes contribute to the default ordering.
    """

    table: GbqTable
    at_time: typing.Optional[datetime.datetime] = None
    # Added for backwards compatibility, not validated
    sql_predicate: typing.Optional[str] = None
    ordering: typing.Optional[orderings.RowOrdering] = None


## Put ordering in here or just add order_by node above?
@dataclasses.dataclass(frozen=True, eq=False)
class ReadTableNode(LeafNode):
    source: BigqueryDataSource
    # Subset of physical schema column
    # Mapping of table schema ids to bfet id.
    scan_list: ScanList

    table_session: bigframes.session.Session = dataclasses.field()

    def _validate(self):
        # enforce invariants
        physical_names = set(map(lambda i: i.name, self.source.table.physical_schema))
        if not set(scan.source_id for scan in self.scan_list.items).issubset(
            physical_names
        ):
            raise ValueError(
                f"Requested schema {self.scan_list} cannot be derived from table schemal {self.source.table.physical_schema}"
            )

    @property
    def session(self):
        return self.table_session

    @property
    def fields(self) -> Iterable[Field]:
        return (
            Field(col_id, dtype, self.source.table.schema_by_id[source_id].is_nullable)
            for col_id, dtype, source_id in self.scan_list.items
        )

    @property
    def relation_ops_created(self) -> int:
        # Assume worst case, where readgbq actually has baked in analytic operation to generate index
        return 3

    @property
    def fast_offsets(self) -> bool:
        # Fast head is only supported when row offsets are available or data is clustered over ordering key.
        return (self.source.ordering is not None) and self.source.ordering.is_sequential

    @property
    def fast_ordered_limit(self) -> bool:
        if self.source.ordering is None:
            return False
        order_cols = self.source.ordering.all_ordering_columns
        # monotonicity would probably be fine
        if not all(col.scalar_expression.is_identity for col in order_cols):
            return False
        order_col_ids = tuple(
            cast(ex.DerefOp, col.scalar_expression).id.name for col in order_cols
        )
        cluster_col_ids = self.source.table.cluster_cols
        if cluster_col_ids is None:
            return False

        return order_col_ids == cluster_col_ids[: len(order_col_ids)]

    @property
    def order_ambiguous(self) -> bool:
        return (
            self.source.ordering is None
        ) or not self.source.ordering.is_total_ordering

    @property
    def explicitly_ordered(self) -> bool:
        return self.source.ordering is not None

    @functools.cached_property
    def variables_introduced(self) -> int:
        return len(self.scan_list.items) + 1

    @property
    def row_count(self) -> typing.Optional[int]:
        if self.source.sql_predicate is None and self.source.table.is_physically_stored:
            return self.source.table.n_rows
        return None

    @property
    def node_defined_ids(self) -> Tuple[identifiers.ColumnId, ...]:
        return tuple(item.id for item in self.scan_list.items)

    def remap_vars(
        self, mappings: Mapping[identifiers.ColumnId, identifiers.ColumnId]
    ) -> ReadTableNode:
        new_scan_list = ScanList(
            tuple(
                ScanItem(mappings.get(item.id, item.id), item.dtype, item.source_id)
                for item in self.scan_list.items
            )
        )
        return dataclasses.replace(self, scan_list=new_scan_list)

    def remap_refs(
        self, mappings: Mapping[identifiers.ColumnId, identifiers.ColumnId]
    ) -> ReadTableNode:
        return self

    def with_order_cols(self):
        # Maybe the ordering should be required to always be in the scan list, and then we won't need this?
        if self.source.ordering is None:
            return self, orderings.RowOrdering()

        order_cols = {col.sql for col in self.source.ordering.referenced_columns}
        scan_cols = {col.source_id for col in self.scan_list.items}
        new_scan_cols = [
            ScanItem(
                identifiers.ColumnId.unique(),
                dtype=bigframes.dtypes.convert_schema_field(field)[1],
                source_id=field.name,
            )
            for field in self.source.table.physical_schema
            if (field.name in order_cols) and (field.name not in scan_cols)
        ]
        new_scan_list = ScanList(items=(*self.scan_list.items, *new_scan_cols))
        new_order = self.source.ordering.remap_column_refs(
            {identifiers.ColumnId(item.source_id): item.id for item in new_scan_cols},
            allow_partial_bindings=True,
        )
        return dataclasses.replace(self, scan_list=new_scan_list), new_order


@dataclasses.dataclass(frozen=True, eq=False)
class CachedTableNode(ReadTableNode):
    # The original BFET subtree that was cached
    # note: this isn't a "child" node.
    original_node: BigFrameNode = dataclasses.field()


# Unary nodes
@dataclasses.dataclass(frozen=True, eq=False)
class PromoteOffsetsNode(UnaryNode, AdditiveNode):
    col_id: identifiers.ColumnId

    @property
    def non_local(self) -> bool:
        return True

    @property
    def fields(self) -> Iterable[Field]:
        return itertools.chain(self.child.fields, self.added_fields)

    @property
    def relation_ops_created(self) -> int:
        return 2

    @functools.cached_property
    def variables_introduced(self) -> int:
        return 1

    @property
    def row_count(self) -> Optional[int]:
        return self.child.row_count

    @property
    def node_defined_ids(self) -> Tuple[identifiers.ColumnId, ...]:
        return (self.col_id,)

    @property
    def referenced_ids(self) -> COLUMN_SET:
        return frozenset()

    @property
    def added_fields(self) -> Tuple[Field, ...]:
        return (Field(self.col_id, bigframes.dtypes.INT_DTYPE, nullable=False),)

    @property
    def additive_base(self) -> BigFrameNode:
        return self.child

    def replace_additive_base(self, node: BigFrameNode) -> PromoteOffsetsNode:
        return dataclasses.replace(self, child=node)

    def remap_vars(
        self, mappings: Mapping[identifiers.ColumnId, identifiers.ColumnId]
    ) -> PromoteOffsetsNode:
        return dataclasses.replace(self, col_id=mappings.get(self.col_id, self.col_id))

    def remap_refs(
        self, mappings: Mapping[identifiers.ColumnId, identifiers.ColumnId]
    ) -> PromoteOffsetsNode:
        return self


@dataclasses.dataclass(frozen=True, eq=False)
class FilterNode(UnaryNode):
    # TODO: Infer null constraints from predicate
    predicate: ex.Expression

    @property
    def row_preserving(self) -> bool:
        return False

    @property
    def variables_introduced(self) -> int:
        return 1

    @property
    def row_count(self) -> Optional[int]:
        return None

    @property
    def node_defined_ids(self) -> Tuple[identifiers.ColumnId, ...]:
        return ()

    @property
    def consumed_ids(self) -> COLUMN_SET:
        return frozenset(self.ids) | self.referenced_ids

    @property
    def referenced_ids(self) -> COLUMN_SET:
        return frozenset(self.predicate.column_references)

    def remap_vars(
        self, mappings: Mapping[identifiers.ColumnId, identifiers.ColumnId]
    ) -> FilterNode:
        return self

    def remap_refs(
        self, mappings: Mapping[identifiers.ColumnId, identifiers.ColumnId]
    ) -> FilterNode:
        return dataclasses.replace(
            self,
            predicate=self.predicate.remap_column_refs(
                mappings, allow_partial_bindings=True
            ),
        )


@dataclasses.dataclass(frozen=True, eq=False)
class OrderByNode(UnaryNode):
    by: Tuple[OrderingExpression, ...]
    # This is an optimization, if true, can discard previous orderings.
    # might be a total ordering even if false
    is_total_order: bool = False

    @property
    def variables_introduced(self) -> int:
        return 0

    @property
    def relation_ops_created(self) -> int:
        # Doesnt directly create any relational operations
        return 0

    @property
    def explicitly_ordered(self) -> bool:
        return True

    @property
    def row_count(self) -> Optional[int]:
        return self.child.row_count

    @property
    def node_defined_ids(self) -> Tuple[identifiers.ColumnId, ...]:
        return ()

    @property
    def consumed_ids(self) -> COLUMN_SET:
        return frozenset(self.ids) | self.referenced_ids

    @property
    def referenced_ids(self) -> COLUMN_SET:
        return frozenset(
            itertools.chain.from_iterable(map(lambda x: x.referenced_columns, self.by))
        )

    def remap_vars(
        self, mappings: Mapping[identifiers.ColumnId, identifiers.ColumnId]
    ) -> OrderByNode:
        return self

    def remap_refs(
        self, mappings: Mapping[identifiers.ColumnId, identifiers.ColumnId]
    ) -> OrderByNode:
        all_refs = set(
            itertools.chain.from_iterable(map(lambda x: x.referenced_columns, self.by))
        )
        ref_mapping = {id: ex.DerefOp(mappings[id]) for id in all_refs}
        new_by = cast(
            tuple[OrderingExpression, ...],
            tuple(
                by_expr.bind_refs(ref_mapping, allow_partial_bindings=True)
                for by_expr in self.by
            ),
        )
        return dataclasses.replace(self, by=new_by)


@dataclasses.dataclass(frozen=True, eq=False)
class ReversedNode(UnaryNode):
    # useless field to make sure has distinct hash
    reversed: bool = True

    @property
    def variables_introduced(self) -> int:
        return 0

    @property
    def relation_ops_created(self) -> int:
        # Doesnt directly create any relational operations
        return 0

    @property
    def row_count(self) -> Optional[int]:
        return self.child.row_count

    @property
    def node_defined_ids(self) -> Tuple[identifiers.ColumnId, ...]:
        return ()

    @property
    def referenced_ids(self) -> COLUMN_SET:
        return frozenset()

    def remap_vars(
        self, mappings: Mapping[identifiers.ColumnId, identifiers.ColumnId]
    ) -> ReversedNode:
        return self

    def remap_refs(
        self, mappings: Mapping[identifiers.ColumnId, identifiers.ColumnId]
    ) -> ReversedNode:
        return self


class AliasedRef(typing.NamedTuple):
    ref: ex.DerefOp
    id: identifiers.ColumnId

    @classmethod
    def identity(cls, id: identifiers.ColumnId) -> AliasedRef:
        return cls(ex.DerefOp(id), id)

    def remap_vars(
        self, mappings: Mapping[identifiers.ColumnId, identifiers.ColumnId]
    ) -> AliasedRef:
        return AliasedRef(self.ref, mappings.get(self.id, self.id))

    def remap_refs(
        self, mappings: Mapping[identifiers.ColumnId, identifiers.ColumnId]
    ) -> AliasedRef:
        return AliasedRef(ex.DerefOp(mappings.get(self.ref.id, self.ref.id)), self.id)


@dataclasses.dataclass(frozen=True, eq=False)
class SelectionNode(UnaryNode):
    input_output_pairs: Tuple[AliasedRef, ...]

    def _validate(self):
        for ref, _ in self.input_output_pairs:
            if ref.id not in set(self.child.ids):
                raise ValueError(f"Reference to column not in child: {ref.id}")

    @functools.cached_property
    def fields(self) -> Iterable[Field]:
        input_fields_by_id = {field.id: field for field in self.child.fields}
        return tuple(
            Field(
                output,
                input_fields_by_id[ref.id].dtype,
                input_fields_by_id[ref.id].nullable,
            )
            for ref, output in self.input_output_pairs
        )

    @property
    def variables_introduced(self) -> int:
        # This operation only renames variables, doesn't actually create new ones
        return 0

    # TODO: Reuse parent namespace
    # Currently, Selection node allows renaming an reusing existing names, so it must establish a
    # new namespace.
    @property
    def defines_namespace(self) -> bool:
        return True

    @property
    def row_count(self) -> Optional[int]:
        return self.child.row_count

    @property
    def node_defined_ids(self) -> Tuple[identifiers.ColumnId, ...]:
        return tuple(id for _, id in self.input_output_pairs)

    @property
    def consumed_ids(self) -> COLUMN_SET:
        return frozenset(ref.id for ref, id in self.input_output_pairs)

    def get_id_mapping(self) -> dict[identifiers.ColumnId, identifiers.ColumnId]:
        return {ref.id: id for ref, id in self.input_output_pairs}

    def remap_vars(
        self, mappings: Mapping[identifiers.ColumnId, identifiers.ColumnId]
    ) -> SelectionNode:
        new_fields = tuple(
            item.remap_vars(mappings) for item in self.input_output_pairs
        )
        return dataclasses.replace(self, input_output_pairs=new_fields)

    def remap_refs(
        self, mappings: Mapping[identifiers.ColumnId, identifiers.ColumnId]
    ) -> SelectionNode:
        new_fields = tuple(
            item.remap_refs(mappings) for item in self.input_output_pairs
        )
        return dataclasses.replace(self, input_output_pairs=new_fields)  # type: ignore


@dataclasses.dataclass(frozen=True, eq=False)
class ProjectionNode(UnaryNode, AdditiveNode):
    """Assigns new variables (without modifying existing ones)"""

    assignments: typing.Tuple[typing.Tuple[ex.Expression, identifiers.ColumnId], ...]

    def _validate(self):
        input_types = self.child._dtype_lookup
        for expression, id in self.assignments:
            # throws TypeError if invalid
            _ = expression.output_type(input_types)
        # Cannot assign to existing variables - append only!
        assert all(name not in self.child.schema.names for _, name in self.assignments)

    @functools.cached_property
    def added_fields(self) -> Tuple[Field, ...]:
        input_types = self.child._dtype_lookup

        fields = []
        for expr, id in self.assignments:
            field = Field(
                id,
                bigframes.dtypes.dtype_for_etype(expr.output_type(input_types)),
                nullable=expr.nullable,
            )
            # Special case until we get better nullability inference in expression objects themselves
            if expr.is_identity and not any(
                self.child.field_by_id[id].nullable for id in expr.column_references
            ):
                field = field.with_nonnull()
            fields.append(field)

        return tuple(fields)

    @property
    def fields(self) -> Iterable[Field]:
        return itertools.chain(self.child.fields, self.added_fields)

    @property
    def variables_introduced(self) -> int:
        # ignore passthrough expressions
        new_vars = sum(1 for i in self.assignments if not i[0].is_identity)
        return new_vars

    @property
    def row_count(self) -> Optional[int]:
        return self.child.row_count

    @property
    def node_defined_ids(self) -> Tuple[identifiers.ColumnId, ...]:
        return tuple(id for _, id in self.assignments)

    @property
    def consumed_ids(self) -> COLUMN_SET:
        return frozenset(
            itertools.chain.from_iterable(
                i[0].column_references for i in self.assignments
            )
        )

    @property
    def referenced_ids(self) -> COLUMN_SET:
        return frozenset(
            itertools.chain.from_iterable(
                ex.column_references for ex, id in self.assignments
            )
        )

    @property
    def additive_base(self) -> BigFrameNode:
        return self.child

    def replace_additive_base(self, node: BigFrameNode) -> ProjectionNode:
        return dataclasses.replace(self, child=node)

    def remap_vars(
        self, mappings: Mapping[identifiers.ColumnId, identifiers.ColumnId]
    ) -> ProjectionNode:
        new_fields = tuple((ex, mappings.get(id, id)) for ex, id in self.assignments)
        return dataclasses.replace(self, assignments=new_fields)

    def remap_refs(
        self, mappings: Mapping[identifiers.ColumnId, identifiers.ColumnId]
    ) -> ProjectionNode:
        new_fields = tuple(
            (ex.remap_column_refs(mappings, allow_partial_bindings=True), id)
            for ex, id in self.assignments
        )
        return dataclasses.replace(self, assignments=new_fields)


# TODO: Merge RowCount into Aggregate Node?
# Row count can be compute from table metadata sometimes, so it is a bit special.
@dataclasses.dataclass(frozen=True, eq=False)
class RowCountNode(UnaryNode):
    col_id: identifiers.ColumnId = identifiers.ColumnId("count")

    @property
    def row_preserving(self) -> bool:
        return False

    @property
    def non_local(self) -> bool:
        return True

    @property
    def fields(self) -> Iterable[Field]:
        return (Field(self.col_id, bigframes.dtypes.INT_DTYPE, nullable=False),)

    @property
    def variables_introduced(self) -> int:
        return 1

    @property
    def defines_namespace(self) -> bool:
        return True

    @property
    def row_count(self) -> Optional[int]:
        return 1

    @property
    def node_defined_ids(self) -> Tuple[identifiers.ColumnId, ...]:
        return (self.col_id,)

    @property
    def consumed_ids(self) -> COLUMN_SET:
        return frozenset()

    def remap_vars(
        self, mappings: Mapping[identifiers.ColumnId, identifiers.ColumnId]
    ) -> RowCountNode:
        return dataclasses.replace(self, col_id=mappings.get(self.col_id, self.col_id))

    def remap_refs(
        self, mappings: Mapping[identifiers.ColumnId, identifiers.ColumnId]
    ) -> RowCountNode:
        return self


@dataclasses.dataclass(frozen=True, eq=False)
class AggregateNode(UnaryNode):
    aggregations: typing.Tuple[typing.Tuple[ex.Aggregation, identifiers.ColumnId], ...]
    by_column_ids: typing.Tuple[ex.DerefOp, ...] = tuple([])
    order_by: Tuple[OrderingExpression, ...] = ()
    dropna: bool = True

    @property
    def row_preserving(self) -> bool:
        return False

    @property
    def non_local(self) -> bool:
        return True

    @functools.cached_property
    def fields(self) -> Iterable[Field]:
        # TODO: Use child nullability to infer grouping key nullability
        by_fields = (self.child.field_by_id[ref.id] for ref in self.by_column_ids)
        if self.dropna:
            by_fields = (field.with_nonnull() for field in by_fields)
        # TODO: Label aggregate ops to determine which are guaranteed non-null
        agg_items = (
            Field(
                id,
                bigframes.dtypes.dtype_for_etype(
                    agg.output_type(self.child._dtype_lookup)
                ),
                nullable=True,
            )
            for agg, id in self.aggregations
        )
        return tuple(itertools.chain(by_fields, agg_items))

    @property
    def variables_introduced(self) -> int:
        return len(self.aggregations) + len(self.by_column_ids)

    @property
    def order_ambiguous(self) -> bool:
        return False

    @property
    def explicitly_ordered(self) -> bool:
        return True

    @property
    def row_count(self) -> Optional[int]:
        if not self.by_column_ids:
            return 1
        return None

    @property
    def node_defined_ids(self) -> Tuple[identifiers.ColumnId, ...]:
        return tuple(id for _, id in self.aggregations)

    @property
    def consumed_ids(self) -> COLUMN_SET:
        by_ids = (ref.id for ref in self.by_column_ids)
        agg_inputs = itertools.chain.from_iterable(
            agg.column_references for agg, _ in self.aggregations
        )
        order_ids = itertools.chain.from_iterable(
            part.scalar_expression.column_references for part in self.order_by
        )
        return frozenset(itertools.chain(by_ids, agg_inputs, order_ids))

    @property
    def has_ordered_ops(self) -> bool:
        return not all(
            aggregate.op.order_independent for aggregate, _ in self.aggregations
        )

    def remap_vars(
        self, mappings: Mapping[identifiers.ColumnId, identifiers.ColumnId]
    ) -> AggregateNode:
        new_aggs = tuple((agg, mappings.get(id, id)) for agg, id in self.aggregations)
        return dataclasses.replace(self, aggregations=new_aggs)

    def remap_refs(
        self, mappings: Mapping[identifiers.ColumnId, identifiers.ColumnId]
    ) -> AggregateNode:
        new_aggs = tuple(
            (agg.remap_column_refs(mappings, allow_partial_bindings=True), id)
            for agg, id in self.aggregations
        )
        new_by_ids = tuple(id.remap_column_refs(mappings) for id in self.by_column_ids)
        new_order_by = tuple(part.remap_column_refs(mappings) for part in self.order_by)
        return dataclasses.replace(
            self, by_column_ids=new_by_ids, aggregations=new_aggs, order_by=new_order_by
        )


@dataclasses.dataclass(frozen=True, eq=False)
class WindowOpNode(UnaryNode, AdditiveNode):
    expression: ex.Aggregation
    window_spec: window.WindowSpec
    output_name: identifiers.ColumnId
    never_skip_nulls: bool = False
    skip_reproject_unsafe: bool = False

    def _validate(self):
        """Validate the local data in the node."""
        # Since inner order and row bounds are coupled, rank ops can't be row bounded
        assert (
            not self.window_spec.row_bounded
        ) or self.expression.op.implicitly_inherits_order
        assert all(ref in self.child.ids for ref in self.expression.column_references)

    @property
    def non_local(self) -> bool:
        return True

    @property
    def fields(self) -> Iterable[Field]:
        return itertools.chain(self.child.fields, [self.added_field])

    @property
    def variables_introduced(self) -> int:
        return 1

    @property
    def added_fields(self) -> Tuple[Field, ...]:
        return (self.added_field,)

    @property
    def relation_ops_created(self) -> int:
        # Assume that if not reprojecting, that there is a sequence of window operations sharing the same window
        return 0 if self.skip_reproject_unsafe else 4

    @property
    def row_count(self) -> Optional[int]:
        return self.child.row_count

    @functools.cached_property
    def added_field(self) -> Field:
        input_types = self.child._dtype_lookup
        # TODO: Determine if output could be non-null
        return Field(
            self.output_name,
            bigframes.dtypes.dtype_for_etype(self.expression.output_type(input_types)),
        )

    @property
    def node_defined_ids(self) -> Tuple[identifiers.ColumnId, ...]:
        return (self.output_name,)

    @property
    def consumed_ids(self) -> COLUMN_SET:
        return frozenset(
            set(self.ids).difference([self.output_name]).union(self.referenced_ids)
        )

    @property
    def referenced_ids(self) -> COLUMN_SET:
        return (
            frozenset()
            .union(self.expression.column_references)
            .union(self.window_spec.all_referenced_columns)
        )

    @property
    def inherits_order(self) -> bool:
        # does the op both use ordering at all? and if so, can it inherit order?
        op_inherits_order = (
            not self.expression.op.order_independent
        ) and self.expression.op.implicitly_inherits_order
        return op_inherits_order or self.window_spec.row_bounded

    @property
    def additive_base(self) -> BigFrameNode:
        return self.child

    def replace_additive_base(self, node: BigFrameNode) -> WindowOpNode:
        return dataclasses.replace(self, child=node)

    def remap_vars(
        self, mappings: Mapping[identifiers.ColumnId, identifiers.ColumnId]
    ) -> WindowOpNode:
        return dataclasses.replace(
            self, output_name=mappings.get(self.output_name, self.output_name)
        )

    def remap_refs(
        self, mappings: Mapping[identifiers.ColumnId, identifiers.ColumnId]
    ) -> WindowOpNode:
        return dataclasses.replace(
            self,
            expression=self.expression.remap_column_refs(
                mappings, allow_partial_bindings=True
            ),
            window_spec=self.window_spec.remap_column_refs(
                mappings, allow_partial_bindings=True
            ),
        )


@dataclasses.dataclass(frozen=True, eq=False)
class RandomSampleNode(UnaryNode):
    fraction: float

    @property
    def deterministic(self) -> bool:
        return False

    @property
    def row_preserving(self) -> bool:
        return False

    @property
    def variables_introduced(self) -> int:
        return 1

    @property
    def row_count(self) -> Optional[int]:
        return None

    @property
    def node_defined_ids(self) -> Tuple[identifiers.ColumnId, ...]:
        return ()

    @property
    def referenced_ids(self) -> COLUMN_SET:
        return frozenset()

    def remap_vars(
        self, mappings: Mapping[identifiers.ColumnId, identifiers.ColumnId]
    ) -> RandomSampleNode:
        return self

    def remap_refs(
        self, mappings: Mapping[identifiers.ColumnId, identifiers.ColumnId]
    ) -> RandomSampleNode:
        return self


# TODO: Explode should create a new column instead of overriding the existing one
@dataclasses.dataclass(frozen=True, eq=False)
class ExplodeNode(UnaryNode):
    column_ids: typing.Tuple[ex.DerefOp, ...]
    # Offsets are generated only if this is non-null
    offsets_col: Optional[identifiers.ColumnId] = None

    @property
    def row_preserving(self) -> bool:
        return False

    @property
    def fields(self) -> Iterable[Field]:
        fields = (
            Field(
                field.id,
                bigframes.dtypes.arrow_dtype_to_bigframes_dtype(
                    self.child.get_type(field.id).pyarrow_dtype.value_type  # type: ignore
                ),
                nullable=True,
            )
            if field.id in set(map(lambda x: x.id, self.column_ids))
            else field
            for field in self.child.fields
        )
        if self.offsets_col is not None:
            return itertools.chain(
                fields,
                (Field(self.offsets_col, bigframes.dtypes.INT_DTYPE, nullable=False),),
            )
        return fields

    @property
    def relation_ops_created(self) -> int:
        return 3

    @functools.cached_property
    def variables_introduced(self) -> int:
        return len(self.column_ids) + 1

    @property
    def row_count(self) -> Optional[int]:
        return None

    @property
    def node_defined_ids(self) -> Tuple[identifiers.ColumnId, ...]:
        return (self.offsets_col,) if (self.offsets_col is not None) else ()

    @property
    def referenced_ids(self) -> COLUMN_SET:
        return frozenset(ref.id for ref in self.column_ids)

    def remap_vars(
        self, mappings: Mapping[identifiers.ColumnId, identifiers.ColumnId]
    ) -> ExplodeNode:
        if (self.offsets_col is not None) and self.offsets_col in mappings:
            return dataclasses.replace(self, offsets_col=mappings[self.offsets_col])
        return self

    def remap_refs(
        self, mappings: Mapping[identifiers.ColumnId, identifiers.ColumnId]
    ) -> ExplodeNode:
        new_ids = tuple(id.remap_column_refs(mappings) for id in self.column_ids)
        return dataclasses.replace(self, column_ids=new_ids)  # type: ignore


# Tree operators
def top_down(
    root: BigFrameNode,
    transform: Callable[[BigFrameNode], BigFrameNode],
) -> BigFrameNode:
    """
    Perform a top-down transformation of the BigFrameNode tree.
    """
    return root.top_down(transform)


def bottom_up(
    root: BigFrameNode,
    transform: Callable[[BigFrameNode], BigFrameNode],
) -> BigFrameNode:
    """
    Perform a bottom-up transformation of the BigFrameNode tree.

    The `transform` function is applied to each node *after* its children
    have been transformed.  This allows for transformations that depend
    on the results of transforming subtrees.

    Returns the transformed root node.
    """
    return root.bottom_up(transform)<|MERGE_RESOLUTION|>--- conflicted
+++ resolved
@@ -42,265 +42,6 @@
 # A fixed number of variable to assume for overhead on some operations
 OVERHEAD_VARIABLES = 5
 
-<<<<<<< HEAD
-COLUMN_SET = frozenset[identifiers.ColumnId]
-
-Self = TypeVar("Self")
-
-
-@dataclasses.dataclass(frozen=True)
-class Field:
-    id: identifiers.ColumnId
-    dtype: bigframes.dtypes.Dtype
-    # Best effort, nullable=True if not certain
-    nullable: bool = True
-
-    def with_nullable(self) -> Field:
-        return Field(self.id, self.dtype, nullable=True)
-
-    def with_nonnull(self) -> Field:
-        return Field(self.id, self.dtype, nullable=False)
-
-    def with_id(self, id: identifiers.ColumnId) -> Field:
-        return Field(id, self.dtype, nullable=self.nullable)
-
-
-@dataclasses.dataclass(eq=False, frozen=True)
-class BigFrameNode(abc.ABC):
-    """
-    Immutable node for representing 2D typed array as a tree of operators.
-
-    All subclasses must be hashable so as to be usable as caching key.
-    """
-
-    @property
-    def deterministic(self) -> bool:
-        """Whether this node will evaluates deterministically."""
-        return True
-
-    @property
-    def row_preserving(self) -> bool:
-        """Whether this node preserves input rows."""
-        return True
-
-    @property
-    def non_local(self) -> bool:
-        """
-        Whether this node combines information across multiple rows instead of processing rows independently.
-        Used as an approximation for whether the expression may require shuffling to execute (and therefore be expensive).
-        """
-        return False
-
-    @property
-    def child_nodes(self) -> typing.Sequence[BigFrameNode]:
-        """Direct children of this node"""
-        return tuple([])
-
-    @property
-    @abc.abstractmethod
-    def row_count(self) -> typing.Optional[int]:
-        return None
-
-    @abc.abstractmethod
-    def remap_vars(
-        self: Self, mappings: Mapping[identifiers.ColumnId, identifiers.ColumnId]
-    ) -> Self:
-        """Remap defined (in this node only) variables."""
-        ...
-
-    @abc.abstractmethod
-    def remap_refs(
-        self: Self, mappings: Mapping[identifiers.ColumnId, identifiers.ColumnId]
-    ) -> Self:
-        """Remap variable references"""
-        ...
-
-    @property
-    @abc.abstractmethod
-    def node_defined_ids(self) -> Tuple[identifiers.ColumnId, ...]:
-        """The variables defined in this node (as opposed to by child nodes)."""
-        ...
-
-    @property
-    def referenced_ids(self) -> COLUMN_SET:
-        return frozenset()
-
-    @functools.cached_property
-    def session(self):
-        sessions = []
-        for child in self.child_nodes:
-            if child.session is not None:
-                sessions.append(child.session)
-        unique_sessions = len(set(sessions))
-        if unique_sessions > 1:
-            raise ValueError("Cannot use combine sources from multiple sessions.")
-        elif unique_sessions == 1:
-            return sessions[0]
-        return None
-
-    def _validate(self):
-        """Validate the local data in the node."""
-        return
-
-    @functools.cache
-    def validate_tree(self) -> bool:
-        for child in self.child_nodes:
-            child.validate_tree()
-        self._validate()
-        field_list = list(self.fields)
-        if len(set(field_list)) != len(field_list):
-            raise ValueError(f"Non unique field ids {list(self.fields)}")
-        return True
-
-    def _as_tuple(self) -> Tuple:
-        """Get all fields as tuple."""
-        return tuple(getattr(self, field.name) for field in dataclasses.fields(self))
-
-    def __hash__(self) -> int:
-        # Custom hash that uses cache to avoid costly recomputation
-        return self._cached_hash
-
-    def __eq__(self, other) -> bool:
-        # Custom eq that tries to short-circuit full structural comparison
-        if not isinstance(other, self.__class__):
-            return False
-        if self is other:
-            return True
-        if hash(self) != hash(other):
-            return False
-        return self._as_tuple() == other._as_tuple()
-
-    # BigFrameNode trees can be very deep so its important avoid recalculating the hash from scratch
-    # Each subclass of BigFrameNode should use this property to implement __hash__
-    # The default dataclass-generated __hash__ method is not cached
-    @functools.cached_property
-    def _cached_hash(self):
-        return hash(self._as_tuple())
-
-    @property
-    def roots(self) -> typing.Set[BigFrameNode]:
-        roots = itertools.chain.from_iterable(
-            map(lambda child: child.roots, self.child_nodes)
-        )
-        return set(roots)
-
-    # TODO: Store some local data lazily for select, aggregate nodes.
-    @property
-    @abc.abstractmethod
-    def fields(self) -> Iterable[Field]:
-        ...
-
-    @property
-    def ids(self) -> Iterable[identifiers.ColumnId]:
-        """All output ids from the node."""
-        return (field.id for field in self.fields)
-
-    @property
-    @abc.abstractmethod
-    def variables_introduced(self) -> int:
-        """
-        Defines number of values created by the current node. Helps represent the "width" of a query
-        """
-        ...
-
-    @property
-    def relation_ops_created(self) -> int:
-        """
-        Defines the number of relational ops generated by the current node. Used to estimate query planning complexity.
-        """
-        return 1
-
-    @property
-    def joins(self) -> bool:
-        """
-        Defines whether the node joins data.
-        """
-        return False
-
-    @property
-    @abc.abstractmethod
-    def order_ambiguous(self) -> bool:
-        """
-        Whether row ordering is potentially ambiguous. For example, ReadTable (without a primary key) could be ordered in different ways.
-        """
-        ...
-
-    @property
-    @abc.abstractmethod
-    def explicitly_ordered(self) -> bool:
-        """
-        Whether row ordering is potentially ambiguous. For example, ReadTable (without a primary key) could be ordered in different ways.
-        """
-        ...
-
-    @functools.cached_property
-    def height(self) -> int:
-        if len(self.child_nodes) == 0:
-            return 0
-        return max(child.height for child in self.child_nodes) + 1
-
-    @functools.cached_property
-    def total_variables(self) -> int:
-        return self.variables_introduced + sum(
-            map(lambda x: x.total_variables, self.child_nodes)
-        )
-
-    @functools.cached_property
-    def total_relational_ops(self) -> int:
-        return self.relation_ops_created + sum(
-            map(lambda x: x.total_relational_ops, self.child_nodes)
-        )
-
-    @functools.cached_property
-    def total_joins(self) -> int:
-        return int(self.joins) + sum(map(lambda x: x.total_joins, self.child_nodes))
-
-    @functools.cached_property
-    def schema(self) -> schemata.ArraySchema:
-        # TODO: Make schema just a view on fields
-        return schemata.ArraySchema(
-            tuple(schemata.SchemaItem(i.id.name, i.dtype) for i in self.fields)
-        )
-
-    @property
-    def planning_complexity(self) -> int:
-        """
-        Empirical heuristic measure of planning complexity.
-
-        Used to determine when to decompose overly complex computations. May require tuning.
-        """
-        return self.total_variables * self.total_relational_ops * (1 + self.total_joins)
-
-    @abc.abstractmethod
-    def transform_children(
-        self: Self, t: Callable[[BigFrameNode], BigFrameNode]
-    ) -> Self:
-        """Apply a function to each child node."""
-        ...
-
-    @property
-    def defines_namespace(self) -> bool:
-        """
-        If true, this node establishes a new column id namespace.
-
-        If false, this node consumes and produces ids in the namespace
-        """
-        return False
-
-    def get_type(self, id: identifiers.ColumnId) -> bigframes.dtypes.Dtype:
-        return self._dtype_lookup[id]
-
-    # TODO: Deprecate in favor of field_by_id, and eventually, by rich references
-    @functools.cached_property
-    def _dtype_lookup(self) -> dict[identifiers.ColumnId, bigframes.dtypes.Dtype]:
-        return {field.id: field.dtype for field in self.fields}
-
-    @functools.cached_property
-    def field_by_id(self) -> Mapping[identifiers.ColumnId, Field]:
-        return {field.id: field for field in self.fields}
-
-=======
->>>>>>> 64b5ff13
 
 class AdditiveNode:
     """Definition of additive - if you drop added_fields, you end up with the descendent.
