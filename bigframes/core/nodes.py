--- conflicted
+++ resolved
@@ -519,11 +519,6 @@
     @property
     def node_defined_ids(self) -> Tuple[bfet_ids.ColumnId, ...]:
         return ()
-
-    @property
-    def projection_base(self) -> BigFrameNode:
-        assert self.left_child.projection_base == self.right_child.projection_base
-        return self.left_child.projection_base
 
     def transform_children(
         self, t: Callable[[BigFrameNode], BigFrameNode]
@@ -1559,21 +1554,13 @@
         return dataclasses.replace(self, column_ids=new_ids)  # type: ignore
 
 
-<<<<<<< HEAD
-=======
 # Tree operators
->>>>>>> e13eca21
 def top_down(
     root: BigFrameNode,
     transform: Callable[[BigFrameNode], BigFrameNode],
     *,
     memoize=False,
     validate=False,
-<<<<<<< HEAD
-):
-    def top_down_internal(root: BigFrameNode) -> BigFrameNode:
-        return transform(root).transform_children(transform)
-=======
 ) -> BigFrameNode:
     """
     Perform a top-down transformation of the BigFrameNode tree.
@@ -1583,15 +1570,11 @@
 
     def top_down_internal(root: BigFrameNode) -> BigFrameNode:
         return transform(root).transform_children(top_down_internal)
->>>>>>> e13eca21
 
     if memoize:
         # MUST reassign to the same name or caching won't work recursively
         top_down_internal = functools.cache(top_down_internal)
-<<<<<<< HEAD
-=======
-
->>>>>>> e13eca21
+
     result = top_down_internal(root)
     if validate:
         result.validate_tree()
@@ -1604,9 +1587,6 @@
     *,
     memoize=False,
     validate=False,
-<<<<<<< HEAD
-):
-=======
 ) -> BigFrameNode:
     """
     Perform a bottom-up transformation of the BigFrameNode tree.
@@ -1614,7 +1594,6 @@
     If memoize=True, recursive calls are memoized within the scope of the traversal only.
     """
 
->>>>>>> e13eca21
     def bottom_up_internal(root: BigFrameNode) -> BigFrameNode:
         return transform(root.transform_children(bottom_up_internal))
 
