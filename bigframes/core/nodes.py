# Copyright 2023 Google LLC
#
# Licensed under the Apache License, Version 2.0 (the "License");
# you may not use this file except in compliance with the License.
# You may obtain a copy of the License at
#
#     http://www.apache.org/licenses/LICENSE-2.0
#
# Unless required by applicable law or agreed to in writing, software
# distributed under the License is distributed on an "AS IS" BASIS,
# WITHOUT WARRANTIES OR CONDITIONS OF ANY KIND, either express or implied.
# See the License for the specific language governing permissions and
# limitations under the License.

from __future__ import annotations

import abc
import dataclasses
import datetime
import functools
import itertools
import typing
from typing import Callable, cast, Iterable, Mapping, Optional, Sequence, Tuple

import google.cloud.bigquery as bq

import bigframes.core.expression as ex
import bigframes.core.guid
import bigframes.core.identifiers
import bigframes.core.identifiers as bfet_ids
from bigframes.core.ordering import OrderingExpression
import bigframes.core.schema as schemata
import bigframes.core.slices as slices
import bigframes.core.window_spec as window
import bigframes.dtypes

if typing.TYPE_CHECKING:
    import bigframes.core.ordering as orderings
    import bigframes.session


# A fixed number of variable to assume for overhead on some operations
OVERHEAD_VARIABLES = 5

COLUMN_SET = frozenset[bfet_ids.ColumnId]


@dataclasses.dataclass(frozen=True)
class Field:
    id: bfet_ids.ColumnId
    dtype: bigframes.dtypes.Dtype


@dataclasses.dataclass(eq=False, frozen=True)
class BigFrameNode(abc.ABC):
    """
    Immutable node for representing 2D typed array as a tree of operators.

    All subclasses must be hashable so as to be usable as caching key.
    """

    @property
    def deterministic(self) -> bool:
        """Whether this node will evaluates deterministically."""
        return True

    @property
    def row_preserving(self) -> bool:
        """Whether this node preserves input rows."""
        return True

    @property
    def non_local(self) -> bool:
        """
        Whether this node combines information across multiple rows instead of processing rows independently.
        Used as an approximation for whether the expression may require shuffling to execute (and therefore be expensive).
        """
        return False

    @property
    def child_nodes(self) -> typing.Sequence[BigFrameNode]:
        """Direct children of this node"""
        return tuple([])

    @property
    @abc.abstractmethod
    def row_count(self) -> typing.Optional[int]:
        return None

    @abc.abstractmethod
    def remap_refs(
        self, mappings: Mapping[bfet_ids.ColumnId, bfet_ids.ColumnId]
    ) -> BigFrameNode:
        """Remap variable references"""
        ...

    @property
    @abc.abstractmethod
    def node_defined_ids(self) -> Tuple[bfet_ids.ColumnId, ...]:
        """The variables defined in this node (as opposed to by child nodes)."""
        ...

    @functools.cached_property
    def session(self):
        sessions = []
        for child in self.child_nodes:
            if child.session is not None:
                sessions.append(child.session)
        unique_sessions = len(set(sessions))
        if unique_sessions > 1:
            raise ValueError("Cannot use combine sources from multiple sessions.")
        elif unique_sessions == 1:
            return sessions[0]
        return None

    def _validate(self):
        """Validate the local data in the node."""
        return

    @functools.cache
    def validate_tree(self) -> bool:
        for child in self.child_nodes:
            child.validate_tree()
        self._validate()
        field_list = list(self.fields)
        if len(set(field_list)) != len(field_list):
            raise ValueError(f"Non unique field ids {list(self.fields)}")
        return True

    def _as_tuple(self) -> Tuple:
        """Get all fields as tuple."""
        return tuple(getattr(self, field.name) for field in dataclasses.fields(self))

    def __hash__(self) -> int:
        # Custom hash that uses cache to avoid costly recomputation
        return self._cached_hash

    def __eq__(self, other) -> bool:
        # Custom eq that tries to short-circuit full structural comparison
        if not isinstance(other, self.__class__):
            return False
        if self is other:
            return True
        if hash(self) != hash(other):
            return False
        return self._as_tuple() == other._as_tuple()

    # BigFrameNode trees can be very deep so its important avoid recalculating the hash from scratch
    # Each subclass of BigFrameNode should use this property to implement __hash__
    # The default dataclass-generated __hash__ method is not cached
    @functools.cached_property
    def _cached_hash(self):
        return hash(self._as_tuple())

    @property
    def roots(self) -> typing.Set[BigFrameNode]:
        roots = itertools.chain.from_iterable(
            map(lambda child: child.roots, self.child_nodes)
        )
        return set(roots)

    # TODO: Store some local data lazily for select, aggregate nodes.
    @property
    @abc.abstractmethod
    def fields(self) -> Iterable[Field]:
        ...

    @property
    def ids(self) -> Iterable[bfet_ids.ColumnId]:
        """All output ids from the node."""
        return (field.id for field in self.fields)

    @property
    @abc.abstractmethod
    def variables_introduced(self) -> int:
        """
        Defines number of values created by the current node. Helps represent the "width" of a query
        """
        ...

    @property
    def relation_ops_created(self) -> int:
        """
        Defines the number of relational ops generated by the current node. Used to estimate query planning complexity.
        """
        return 1

    @property
    def joins(self) -> bool:
        """
        Defines whether the node joins data.
        """
        return False

    @property
    @abc.abstractmethod
    def order_ambiguous(self) -> bool:
        """
        Whether row ordering is potentially ambiguous. For example, ReadTable (without a primary key) could be ordered in different ways.
        """
        ...

    @property
    @abc.abstractmethod
    def explicitly_ordered(self) -> bool:
        """
        Whether row ordering is potentially ambiguous. For example, ReadTable (without a primary key) could be ordered in different ways.
        """
        ...

    @functools.cached_property
    def height(self) -> int:
        if len(self.child_nodes) == 0:
            return 0
        return max(child.height for child in self.child_nodes) + 1

    @functools.cached_property
    def total_variables(self) -> int:
        return self.variables_introduced + sum(
            map(lambda x: x.total_variables, self.child_nodes)
        )

    @functools.cached_property
    def total_relational_ops(self) -> int:
        return self.relation_ops_created + sum(
            map(lambda x: x.total_relational_ops, self.child_nodes)
        )

    @functools.cached_property
    def total_joins(self) -> int:
        return int(self.joins) + sum(map(lambda x: x.total_joins, self.child_nodes))

    @functools.cached_property
    def schema(self) -> schemata.ArraySchema:
        # TODO: Make schema just a view on fields
        return schemata.ArraySchema(
            tuple(schemata.SchemaItem(i.id.name, i.dtype) for i in self.fields)
        )

    @property
    def planning_complexity(self) -> int:
        """
        Empirical heuristic measure of planning complexity.

        Used to determine when to decompose overly complex computations. May require tuning.
        """
        return self.total_variables * self.total_relational_ops * (1 + self.total_joins)

    @abc.abstractmethod
    def transform_children(
        self, t: Callable[[BigFrameNode], BigFrameNode]
    ) -> BigFrameNode:
        """Apply a function to each child node."""
        ...

    @abc.abstractmethod
    def remap_vars(
        self, mappings: Mapping[bfet_ids.ColumnId, bfet_ids.ColumnId]
    ) -> BigFrameNode:
        """Remap defined (in this node only) variables."""
        ...

    @property
    def defines_namespace(self) -> bool:
        """
        If true, this node establishes a new column id namespace.

        If false, this node consumes and produces ids in the namespace
        """
        return False

    @functools.cached_property
    def defined_variables(self) -> set[str]:
        """Full set of variables defined in the namespace, even if not selected."""
        self_defined_variables = set(self.schema.names)
        if self.defines_namespace:
            return self_defined_variables
        return self_defined_variables.union(
            *(child.defined_variables for child in self.child_nodes)
        )

    def get_type(self, id: bfet_ids.ColumnId) -> bigframes.dtypes.Dtype:
        return self._dtype_lookup[id]

    @functools.cached_property
    def _dtype_lookup(self):
        return {field.id: field.dtype for field in self.fields}

    def prune(self, used_cols: COLUMN_SET) -> BigFrameNode:
        return self.transform_children(lambda x: x.prune(used_cols))


class AdditiveNode:
    """Definition of additive - if you drop added_fields, you end up with the descendent."""

    @property
    @abc.abstractmethod
    def added_fields(self) -> Tuple[Field, ...]:
        ...

    @property
    @abc.abstractmethod
    def additive_base(self) -> BigFrameNode:
        ...

    @abc.abstractmethod
    def replace_additive_base(self, BigFrameNode):
        ...


@dataclasses.dataclass(frozen=True, eq=False)
class UnaryNode(BigFrameNode):
    child: BigFrameNode

    @property
    def child_nodes(self) -> typing.Sequence[BigFrameNode]:
        return (self.child,)

    @property
    def fields(self) -> Iterable[Field]:
        return self.child.fields

    @property
    def explicitly_ordered(self) -> bool:
        return self.child.explicitly_ordered

    def transform_children(
        self, t: Callable[[BigFrameNode], BigFrameNode]
    ) -> BigFrameNode:
        transformed = dataclasses.replace(self, child=t(self.child))
        if self == transformed:
            # reusing existing object speeds up eq, and saves a small amount of memory
            return self
        return transformed

    def replace_child(self, new_child: BigFrameNode) -> UnaryNode:
        new_self = dataclasses.replace(self, child=new_child)  # type: ignore
        return new_self

    @property
    def order_ambiguous(self) -> bool:
        return self.child.order_ambiguous


@dataclasses.dataclass(frozen=True, eq=False)
class SliceNode(UnaryNode):
    """Logical slice node conditionally becomes limit or filter over row numbers."""

    start: Optional[int]
    stop: Optional[int]
    step: int = 1

    @property
    def row_preserving(self) -> bool:
        """Whether this node preserves input rows."""
        return False

    @property
    def non_local(self) -> bool:
        """
        Whether this node combines information across multiple rows instead of processing rows independently.
        Used as an approximation for whether the expression may require shuffling to execute (and therefore be expensive).
        """
        return True

    # these are overestimates, more accurate numbers available by converting to concrete limit or analytic+filter ops
    @property
    def variables_introduced(self) -> int:
        return 2

    @property
    def relation_ops_created(self) -> int:
        return 2

    @property
    def is_limit(self) -> bool:
        """Returns whether this is equivalent to a ORDER BY ... LIMIT N."""
        # TODO: Handle tail case.
        return (
            (not self.start)
            and (self.step == 1)
            and (self.stop is not None)
            and (self.stop > 0)
        )

    @property
    def row_count(self) -> typing.Optional[int]:
        child_length = self.child.row_count
        if child_length is None:
            return None
        return slices.slice_output_rows(
            (self.start, self.stop, self.step), child_length
        )

    @property
    def node_defined_ids(self) -> Tuple[bfet_ids.ColumnId, ...]:
        return ()

    def remap_vars(
        self, mappings: Mapping[bfet_ids.ColumnId, bfet_ids.ColumnId]
    ) -> BigFrameNode:
        return self

    def remap_refs(self, mappings: Mapping[bfet_ids.ColumnId, bfet_ids.ColumnId]):
        return self


@dataclasses.dataclass(frozen=True, eq=False)
class InNode(BigFrameNode, AdditiveNode):
    """
    Special Join Type that only returns rows from the left side, as well as adding a bool column indicating whether a match exists on the right side.

    Modelled separately from join node, as this operation preserves row identity.
    """

    left_child: BigFrameNode
    right_child: BigFrameNode
    left_col: ex.DerefOp
    right_col: ex.DerefOp
    indicator_col: bfet_ids.ColumnId

    def _validate(self):
        assert not (
            set(self.left_child.ids) & set(self.right_child.ids)
        ), "Join ids collide"

    @property
    def row_preserving(self) -> bool:
        return False

    @property
    def non_local(self) -> bool:
        return True

    @property
    def child_nodes(self) -> typing.Sequence[BigFrameNode]:
        return (self.left_child, self.right_child)

    @property
    def order_ambiguous(self) -> bool:
        return False

    @property
    def explicitly_ordered(self) -> bool:
        # Preserves left ordering always
        return True

    @property
    def added_fields(self) -> Tuple[Field, ...]:
        return (Field(self.indicator_col, bigframes.dtypes.BOOL_DTYPE),)

    @property
    def fields(self) -> Iterable[Field]:
        return itertools.chain(
            self.left_child.fields,
            self.added_fields,
        )

    @functools.cached_property
    def variables_introduced(self) -> int:
        """Defines the number of variables generated by the current node. Used to estimate query planning complexity."""
        return 1

    @property
    def joins(self) -> bool:
        return True

    @property
    def row_count(self) -> Optional[int]:
        return self.left_child.row_count

    @property
    def node_defined_ids(self) -> Tuple[bfet_ids.ColumnId, ...]:
        return (self.indicator_col,)

    @property
    def additive_base(self) -> BigFrameNode:
        return self.left_child

    def replace_additive_base(self, node: BigFrameNode):
        return dataclasses.replace(self, left_child=node)

    def transform_children(
        self, t: Callable[[BigFrameNode], BigFrameNode]
    ) -> BigFrameNode:
        transformed = dataclasses.replace(
            self, left_child=t(self.left_child), right_child=t(self.right_child)
        )
        if self == transformed:
            # reusing existing object speeds up eq, and saves a small amount of memory
            return self
        return transformed

    def prune(self, used_cols: COLUMN_SET) -> BigFrameNode:
        return self

    def remap_vars(
        self, mappings: Mapping[bfet_ids.ColumnId, bfet_ids.ColumnId]
    ) -> BigFrameNode:
        return dataclasses.replace(
            self, indicator_col=mappings.get(self.indicator_col, self.indicator_col)
        )

    def remap_refs(self, mappings: Mapping[bfet_ids.ColumnId, bfet_ids.ColumnId]):
        return dataclasses.replace(self, left_col=self.left_col.remap_column_refs(mappings, allow_partial_bindings=True), right_col=self.right_col.remap_column_refs(mappings, allow_partial_bindings=True))  # type: ignore


@dataclasses.dataclass(frozen=True, eq=False)
class JoinNode(BigFrameNode):
    left_child: BigFrameNode
    right_child: BigFrameNode
    conditions: typing.Tuple[typing.Tuple[ex.DerefOp, ex.DerefOp], ...]
    type: typing.Literal["inner", "outer", "left", "right", "cross"]

    def _validate(self):
        assert not (
            set(self.left_child.ids) & set(self.right_child.ids)
        ), "Join ids collide"

    @property
    def row_preserving(self) -> bool:
        return False

    @property
    def non_local(self) -> bool:
        return True

    @property
    def child_nodes(self) -> typing.Sequence[BigFrameNode]:
        return (self.left_child, self.right_child)

    @property
    def order_ambiguous(self) -> bool:
        return True

    @property
    def explicitly_ordered(self) -> bool:
        # Do not consider user pre-join ordering intent - they need to re-order post-join in unordered mode.
        return False

    @property
    def fields(self) -> Iterable[Field]:
        return itertools.chain(self.left_child.fields, self.right_child.fields)

    @functools.cached_property
    def variables_introduced(self) -> int:
        """Defines the number of variables generated by the current node. Used to estimate query planning complexity."""
        return OVERHEAD_VARIABLES

    @property
    def joins(self) -> bool:
        return True

    @property
    def row_count(self) -> Optional[int]:
        if self.type == "cross":
            if self.left_child.row_count is None or self.right_child.row_count is None:
                return None
            return self.left_child.row_count * self.right_child.row_count

        return None

    @property
    def node_defined_ids(self) -> Tuple[bfet_ids.ColumnId, ...]:
        return ()

    def transform_children(
        self, t: Callable[[BigFrameNode], BigFrameNode]
    ) -> BigFrameNode:
        transformed = dataclasses.replace(
            self, left_child=t(self.left_child), right_child=t(self.right_child)
        )
        if self == transformed:
            # reusing existing object speeds up eq, and saves a small amount of memory
            return self
        return transformed

    def prune(self, used_cols: COLUMN_SET) -> BigFrameNode:
        # If this is a cross join, make sure to select at least one column from each side
        condition_cols = used_cols.union(
            map(lambda x: x.id, itertools.chain.from_iterable(self.conditions))
        )
        return self.transform_children(
            lambda x: x.prune(frozenset([*condition_cols, *used_cols]))
        )

    def remap_vars(
        self, mappings: Mapping[bfet_ids.ColumnId, bfet_ids.ColumnId]
    ) -> BigFrameNode:
        return self

    def remap_refs(self, mappings: Mapping[bfet_ids.ColumnId, bfet_ids.ColumnId]):
        new_conds = tuple(
            (
                l_cond.remap_column_refs(mappings, allow_partial_bindings=True),
                r_cond.remap_column_refs(mappings, allow_partial_bindings=True),
            )
            for l_cond, r_cond in self.conditions
        )
        return dataclasses.replace(self, conditions=new_conds)  # type: ignore


@dataclasses.dataclass(frozen=True, eq=False)
class ConcatNode(BigFrameNode):
    # TODO: Explcitly map column ids from each child
    children: Tuple[BigFrameNode, ...]
    output_ids: Tuple[bfet_ids.ColumnId, ...]

    def _validate(self):
        if len(self.children) == 0:
            raise ValueError("Concat requires at least one input table. Zero provided.")
        child_schemas = [child.schema.dtypes for child in self.children]
        if not len(set(child_schemas)) == 1:
            raise ValueError("All inputs must have identical dtypes. {child_schemas}")

    @property
    def child_nodes(self) -> typing.Sequence[BigFrameNode]:
        return self.children

    @property
    def order_ambiguous(self) -> bool:
        return any(child.order_ambiguous for child in self.children)

    @property
    def explicitly_ordered(self) -> bool:
        # Consider concat as an ordered operations (even though input frames may not be ordered)
        return True

    @property
    def fields(self) -> Iterable[Field]:
        # TODO: Output names should probably be aligned beforehand or be part of concat definition
        return (
            Field(id, field.dtype)
            for id, field in zip(self.output_ids, self.children[0].fields)
        )

    @functools.cached_property
    def variables_introduced(self) -> int:
        """Defines the number of variables generated by the current node. Used to estimate query planning complexity."""
        return len(self.schema.items) + OVERHEAD_VARIABLES

    @property
    def row_count(self) -> Optional[int]:
        sub_counts = [node.row_count for node in self.child_nodes]
        total = 0
        for count in sub_counts:
            if count is None:
                return None
            total += count
        return total

    @property
    def node_defined_ids(self) -> Tuple[bfet_ids.ColumnId, ...]:
        return self.output_ids

    def transform_children(
        self, t: Callable[[BigFrameNode], BigFrameNode]
    ) -> BigFrameNode:
        transformed = dataclasses.replace(
            self, children=tuple(t(child) for child in self.children)
        )
        if self == transformed:
            # reusing existing object speeds up eq, and saves a small amount of memory
            return self
        return transformed

    def prune(self, used_cols: COLUMN_SET) -> BigFrameNode:
        # TODO: Make concat prunable, probably by redefining
        return self

    def remap_vars(
        self, mappings: Mapping[bfet_ids.ColumnId, bfet_ids.ColumnId]
    ) -> BigFrameNode:
        new_ids = tuple(mappings.get(id, id) for id in self.output_ids)
        return dataclasses.replace(self, output_ids=new_ids)

    def remap_refs(self, mappings: Mapping[bfet_ids.ColumnId, bfet_ids.ColumnId]):
        return self


@dataclasses.dataclass(frozen=True, eq=False)
class FromRangeNode(BigFrameNode):
    # TODO: Enforce single-row, single column constraint
    start: BigFrameNode
    end: BigFrameNode
    step: int
    output_id: bfet_ids.ColumnId = bfet_ids.ColumnId("labels")

    @property
    def roots(self) -> typing.Set[BigFrameNode]:
        return {self}

    @property
    def child_nodes(self) -> typing.Sequence[BigFrameNode]:
        return (self.start, self.end)

    @property
    def order_ambiguous(self) -> bool:
        return False

    @property
    def explicitly_ordered(self) -> bool:
        return True

    @functools.cached_property
    def fields(self) -> Iterable[Field]:
        return (Field(self.output_id, next(iter(self.start.fields)).dtype),)

    @functools.cached_property
    def variables_introduced(self) -> int:
        """Defines the number of variables generated by the current node. Used to estimate query planning complexity."""
        return len(self.schema.items) + OVERHEAD_VARIABLES

    @property
    def row_count(self) -> Optional[int]:
        return None

    @property
    def node_defined_ids(self) -> Tuple[bfet_ids.ColumnId, ...]:
        return (self.output_id,)

    @property
    def defines_namespace(self) -> bool:
        return True

    def transform_children(
        self, t: Callable[[BigFrameNode], BigFrameNode]
    ) -> BigFrameNode:
        transformed = dataclasses.replace(self, start=t(self.start), end=t(self.end))
        if self == transformed:
            # reusing existing object speeds up eq, and saves a small amount of memory
            return self
        return transformed

    def prune(self, used_cols: COLUMN_SET) -> BigFrameNode:
        # TODO: Make FromRangeNode prunable (or convert to other node types)
        return self

    def remap_vars(
        self, mappings: Mapping[bfet_ids.ColumnId, bfet_ids.ColumnId]
    ) -> BigFrameNode:
        return dataclasses.replace(
            self, output_id=mappings.get(self.output_id, self.output_id)
        )

    def remap_refs(self, mappings: Mapping[bfet_ids.ColumnId, bfet_ids.ColumnId]):
        return self


# Input Nodex
# TODO: Most leaf nodes produce fixed column names based on the datasource
# They should support renaming
@dataclasses.dataclass(frozen=True, eq=False)
class LeafNode(BigFrameNode):
    @property
    def roots(self) -> typing.Set[BigFrameNode]:
        return {self}

    @property
    def fast_offsets(self) -> bool:
        return False

    @property
    def fast_ordered_limit(self) -> bool:
        return False

    def transform_children(
        self, t: Callable[[BigFrameNode], BigFrameNode]
    ) -> BigFrameNode:
        return self


class ScanItem(typing.NamedTuple):
    id: bfet_ids.ColumnId
    dtype: bigframes.dtypes.Dtype  # Might be multiple logical types for a given physical source type
    source_id: str  # Flexible enough for both local data and bq data


@dataclasses.dataclass(frozen=True)
class ScanList:
    items: typing.Tuple[ScanItem, ...]


@dataclasses.dataclass(frozen=True, eq=False)
class ReadLocalNode(LeafNode):
    # TODO: Combine feather_bytes, data_schema, n_rows into a LocalDataDef struct
    feather_bytes: bytes
    data_schema: schemata.ArraySchema
    n_rows: int
    # Mapping of local ids to bfet id.
    scan_list: ScanList
    # Offsets are generated only if this is non-null
    offsets_col: Optional[bigframes.core.identifiers.ColumnId] = None
    session: typing.Optional[bigframes.session.Session] = None

    @property
    def fields(self) -> Iterable[Field]:
        fields = (Field(col_id, dtype) for col_id, dtype, _ in self.scan_list.items)
        if self.offsets_col is not None:
            return itertools.chain(
                fields, (Field(self.offsets_col, bigframes.dtypes.INT_DTYPE),)
            )
        return fields

    @property
    def variables_introduced(self) -> int:
        """Defines the number of variables generated by the current node. Used to estimate query planning complexity."""
        return len(self.scan_list.items) + 1

    @property
    def fast_offsets(self) -> bool:
        return True

    @property
    def fast_ordered_limit(self) -> bool:
        return True

    @property
    def order_ambiguous(self) -> bool:
        return False

    @property
    def explicitly_ordered(self) -> bool:
        return True

    @property
    def row_count(self) -> typing.Optional[int]:
        return self.n_rows

    @property
    def node_defined_ids(self) -> Tuple[bfet_ids.ColumnId, ...]:
        return tuple(item.id for item in self.fields)

    def prune(self, used_cols: COLUMN_SET) -> BigFrameNode:
        # Don't preoduce empty scan list no matter what, will result in broken sql syntax
        # TODO: Handle more elegantly
        new_scan_list = ScanList(
            tuple(item for item in self.scan_list.items if item.id in used_cols)
            or (self.scan_list.items[0],)
        )
        return ReadLocalNode(
            self.feather_bytes,
            self.data_schema,
            self.n_rows,
            new_scan_list,
            self.offsets_col,
            self.session,
        )

    def remap_vars(
        self, mappings: Mapping[bfet_ids.ColumnId, bfet_ids.ColumnId]
    ) -> BigFrameNode:
        new_scan_list = ScanList(
            tuple(
                ScanItem(mappings.get(item.id, item.id), item.dtype, item.source_id)
                for item in self.scan_list.items
            )
        )
        new_offsets_col = (
            mappings.get(self.offsets_col, self.offsets_col)
            if (self.offsets_col is not None)
            else None
        )
        return dataclasses.replace(
            self, scan_list=new_scan_list, offsets_col=new_offsets_col
        )

    def remap_refs(self, mappings: Mapping[bfet_ids.ColumnId, bfet_ids.ColumnId]):
        return self


@dataclasses.dataclass(frozen=True)
class GbqTable:
    project_id: str = dataclasses.field()
    dataset_id: str = dataclasses.field()
    table_id: str = dataclasses.field()
    physical_schema: Tuple[bq.SchemaField, ...] = dataclasses.field()
    n_rows: int = dataclasses.field()
    is_physically_stored: bool = dataclasses.field()
    cluster_cols: typing.Optional[Tuple[str, ...]]

    @staticmethod
    def from_table(table: bq.Table, columns: Sequence[str] = ()) -> GbqTable:
        # Subsetting fields with columns can reduce cost of row-hash default ordering
        if columns:
            schema = tuple(item for item in table.schema if item.name in columns)
        else:
            schema = tuple(table.schema)
        return GbqTable(
            project_id=table.project,
            dataset_id=table.dataset_id,
            table_id=table.table_id,
            physical_schema=schema,
            n_rows=table.num_rows,
            is_physically_stored=(table.table_type in ["TABLE", "MATERIALIZED_VIEW"]),
            cluster_cols=None
            if table.clustering_fields is None
            else tuple(table.clustering_fields),
        )


@dataclasses.dataclass(frozen=True)
class BigqueryDataSource:
    """
    Google BigQuery Data source.

    This should not be modified once defined, as all attributes contribute to the default ordering.
    """

    table: GbqTable
    at_time: typing.Optional[datetime.datetime] = None
    # Added for backwards compatibility, not validated
    sql_predicate: typing.Optional[str] = None
    ordering: typing.Optional[orderings.RowOrdering] = None


## Put ordering in here or just add order_by node above?
@dataclasses.dataclass(frozen=True, eq=False)
class ReadTableNode(LeafNode):
    source: BigqueryDataSource
    # Subset of physical schema column
    # Mapping of table schema ids to bfet id.
    scan_list: ScanList

    table_session: bigframes.session.Session = dataclasses.field()

    def _validate(self):
        # enforce invariants
        physical_names = set(map(lambda i: i.name, self.source.table.physical_schema))
        if not set(scan.source_id for scan in self.scan_list.items).issubset(
            physical_names
        ):
            raise ValueError(
                f"Requested schema {self.scan_list} cannot be derived from table schemal {self.source.table.physical_schema}"
            )

    @property
    def session(self):
        return self.table_session

    @property
    def fields(self) -> Iterable[Field]:
        return (Field(col_id, dtype) for col_id, dtype, _ in self.scan_list.items)

    @property
    def relation_ops_created(self) -> int:
        # Assume worst case, where readgbq actually has baked in analytic operation to generate index
        return 3

    @property
    def fast_offsets(self) -> bool:
        # Fast head is only supported when row offsets are available or data is clustered over ordering key.
        return (self.source.ordering is not None) and self.source.ordering.is_sequential

    @property
    def fast_ordered_limit(self) -> bool:
        if self.source.ordering is None:
            return False
        order_cols = self.source.ordering.all_ordering_columns
        # monotonicity would probably be fine
        if not all(col.scalar_expression.is_identity for col in order_cols):
            return False
        order_col_ids = tuple(
            cast(ex.DerefOp, col.scalar_expression).id.name for col in order_cols
        )
        cluster_col_ids = self.source.table.cluster_cols
        if cluster_col_ids is None:
            return False

        return order_col_ids == cluster_col_ids[: len(order_col_ids)]

    @property
    def order_ambiguous(self) -> bool:
        return (
            self.source.ordering is None
        ) or not self.source.ordering.is_total_ordering

    @property
    def explicitly_ordered(self) -> bool:
        return self.source.ordering is not None

    @functools.cached_property
    def variables_introduced(self) -> int:
        return len(self.scan_list.items) + 1

    @property
    def row_count(self) -> typing.Optional[int]:
        if self.source.sql_predicate is None and self.source.table.is_physically_stored:
            return self.source.table.n_rows
        return None

    @property
    def node_defined_ids(self) -> Tuple[bfet_ids.ColumnId, ...]:
        return tuple(item.id for item in self.scan_list.items)

    def prune(self, used_cols: COLUMN_SET) -> BigFrameNode:
        new_scan_list = ScanList(
            tuple(item for item in self.scan_list.items if item.id in used_cols)
            or (self.scan_list.items[0],)
        )
        return dataclasses.replace(self, scan_list=new_scan_list)

    def remap_vars(
        self, mappings: Mapping[bfet_ids.ColumnId, bfet_ids.ColumnId]
    ) -> BigFrameNode:
        new_scan_list = ScanList(
            tuple(
                ScanItem(mappings.get(item.id, item.id), item.dtype, item.source_id)
                for item in self.scan_list.items
            )
        )
        return dataclasses.replace(self, scan_list=new_scan_list)

    def remap_refs(self, mappings: Mapping[bfet_ids.ColumnId, bfet_ids.ColumnId]):
        return self

    def with_order_cols(self):
        # Maybe the ordering should be required to always be in the scan list, and then we won't need this?
        if self.source.ordering is None:
            return self, orderings.RowOrdering()

        order_cols = {col.sql for col in self.source.ordering.referenced_columns}
        scan_cols = {col.source_id for col in self.scan_list.items}
        new_scan_cols = [
            ScanItem(
                bigframes.core.ids.ColumnId.unique(),
                dtype=bigframes.dtypes.convert_schema_field(field)[1],
                source_id=field.name,
            )
            for field in self.source.table.physical_schema
            if (field.name in order_cols) and (field.name not in scan_cols)
        ]
        new_scan_list = ScanList(items=(*self.scan_list.items, *new_scan_cols))
        new_order = self.source.ordering.remap_column_refs(
            {
                bigframes.core.ids.ColumnId(item.source_id): item.id
                for item in new_scan_cols
            },
            allow_partial_bindings=True,
        )
        return dataclasses.replace(self, scan_list=new_scan_list), new_order


@dataclasses.dataclass(frozen=True, eq=False)
class CachedTableNode(ReadTableNode):
    # The original BFET subtree that was cached
    # note: this isn't a "child" node.
    original_node: BigFrameNode = dataclasses.field()


# Unary nodes
@dataclasses.dataclass(frozen=True, eq=False)
class PromoteOffsetsNode(UnaryNode, AdditiveNode):
    col_id: bigframes.core.identifiers.ColumnId

    @property
    def non_local(self) -> bool:
        return True

    @property
    def fields(self) -> Iterable[Field]:
        return itertools.chain(
            self.child.fields, [Field(self.col_id, bigframes.dtypes.INT_DTYPE)]
        )

    @property
    def relation_ops_created(self) -> int:
        return 2

    @functools.cached_property
    def variables_introduced(self) -> int:
        return 1

    @property
    def row_count(self) -> Optional[int]:
        return self.child.row_count

    @property
    def node_defined_ids(self) -> Tuple[bfet_ids.ColumnId, ...]:
        return (self.col_id,)

    @property
    def added_fields(self) -> Tuple[Field, ...]:
        return (Field(self.col_id, bigframes.dtypes.INT_DTYPE),)

    @property
    def additive_base(self) -> BigFrameNode:
        return self.child

    def replace_additive_base(self, node: BigFrameNode):
        return dataclasses.replace(self, child=node)

    def prune(self, used_cols: COLUMN_SET) -> BigFrameNode:
        if self.col_id not in used_cols:
            return self.child.prune(used_cols)
        else:
            new_used = used_cols.difference([self.col_id])
            return self.transform_children(lambda x: x.prune(new_used))

    def remap_vars(
        self, mappings: Mapping[bfet_ids.ColumnId, bfet_ids.ColumnId]
    ) -> BigFrameNode:
        return dataclasses.replace(self, col_id=mappings.get(self.col_id, self.col_id))

    def remap_refs(self, mappings: Mapping[bfet_ids.ColumnId, bfet_ids.ColumnId]):
        return self


@dataclasses.dataclass(frozen=True, eq=False)
class FilterNode(UnaryNode):
    predicate: ex.Expression

    @property
    def row_preserving(self) -> bool:
        return False

    @property
    def variables_introduced(self) -> int:
        return 1

    @property
    def row_count(self) -> Optional[int]:
        return None

    @property
    def node_defined_ids(self) -> Tuple[bfet_ids.ColumnId, ...]:
        return ()

    def prune(self, used_cols: COLUMN_SET) -> BigFrameNode:
        consumed_ids = used_cols.union(self.predicate.column_references)
        pruned_child = self.child.prune(consumed_ids)
        return FilterNode(pruned_child, self.predicate)

    def remap_vars(
        self, mappings: Mapping[bfet_ids.ColumnId, bfet_ids.ColumnId]
    ) -> BigFrameNode:
        return self

    def remap_refs(self, mappings: Mapping[bfet_ids.ColumnId, bfet_ids.ColumnId]):
        return dataclasses.replace(
            self,
            predicate=self.predicate.remap_column_refs(
                mappings, allow_partial_bindings=True
            ),
        )


@dataclasses.dataclass(frozen=True, eq=False)
class OrderByNode(UnaryNode):
    by: Tuple[OrderingExpression, ...]
    # This is an optimization, if true, can discard previous orderings.
    # might be a total ordering even if false
    is_total_order: bool = False

    @property
    def variables_introduced(self) -> int:
        return 0

    @property
    def relation_ops_created(self) -> int:
        # Doesnt directly create any relational operations
        return 0

    @property
    def explicitly_ordered(self) -> bool:
        return True

    @property
    def row_count(self) -> Optional[int]:
        return self.child.row_count

    @property
    def node_defined_ids(self) -> Tuple[bfet_ids.ColumnId, ...]:
        return ()

    def prune(self, used_cols: COLUMN_SET) -> BigFrameNode:
        ordering_cols = itertools.chain.from_iterable(
            map(lambda x: x.referenced_columns, self.by)
        )
        consumed_ids = used_cols.union(ordering_cols)
        pruned_child = self.child.prune(consumed_ids)
        return OrderByNode(pruned_child, self.by)

    def remap_vars(
        self, mappings: Mapping[bfet_ids.ColumnId, bfet_ids.ColumnId]
    ) -> BigFrameNode:
        return self

    def remap_refs(self, mappings: Mapping[bfet_ids.ColumnId, bfet_ids.ColumnId]):
        all_refs = set(
            itertools.chain.from_iterable(map(lambda x: x.referenced_columns, self.by))
        )
        ref_mapping = {id: ex.DerefOp(mappings[id]) for id in all_refs}
        new_by = cast(
            tuple[OrderingExpression, ...],
            tuple(
                by_expr.bind_refs(ref_mapping, allow_partial_bindings=True)
                for by_expr in self.by
            ),
        )
        return dataclasses.replace(self, by=new_by)


@dataclasses.dataclass(frozen=True, eq=False)
class ReversedNode(UnaryNode):
    # useless field to make sure has distinct hash
    reversed: bool = True

    @property
    def variables_introduced(self) -> int:
        return 0

    @property
    def relation_ops_created(self) -> int:
        # Doesnt directly create any relational operations
        return 0

    @property
    def row_count(self) -> Optional[int]:
        return self.child.row_count

    @property
    def node_defined_ids(self) -> Tuple[bfet_ids.ColumnId, ...]:
        return ()

    def remap_vars(
        self, mappings: Mapping[bfet_ids.ColumnId, bfet_ids.ColumnId]
    ) -> BigFrameNode:
        return self

    def remap_refs(self, mappings: Mapping[bfet_ids.ColumnId, bfet_ids.ColumnId]):
        return self


@dataclasses.dataclass(frozen=True, eq=False)
class SelectionNode(UnaryNode):
    input_output_pairs: typing.Tuple[
        typing.Tuple[ex.DerefOp, bigframes.core.identifiers.ColumnId], ...
    ]

    def _validate(self):
        for ref, _ in self.input_output_pairs:
            if ref.id not in set(self.child.ids):
                raise ValueError(f"Reference to column not in child: {ref.id}")

    @functools.cached_property
    def fields(self) -> Iterable[Field]:
        return tuple(
            Field(output, self.child.get_type(ref.id))
            for ref, output in self.input_output_pairs
        )

    @property
    def variables_introduced(self) -> int:
        # This operation only renames variables, doesn't actually create new ones
        return 0

    # TODO: Reuse parent namespace
    # Currently, Selection node allows renaming an reusing existing names, so it must establish a
    # new namespace.
    @property
    def defines_namespace(self) -> bool:
        return True

    @property
    def row_count(self) -> Optional[int]:
        return self.child.row_count

    @property
    def node_defined_ids(self) -> Tuple[bfet_ids.ColumnId, ...]:
        return tuple(id for _, id in self.input_output_pairs)

    def get_id_mapping(self) -> dict[bfet_ids.ColumnId, bfet_ids.ColumnId]:
        return {ref.id: out_id for ref, out_id in self.input_output_pairs}

    def prune(self, used_cols: COLUMN_SET) -> BigFrameNode:
        pruned_selections = (
            tuple(
                select for select in self.input_output_pairs if select[1] in used_cols
            )
            or self.input_output_pairs[:1]
        )
        consumed_ids = frozenset(i[0].id for i in pruned_selections)

        pruned_child = self.child.prune(consumed_ids)
        return SelectionNode(pruned_child, pruned_selections)

    def remap_vars(
        self, mappings: Mapping[bfet_ids.ColumnId, bfet_ids.ColumnId]
    ) -> BigFrameNode:
        new_pairs = tuple(
            (ref, mappings.get(id, id)) for ref, id in self.input_output_pairs
        )
        return dataclasses.replace(self, input_output_pairs=new_pairs)

    def remap_refs(self, mappings: Mapping[bfet_ids.ColumnId, bfet_ids.ColumnId]):
        new_fields = tuple(
            (ex.remap_column_refs(mappings, allow_partial_bindings=True), id)
            for ex, id in self.input_output_pairs
        )
        return dataclasses.replace(self, input_output_pairs=new_fields)  # type: ignore


@dataclasses.dataclass(frozen=True, eq=False)
class ProjectionNode(UnaryNode, AdditiveNode):
    """Assigns new variables (without modifying existing ones)"""

    assignments: typing.Tuple[
        typing.Tuple[ex.Expression, bigframes.core.identifiers.ColumnId], ...
    ]

    def _validate(self):
        input_types = self.child._dtype_lookup
        for expression, id in self.assignments:
            # throws TypeError if invalid
            _ = expression.output_type(input_types)
        # Cannot assign to existing variables - append only!
        assert all(name not in self.child.schema.names for _, name in self.assignments)

    @functools.cached_property
    def added_fields(self) -> Tuple[Field, ...]:
        input_types = self.child._dtype_lookup
        return tuple(
            Field(id, bigframes.dtypes.dtype_for_etype(ex.output_type(input_types)))
            for ex, id in self.assignments
        )

    @property
    def fields(self) -> Iterable[Field]:
        return itertools.chain(self.child.fields, self.added_fields)

    @property
    def variables_introduced(self) -> int:
        # ignore passthrough expressions
        new_vars = sum(1 for i in self.assignments if not i[0].is_identity)
        return new_vars

    @property
    def row_count(self) -> Optional[int]:
        return self.child.row_count

    @property
    def node_defined_ids(self) -> Tuple[bfet_ids.ColumnId, ...]:
        return tuple(id for _, id in self.assignments)

    @property
    def additive_base(self) -> BigFrameNode:
        return self.child

    def replace_additive_base(self, node: BigFrameNode):
        return dataclasses.replace(self, child=node)

    def prune(self, used_cols: COLUMN_SET) -> BigFrameNode:
        pruned_assignments = tuple(i for i in self.assignments if i[1] in used_cols)
        if len(pruned_assignments) == 0:
            return self.child.prune(used_cols)
        consumed_ids = itertools.chain.from_iterable(
            i[0].column_references for i in pruned_assignments
        )
        pruned_child = self.child.prune(used_cols.union(consumed_ids))
        return ProjectionNode(pruned_child, pruned_assignments)

    def remap_vars(
        self, mappings: Mapping[bfet_ids.ColumnId, bfet_ids.ColumnId]
    ) -> BigFrameNode:
        new_fields = tuple((ex, mappings.get(id, id)) for ex, id in self.assignments)
        return dataclasses.replace(self, assignments=new_fields)

    def remap_refs(self, mappings: Mapping[bfet_ids.ColumnId, bfet_ids.ColumnId]):
        new_fields = tuple(
            (ex.remap_column_refs(mappings, allow_partial_bindings=True), id)
            for ex, id in self.assignments
        )
        return dataclasses.replace(self, assignments=new_fields)


# TODO: Merge RowCount into Aggregate Node?
# Row count can be compute from table metadata sometimes, so it is a bit special.
@dataclasses.dataclass(frozen=True, eq=False)
class RowCountNode(UnaryNode):
    col_id: bfet_ids.ColumnId = bfet_ids.ColumnId("count")

    @property
    def row_preserving(self) -> bool:
        return False

    @property
    def non_local(self) -> bool:
        return True

    @property
    def fields(self) -> Iterable[Field]:
        return (Field(self.col_id, bigframes.dtypes.INT_DTYPE),)

    @property
    def variables_introduced(self) -> int:
        return 1

    @property
    def defines_namespace(self) -> bool:
        return True

    @property
    def row_count(self) -> Optional[int]:
        return 1

    @property
    def node_defined_ids(self) -> Tuple[bfet_ids.ColumnId, ...]:
        return (self.col_id,)

    def remap_vars(
        self, mappings: Mapping[bfet_ids.ColumnId, bfet_ids.ColumnId]
    ) -> BigFrameNode:
        return dataclasses.replace(self, col_id=mappings.get(self.col_id, self.col_id))

    def remap_refs(self, mappings: Mapping[bfet_ids.ColumnId, bfet_ids.ColumnId]):
        return self

    def prune(self, used_cols: COLUMN_SET) -> BigFrameNode:
        # TODO: Handle row count pruning
        return self


@dataclasses.dataclass(frozen=True, eq=False)
class AggregateNode(UnaryNode):
    aggregations: typing.Tuple[
        typing.Tuple[ex.Aggregation, bigframes.core.identifiers.ColumnId], ...
    ]
    by_column_ids: typing.Tuple[ex.DerefOp, ...] = tuple([])
    order_by: Tuple[OrderingExpression, ...] = ()
    dropna: bool = True

    @property
    def row_preserving(self) -> bool:
        return False

    @property
    def non_local(self) -> bool:
        return True

    @functools.cached_property
    def fields(self) -> Iterable[Field]:
        by_items = (
            Field(ref.id, self.child.get_type(ref.id)) for ref in self.by_column_ids
        )
        agg_items = (
            Field(
                id,
                bigframes.dtypes.dtype_for_etype(
                    agg.output_type(self.child._dtype_lookup)
                ),
            )
            for agg, id in self.aggregations
        )
        return tuple(itertools.chain(by_items, agg_items))

    @property
    def variables_introduced(self) -> int:
        return len(self.aggregations) + len(self.by_column_ids)

    @property
    def order_ambiguous(self) -> bool:
        return False

    @property
    def explicitly_ordered(self) -> bool:
        return True

    @property
    def row_count(self) -> Optional[int]:
        if not self.by_column_ids:
            return 1
        return None

    @property
    def node_defined_ids(self) -> Tuple[bfet_ids.ColumnId, ...]:
        return tuple(id for _, id in self.aggregations)

    @property
    def has_ordered_ops(self) -> bool:
        return not all(
            aggregate.op.order_independent for aggregate, _ in self.aggregations
        )

    def prune(self, used_cols: COLUMN_SET) -> BigFrameNode:
        by_ids = (ref.id for ref in self.by_column_ids)
        pruned_aggs = (
            tuple(agg for agg in self.aggregations if agg[1] in used_cols)
            or self.aggregations[:1]
        )
        agg_inputs = itertools.chain.from_iterable(
            agg.column_references for agg, _ in pruned_aggs
        )
        consumed_ids = frozenset(itertools.chain(by_ids, agg_inputs))
        pruned_child = self.child.prune(consumed_ids)
        return AggregateNode(
            pruned_child, pruned_aggs, self.by_column_ids, dropna=self.dropna
        )

    def remap_vars(
        self, mappings: Mapping[bfet_ids.ColumnId, bfet_ids.ColumnId]
    ) -> BigFrameNode:
        new_aggs = tuple((agg, mappings.get(id, id)) for agg, id in self.aggregations)
        return dataclasses.replace(self, aggregations=new_aggs)

    def remap_refs(self, mappings: Mapping[bfet_ids.ColumnId, bfet_ids.ColumnId]):
        new_aggs = tuple(
            (agg.remap_column_refs(mappings, allow_partial_bindings=True), id)
            for agg, id in self.aggregations
        )
        new_by_ids = tuple(id.remap_column_refs(mappings) for id in self.by_column_ids)
        new_order_by = tuple(part.remap_column_refs(mappings) for part in self.order_by)
        return dataclasses.replace(
            self, by_column_ids=new_by_ids, aggregations=new_aggs, order_by=new_order_by
        )


@dataclasses.dataclass(frozen=True, eq=False)
class WindowOpNode(UnaryNode, AdditiveNode):
    expression: ex.Aggregation
    window_spec: window.WindowSpec
    output_name: bigframes.core.identifiers.ColumnId
    never_skip_nulls: bool = False
    skip_reproject_unsafe: bool = False

    def _validate(self):
        """Validate the local data in the node."""
        # Since inner order and row bounds are coupled, rank ops can't be row bounded
        assert (
            not self.window_spec.row_bounded
        ) or self.expression.op.implicitly_inherits_order
        assert all(ref in self.child.ids for ref in self.expression.column_references)

    @property
    def non_local(self) -> bool:
        return True

    @property
    def fields(self) -> Iterable[Field]:
        return itertools.chain(self.child.fields, [self.added_field])

    @property
    def variables_introduced(self) -> int:
        return 1

    @property
    def added_fields(self) -> Tuple[Field, ...]:
        return (self.added_field,)

    @property
    def relation_ops_created(self) -> int:
        # Assume that if not reprojecting, that there is a sequence of window operations sharing the same window
        return 0 if self.skip_reproject_unsafe else 4

    @property
    def row_count(self) -> Optional[int]:
        return self.child.row_count

    @functools.cached_property
    def added_field(self) -> Field:
        input_types = self.child._dtype_lookup
        return Field(
            self.output_name,
            bigframes.dtypes.dtype_for_etype(self.expression.output_type(input_types)),
        )

    @property
    def node_defined_ids(self) -> Tuple[bfet_ids.ColumnId, ...]:
        return (self.output_name,)

    @property
<<<<<<< HEAD
    def additive_base(self) -> BigFrameNode:
        return self.child

    def replace_additive_base(self, node: BigFrameNode):
        return dataclasses.replace(self, child=node)
=======
    def inherits_order(self) -> bool:
        # does the op both use ordering at all? and if so, can it inherit order?
        op_inherits_order = (
            not self.expression.op.order_independent
        ) and self.expression.op.implicitly_inherits_order
        return op_inherits_order or self.window_spec.row_bounded
>>>>>>> 68d73a92

    def prune(self, used_cols: COLUMN_SET) -> BigFrameNode:
        if self.output_name not in used_cols:
            return self.child.prune(used_cols)
        consumed_ids = (
            used_cols.difference([self.output_name])
            .union(self.expression.column_references)
            .union(self.window_spec.all_referenced_columns)
        )
        return self.transform_children(lambda x: x.prune(consumed_ids))

    def remap_vars(
        self, mappings: Mapping[bfet_ids.ColumnId, bfet_ids.ColumnId]
    ) -> BigFrameNode:
        return dataclasses.replace(
            self, output_name=mappings.get(self.output_name, self.output_name)
        )

    def remap_refs(self, mappings: Mapping[bfet_ids.ColumnId, bfet_ids.ColumnId]):
        return dataclasses.replace(
            self,
            expression=self.expression.remap_column_refs(
                mappings, allow_partial_bindings=True
            ),
            window_spec=self.window_spec.remap_column_refs(
                mappings, allow_partial_bindings=True
            ),
        )


@dataclasses.dataclass(frozen=True, eq=False)
class RandomSampleNode(UnaryNode):
    fraction: float

    @property
    def deterministic(self) -> bool:
        return False

    @property
    def row_preserving(self) -> bool:
        return False

    @property
    def variables_introduced(self) -> int:
        return 1

    @property
    def row_count(self) -> Optional[int]:
        return None

    @property
    def node_defined_ids(self) -> Tuple[bfet_ids.ColumnId, ...]:
        return ()

    def remap_vars(
        self, mappings: Mapping[bfet_ids.ColumnId, bfet_ids.ColumnId]
    ) -> BigFrameNode:
        return self

    def remap_refs(
        self, mappings: Mapping[bfet_ids.ColumnId, bfet_ids.ColumnId]
    ) -> BigFrameNode:
        return self


# TODO: Explode should create a new column instead of overriding the existing one
@dataclasses.dataclass(frozen=True, eq=False)
class ExplodeNode(UnaryNode):
    column_ids: typing.Tuple[ex.DerefOp, ...]
    # Offsets are generated only if this is non-null
    offsets_col: Optional[bigframes.core.identifiers.ColumnId] = None

    @property
    def row_preserving(self) -> bool:
        return False

    @property
    def fields(self) -> Iterable[Field]:
        fields = (
            Field(
                field.id,
                bigframes.dtypes.arrow_dtype_to_bigframes_dtype(
                    self.child.get_type(field.id).pyarrow_dtype.value_type  # type: ignore
                ),
            )
            if field.id in set(map(lambda x: x.id, self.column_ids))
            else field
            for field in self.child.fields
        )
        if self.offsets_col is not None:
            return itertools.chain(
                fields, (Field(self.offsets_col, bigframes.dtypes.INT_DTYPE),)
            )
        return fields

    @property
    def relation_ops_created(self) -> int:
        return 3

    @functools.cached_property
    def variables_introduced(self) -> int:
        return len(self.column_ids) + 1

    @property
    def row_count(self) -> Optional[int]:
        return None

    @property
    def node_defined_ids(self) -> Tuple[bfet_ids.ColumnId, ...]:
        return (self.offsets_col,) if (self.offsets_col is not None) else ()

    def prune(self, used_cols: COLUMN_SET) -> BigFrameNode:
        # Cannot prune explode op
        consumed_ids = used_cols.union(ref.id for ref in self.column_ids)
        return self.transform_children(lambda x: x.prune(consumed_ids))

    def remap_vars(
        self, mappings: Mapping[bfet_ids.ColumnId, bfet_ids.ColumnId]
    ) -> BigFrameNode:
        if (self.offsets_col is not None) and self.offsets_col in mappings:
            return dataclasses.replace(self, offsets_col=mappings[self.offsets_col])
        return self

    def remap_refs(
        self, mappings: Mapping[bfet_ids.ColumnId, bfet_ids.ColumnId]
    ) -> BigFrameNode:
        new_ids = tuple(id.remap_column_refs(mappings) for id in self.column_ids)
        return dataclasses.replace(self, column_ids=new_ids)  # type: ignore


# Tree operators
def top_down(
    root: BigFrameNode,
    transform: Callable[[BigFrameNode], BigFrameNode],
    *,
    memoize=False,
    validate=False,
) -> BigFrameNode:
    """
    Perform a top-down transformation of the BigFrameNode tree.

    If memoize=True, recursive calls are memoized within the scope of the traversal only.
    """

    def top_down_internal(root: BigFrameNode) -> BigFrameNode:
        return transform(root).transform_children(top_down_internal)

    if memoize:
        # MUST reassign to the same name or caching won't work recursively
        top_down_internal = functools.cache(top_down_internal)

    result = top_down_internal(root)
    if validate:
        result.validate_tree()
    return result


def bottom_up(
    root: BigFrameNode,
    transform: Callable[[BigFrameNode], BigFrameNode],
    *,
    memoize=False,
    validate=False,
) -> BigFrameNode:
    """
    Perform a bottom-up transformation of the BigFrameNode tree.

    If memoize=True, recursive calls are memoized within the scope of the traversal only.
    """

    def bottom_up_internal(root: BigFrameNode) -> BigFrameNode:
        return transform(root.transform_children(bottom_up_internal))

    if memoize:
        # MUST reassign to the same name or caching won't work recursively
        bottom_up_internal = functools.cache(bottom_up_internal)

    result = bottom_up_internal(root)
    if validate:
        result.validate_tree()
    return result<|MERGE_RESOLUTION|>--- conflicted
+++ resolved
@@ -1569,20 +1569,19 @@
         return (self.output_name,)
 
     @property
-<<<<<<< HEAD
-    def additive_base(self) -> BigFrameNode:
-        return self.child
-
-    def replace_additive_base(self, node: BigFrameNode):
-        return dataclasses.replace(self, child=node)
-=======
     def inherits_order(self) -> bool:
         # does the op both use ordering at all? and if so, can it inherit order?
         op_inherits_order = (
             not self.expression.op.order_independent
         ) and self.expression.op.implicitly_inherits_order
         return op_inherits_order or self.window_spec.row_bounded
->>>>>>> 68d73a92
+
+    @property
+    def additive_base(self) -> BigFrameNode:
+        return self.child
+
+    def replace_additive_base(self, node: BigFrameNode):
+        return dataclasses.replace(self, child=node)
 
     def prune(self, used_cols: COLUMN_SET) -> BigFrameNode:
         if self.output_name not in used_cols:
