--- conflicted
+++ resolved
@@ -58,11 +58,8 @@
 import bigframes.exceptions as bfe
 import bigframes.operations as ops
 import bigframes.operations.aggregations as agg_ops
-<<<<<<< HEAD
 from bigframes.session import dry_runs
-=======
 from bigframes.session import executor as executors
->>>>>>> 7489c270
 
 # Type constraint for wherever column labels are used
 Label = typing.Hashable
