# Copyright 2023 Google LLC
#
# Licensed under the Apache License, Version 2.0 (the "License");
# you may not use this file except in compliance with the License.
# You may obtain a copy of the License at
#
#     http://www.apache.org/licenses/LICENSE-2.0
#
# Unless required by applicable law or agreed to in writing, software
# distributed under the License is distributed on an "AS IS" BASIS,
# WITHOUT WARRANTIES OR CONDITIONS OF ANY KIND, either express or implied.
# See the License for the specific language governing permissions and
# limitations under the License.

"""Block is a 2D data structure that supports data mutability and views.

These data structures are shared by DataFrame and Series. This allows views to
link in both directions (DataFrame to Series and vice versa) and prevents
circular dependencies.
"""

from __future__ import annotations

import dataclasses
import functools
import itertools
import random
import typing
from typing import Iterable, List, Optional, Sequence, Tuple
import warnings

import google.cloud.bigquery as bigquery
import pandas as pd

import bigframes._config.sampling_options as sampling_options
import bigframes.constants as constants
import bigframes.core as core
import bigframes.core.expression as ex
import bigframes.core.guid as guid
import bigframes.core.indexes as indexes
import bigframes.core.joins.name_resolution as join_names
import bigframes.core.ordering as ordering
import bigframes.core.utils
import bigframes.core.utils as utils
import bigframes.dtypes
import bigframes.operations as ops
import bigframes.operations.aggregations as agg_ops
import bigframes.session._io.pandas
import third_party.bigframes_vendored.pandas.io.common as vendored_pandas_io_common

# Type constraint for wherever column labels are used
Label = typing.Hashable

# Bytes to Megabyte Conversion
_BYTES_TO_KILOBYTES = 1024
_BYTES_TO_MEGABYTES = _BYTES_TO_KILOBYTES * 1024

# This is the max limit of physical columns in BQ
# May choose to set smaller limit for number of block columns to allow overhead for ordering, etc.
_BQ_MAX_COLUMNS = 10000

# All sampling method
_HEAD = "head"
_UNIFORM = "uniform"
_SAMPLING_METHODS = (_HEAD, _UNIFORM)

# Monotonic Cache Names
_MONOTONIC_INCREASING = "monotonic_increasing"
_MONOTONIC_DECREASING = "monotonic_decreasing"


LevelType = typing.Hashable
LevelsType = typing.Union[LevelType, typing.Sequence[LevelType]]


class BlockHolder(typing.Protocol):
    """Interface for mutable objects with state represented by a block value object."""

    def _set_block(self, block: Block):
        """Set the underlying block value of the object"""

    def _get_block(self) -> Block:
        """Get the underlying block value of the object"""


@dataclasses.dataclass()
class MaterializationOptions:
    downsampling: sampling_options.SamplingOptions = dataclasses.field(
        default_factory=sampling_options.SamplingOptions
    )
    ordered: bool = True


class Block:
    """A immutable 2D data structure."""

    def __init__(
        self,
        expr: core.ArrayValue,
        index_columns: Iterable[str],
        column_labels: typing.Union[pd.Index, typing.Iterable[Label]],
        index_labels: typing.Union[pd.Index, typing.Iterable[Label], None] = None,
    ):
        """Construct a block object, will create default index if no index columns specified."""
        index_columns = list(index_columns)
        if index_labels:
            index_labels = list(index_labels)
            if len(index_labels) != len(index_columns):
                raise ValueError(
                    "'index_columns' and 'index_labels' must have equal length"
                )
        if len(index_columns) == 0:
            new_index_col_id = guid.generate_guid()
            expr = expr.promote_offsets(new_index_col_id)
            index_columns = [new_index_col_id]
        self._index_columns = tuple(index_columns)
        # Index labels don't need complicated hierarchical access so can store as tuple
        self._index_labels = (
            tuple(index_labels)
            if index_labels
            else tuple([None for _ in index_columns])
        )
        self._expr = self._normalize_expression(expr, self._index_columns)
        # Use pandas index to more easily replicate column indexing, especially for hierarchical column index
        self._column_labels = (
            column_labels.copy()
            if isinstance(column_labels, pd.Index)
            else pd.Index(column_labels)
        )
        if len(self.value_columns) != len(self._column_labels):
            raise ValueError(
                f"'value_columns' (size {len(self.value_columns)}) and 'column_labels' (size {len(self._column_labels)}) must have equal length"
            )
        # col_id -> [stat_name -> scalar]
        # TODO: Preserve cache under safe transforms (eg. drop column, reorder)
        self._stats_cache: dict[str, dict[str, typing.Any]] = {
            col_id: {} for col_id in self.value_columns
        }
        # TODO(kemppeterson) Add a cache for corr to parallel the single-column stats.

        self._stats_cache[" ".join(self.index_columns)] = {}

    @property
    def index(self) -> indexes.IndexValue:
        """Row identities for values in the Block."""
        return indexes.IndexValue(self)

    @functools.cached_property
    def shape(self) -> typing.Tuple[int, int]:
        """Returns dimensions as (length, width) tuple."""
        row_count_expr = self.expr.row_count()

        # Support in-memory engines for hermetic unit tests.
        if self.expr.node.session is None:
            try:
                row_count = row_count_expr._try_evaluate_local().squeeze()
                return (row_count, len(self.value_columns))
            except Exception:
                pass

        iter, _ = self.session._execute(row_count_expr, sorted=False)
        row_count = next(iter)[0]
        return (row_count, len(self.value_columns))

    @property
    def index_columns(self) -> Sequence[str]:
        """Column(s) to use as row labels."""
        return self._index_columns

    @property
    def index_labels(self) -> Sequence[Label]:
        """Name of column(s) to use as row labels."""
        return self._index_labels

    @property
    def value_columns(self) -> Sequence[str]:
        """All value columns, mutually exclusive with index columns."""
        return [
            column
            for column in self._expr.column_ids
            if column not in self.index_columns
        ]

    @property
    def column_labels(self) -> pd.Index:
        return self._column_labels

    @property
    def expr(self) -> core.ArrayValue:
        """Expression representing all columns, including index columns."""
        return self._expr

    @property
    def dtypes(
        self,
    ) -> Sequence[bigframes.dtypes.Dtype]:
        """Returns the dtypes of the value columns."""
        return [self.expr.get_column_type(col) for col in self.value_columns]

    @property
    def index_dtypes(
        self,
    ) -> Sequence[bigframes.dtypes.Dtype]:
        """Returns the dtypes of the index columns."""
        return [self.expr.get_column_type(col) for col in self.index_columns]

    @property
    def session(self) -> core.Session:
        return self._expr.session

    @functools.cached_property
    def col_id_to_label(self) -> typing.Mapping[str, Label]:
        """Get column label for value columns, or index name for index columns"""
        return {
            col_id: label
            for col_id, label in zip(self.value_columns, self._column_labels)
        }

    @functools.cached_property
    def label_to_col_id(self) -> typing.Mapping[Label, typing.Sequence[str]]:
        """Get column label for value columns, or index name for index columns"""
        mapping: typing.Dict[Label, typing.Sequence[str]] = {}
        for id, label in self.col_id_to_label.items():
            mapping[label] = (*mapping.get(label, ()), id)
        return mapping

    @functools.cached_property
    def col_id_to_index_name(self) -> typing.Mapping[str, Label]:
        """Get column label for value columns, or index name for index columns"""
        return {
            col_id: label
            for col_id, label in zip(self.index_columns, self._index_labels)
        }

    @functools.cached_property
    def index_name_to_col_id(self) -> typing.Mapping[Label, typing.Sequence[str]]:
        """Get column label for value columns, or index name for index columns"""
        mapping: typing.Dict[Label, typing.Sequence[str]] = {}
        for id, label in self.col_id_to_index_name.items():
            mapping[label] = (*mapping.get(label, ()), id)
        return mapping

    def cols_matching_label(self, partial_label: Label) -> typing.Sequence[str]:
        """
        Unlike label_to_col_id, this works with partial labels for multi-index.

        Only some methods, like __getitem__ can use a partial key to get columns
        from a dataframe. These methods should use cols_matching_label, while
        methods that require exact label matches should use label_to_col_id.
        """
        # TODO(tbergeron): Refactor so that all label lookups use this method
        if partial_label not in self.column_labels:
            return []
        loc = self.column_labels.get_loc(partial_label)
        if isinstance(loc, int):
            return [self.value_columns[loc]]
        if isinstance(loc, slice):
            return self.value_columns[loc]
        return [col for col, is_present in zip(self.value_columns, loc) if is_present]

    def order_by(
        self,
        by: typing.Sequence[ordering.OrderingColumnReference],
    ) -> Block:
        return Block(
            self._expr.order_by(by),
            index_columns=self.index_columns,
            column_labels=self.column_labels,
            index_labels=self.index.names,
        )

    def reversed(self) -> Block:
        return Block(
            self._expr.reversed(),
            index_columns=self.index_columns,
            column_labels=self.column_labels,
            index_labels=self.index.names,
        )

    def reset_index(self, drop: bool = True) -> Block:
        """Reset the index of the block, promoting the old index to a value column.

        Arguments:
            name: this is the column id for the new value id derived from the old index

        Returns:
            A new Block because dropping index columns can break references
            from Index classes that point to this block.
        """
        block = self
        new_index_col_id = guid.generate_guid()
        expr = self._expr.promote_offsets(new_index_col_id)
        if drop:
            # Even though the index might be part of the ordering, keep that
            # ordering expression as reset_index shouldn't change the row
            # order.
            expr = expr.drop_columns(self.index_columns)
            block = Block(
                expr,
                index_columns=[new_index_col_id],
                column_labels=self.column_labels,
                index_labels=[None],
            )
        else:
            # Add index names to column index
            index_labels = self.index.names
            column_labels_modified = self.column_labels
            for level, label in enumerate(index_labels):
                if label is None:
                    if "index" not in self.column_labels and len(index_labels) <= 1:
                        label = "index"
                    else:
                        label = f"level_{level}"

                if label in self.column_labels:
                    raise ValueError(f"cannot insert {label}, already exists")
                if isinstance(self.column_labels, pd.MultiIndex):
                    nlevels = self.column_labels.nlevels
                    label = tuple(label if i == 0 else "" for i in range(nlevels))
                # Create index copy with label inserted
                # See: https://pandas.pydata.org/docs/reference/api/pandas.Index.insert.html
                column_labels_modified = column_labels_modified.insert(level, label)

            block = Block(
                expr,
                index_columns=[new_index_col_id],
                column_labels=column_labels_modified,
                index_labels=[None],
            )
        return block

    def set_index(
        self,
        col_ids: typing.Sequence[str],
        drop: bool = True,
        append: bool = False,
        index_labels: typing.Sequence[Label] = (),
    ) -> Block:
        """Set the index of the block to

        Arguments:
            ids: columns to be converted to index columns
            drop: whether to drop the new index columns as value columns
            append: whether to discard the existing index or add on to it
            index_labels: new index labels

        Returns:
            Block with new index
        """
        expr = self._expr

        new_index_columns = []
        new_index_labels = []
        for col_id in col_ids:
            col_copy_id = guid.generate_guid()
            expr = expr.assign(col_id, col_copy_id)
            new_index_columns.append(col_copy_id)
            new_index_labels.append(self.col_id_to_label[col_id])

        if append:
            new_index_columns = [*self.index_columns, *new_index_columns]
            new_index_labels = [*self._index_labels, *new_index_labels]
        else:
            expr = expr.drop_columns(self.index_columns)

        if index_labels:
            new_index_labels = list(index_labels)

        block = Block(
            expr,
            index_columns=new_index_columns,
            column_labels=self.column_labels,
            index_labels=new_index_labels,
        )
        if drop:
            # These are the value columns, new index uses the copies, so this is safe
            block = block.drop_columns(col_ids)
        return block

    def drop_levels(self, ids: typing.Sequence[str]):
        for id in ids:
            if id not in self.index_columns:
                raise ValueError(f"{id} is not an index column")
        expr = self._expr.drop_columns(ids)
        remaining_index_col_ids = [
            col_id for col_id in self.index_columns if col_id not in ids
        ]
        if len(remaining_index_col_ids) == 0:
            raise ValueError("Cannot drop all index levels, at least 1 must remain.")
        level_names = [
            self.col_id_to_index_name[index_id] for index_id in remaining_index_col_ids
        ]
        return Block(expr, remaining_index_col_ids, self.column_labels, level_names)

    def reorder_levels(self, ids: typing.Sequence[str]):
        if sorted(self.index_columns) != sorted(ids):
            raise ValueError("Cannot drop or duplicate levels using reorder_levels.")
        level_names = [self.col_id_to_index_name[index_id] for index_id in ids]
        return Block(self.expr, ids, self.column_labels, level_names)

    def _to_dataframe(self, result) -> pd.DataFrame:
        """Convert BigQuery data to pandas DataFrame with specific dtypes."""
        dtypes = dict(zip(self.index_columns, self.index_dtypes))
        dtypes.update(zip(self.value_columns, self.dtypes))
        return self.session._rows_to_dataframe(result, dtypes)

    def to_pandas(
        self,
        max_download_size: Optional[int] = None,
        sampling_method: Optional[str] = None,
        random_state: Optional[int] = None,
        *,
        ordered: bool = True,
    ) -> Tuple[pd.DataFrame, bigquery.QueryJob]:
        """Run query and download results as a pandas DataFrame."""
        if (sampling_method is not None) and (sampling_method not in _SAMPLING_METHODS):
            raise NotImplementedError(
                f"The downsampling method {sampling_method} is not implemented, "
                f"please choose from {','.join(_SAMPLING_METHODS)}."
            )

        sampling = bigframes.options.sampling.with_max_download_size(max_download_size)
        if sampling_method is not None:
            sampling = sampling.with_method(sampling_method).with_random_state(  # type: ignore
                random_state
            )
        else:
            sampling = sampling.with_disabled()

        df, query_job = self._materialize_local(
            materialize_options=MaterializationOptions(
                downsampling=sampling, ordered=ordered
            )
        )
        return df, query_job

    def to_pandas_batches(self):
        """Download results one message at a time."""
        dtypes = dict(zip(self.index_columns, self.index_dtypes))
        dtypes.update(zip(self.value_columns, self.dtypes))
        results_iterator, _ = self.session._execute(self.expr, sorted=True)
        for arrow_table in results_iterator.to_arrow_iterable(
            bqstorage_client=self.session.bqstoragereadclient
        ):
            df = bigframes.session._io.pandas.arrow_to_pandas(arrow_table, dtypes)
            self._copy_index_to_pandas(df)
            yield df

    def _copy_index_to_pandas(self, df: pd.DataFrame):
        """Set the index on pandas DataFrame to match this block.

        Warning: This method modifies ``df`` inplace.
        """
        if self.index_columns:
            df.set_index(list(self.index_columns), inplace=True)
            # Pandas names is annotated as list[str] rather than the more
            # general Sequence[Label] that BigQuery DataFrames has.
            # See: https://github.com/pandas-dev/pandas-stubs/issues/804
            df.index.names = self.index.names  # type: ignore

    def _materialize_local(
        self, materialize_options: MaterializationOptions = MaterializationOptions()
    ) -> Tuple[pd.DataFrame, bigquery.QueryJob]:
        """Run query and download results as a pandas DataFrame. Return the total number of results as well."""
        # TODO(swast): Allow for dry run and timeout.
        results_iterator, query_job = self.session._execute(
            self.expr, sorted=materialize_options.ordered
        )
        table_size = (
            self.session._get_table_size(query_job.destination) / _BYTES_TO_MEGABYTES
        )
        sample_config = materialize_options.downsampling
        max_download_size = sample_config.max_download_size
        fraction = (
            max_download_size / table_size
            if (max_download_size is not None) and (table_size != 0)
            else 2
        )

        # TODO: Maybe materialize before downsampling
        # Some downsampling methods
        if fraction < 1:
            if not sample_config.enable_downsampling:
                raise RuntimeError(
                    f"The data size ({table_size:.2f} MB) exceeds the maximum download limit of "
                    f"{max_download_size} MB. You can:\n\t* Enable downsampling in global options:\n"
                    "\t\t`bigframes.options.sampling.enable_downsampling = True`\n"
                    "\t* Update the global `max_download_size` option. Please make sure "
                    "there is enough memory available:\n"
                    "\t\t`bigframes.options.sampling.max_download_size = desired_size`"
                    " # Setting it to None will download all the data\n"
                    f"{constants.FEEDBACK_LINK}"
                )

            warnings.warn(
                f"The data size ({table_size:.2f} MB) exceeds the maximum download limit of"
                f"({max_download_size} MB). It will be downsampled to {max_download_size} MB for download."
                "\nPlease refer to the documentation for configuring the downloading limit.",
                UserWarning,
            )
            total_rows = results_iterator.total_rows
            # Remove downsampling config from subsequent invocations, as otherwise could result in many
            # iterations if downsampling undershoots
            return self._downsample(
                total_rows=total_rows,
                sampling_method=sample_config.sampling_method,
                fraction=fraction,
                random_state=sample_config.random_state,
            )._materialize_local(
                MaterializationOptions(ordered=materialize_options.ordered)
            )
        else:
            total_rows = results_iterator.total_rows
            df = self._to_dataframe(results_iterator)
            self._copy_index_to_pandas(df)

        return df, query_job

    def _downsample(
        self, total_rows: int, sampling_method: str, fraction: float, random_state
    ) -> Block:
        # either selecting fraction or number of rows
        if sampling_method == _HEAD:
            filtered_block = self.slice(stop=int(total_rows * fraction))
            return filtered_block
        elif (sampling_method == _UNIFORM) and (random_state is None):
            filtered_expr = self.expr._uniform_sampling(fraction)
            block = Block(
                filtered_expr,
                index_columns=self.index_columns,
                column_labels=self.column_labels,
                index_labels=self.index.names,
            )
            return block
        elif sampling_method == _UNIFORM:
            block = self._split(
                fracs=(fraction,),
                random_state=random_state,
                preserve_order=True,
            )[0]
            return block
        else:
            # This part should never be called, just in case.
            raise NotImplementedError(
                f"The downsampling method {sampling_method} is not implemented, "
                f"please choose from {','.join(_SAMPLING_METHODS)}."
            )

    def _split(
        self,
        ns: Iterable[int] = (),
        fracs: Iterable[float] = (),
        *,
        random_state: Optional[int] = None,
        preserve_order: Optional[bool] = False,
    ) -> List[Block]:
        """Internal function to support splitting Block to multiple parts along index axis.

        At most one of ns and fracs can be passed in. If neither, default to ns = (1,).
        Return a list of sampled Blocks.
        """
        block = self
        if ns and fracs:
            raise ValueError("Only one of 'ns' or 'fracs' parameter must be specified.")

        if not ns and not fracs:
            ns = (1,)

        if ns:
            sample_sizes = ns
        else:
            total_rows = block.shape[0]
            # Round to nearest integer. "round half to even" rule applies.
            # At least to be 1.
            sample_sizes = [round(frac * total_rows) or 1 for frac in fracs]

        if random_state is None:
            random_state = random.randint(-(2**63), 2**63 - 1)

        # Create a new column with random_state value.
        block, random_state_col = block.create_constant(str(random_state))

        # Create an ordering col and convert to string
        block, ordering_col = block.promote_offsets()
        block, string_ordering_col = block.apply_unary_op(
            ordering_col, ops.AsTypeOp(to_type="string[pyarrow]")
        )

        # Apply hash method to sum col and order by it.
        block, string_sum_col = block.apply_binary_op(
            string_ordering_col, random_state_col, ops.strconcat_op
        )
        block, hash_string_sum_col = block.apply_unary_op(string_sum_col, ops.hash_op)
        block = block.order_by([ordering.OrderingColumnReference(hash_string_sum_col)])

        intervals = []
        cur = 0

        for sample_size in sample_sizes:
            intervals.append((cur, cur + sample_size))
            cur += sample_size

        sliced_blocks = [
            typing.cast(Block, block.slice(start=lower, stop=upper))
            for lower, upper in intervals
        ]
        if preserve_order:
            sliced_blocks = [
                sliced_block.order_by([ordering.OrderingColumnReference(ordering_col)])
                for sliced_block in sliced_blocks
            ]

        drop_cols = [
            random_state_col,
            ordering_col,
            string_ordering_col,
            string_sum_col,
            hash_string_sum_col,
        ]
        return [sliced_block.drop_columns(drop_cols) for sliced_block in sliced_blocks]

    def _compute_dry_run(
        self, value_keys: Optional[Iterable[str]] = None
    ) -> bigquery.QueryJob:
        expr = self._apply_value_keys_to_expr(value_keys=value_keys)
        job_config = bigquery.QueryJobConfig(dry_run=True)
        _, query_job = self.session._execute(expr, job_config=job_config, dry_run=True)
        return query_job

    def _apply_value_keys_to_expr(self, value_keys: Optional[Iterable[str]] = None):
        expr = self._expr
        if value_keys is not None:
            expr = expr.select_columns(itertools.chain(self._index_columns, value_keys))
        return expr

    def with_column_labels(
        self,
        value: typing.Union[pd.Index, typing.Iterable[Label]],
    ) -> Block:
        label_list = value.copy() if isinstance(value, pd.Index) else pd.Index(value)
        if len(label_list) != len(self.value_columns):
            raise ValueError(
                f"The column labels size `{len(label_list)} ` should equal to the value"
                + f"columns size: {len(self.value_columns)}."
            )
        return Block(
            self._expr,
            index_columns=self.index_columns,
            column_labels=label_list,
            index_labels=self.index.names,
        )

    def with_index_labels(self, value: typing.Sequence[Label]) -> Block:
        if len(value) != len(self.index_columns):
            raise ValueError(
                f"The index labels size `{len(value)} ` should equal to the index "
                + f"columns size: {len(self.index_columns)}."
            )
        return Block(
            self._expr,
            index_columns=self.index_columns,
            column_labels=self.column_labels,
            index_labels=tuple(value),
        )

    def project_expr(
        self, expr: ex.Expression, label: Label = None
    ) -> typing.Tuple[Block, str]:
        """
        Apply a scalar expression to the block. Creates a new column to store the result.
        """
        # TODO(tbergeron): handle labels safely so callers don't need to
        result_id = guid.generate_guid()
<<<<<<< HEAD
        expr = self._expr.project_to_id(op.as_expr(column), result_id)
=======
        array_val = self._expr.project(expr, result_id)
>>>>>>> 4eb64f66
        block = Block(
            array_val,
            index_columns=self.index_columns,
            column_labels=[*self.column_labels, label],
            index_labels=self.index.names,
        )
        return (block, result_id)

    def apply_unary_op(
        self, column: str, op: ops.UnaryOp, result_label: Label = None
    ) -> typing.Tuple[Block, str]:
        """
        Apply a unary op to the block. Creates a new column to store the result.
        """
        expr = op.as_expr(column)
        return self.project_expr(expr, result_label)

    def apply_binary_op(
        self,
        left_column_id: str,
        right_column_id: str,
        op: ops.BinaryOp,
        result_label: Label = None,
    ) -> typing.Tuple[Block, str]:
        expr = op.as_expr(left_column_id, right_column_id)
        return self.project_expr(expr, result_label)

    def apply_ternary_op(
        self,
        col_id_1: str,
        col_id_2: str,
        col_id_3: str,
        op: ops.TernaryOp,
        result_label: Label = None,
    ) -> typing.Tuple[Block, str]:
        expr = op.as_expr(col_id_1, col_id_2, col_id_3)
        return self.project_expr(expr, result_label)

    def multi_apply_window_op(
        self,
        columns: typing.Sequence[str],
        op: agg_ops.WindowOp,
        window_spec: core.WindowSpec,
        *,
        skip_null_groups: bool = False,
        never_skip_nulls: bool = False,
    ) -> typing.Tuple[Block, typing.Sequence[str]]:
        block = self
        result_ids = []
        for i, col_id in enumerate(columns):
            label = self.col_id_to_label[col_id]
            block, result_id = block.apply_window_op(
                col_id,
                op,
                window_spec=window_spec,
                skip_reproject_unsafe=(i + 1) < len(columns),
                result_label=label,
                skip_null_groups=skip_null_groups,
                never_skip_nulls=never_skip_nulls,
            )
            result_ids.append(result_id)
        return block, result_ids

    def multi_apply_unary_op(
        self,
        columns: typing.Sequence[str],
        op: ops.UnaryOp,
    ) -> Block:
        block = self
        for i, col_id in enumerate(columns):
            label = self.col_id_to_label[col_id]
            block, result_id = block.apply_unary_op(
                col_id,
                op,
                result_label=label,
            )
            block = block.copy_values(result_id, col_id)
            block = block.drop_columns([result_id])
        return block

    def apply_window_op(
        self,
        column: str,
        op: agg_ops.WindowOp,
        window_spec: core.WindowSpec,
        *,
        result_label: Label = None,
        skip_null_groups: bool = False,
        skip_reproject_unsafe: bool = False,
        never_skip_nulls: bool = False,
    ) -> typing.Tuple[Block, str]:
        block = self
        if skip_null_groups:
            for key in window_spec.grouping_keys:
                block, not_null_id = block.apply_unary_op(key, ops.notnull_op)
                block = block.filter(not_null_id).drop_columns([not_null_id])
        result_id = guid.generate_guid()
        expr = block._expr.project_window_op(
            column,
            op,
            window_spec,
            result_id,
            skip_reproject_unsafe=skip_reproject_unsafe,
            never_skip_nulls=never_skip_nulls,
        )
        block = Block(
            expr,
            index_columns=self.index_columns,
            column_labels=[*self.column_labels, result_label],
            index_labels=self._index_labels,
        )
        return (block, result_id)

    def copy_values(self, source_column_id: str, destination_column_id: str) -> Block:
        expr = self.expr.assign(source_column_id, destination_column_id)
        return Block(
            expr,
            index_columns=self.index_columns,
            column_labels=self.column_labels,
            index_labels=self._index_labels,
        )

    def create_constant(
        self,
        scalar_constant: typing.Any,
        label: Label = None,
        dtype: typing.Optional[bigframes.dtypes.Dtype] = None,
    ) -> typing.Tuple[Block, str]:
        result_id = guid.generate_guid()
        expr = self.expr.assign_constant(result_id, scalar_constant, dtype=dtype)
        # Create index copy with label inserted
        # See: https://pandas.pydata.org/docs/reference/api/pandas.Index.insert.html
        labels = self.column_labels.insert(len(self.column_labels), label)
        return (
            Block(
                expr,
                index_columns=self.index_columns,
                column_labels=labels,
                index_labels=self.index.names,
            ),
            result_id,
        )

    def assign_label(self, column_id: str, new_label: Label) -> Block:
        col_index = self.value_columns.index(column_id)
        # Create index copy with label inserted
        # See: https://pandas.pydata.org/docs/reference/api/pandas.Index.insert.html
        new_labels = self.column_labels.insert(col_index, new_label).delete(
            col_index + 1
        )
        return self.with_column_labels(new_labels)

    def filter(self, column_id: str, keep_null: bool = False):
        return Block(
            self._expr.filter(column_id, keep_null),
            index_columns=self.index_columns,
            column_labels=self.column_labels,
            index_labels=self.index.names,
        )

    def aggregate_all_and_stack(
        self,
        operation: agg_ops.AggregateOp,
        *,
        axis: int | str = 0,
        value_col_id: str = "values",
        dropna: bool = True,
        dtype: typing.Union[
            bigframes.dtypes.Dtype, typing.Tuple[bigframes.dtypes.Dtype, ...]
        ] = pd.Float64Dtype(),
    ) -> Block:
        axis_n = utils.get_axis_number(axis)
        if axis_n == 0:
            aggregations = [
                (col_id, operation, col_id) for col_id in self.value_columns
            ]
            index_col_ids = [
                guid.generate_guid() for i in range(self.column_labels.nlevels)
            ]
            result_expr = self.expr.aggregate(aggregations, dropna=dropna).unpivot(
                row_labels=self.column_labels.to_list(),
                index_col_ids=index_col_ids,
                unpivot_columns=tuple([(value_col_id, tuple(self.value_columns))]),
                dtype=dtype,
            )
            return Block(
                result_expr,
                index_columns=index_col_ids,
                column_labels=[None],
                index_labels=self.column_labels.names,
            )
        else:  # axis_n == 1
            # using offsets as identity to group on.
            # TODO: Allow to promote identity/total_order columns instead for better perf
            offset_col = guid.generate_guid()
            expr_with_offsets = self.expr.promote_offsets(offset_col)
            stacked_expr = expr_with_offsets.unpivot(
                row_labels=self.column_labels.to_list(),
                index_col_ids=[guid.generate_guid()],
                unpivot_columns=[(value_col_id, tuple(self.value_columns))],
                passthrough_columns=[*self.index_columns, offset_col],
                dtype=dtype,
            )
            index_aggregations = [
                (col_id, agg_ops.AnyValueOp(), col_id)
                for col_id in [*self.index_columns]
            ]
            main_aggregation = (value_col_id, operation, value_col_id)
            result_expr = stacked_expr.aggregate(
                [*index_aggregations, main_aggregation],
                by_column_ids=[offset_col],
                dropna=dropna,
            )
            return Block(
                result_expr.drop_columns([offset_col]),
                self.index_columns,
                column_labels=[None],
                index_labels=self.index_labels,
            )

    def select_column(self, id: str) -> Block:
        return self.select_columns([id])

    def select_columns(self, ids: typing.Sequence[str]) -> Block:
        expr = self._expr.select_columns([*self.index_columns, *ids])
        col_labels = self._get_labels_for_columns(ids)
        return Block(expr, self.index_columns, col_labels, self.index.names)

    def drop_columns(self, ids_to_drop: typing.Sequence[str]) -> Block:
        """Drops columns by id. Can drop index"""
        if set(ids_to_drop) & set(self.index_columns):
            raise ValueError(
                "Cannot directly drop index column. Use reset_index(drop=True)"
            )
        expr = self._expr.drop_columns(ids_to_drop)
        remaining_value_col_ids = [
            col_id for col_id in self.value_columns if (col_id not in ids_to_drop)
        ]
        labels = self._get_labels_for_columns(remaining_value_col_ids)
        return Block(expr, self.index_columns, labels, self.index.names)

    def rename(
        self,
        *,
        columns: typing.Mapping[Label, Label] | typing.Callable[[typing.Any], Label],
    ):
        if isinstance(columns, typing.Mapping):

            def remap_f(x):
                return columns.get(x, x)

        else:
            remap_f = columns
        if isinstance(self.column_labels, pd.MultiIndex):
            col_labels: list[Label] = []
            for col_label in self.column_labels:
                # Mapper applies to each level separately
                modified_label = tuple(remap_f(part) for part in col_label)
                col_labels.append(modified_label)
        else:
            col_labels = []
            for col_label in self.column_labels:
                col_labels.append(remap_f(col_label))
        return self.with_column_labels(col_labels)

    def aggregate(
        self,
        by_column_ids: typing.Sequence[str] = (),
        aggregations: typing.Sequence[typing.Tuple[str, agg_ops.AggregateOp]] = (),
        *,
        dropna: bool = True,
    ) -> typing.Tuple[Block, typing.Sequence[str]]:
        """
        Apply aggregations to the block. Callers responsible for setting index column(s) after.
        Arguments:
            by_column_id: column id of the aggregation key, this is preserved through the transform and used as index.
            aggregations: input_column_id, operation tuples
            as_index: if True, grouping keys will be index columns in result, otherwise they will be non-index columns.
            dropna: whether null keys should be dropped
        """
        agg_specs = [
            (input_id, operation, guid.generate_guid())
            for input_id, operation in aggregations
        ]
        output_col_ids = [agg_spec[2] for agg_spec in agg_specs]
        result_expr = self.expr.aggregate(agg_specs, by_column_ids, dropna=dropna)

        aggregate_labels = self._get_labels_for_columns(
            [agg[0] for agg in aggregations]
        )
        names: typing.List[Label] = []
        for by_col_id in by_column_ids:
            if by_col_id in self.value_columns:
                names.append(self.col_id_to_label[by_col_id])
            else:
                names.append(self.col_id_to_index_name[by_col_id])
        return (
            Block(
                result_expr,
                index_columns=by_column_ids,
                column_labels=aggregate_labels,
                index_labels=names,
            ),
            output_col_ids,
        )

    def get_stat(self, column_id: str, stat: agg_ops.AggregateOp):
        """Gets aggregates immediately, and caches it"""
        if stat.name in self._stats_cache[column_id]:
            return self._stats_cache[column_id][stat.name]

        # TODO: Convert nonstandard stats into standard stats where possible (popvar, etc.)
        # if getting a standard stat, just go get the rest of them
        standard_stats = self._standard_stats(column_id)
        stats_to_fetch = standard_stats if stat in standard_stats else [stat]

        aggregations = [(column_id, stat, stat.name) for stat in stats_to_fetch]
        expr = self.expr.aggregate(aggregations)
        offset_index_id = guid.generate_guid()
        expr = expr.promote_offsets(offset_index_id)
        block = Block(
            expr,
            index_columns=[offset_index_id],
            column_labels=[s.name for s in stats_to_fetch],
        )
        df, _ = block.to_pandas()

        # Carefully extract stats such that they aren't coerced to a common type
        stats_map = {stat_name: df.loc[0, stat_name] for stat_name in df.columns}
        self._stats_cache[column_id].update(stats_map)
        return stats_map[stat.name]

    def get_corr_stat(self, column_id_left: str, column_id_right: str):
        # TODO(kemppeterson): Clean up the column names for DataFrames.corr support
        # TODO(kemppeterson): Add a cache here.
        corr_aggregations = [
            (
                column_id_left,
                column_id_right,
                "corr_" + column_id_left + column_id_right,
            )
        ]
        expr = self.expr.corr_aggregate(corr_aggregations)
        offset_index_id = guid.generate_guid()
        expr = expr.promote_offsets(offset_index_id)
        block = Block(
            expr,
            index_columns=[offset_index_id],
            column_labels=[a[2] for a in corr_aggregations],
        )
        df, _ = block.to_pandas()
        return df.loc[0, "corr_" + column_id_left + column_id_right]

    def summarize(
        self,
        column_ids: typing.Sequence[str],
        stats: typing.Sequence[agg_ops.AggregateOp],
    ):
        """Get a list of stats as a deferred block object."""
        label_col_id = guid.generate_guid()
        labels = [stat.name for stat in stats]
        aggregations = [
            (col_id, stat, f"{col_id}-{stat.name}")
            for stat in stats
            for col_id in column_ids
        ]
        columns = [
            (col_id, tuple(f"{col_id}-{stat.name}" for stat in stats))
            for col_id in column_ids
        ]
        expr = self.expr.aggregate(aggregations).unpivot(
            labels,
            unpivot_columns=tuple(columns),
            index_col_ids=tuple([label_col_id]),
        )
        labels = self._get_labels_for_columns(column_ids)
        return Block(expr, column_labels=labels, index_columns=[label_col_id])

    def _standard_stats(self, column_id) -> typing.Sequence[agg_ops.AggregateOp]:
        """
        Gets a standard set of stats to preemptively fetch for a column if
        any other stat is fetched.
        Helps prevent repeat scanning of the same column to fetch statistics.
        Standard stats should be:
            - commonly used
            - efficiently computable.
        """
        # TODO: annotate aggregations themself with this information
        dtype = self.expr.get_column_type(column_id)
        stats: list[agg_ops.AggregateOp] = [agg_ops.count_op]
        if dtype not in bigframes.dtypes.UNORDERED_DTYPES:
            stats += [agg_ops.min_op, agg_ops.max_op]
        if dtype in bigframes.dtypes.NUMERIC_BIGFRAMES_TYPES_PERMISSIVE:
            # Notable exclusions:
            # prod op tends to cause overflows
            # Also, var_op is redundant as can be derived from std
            stats += [
                agg_ops.std_op,
                agg_ops.mean_op,
                agg_ops.var_op,
                agg_ops.sum_op,
            ]

        return stats

    def _get_labels_for_columns(self, column_ids: typing.Sequence[str]):
        """Get column label for value columns, or index name for index columns"""
        lookup = self.col_id_to_label
        return [lookup.get(col_id, None) for col_id in column_ids]

    def _normalize_expression(
        self,
        expr: core.ArrayValue,
        index_columns: typing.Sequence[str],
        assert_value_size: typing.Optional[int] = None,
    ):
        """Normalizes expression by moving index columns to left."""
        value_columns = [
            col_id for col_id in expr.column_ids if col_id not in index_columns
        ]
        if (assert_value_size is not None) and (
            len(value_columns) != assert_value_size
        ):
            raise ValueError("Unexpected number of value columns.")
        return expr.select_columns([*index_columns, *value_columns])

    def slice(
        self,
        start: typing.Optional[int] = None,
        stop: typing.Optional[int] = None,
        step: typing.Optional[int] = None,
    ) -> bigframes.core.blocks.Block:
        if step is None:
            step = 1
        if step == 0:
            raise ValueError("slice step cannot be zero")
        if step < 0:
            reverse_start = (-start - 1) if start else 0
            reverse_stop = (-stop - 1) if stop else None
            reverse_step = -step
            return self.reversed()._forward_slice(
                reverse_start, reverse_stop, reverse_step
            )
        return self._forward_slice(start or 0, stop, step)

    def _forward_slice(self, start: int = 0, stop=None, step: int = 1):
        """Performs slice but only for positive step size."""
        if step <= 0:
            raise ValueError("forward_slice only supports positive step size")

        use_postive_offsets = (
            (start > 0)
            or ((stop is not None) and (stop >= 0))
            or ((step > 1) and (start >= 0))
        )
        use_negative_offsets = (
            (start < 0) or (stop and (stop < 0)) or ((step > 1) and (start < 0))
        )

        block = self

        # only generate offsets that are used
        positive_offsets = None
        negative_offsets = None

        if use_postive_offsets:
            block, positive_offsets = self.promote_offsets()
        if use_negative_offsets:
            block, negative_offsets = block.reversed().promote_offsets()
            block = block.reversed()

        conditions = []
        if start != 0:
            if start > 0:
                assert positive_offsets
                conditions.append(ops.ge_op.as_expr(positive_offsets, ex.const(start)))
            else:
                assert negative_offsets
                conditions.append(
                    ops.le_op.as_expr(negative_offsets, ex.const(-start - 1))
                )
        if stop is not None:
            if stop >= 0:
                assert positive_offsets
                conditions.append(ops.lt_op.as_expr(positive_offsets, ex.const(stop)))
            else:
                assert negative_offsets
                conditions.append(
                    ops.gt_op.as_expr(negative_offsets, ex.const(-stop - 1))
                )
        if step > 1:
            if start >= 0:
                assert positive_offsets
                start_diff = ops.sub_op.as_expr(positive_offsets, ex.const(start))
            else:
                assert negative_offsets
                start_diff = ops.sub_op.as_expr(negative_offsets, ex.const(-start + 1))
            step_cond = ops.eq_op.as_expr(
                ops.mod_op.as_expr(start_diff, ex.const(step)), ex.const(0)
            )
            conditions.append(step_cond)

        for cond in conditions:
            block, cond_id = block.project_expr(cond)
            block = block.filter(cond_id)

        return block.select_columns(self.value_columns)

    # Using cache to optimize for Jupyter Notebook's behavior where both '__repr__'
    # and '__repr_html__' are called in a single display action, reducing redundant
    # queries.
    @functools.cache
    def retrieve_repr_request_results(
        self, max_results: int
    ) -> Tuple[pd.DataFrame, int, bigquery.QueryJob]:
        """
        Retrieves a pandas dataframe containing only max_results many rows for use
        with printing methods.

        Returns a tuple of the dataframe and the overall number of rows of the query.
        """
        # TODO(swast): Select a subset of columns if max_columns is less than the
        # number of columns in the schema.
        count = self.shape[0]
        if count > max_results:
            head_block = self.slice(0, max_results)
        else:
            head_block = self
        computed_df, query_job = head_block.to_pandas()
        formatted_df = computed_df.set_axis(self.column_labels, axis=1)
        # we reset the axis and substitute the bf index name for the default
        formatted_df.index.name = self.index.name
        return formatted_df, count, query_job

    def promote_offsets(self, label: Label = None) -> typing.Tuple[Block, str]:
        result_id = guid.generate_guid()
        expr = self._expr.promote_offsets(result_id)
        return (
            Block(
                expr,
                index_columns=self.index_columns,
                column_labels=[label, *self.column_labels],
                index_labels=self._index_labels,
            ),
            result_id,
        )

    def add_prefix(self, prefix: str, axis: str | int | None = None) -> Block:
        axis_number = bigframes.core.utils.get_axis_number(
            "rows" if (axis is None) else axis
        )
        if axis_number == 0:
            expr = self._expr
            for index_col in self._index_columns:
                add_prefix = ops.add_op.as_expr(
                    ex.const(prefix), ops.AsTypeOp(to_type="string").as_expr(index_col)
                )
<<<<<<< HEAD
                expr = expr.project_to_id(
=======
                expr = expr.project(
>>>>>>> 4eb64f66
                    expression=add_prefix,
                    output_id=index_col,
                )
            return Block(
                expr,
                index_columns=self.index_columns,
                column_labels=self.column_labels,
                index_labels=self.index.names,
            )
        if axis_number == 1:
            return self.rename(columns=lambda label: f"{prefix}{label}")

    def add_suffix(self, suffix: str, axis: str | int | None = None) -> Block:
        axis_number = bigframes.core.utils.get_axis_number(
            "rows" if (axis is None) else axis
        )
        if axis_number == 0:
            expr = self._expr
            for index_col in self._index_columns:
                add_suffix = ops.add_op.as_expr(
                    ops.AsTypeOp(to_type="string").as_expr(index_col), ex.const(suffix)
                )
<<<<<<< HEAD
                expr = expr.project_to_id(
=======
                expr = expr.project(
>>>>>>> 4eb64f66
                    expression=add_suffix,
                    output_id=index_col,
                )
            return Block(
                expr,
                index_columns=self.index_columns,
                column_labels=self.column_labels,
                index_labels=self.index.names,
            )
        if axis_number == 1:
            return self.rename(columns=lambda label: f"{label}{suffix}")

    def pivot(
        self,
        *,
        columns: Sequence[str],
        values: Sequence[str],
        columns_unique_values: typing.Optional[
            typing.Union[pd.Index, Sequence[object]]
        ] = None,
        values_in_index: typing.Optional[bool] = None,
    ):
        # We need the unique values from the pivot columns to turn them into
        # column ids. It can be deteremined by running a SQL query on the
        # underlying data. However, the caller can save that if they know the
        # unique values upfront by providing them explicitly.
        if columns_unique_values is None:
            # Columns+index should uniquely identify rows
            # Warning: This is not validated, breaking this constraint will
            # result in silently non-deterministic behavior.
            # -1 to allow for ordering column in addition to pivot columns
            max_unique_value = (_BQ_MAX_COLUMNS - 1) // len(values)
            columns_values = self._get_unique_values(columns, max_unique_value)
        else:
            columns_values = (
                columns_unique_values
                if isinstance(columns_unique_values, pd.Index)
                else pd.Index(columns_unique_values)
            )
        column_index = columns_values

        column_ids: list[str] = []
        block = self
        for value in values:
            for uvalue in columns_values:
                block, masked_id = self._create_pivot_col(block, columns, value, uvalue)
                column_ids.append(masked_id)

        block = block.select_columns(column_ids)
        aggregations = [(col_id, agg_ops.AnyValueOp()) for col_id in column_ids]
        result_block, _ = block.aggregate(
            by_column_ids=self.index_columns,
            aggregations=aggregations,
            dropna=True,
        )

        if values_in_index or len(values) > 1:
            value_labels = self._get_labels_for_columns(values)
            column_index = self._create_pivot_column_index(value_labels, columns_values)
        else:
            column_index = columns_values

        return result_block.with_column_labels(column_index)

    def stack(self, how="left", levels: int = 1):
        """Unpivot last column axis level into row axis"""
        if levels == 0:
            return self

        # These are the values that will be turned into rows

        col_labels, row_labels = utils.split_index(self.column_labels, levels=levels)
        row_labels = row_labels.drop_duplicates()

        row_label_tuples = utils.index_as_tuples(row_labels)

        if col_labels is not None:
            result_index = col_labels.drop_duplicates().dropna(how="all")
            result_col_labels = utils.index_as_tuples(result_index)
        else:
            result_index = pd.Index([None])
            result_col_labels = list([()])

        # Get matching columns
        unpivot_columns: List[Tuple[str, List[str]]] = []
        dtypes = []
        for val in result_col_labels:
            col_id = guid.generate_guid("unpivot_")
            input_columns, dtype = self._create_stack_column(val, row_label_tuples)
            unpivot_columns.append((col_id, input_columns))
            if dtype:
                dtypes.append(dtype or pd.Float64Dtype())

        added_index_columns = [guid.generate_guid() for _ in range(row_labels.nlevels)]
        unpivot_expr = self._expr.unpivot(
            row_labels=row_label_tuples,
            passthrough_columns=self.index_columns,
            unpivot_columns=unpivot_columns,
            index_col_ids=added_index_columns,
            dtype=tuple(dtypes),
            how=how,
        )
        new_index_level_names = self.column_labels.names[-levels:]
        if how == "left":
            index_columns = [*self.index_columns, *added_index_columns]
            index_labels = [*self._index_labels, *new_index_level_names]
        else:
            index_columns = [*added_index_columns, *self.index_columns]
            index_labels = [*new_index_level_names, *self._index_labels]

        return Block(
            unpivot_expr,
            index_columns=index_columns,
            column_labels=result_index,
            index_labels=index_labels,
        )

    def melt(
        self,
        id_vars=typing.Sequence[str],
        value_vars=typing.Sequence[str],
        var_names=typing.Sequence[typing.Hashable],
        value_name: typing.Hashable = "value",
    ):
        # TODO: Implement col_level and ignore_index
        unpivot_col_id = guid.generate_guid()
        var_col_ids = tuple([guid.generate_guid() for _ in var_names])
        # single unpivot col
        unpivot_col = (unpivot_col_id, tuple(value_vars))
        value_labels = [self.col_id_to_label[col_id] for col_id in value_vars]
        id_labels = [self.col_id_to_label[col_id] for col_id in id_vars]

        dtype = self._expr.get_column_type(value_vars[0])

        unpivot_expr = self._expr.unpivot(
            row_labels=value_labels,
            passthrough_columns=id_vars,
            unpivot_columns=(unpivot_col,),
            index_col_ids=var_col_ids,
            dtype=dtype,
            how="right",
        )
        index_id = guid.generate_guid()
        unpivot_expr = unpivot_expr.promote_offsets(index_id)
        # Need to reorder to get id_vars before var_col and unpivot_col
        unpivot_expr = unpivot_expr.select_columns(
            [index_id, *id_vars, *var_col_ids, unpivot_col_id]
        )

        return Block(
            unpivot_expr,
            column_labels=[*id_labels, *var_names, value_name],
            index_columns=[index_id],
        )

    def _create_stack_column(
        self, col_label: typing.Tuple, stack_labels: typing.Sequence[typing.Tuple]
    ):
        dtype = None
        input_columns: list[Optional[str]] = []
        for uvalue in stack_labels:
            label_to_match = (*col_label, *uvalue)
            label_to_match = (
                label_to_match[0] if len(label_to_match) == 1 else label_to_match
            )
            matching_ids = self.label_to_col_id.get(label_to_match, [])
            input_id = matching_ids[0] if len(matching_ids) > 0 else None
            if input_id:
                if dtype and dtype != self._column_type(input_id):
                    raise NotImplementedError(
                        "Cannot stack columns with non-matching dtypes."
                    )
                else:
                    dtype = self._column_type(input_id)
            input_columns.append(input_id)
            # Input column i is the first one that
        return tuple(input_columns), dtype or pd.Float64Dtype()

    def _column_type(self, col_id: str) -> bigframes.dtypes.Dtype:
        col_offset = self.value_columns.index(col_id)
        dtype = self.dtypes[col_offset]
        return dtype

    @staticmethod
    def _create_pivot_column_index(
        value_labels: Sequence[typing.Hashable], columns_values: pd.Index
    ):
        index_parts = []
        for value in value_labels:
            as_frame = columns_values.to_frame()
            as_frame.insert(0, None, value)  # type: ignore
            ipart = pd.MultiIndex.from_frame(
                as_frame, names=(None, *columns_values.names)
            )
            index_parts.append(ipart)
        return functools.reduce(lambda x, y: x.append(y), index_parts)

    @staticmethod
    def _create_pivot_col(
        block: Block, columns: typing.Sequence[str], value_col: str, value
    ) -> typing.Tuple[Block, str]:
        condition: typing.Optional[ex.Expression] = None
        nlevels = len(columns)
        for i in range(len(columns)):
            uvalue_level = value[i] if nlevels > 1 else value
            if pd.isna(uvalue_level):
                equality = ops.isnull_op.as_expr(columns[i])
            else:
                equality = ops.eq_op.as_expr(columns[i], ex.const(uvalue_level))
            if condition is not None:
                condition = ops.and_op.as_expr(equality, condition)
            else:
                condition = equality

        assert condition is not None
        return block.project_expr(
            ops.where_op.as_expr(value_col, condition, ex.const(None))
        )

    def _get_unique_values(
        self, columns: Sequence[str], max_unique_values: int
    ) -> pd.Index:
        """Gets N unique values for a column immediately."""
        # Importing here to avoid circular import
        import bigframes.core.block_transforms as block_tf
        import bigframes.dataframe as df

        unique_value_block = block_tf.drop_duplicates(
            self.select_columns(columns), columns
        )
        pd_values = (
            df.DataFrame(unique_value_block).head(max_unique_values + 1).to_pandas()
        )
        if len(pd_values) > max_unique_values:
            raise ValueError(f"Too many unique values: {pd_values}")

        if len(columns) > 1:
            return pd.MultiIndex.from_frame(pd_values)
        else:
            return pd.Index(pd_values.squeeze(axis=1).sort_values(na_position="first"))

    def concat(
        self,
        other: typing.Iterable[Block],
        how: typing.Literal["inner", "outer"],
        ignore_index=False,
    ):
        blocks: typing.List[Block] = [self, *other]
        if ignore_index:
            blocks = [block.reset_index() for block in blocks]
            level_names = None
        else:
            level_names, level_types = _align_indices(blocks)
            blocks = [_cast_index(block, level_types) for block in blocks]

        index_nlevels = blocks[0].index.nlevels

        aligned_schema = _align_schema(blocks, how=how)
        aligned_blocks = [
            _align_block_to_schema(block, aligned_schema) for block in blocks
        ]
        result_expr = aligned_blocks[0]._expr.concat(
            [block._expr for block in aligned_blocks[1:]]
        )
        result_block = Block(
            result_expr,
            index_columns=list(result_expr.column_ids)[:index_nlevels],
            column_labels=aligned_blocks[0].column_labels,
            index_labels=level_names,
        )
        if ignore_index:
            result_block = result_block.reset_index()
        return result_block

    def merge(
        self,
        other: Block,
        how: typing.Literal[
            "inner",
            "left",
            "outer",
            "right",
            "cross",
        ],
        left_join_ids: typing.Sequence[str],
        right_join_ids: typing.Sequence[str],
        sort: bool,
        suffixes: tuple[str, str] = ("_x", "_y"),
    ) -> Block:
        joined_expr = self.expr.join(
            left_join_ids,
            other.expr,
            right_join_ids,
            how=how,
        )
        get_column_left, get_column_right = join_names.JOIN_NAME_REMAPPER(
            self.expr.column_ids, other.expr.column_ids
        )
        result_columns = []
        matching_join_labels = []

        coalesced_ids = []
        for left_id, right_id in zip(left_join_ids, right_join_ids):
            coalesced_id = guid.generate_guid()
            joined_expr = joined_expr.project_to_id(
                ops.coalesce_op.as_expr(
                    get_column_left[left_id], get_column_right[right_id]
                ),
                coalesced_id,
            )
            coalesced_ids.append(coalesced_id)

        for col_id in self.value_columns:
            if col_id in left_join_ids:
                key_part = left_join_ids.index(col_id)
                matching_right_id = right_join_ids[key_part]
                if (
                    self.col_id_to_label[col_id]
                    == other.col_id_to_label[matching_right_id]
                ):
                    matching_join_labels.append(self.col_id_to_label[col_id])
                    result_columns.append(coalesced_ids[key_part])
                else:
                    result_columns.append(get_column_left[col_id])
            else:
                result_columns.append(get_column_left[col_id])
        for col_id in other.value_columns:
            if col_id in right_join_ids:
                key_part = right_join_ids.index(col_id)
                if other.col_id_to_label[matching_right_id] in matching_join_labels:
                    pass
                else:
                    result_columns.append(get_column_right[col_id])
            else:
                result_columns.append(get_column_right[col_id])

        if sort:
            # sort uses coalesced join keys always
            joined_expr = joined_expr.order_by(
                [ordering.OrderingColumnReference(col_id) for col_id in coalesced_ids],
            )

        joined_expr = joined_expr.select_columns(result_columns)
        labels = utils.merge_column_labels(
            self.column_labels,
            other.column_labels,
            coalesce_labels=matching_join_labels,
            suffixes=suffixes,
        )
        # Constructs default index
        offset_index_id = guid.generate_guid()
        expr = joined_expr.promote_offsets(offset_index_id)
        return Block(expr, index_columns=[offset_index_id], column_labels=labels)

    def _force_reproject(self) -> Block:
        """Forces a reprojection of the underlying tables expression. Used to force predicate/order application before subsequent operations."""
        return Block(
            self._expr._reproject_to_table(),
            index_columns=self.index_columns,
            column_labels=self.column_labels,
            index_labels=self.index.names,
        )

    def is_monotonic_increasing(
        self, column_id: typing.Union[str, Sequence[str]]
    ) -> bool:
        return self._is_monotonic(column_id, increasing=True)

    def is_monotonic_decreasing(
        self, column_id: typing.Union[str, Sequence[str]]
    ) -> bool:
        return self._is_monotonic(column_id, increasing=False)

    def to_sql_query(
        self, include_index: bool
    ) -> typing.Tuple[str, list[str], list[Label]]:
        """
        Compiles this DataFrame's expression tree to SQL, optionally
        including index columns.

        Args:
            include_index (bool):
                whether to include index columns.

        Returns:
            a tuple of (sql_string, index_column_id_list, index_column_label_list).
                If include_index is set to False, index_column_id_list and index_column_label_list
                return empty lists.
        """
        array_value = self._expr
        col_labels, idx_labels = list(self.column_labels), list(self.index_labels)
        old_col_ids, old_idx_ids = list(self.value_columns), list(self.index_columns)

        if not include_index:
            idx_labels, old_idx_ids = [], []
            array_value = array_value.drop_columns(self.index_columns)

        old_ids = old_idx_ids + old_col_ids

        new_col_ids, new_idx_ids = utils.get_standardized_ids(col_labels, idx_labels)
        new_ids = new_idx_ids + new_col_ids

        substitutions = {}
        for old_id, new_id in zip(old_ids, new_ids):
            # TODO(swast): Do we need to further escape this, or can we rely on
            # the BigQuery unicode column name feature?
            substitutions[old_id] = new_id

        sql = self.session._to_sql(array_value, col_id_overrides=substitutions)
        return (
            sql,
            new_ids[: len(idx_labels)],
            idx_labels,
        )

    def cached(self) -> Block:
        """Write the block to a session table and create a new block object that references it."""
        return Block(
            self.session._execute_and_cache(self.expr, cluster_cols=self.index_columns),
            index_columns=self.index_columns,
            column_labels=self.column_labels,
            index_labels=self.index_labels,
        )

    def resolve_index_level(self, level: LevelsType) -> typing.Sequence[str]:
        if utils.is_list_like(level):
            levels = list(level)
        else:
            levels = [level]
        resolved_level_ids = []
        for level_ref in levels:
            if isinstance(level_ref, int):
                resolved_level_ids.append(self.index_columns[level_ref])
            elif isinstance(level_ref, typing.Hashable):
                matching_ids = self.index_name_to_col_id.get(level_ref, [])
                if len(matching_ids) != 1:
                    raise ValueError("level name cannot be found or is ambiguous")
                resolved_level_ids.append(matching_ids[0])
            else:
                raise ValueError(f"Unexpected level: {level_ref}")
        return resolved_level_ids

    def _is_monotonic(
        self, column_ids: typing.Union[str, Sequence[str]], increasing: bool
    ) -> bool:
        if isinstance(column_ids, str):
            column_ids = (column_ids,)

        op_name = _MONOTONIC_INCREASING if increasing else _MONOTONIC_DECREASING

        column_name = " ".join(column_ids)
        if op_name in self._stats_cache[column_name]:
            return self._stats_cache[column_name][op_name]

        period = 1
        window = bigframes.core.WindowSpec(
            preceding=period,
            following=None,
        )

        # any NaN value means not monotonic
        block, last_notna_id = self.apply_unary_op(column_ids[0], ops.notnull_op)
        for column_id in column_ids[1:]:
            block, notna_id = block.apply_unary_op(column_id, ops.notnull_op)
            block, last_notna_id = block.apply_binary_op(
                last_notna_id, notna_id, ops.and_op
            )

        # loop over all columns to check monotonicity
        last_result_id = None
        for column_id in column_ids[::-1]:
            block, lag_result_id = block.apply_window_op(
                column_id, agg_ops.ShiftOp(period), window
            )
            block, strict_monotonic_id = block.apply_binary_op(
                column_id, lag_result_id, ops.gt_op if increasing else ops.lt_op
            )
            block, equal_id = block.apply_binary_op(column_id, lag_result_id, ops.eq_op)
            if last_result_id is None:
                block, last_result_id = block.apply_binary_op(
                    equal_id, strict_monotonic_id, ops.or_op
                )
                continue
            block, equal_monotonic_id = block.apply_binary_op(
                equal_id, last_result_id, ops.and_op
            )
            block, last_result_id = block.apply_binary_op(
                equal_monotonic_id, strict_monotonic_id, ops.or_op
            )

        block, monotonic_result_id = block.apply_binary_op(
            last_result_id, last_notna_id, ops.and_op  # type: ignore
        )
        result = block.get_stat(monotonic_result_id, agg_ops.all_op)
        self._stats_cache[column_name].update({op_name: result})
        return result


def block_from_local(data) -> Block:
    pd_data = pd.DataFrame(data)
    columns = pd_data.columns

    # Make a flattened version to treat as a table.
    if len(pd_data.columns.names) > 1:
        pd_data.columns = columns.to_flat_index()

    index_labels = list(pd_data.index.names)
    # The ArrayValue layer doesn't know about indexes, so make sure indexes
    # are real columns with unique IDs.
    pd_data = pd_data.reset_index(
        names=[f"level_{level}" for level in range(len(index_labels))]
    )
    pd_data = pd_data.set_axis(
        vendored_pandas_io_common.dedup_names(
            list(pd_data.columns), is_potential_multiindex=False
        ),
        axis="columns",
    )
    index_ids = pd_data.columns[: len(index_labels)]

    keys_expr = core.ArrayValue.from_pandas(pd_data)
    return Block(
        keys_expr,
        column_labels=columns,
        index_columns=index_ids,
        index_labels=index_labels,
    )


def _cast_index(block: Block, dtypes: typing.Sequence[bigframes.dtypes.Dtype]):
    original_block = block
    result_ids = []
    for idx_id, idx_dtype, target_dtype in zip(
        block.index_columns, block.index_dtypes, dtypes
    ):
        if idx_dtype != target_dtype:
            block, result_id = block.apply_unary_op(idx_id, ops.AsTypeOp(target_dtype))
            result_ids.append(result_id)
        else:
            result_ids.append(idx_id)

    expr = block.expr.select_columns((*result_ids, *original_block.value_columns))
    return Block(
        expr,
        index_columns=result_ids,
        column_labels=original_block.column_labels,
        index_labels=original_block.index_labels,
    )


def _align_block_to_schema(
    block: Block, schema: dict[Label, bigframes.dtypes.Dtype]
) -> Block:
    """For a given schema, remap block to schema by reordering columns,  and inserting nulls."""
    col_ids: typing.Tuple[str, ...] = ()
    for label, dtype in schema.items():
        matching_ids: typing.Sequence[str] = block.label_to_col_id.get(label, ())
        if len(matching_ids) > 0:
            col_id = matching_ids[-1]
            col_dtype = block.expr.get_column_type(col_id)
            if dtype != col_dtype:
                # If _align_schema worked properly, this should always be an upcast
                block, col_id = block.apply_unary_op(col_id, ops.AsTypeOp(dtype))
            col_ids = (*col_ids, col_id)
        else:
            block, null_column = block.create_constant(None, dtype=dtype)
            col_ids = (*col_ids, null_column)
    return block.select_columns(col_ids).with_column_labels(
        [item for item in schema.keys()]
    )


def _align_schema(
    blocks: typing.Iterable[Block], how: typing.Literal["inner", "outer"]
) -> typing.Dict[Label, bigframes.dtypes.Dtype]:
    schemas = [_get_block_schema(block) for block in blocks]
    reduction = _combine_schema_inner if how == "inner" else _combine_schema_outer
    return functools.reduce(reduction, schemas)


def _align_indices(
    blocks: typing.Sequence[Block],
) -> typing.Tuple[typing.Sequence[Label], typing.Sequence[bigframes.dtypes.Dtype]]:
    """Validates that the blocks have compatible indices and returns the resulting label names and dtypes."""
    names = blocks[0].index.names
    types = blocks[0].index.dtypes

    for block in blocks[1:]:
        if len(names) != block.index.nlevels:
            raise NotImplementedError(
                f"Cannot combine indices with different number of levels. Use 'ignore_index'=True. {constants.FEEDBACK_LINK}"
            )
        names = [
            lname if lname == rname else None
            for lname, rname in zip(names, block.index.names)
        ]
        types = [
            bigframes.dtypes.lcd_type_or_throw(ltype, rtype)
            for ltype, rtype in zip(types, block.index.dtypes)
        ]
    types = typing.cast(typing.Sequence[bigframes.dtypes.Dtype], types)
    return names, types


def _combine_schema_inner(
    left: typing.Dict[Label, bigframes.dtypes.Dtype],
    right: typing.Dict[Label, bigframes.dtypes.Dtype],
) -> typing.Dict[Label, bigframes.dtypes.Dtype]:
    result = dict()
    for label, left_type in left.items():
        if label in right:
            right_type = right[label]
            output_type = bigframes.dtypes.lcd_type(left_type, right_type)
            if output_type is None:
                raise ValueError(
                    f"Cannot concat rows with label {label} due to mismatched types. {constants.FEEDBACK_LINK}"
                )
            result[label] = output_type
    return result


def _combine_schema_outer(
    left: typing.Dict[Label, bigframes.dtypes.Dtype],
    right: typing.Dict[Label, bigframes.dtypes.Dtype],
) -> typing.Dict[Label, bigframes.dtypes.Dtype]:
    result = dict()
    for label, left_type in left.items():
        if label not in right:
            result[label] = left_type
        else:
            right_type = right[label]
            output_type = bigframes.dtypes.lcd_type(left_type, right_type)
            if output_type is None:
                raise NotImplementedError(
                    f"Cannot concat rows with label {label} due to mismatched types. {constants.FEEDBACK_LINK}"
                )
            result[label] = output_type
    for label, right_type in right.items():
        if label not in left:
            result[label] = right_type
    return result


def _get_block_schema(
    block: Block,
) -> typing.Dict[Label, bigframes.dtypes.Dtype]:
    """Extracts the schema from the block. Where duplicate labels exist, take the last matching column."""
    result = dict()
    for label, dtype in zip(block.column_labels, block.dtypes):
        result[label] = typing.cast(bigframes.dtypes.Dtype, dtype)
    return result<|MERGE_RESOLUTION|>--- conflicted
+++ resolved
@@ -671,11 +671,7 @@
         """
         # TODO(tbergeron): handle labels safely so callers don't need to
         result_id = guid.generate_guid()
-<<<<<<< HEAD
-        expr = self._expr.project_to_id(op.as_expr(column), result_id)
-=======
         array_val = self._expr.project(expr, result_id)
->>>>>>> 4eb64f66
         block = Block(
             array_val,
             index_columns=self.index_columns,
@@ -1230,15 +1226,8 @@
         if axis_number == 0:
             expr = self._expr
             for index_col in self._index_columns:
-                add_prefix = ops.add_op.as_expr(
-                    ex.const(prefix), ops.AsTypeOp(to_type="string").as_expr(index_col)
-                )
-<<<<<<< HEAD
                 expr = expr.project_to_id(
-=======
-                expr = expr.project(
->>>>>>> 4eb64f66
-                    expression=add_prefix,
+                    expression=ops.AsTypeOp(to_type="string").as_expr(index_col),
                     output_id=index_col,
                 )
             return Block(
@@ -1257,15 +1246,8 @@
         if axis_number == 0:
             expr = self._expr
             for index_col in self._index_columns:
-                add_suffix = ops.add_op.as_expr(
-                    ops.AsTypeOp(to_type="string").as_expr(index_col), ex.const(suffix)
-                )
-<<<<<<< HEAD
                 expr = expr.project_to_id(
-=======
-                expr = expr.project(
->>>>>>> 4eb64f66
-                    expression=add_suffix,
+                    expression=ops.AsTypeOp(to_type="string").as_expr(index_col),
                     output_id=index_col,
                 )
             return Block(
