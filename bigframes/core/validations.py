# Copyright 2023 Google LLC
#
# Licensed under the Apache License, Version 2.0 (the "License");
# you may not use this file except in compliance with the License.
# You may obtain a copy of the License at
#
#     http://www.apache.org/licenses/LICENSE-2.0
#
# Unless required by applicable law or agreed to in writing, software
# distributed under the License is distributed on an "AS IS" BASIS,
# WITHOUT WARRANTIES OR CONDITIONS OF ANY KIND, either express or implied.
# See the License for the specific language governing permissions and
# limitations under the License.

"""DataFrame is a two dimensional data structure."""

from __future__ import annotations

import functools
from typing import Optional, Protocol, TYPE_CHECKING

import bigframes.constants
import bigframes.exceptions

if TYPE_CHECKING:
    from bigframes import Session


class HasSession(Protocol):
    @property
    def _session(self) -> Session:
        ...


def requires_strict_ordering(suggestion: Optional[str] = None):
    def decorator(meth):
        @functools.wraps(meth)
        def guarded_meth(object: HasSession, *args, **kwargs):
            enforce_ordered(object, meth.__name__, suggestion)
            return meth(object, *args, **kwargs)

        return guarded_meth

    return decorator


<<<<<<< HEAD
def enforce_ordered(object: HasSession, opname: str) -> None:
    session = object._session
    if not (session._strictly_ordered or session.allow_ambiguity):
=======
def enforce_ordered(
    object: HasSession, opname: str, suggestion: Optional[str] = None
) -> None:
    if not object._session._strictly_ordered:
        suggestion_substr = suggestion + " " if suggestion else ""
>>>>>>> b9e6150c
        raise bigframes.exceptions.OrderRequiredError(
            f"Op {opname} not supported when strict ordering is disabled. {suggestion_substr}{bigframes.constants.FEEDBACK_LINK}"
        )<|MERGE_RESOLUTION|>--- conflicted
+++ resolved
@@ -44,17 +44,12 @@
     return decorator
 
 
-<<<<<<< HEAD
-def enforce_ordered(object: HasSession, opname: str) -> None:
-    session = object._session
-    if not (session._strictly_ordered or session.allow_ambiguity):
-=======
 def enforce_ordered(
     object: HasSession, opname: str, suggestion: Optional[str] = None
 ) -> None:
-    if not object._session._strictly_ordered:
+    session = object._session
+    if not (session._strictly_ordered or session.allow_ambiguity):
         suggestion_substr = suggestion + " " if suggestion else ""
->>>>>>> b9e6150c
         raise bigframes.exceptions.OrderRequiredError(
             f"Op {opname} not supported when strict ordering is disabled. {suggestion_substr}{bigframes.constants.FEEDBACK_LINK}"
         )