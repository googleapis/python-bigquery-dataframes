# Copyright 2025 Google LLC
#
# Licensed under the Apache License, Version 2.0 (the "License");
# you may not use this file except in compliance with the License.
# You may obtain a copy of the License at
#
#     http://www.apache.org/licenses/LICENSE-2.0
#
# Unless required by applicable law or agreed to in writing, software
# distributed under the License is distributed on an "AS IS" BASIS,
# WITHOUT WARRANTIES OR CONDITIONS OF ANY KIND, either express or implied.
# See the License for the specific language governing permissions and
# limitations under the License.

from __future__ import annotations

import dataclasses
import functools
import typing

from bigframes import dtypes
from bigframes import operations as ops
from bigframes.core import expression as ex
from bigframes.core import nodes, schema, utils


@dataclasses.dataclass
class _TypedExpr:
    expr: ex.Expression
    dtype: dtypes.Dtype

    @classmethod
    def create_op_expr(
        cls, op: typing.Union[ops.ScalarOp, ops.RowOp], *inputs: _TypedExpr
    ) -> _TypedExpr:
        expr = op.as_expr(*tuple(x.expr for x in inputs))  # type: ignore
        dtype = op.output_type(*tuple(x.dtype for x in inputs))
        return cls(expr, dtype)


def rewrite_timedelta_expressions(root: nodes.BigFrameNode) -> nodes.BigFrameNode:
    """
    Rewrites expressions to properly handle timedelta values, because this type does not exist
    in the SQL world.
    """
    if isinstance(root, nodes.ProjectionNode):
        updated_assignments = tuple(
            (_rewrite_expressions(expr, root.schema).expr, column_id)
            for expr, column_id in root.assignments
        )
        return nodes.ProjectionNode(root.child, updated_assignments)

    if isinstance(root, nodes.FilterNode):
        return nodes.FilterNode(
            root.child, _rewrite_expressions(root.predicate, root.schema).expr
        )

    if isinstance(root, nodes.OrderByNode):
        by = tuple(_rewrite_ordering_expr(x, root.schema) for x in root.by)
        return nodes.OrderByNode(root.child, by)

    return root


def _rewrite_ordering_expr(
    expr: nodes.OrderingExpression, schema: schema.ArraySchema
) -> nodes.OrderingExpression:
    by = _rewrite_expressions(expr.scalar_expression, schema).expr
    return nodes.OrderingExpression(by, expr.direction, expr.na_last)


@functools.cache
def _rewrite_expressions(expr: ex.Expression, schema: schema.ArraySchema) -> _TypedExpr:
    if isinstance(expr, ex.DerefOp):
        return _TypedExpr(expr, schema.get_type(expr.id.sql))

    if isinstance(expr, ex.ScalarConstantExpression):
        return _rewrite_scalar_constant_expr(expr)

    if isinstance(expr, ex.OpExpression):
        updated_inputs = tuple(
            map(lambda x: _rewrite_expressions(x, schema), expr.inputs)
        )
        return _rewrite_op_expr(expr, updated_inputs)

    raise AssertionError(f"Unexpected expression type: {type(expr)}")


def _rewrite_scalar_constant_expr(expr: ex.ScalarConstantExpression) -> _TypedExpr:
    if expr.dtype is dtypes.TIMEDELTA_DTYPE:
        int_repr = utils.timedelta_to_micros(expr.value)  # type: ignore
        return _TypedExpr(ex.const(int_repr, expr.dtype), expr.dtype)

    return _TypedExpr(expr, expr.dtype)


def _rewrite_op_expr(
    expr: ex.OpExpression, inputs: typing.Tuple[_TypedExpr, ...]
) -> _TypedExpr:
    if isinstance(expr.op, ops.SubOp):
        return _rewrite_sub_op(inputs[0], inputs[1])

    if isinstance(expr.op, ops.AddOp):
        return _rewrite_add_op(inputs[0], inputs[1])

    return _TypedExpr.create_op_expr(expr.op, *inputs)


def _rewrite_sub_op(left: _TypedExpr, right: _TypedExpr) -> _TypedExpr:
    if dtypes.is_datetime_like(left.dtype) and dtypes.is_datetime_like(right.dtype):
        return _TypedExpr.create_op_expr(ops.timestamp_diff_op, left, right)

<<<<<<< HEAD
    if dtypes.is_datetime_like(left.dtype) and right.dtype is dtypes.TIMEDELTA_DTYPE:
        result_op = ops.timestamp_sub_op

    return _TypedExpr(
        result_op.as_expr(left.expr, right.expr),
        result_op.output_type(left.dtype, right.dtype),
    )
=======
    return _TypedExpr.create_op_expr(ops.sub_op, left, right)
>>>>>>> 34d01b27


def _rewrite_add_op(left: _TypedExpr, right: _TypedExpr) -> _TypedExpr:
    if dtypes.is_datetime_like(left.dtype) and right.dtype is dtypes.TIMEDELTA_DTYPE:
        return _TypedExpr.create_op_expr(ops.timestamp_add_op, left, right)

    if left.dtype is dtypes.TIMEDELTA_DTYPE and dtypes.is_datetime_like(right.dtype):
        # Re-arrange operands such that timestamp is always on the left and timedelta is
        # always on the right.
        return _TypedExpr.create_op_expr(ops.timestamp_add_op, right, left)

    return _TypedExpr.create_op_expr(ops.add_op, left, right)<|MERGE_RESOLUTION|>--- conflicted
+++ resolved
@@ -110,17 +110,11 @@
     if dtypes.is_datetime_like(left.dtype) and dtypes.is_datetime_like(right.dtype):
         return _TypedExpr.create_op_expr(ops.timestamp_diff_op, left, right)
 
-<<<<<<< HEAD
+
     if dtypes.is_datetime_like(left.dtype) and right.dtype is dtypes.TIMEDELTA_DTYPE:
-        result_op = ops.timestamp_sub_op
+        return _TypedExpr.create_op_expr(ops.timestamp_sub_op, left, right)
 
-    return _TypedExpr(
-        result_op.as_expr(left.expr, right.expr),
-        result_op.output_type(left.dtype, right.dtype),
-    )
-=======
     return _TypedExpr.create_op_expr(ops.sub_op, left, right)
->>>>>>> 34d01b27
 
 
 def _rewrite_add_op(left: _TypedExpr, right: _TypedExpr) -> _TypedExpr:
