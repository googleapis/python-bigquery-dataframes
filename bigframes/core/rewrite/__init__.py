# Copyright 2024 Google LLC
#
# Licensed under the Apache License, Version 2.0 (the "License");
# you may not use this file except in compliance with the License.
# You may obtain a copy of the License at
#
#     http://www.apache.org/licenses/LICENSE-2.0
#
# Unless required by applicable law or agreed to in writing, software
# distributed under the License is distributed on an "AS IS" BASIS,
# WITHOUT WARRANTIES OR CONDITIONS OF ANY KIND, either express or implied.
# See the License for the specific language governing permissions and
# limitations under the License.

from bigframes.core.rewrite.identifiers import remap_variables
<<<<<<< HEAD
from bigframes.core.rewrite.implicit_align import (
    combine_nodes,
    rewrite_row_join,
    try_join_as_projection,
)
from bigframes.core.rewrite.legacy_align import legacy_join_as_projection
from bigframes.core.rewrite.slices import pullup_limit_from_slice, replace_slice_op

__all__ = [
    "legacy_join_as_projection",
    "try_join_as_projection",
    "replace_slice_op",
=======
from bigframes.core.rewrite.implicit_align import try_row_join
from bigframes.core.rewrite.legacy_align import legacy_join_as_projection
from bigframes.core.rewrite.slices import pullup_limit_from_slice, rewrite_slice

__all__ = [
    "legacy_join_as_projection",
    "try_row_join",
    "rewrite_slice",
>>>>>>> e13eca21
    "pullup_limit_from_slice",
    "remap_variables",
    "combine_nodes",
    "rewrite_row_join",
]<|MERGE_RESOLUTION|>--- conflicted
+++ resolved
@@ -13,20 +13,6 @@
 # limitations under the License.
 
 from bigframes.core.rewrite.identifiers import remap_variables
-<<<<<<< HEAD
-from bigframes.core.rewrite.implicit_align import (
-    combine_nodes,
-    rewrite_row_join,
-    try_join_as_projection,
-)
-from bigframes.core.rewrite.legacy_align import legacy_join_as_projection
-from bigframes.core.rewrite.slices import pullup_limit_from_slice, replace_slice_op
-
-__all__ = [
-    "legacy_join_as_projection",
-    "try_join_as_projection",
-    "replace_slice_op",
-=======
 from bigframes.core.rewrite.implicit_align import try_row_join
 from bigframes.core.rewrite.legacy_align import legacy_join_as_projection
 from bigframes.core.rewrite.slices import pullup_limit_from_slice, rewrite_slice
@@ -35,7 +21,6 @@
     "legacy_join_as_projection",
     "try_row_join",
     "rewrite_slice",
->>>>>>> e13eca21
     "pullup_limit_from_slice",
     "remap_variables",
     "combine_nodes",
