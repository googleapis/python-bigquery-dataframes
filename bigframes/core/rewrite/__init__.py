--- conflicted
+++ resolved
@@ -23,10 +23,7 @@
     "rewrite_slice",
     "pullup_limit_from_slice",
     "remap_variables",
-<<<<<<< HEAD
     "combine_nodes",
     "rewrite_row_join",
-=======
     "pull_up_order",
->>>>>>> e86a4da6
 ]