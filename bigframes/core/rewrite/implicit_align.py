# Copyright 2024 Google LLC
#
# Licensed under the Apache License, Version 2.0 (the "License");
# you may not use this file except in compliance with the License.
# You may obtain a copy of the License at
#
#     http://www.apache.org/licenses/LICENSE-2.0
#
# Unless required by applicable law or agreed to in writing, software
# distributed under the License is distributed on an "AS IS" BASIS,
# WITHOUT WARRANTIES OR CONDITIONS OF ANY KIND, either express or implied.
# See the License for the specific language governing permissions and
# limitations under the License.
from __future__ import annotations

import dataclasses
<<<<<<< HEAD
from typing import cast, Optional, Tuple
=======
from typing import Iterable, Optional, Tuple
>>>>>>> c16b3a89

import bigframes.core.expression
import bigframes.core.guid
import bigframes.core.identifiers
import bigframes.core.join_def
import bigframes.core.nodes
import bigframes.core.window_spec
import bigframes.operations.aggregations

# Additive nodes leave existing columns completely intact, and only add new columns to the end
ADDITIVE_NODES = (
    bigframes.core.nodes.ProjectionNode,
    bigframes.core.nodes.WindowOpNode,
    bigframes.core.nodes.PromoteOffsetsNode,
)
# Combination of selects and additive nodes can be merged as an explicit keyless "row join"
ALIGNABLE_NODES = (
    *ADDITIVE_NODES,
    bigframes.core.nodes.SelectionNode,
)


@dataclasses.dataclass(frozen=True)
class ExpressionSpec:
    expression: bigframes.core.expression.Expression
    node: bigframes.core.nodes.BigFrameNode


def get_expression_spec(
    node: bigframes.core.nodes.BigFrameNode, id: bigframes.core.identifiers.ColumnId
) -> ExpressionSpec:
    """Normalizes column value by chaining expressions across multiple selection and projection nodes if possible.
    This normalization helps identify whether columns are equivalent.
    """
    # TODO: While we chain expression fragments from different nodes
    # we could further normalize with constant folding and other scalar expression rewrites
    expression: bigframes.core.expression.Expression = (
        bigframes.core.expression.DerefOp(id)
    )
    curr_node = node
    while True:
        if isinstance(curr_node, bigframes.core.nodes.SelectionNode):
            select_mappings = {
                col_id: ref for ref, col_id in curr_node.input_output_pairs
            }
            expression = expression.bind_refs(
                select_mappings, allow_partial_bindings=True
            )
        elif isinstance(curr_node, bigframes.core.nodes.ProjectionNode):
            proj_mappings = {col_id: expr for expr, col_id in curr_node.assignments}
            expression = expression.bind_refs(
                proj_mappings, allow_partial_bindings=True
            )
        elif isinstance(
            curr_node,
            (
                bigframes.core.nodes.WindowOpNode,
                bigframes.core.nodes.PromoteOffsetsNode,
                bigframes.core.nodes.InNode,
            ),
        ):
            if set(expression.column_references).isdisjoint(
                field.id for field in curr_node.added_fields
            ):
                # we don't yet have a way of normalizing window ops into a ExpressionSpec, which only
                # handles normalizing scalar expressions at the moment.
                pass
            else:
                return ExpressionSpec(expression, curr_node)
        else:
            return ExpressionSpec(expression, curr_node)
        curr_node = curr_node.child_nodes[0]


<<<<<<< HEAD
def _linearize_trees(
    base_tree: bigframes.core.nodes.BigFrameNode,
    append_tree: bigframes.core.nodes.BigFrameNode,
) -> bigframes.core.nodes.BigFrameNode:
    """Linearize two divergent tree who only diverge through different additive nodes."""
    assert append_tree.projection_base == base_tree.projection_base
    # base case: append tree does not have any additive nodes to linearize
    if append_tree == append_tree.projection_base:
        return base_tree
    if isinstance(append_tree, bigframes.core.nodes.InNode):
        return dataclasses.replace(
            append_tree, left_child=_linearize_trees(base_tree, append_tree.left_child)
        )
    else:
        assert isinstance(append_tree, ADDITIVE_NODES)
        return append_tree.replace_child(_linearize_trees(base_tree, append_tree.child))


def combine_nodes(
    l_node: bigframes.core.nodes.BigFrameNode,
    r_node: bigframes.core.nodes.BigFrameNode,
) -> bigframes.core.nodes.BigFrameNode:
    assert l_node.projection_base == r_node.projection_base
    l_node, l_selection = pull_up_selection(l_node)
    r_node, r_selection = pull_up_selection(
        r_node, rename_vars=True
    )  # Rename only right vars to avoid collisions with left vars
    combined_selection = (*l_selection, *r_selection)
    merged_node = _linearize_trees(l_node, r_node)
    return bigframes.core.nodes.SelectionNode(merged_node, combined_selection)


def try_join_as_projection(
=======
def try_row_join(
>>>>>>> c16b3a89
    l_node: bigframes.core.nodes.BigFrameNode,
    r_node: bigframes.core.nodes.BigFrameNode,
    join_keys: Tuple[Tuple[str, str], ...],
) -> Optional[bigframes.core.nodes.BigFrameNode]:
    """Joins the two nodes"""
    divergent_node = first_shared_descendent(
        l_node, r_node, descendable_types=ALIGNABLE_NODES
    )
    if divergent_node is None:
        return None
    # check join keys are equivalent by normalizing the expressions as much as posisble
    # instead of just comparing ids
    for l_key, r_key in join_keys:
        # Caller is block, so they still work with raw strings rather than ids
        left_id = bigframes.core.identifiers.ColumnId(l_key)
        right_id = bigframes.core.identifiers.ColumnId(r_key)
        if get_expression_spec(l_node, left_id) != get_expression_spec(
            r_node, right_id
        ):
            return None

    l_node, l_selection = pull_up_selection(l_node, stop=divergent_node)
    r_node, r_selection = pull_up_selection(
        r_node, stop=divergent_node, rename_vars=True
    )  # Rename only right vars to avoid collisions with left vars
    combined_selection = (*l_selection, *r_selection)

    def _linearize_trees(
        base_tree: bigframes.core.nodes.BigFrameNode,
        append_tree: bigframes.core.nodes.BigFrameNode,
    ) -> bigframes.core.nodes.BigFrameNode:
        """Linearize two divergent tree who only diverge through different additive nodes."""
        # base case: append tree does not have any divergent nodes to linearize
        if append_tree == divergent_node:
            return base_tree
        else:
            assert isinstance(append_tree, ADDITIVE_NODES)
            return append_tree.replace_child(
                _linearize_trees(base_tree, append_tree.child)
            )

    merged_node = _linearize_trees(l_node, r_node)
    return bigframes.core.nodes.SelectionNode(merged_node, combined_selection)


def pull_up_selection(
    node: bigframes.core.nodes.BigFrameNode,
    stop: bigframes.core.nodes.BigFrameNode,
    rename_vars: bool = False,
) -> Tuple[
    bigframes.core.nodes.BigFrameNode,
    Tuple[
        Tuple[bigframes.core.expression.DerefOp, bigframes.core.identifiers.ColumnId],
        ...,
    ],
]:
    """Remove all selection nodes above the base node. Returns stripped tree.

    Args:
        node (BigFrameNode):
            The node from which to pull up SelectionNode ops
        rename_vars (bool):
            If true, will rename projected columns to new unique ids.

    Returns:
        BigFrameNode, Selections
    """
    if node == stop:  # base case
        return node, tuple(
            (bigframes.core.expression.DerefOp(field.id), field.id)
            for field in node.fields
        )
    # InNode needs special handling, as its a binary node, but row identity is from left side only.
    # TODO: Merge code with unary op paths
    if isinstance(node, bigframes.core.nodes.InNode):
        child_node, child_selections = pull_up_selection(
            node.left_child, rename_vars=rename_vars
        )
        mapping = {out: ref.id for ref, out in child_selections}

        new_in_node: bigframes.core.nodes.InNode = dataclasses.replace(
            node, left_child=child_node
        )
        new_in_node = new_in_node.remap_refs(mapping)
        if rename_vars:
            new_in_node = cast(
                bigframes.core.nodes.InNode,
                new_in_node.remap_vars(
                    {node.indicator_col: bigframes.core.identifiers.ColumnId.unique()}
                ),
            )
        added_selection = (
            bigframes.core.expression.DerefOp(new_in_node.indicator_col),
            node.indicator_col,
        )
        new_selection = (*child_selections, added_selection)
        return new_in_node, new_selection
    assert isinstance(node, (bigframes.core.nodes.SelectionNode, *ADDITIVE_NODES))
    child_node, child_selections = pull_up_selection(
        node.child, stop, rename_vars=rename_vars
    )
    mapping = {out: ref.id for ref, out in child_selections}
    if isinstance(node, ADDITIVE_NODES):
        new_node: bigframes.core.nodes.BigFrameNode = node.replace_child(child_node)
        new_node = new_node.remap_refs(mapping)
        if rename_vars:
            var_renames = {
                field.id: bigframes.core.identifiers.ColumnId.unique()
                for field in node.added_fields
            }
            new_node = new_node.remap_vars(var_renames)
        else:
            var_renames = {}
        assert isinstance(new_node, ADDITIVE_NODES)
        added_selections = (
            (
                bigframes.core.expression.DerefOp(var_renames.get(field.id, field.id)),
                field.id,
            )
            for field in node.added_fields
        )
        new_selection = (*child_selections, *added_selections)
        return new_node, new_selection
    elif isinstance(node, bigframes.core.nodes.SelectionNode):
        new_selection = tuple(
            (
                bigframes.core.expression.DerefOp(mapping[ref.id]),
                out,
            )
            for ref, out in node.input_output_pairs
        )
        return child_node, new_selection
    raise ValueError(f"Couldn't pull up select from node: {node}")


## Traversal helpers
def first_shared_descendent(
    left: bigframes.core.nodes.BigFrameNode,
    right: bigframes.core.nodes.BigFrameNode,
    descendable_types: Tuple[type[bigframes.core.nodes.UnaryNode], ...],
) -> Optional[bigframes.core.nodes.BigFrameNode]:
    l_path = tuple(descend(left, descendable_types))
    r_path = tuple(descend(right, descendable_types))
    if l_path[-1] != r_path[-1]:
        return None

    for l_node, r_node in zip(l_path[-len(r_path) :], r_path[-len(l_path) :]):
        if l_node == r_node:
            return l_node
    # should be impossible, as l_path[-1] == r_path[-1]
    raise ValueError()


def descend(
    root: bigframes.core.nodes.BigFrameNode,
    descendable_types: Tuple[type[bigframes.core.nodes.UnaryNode], ...],
) -> Iterable[bigframes.core.nodes.BigFrameNode]:
    yield root
    if isinstance(root, descendable_types):
        yield from descend(root.child, descendable_types)<|MERGE_RESOLUTION|>--- conflicted
+++ resolved
@@ -14,11 +14,8 @@
 from __future__ import annotations
 
 import dataclasses
-<<<<<<< HEAD
-from typing import cast, Optional, Tuple
-=======
-from typing import Iterable, Optional, Tuple
->>>>>>> c16b3a89
+import itertools
+from typing import cast, Optional, Sequence, Set, Tuple
 
 import bigframes.core.expression
 import bigframes.core.guid
@@ -28,15 +25,9 @@
 import bigframes.core.window_spec
 import bigframes.operations.aggregations
 
-# Additive nodes leave existing columns completely intact, and only add new columns to the end
-ADDITIVE_NODES = (
-    bigframes.core.nodes.ProjectionNode,
-    bigframes.core.nodes.WindowOpNode,
-    bigframes.core.nodes.PromoteOffsetsNode,
-)
 # Combination of selects and additive nodes can be merged as an explicit keyless "row join"
 ALIGNABLE_NODES = (
-    *ADDITIVE_NODES,
+    bigframes.core.nodes.AdditiveNode,
     bigframes.core.nodes.SelectionNode,
 )
 
@@ -93,50 +84,14 @@
         curr_node = curr_node.child_nodes[0]
 
 
-<<<<<<< HEAD
-def _linearize_trees(
-    base_tree: bigframes.core.nodes.BigFrameNode,
-    append_tree: bigframes.core.nodes.BigFrameNode,
-) -> bigframes.core.nodes.BigFrameNode:
-    """Linearize two divergent tree who only diverge through different additive nodes."""
-    assert append_tree.projection_base == base_tree.projection_base
-    # base case: append tree does not have any additive nodes to linearize
-    if append_tree == append_tree.projection_base:
-        return base_tree
-    if isinstance(append_tree, bigframes.core.nodes.InNode):
-        return dataclasses.replace(
-            append_tree, left_child=_linearize_trees(base_tree, append_tree.left_child)
-        )
-    else:
-        assert isinstance(append_tree, ADDITIVE_NODES)
-        return append_tree.replace_child(_linearize_trees(base_tree, append_tree.child))
-
-
-def combine_nodes(
-    l_node: bigframes.core.nodes.BigFrameNode,
-    r_node: bigframes.core.nodes.BigFrameNode,
-) -> bigframes.core.nodes.BigFrameNode:
-    assert l_node.projection_base == r_node.projection_base
-    l_node, l_selection = pull_up_selection(l_node)
-    r_node, r_selection = pull_up_selection(
-        r_node, rename_vars=True
-    )  # Rename only right vars to avoid collisions with left vars
-    combined_selection = (*l_selection, *r_selection)
-    merged_node = _linearize_trees(l_node, r_node)
-    return bigframes.core.nodes.SelectionNode(merged_node, combined_selection)
-
-
-def try_join_as_projection(
-=======
 def try_row_join(
->>>>>>> c16b3a89
     l_node: bigframes.core.nodes.BigFrameNode,
     r_node: bigframes.core.nodes.BigFrameNode,
     join_keys: Tuple[Tuple[str, str], ...],
 ) -> Optional[bigframes.core.nodes.BigFrameNode]:
     """Joins the two nodes"""
     divergent_node = first_shared_descendent(
-        l_node, r_node, descendable_types=ALIGNABLE_NODES
+        {l_node, r_node}, descendable_types=ALIGNABLE_NODES
     )
     if divergent_node is None:
         return None
@@ -165,11 +120,11 @@
         # base case: append tree does not have any divergent nodes to linearize
         if append_tree == divergent_node:
             return base_tree
-        else:
-            assert isinstance(append_tree, ADDITIVE_NODES)
-            return append_tree.replace_child(
-                _linearize_trees(base_tree, append_tree.child)
-            )
+
+        assert isinstance(append_tree, bigframes.core.nodes.AdditiveNode)
+        return append_tree.replace_additive_base(
+            _linearize_trees(base_tree, append_tree.additive_base)
+        )
 
     merged_node = _linearize_trees(l_node, r_node)
     return bigframes.core.nodes.SelectionNode(merged_node, combined_selection)
@@ -206,7 +161,7 @@
     # TODO: Merge code with unary op paths
     if isinstance(node, bigframes.core.nodes.InNode):
         child_node, child_selections = pull_up_selection(
-            node.left_child, rename_vars=rename_vars
+            node.left_child, stop=stop, rename_vars=rename_vars
         )
         mapping = {out: ref.id for ref, out in child_selections}
 
@@ -227,13 +182,15 @@
         )
         new_selection = (*child_selections, added_selection)
         return new_in_node, new_selection
-    assert isinstance(node, (bigframes.core.nodes.SelectionNode, *ADDITIVE_NODES))
-    child_node, child_selections = pull_up_selection(
-        node.child, stop, rename_vars=rename_vars
-    )
-    mapping = {out: ref.id for ref, out in child_selections}
-    if isinstance(node, ADDITIVE_NODES):
-        new_node: bigframes.core.nodes.BigFrameNode = node.replace_child(child_node)
+
+    if isinstance(node, bigframes.core.nodes.AdditiveNode):
+        child_node, child_selections = pull_up_selection(
+            node.additive_base, stop, rename_vars=rename_vars
+        )
+        mapping = {out: ref.id for ref, out in child_selections}
+        new_node: bigframes.core.nodes.BigFrameNode = node.replace_additive_base(
+            child_node
+        )
         new_node = new_node.remap_refs(mapping)
         if rename_vars:
             var_renames = {
@@ -243,7 +200,7 @@
             new_node = new_node.remap_vars(var_renames)
         else:
             var_renames = {}
-        assert isinstance(new_node, ADDITIVE_NODES)
+        assert isinstance(new_node, bigframes.core.nodes.AdditiveNode)
         added_selections = (
             (
                 bigframes.core.expression.DerefOp(var_renames.get(field.id, field.id)),
@@ -254,6 +211,10 @@
         new_selection = (*child_selections, *added_selections)
         return new_node, new_selection
     elif isinstance(node, bigframes.core.nodes.SelectionNode):
+        child_node, child_selections = pull_up_selection(
+            node.child, stop, rename_vars=rename_vars
+        )
+        mapping = {out: ref.id for ref, out in child_selections}
         new_selection = tuple(
             (
                 bigframes.core.expression.DerefOp(mapping[ref.id]),
@@ -267,26 +228,31 @@
 
 ## Traversal helpers
 def first_shared_descendent(
-    left: bigframes.core.nodes.BigFrameNode,
-    right: bigframes.core.nodes.BigFrameNode,
-    descendable_types: Tuple[type[bigframes.core.nodes.UnaryNode], ...],
+    roots: Set[bigframes.core.nodes.BigFrameNode],
+    descendable_types: Tuple[type[bigframes.core.nodes.BigFrameNode], ...],
 ) -> Optional[bigframes.core.nodes.BigFrameNode]:
-    l_path = tuple(descend(left, descendable_types))
-    r_path = tuple(descend(right, descendable_types))
-    if l_path[-1] != r_path[-1]:
+    if not roots:
         return None
-
-    for l_node, r_node in zip(l_path[-len(r_path) :], r_path[-len(l_path) :]):
-        if l_node == r_node:
-            return l_node
-    # should be impossible, as l_path[-1] == r_path[-1]
-    raise ValueError()
-
-
-def descend(
-    root: bigframes.core.nodes.BigFrameNode,
-    descendable_types: Tuple[type[bigframes.core.nodes.UnaryNode], ...],
-) -> Iterable[bigframes.core.nodes.BigFrameNode]:
-    yield root
-    if isinstance(root, descendable_types):
-        yield from descend(root.child, descendable_types)+    if len(roots) == 1:
+        return next(iter(roots))
+
+    min_height = min(root.height for root in roots)
+
+    def descend(
+        root: bigframes.core.nodes.BigFrameNode,
+    ) -> Sequence[bigframes.core.nodes.BigFrameNode]:
+        # Special case to not descend into right side of IsInNode
+        if isinstance(root, bigframes.core.nodes.AdditiveNode):
+            return (root.additive_base,)
+        return root.child_nodes
+
+    roots_to_descend = set(root for root in roots if root.height > min_height)
+    if not roots_to_descend:
+        roots_to_descend = roots
+    if any(not isinstance(root, descendable_types) for root in roots_to_descend):
+        return None
+    as_is = roots - roots_to_descend
+    descended = set(
+        itertools.chain.from_iterable(descend(root) for root in roots_to_descend)
+    )
+    return first_shared_descendent(as_is.union(descended), descendable_types)