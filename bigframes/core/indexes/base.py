--- conflicted
+++ resolved
@@ -184,10 +184,6 @@
     @property
     @validations.requires_ordering()
     def is_monotonic_increasing(self) -> bool:
-<<<<<<< HEAD
-
-=======
->>>>>>> 557ab8df
         return typing.cast(
             bool,
             self._block.is_monotonic_increasing(self._block.index_columns),
