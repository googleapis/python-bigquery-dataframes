# Copyright 2024 Google LLC
#
# Licensed under the Apache License, Version 2.0 (the "License");
# you may not use this file except in compliance with the License.
# You may obtain a copy of the License at
#
#     http://www.apache.org/licenses/LICENSE-2.0
#
# Unless required by applicable law or agreed to in writing, software
# distributed under the License is distributed on an "AS IS" BASIS,
# WITHOUT WARRANTIES OR CONDITIONS OF ANY KIND, either express or implied.
# See the License for the specific language governing permissions and
# limitations under the License.

from __future__ import annotations

from typing import cast, Hashable, Iterable, Optional, Sequence, TYPE_CHECKING

import bigframes_vendored.pandas.core.indexes.multi as vendored_pandas_multindex
import pandas

from bigframes.core import blocks
from bigframes.core import expression as ex
from bigframes.core.indexes.base import Index

if TYPE_CHECKING:
    import bigframes.session


class MultiIndex(Index, vendored_pandas_multindex.MultiIndex):
    __doc__ = vendored_pandas_multindex.MultiIndex.__doc__

    @classmethod
    def from_tuples(
        cls,
        tuples: Iterable[tuple[Hashable, ...]],
        sortorder: int | None = None,
        names: Sequence[Hashable] | Hashable | None = None,
        *,
        session: Optional[bigframes.session.Session] = None,
    ) -> MultiIndex:
        pd_index = pandas.MultiIndex.from_tuples(tuples, sortorder, names)
        # Index.__new__ should detect multiple levels and properly create a multiindex
        return cast(MultiIndex, Index(pd_index, session=session))

    @classmethod
    def from_arrays(
        cls,
        arrays,
        sortorder: int | None = None,
        names=None,
        *,
        session: Optional[bigframes.session.Session] = None,
    ) -> MultiIndex:
        pd_index = pandas.MultiIndex.from_arrays(arrays, sortorder, names)
        # Index.__new__ should detect multiple levels and properly create a multiindex
<<<<<<< HEAD
        return cast(MultiIndex, Index(pd_index, session=session))


class MultiIndexAccessor:
    """Proxy to MultiIndex constructors to allow a session to be passed in."""

    def __init__(self, session: bigframes.session.Session):
        self._session = session

    def __call__(self, *args, **kwargs) -> MultiIndex:
        """Construct a MultiIndex using the associated Session.

        See :class:`bigframes.pandas.MultiIndex`.
        """
        return MultiIndex(*args, session=self._session, **kwargs)

    def from_arrays(self, *args, **kwargs) -> MultiIndex:
        """Construct a MultiIndex using the associated Session.

        See :func:`bigframes.pandas.MultiIndex.from_arrays`.
        """
        return MultiIndex.from_arrays(*args, session=self._session, **kwargs)

    def from_tuples(self, *args, **kwargs) -> MultiIndex:
        """Construct a MultiIndex using the associated Session.

        See :func:`bigframes.pandas.MultiIndex.from_tuples`.
        """
        return MultiIndex.from_tuples(*args, session=self._session, **kwargs)
=======
        return cast(MultiIndex, Index(pd_index))

    def __eq__(self, other) -> Index:  # type: ignore
        import bigframes.operations as ops
        import bigframes.operations.aggregations as agg_ops

        eq_result = self._apply_binop(other, ops.eq_op)._block.expr

        as_array = ops.ToArrayOp().as_expr(
            *(
                ops.fillna_op.as_expr(col, ex.const(False))
                for col in eq_result.column_ids
            )
        )
        reduced = ops.ArrayReduceOp(agg_ops.all_op).as_expr(as_array)
        result_expr, result_ids = eq_result.compute_values([reduced])
        return Index(
            blocks.Block(
                result_expr.select_columns(result_ids),
                index_columns=result_ids,
                column_labels=(),
                index_labels=[None],
            )
        )
>>>>>>> 8997d4d7
<|MERGE_RESOLUTION|>--- conflicted
+++ resolved
@@ -54,8 +54,30 @@
     ) -> MultiIndex:
         pd_index = pandas.MultiIndex.from_arrays(arrays, sortorder, names)
         # Index.__new__ should detect multiple levels and properly create a multiindex
-<<<<<<< HEAD
         return cast(MultiIndex, Index(pd_index, session=session))
+
+    def __eq__(self, other) -> Index:  # type: ignore
+        import bigframes.operations as ops
+        import bigframes.operations.aggregations as agg_ops
+
+        eq_result = self._apply_binop(other, ops.eq_op)._block.expr
+
+        as_array = ops.ToArrayOp().as_expr(
+            *(
+                ops.fillna_op.as_expr(col, ex.const(False))
+                for col in eq_result.column_ids
+            )
+        )
+        reduced = ops.ArrayReduceOp(agg_ops.all_op).as_expr(as_array)
+        result_expr, result_ids = eq_result.compute_values([reduced])
+        return Index(
+            blocks.Block(
+                result_expr.select_columns(result_ids),
+                index_columns=result_ids,
+                column_labels=(),
+                index_labels=[None],
+            )
+        )
 
 
 class MultiIndexAccessor:
@@ -83,30 +105,4 @@
 
         See :func:`bigframes.pandas.MultiIndex.from_tuples`.
         """
-        return MultiIndex.from_tuples(*args, session=self._session, **kwargs)
-=======
-        return cast(MultiIndex, Index(pd_index))
-
-    def __eq__(self, other) -> Index:  # type: ignore
-        import bigframes.operations as ops
-        import bigframes.operations.aggregations as agg_ops
-
-        eq_result = self._apply_binop(other, ops.eq_op)._block.expr
-
-        as_array = ops.ToArrayOp().as_expr(
-            *(
-                ops.fillna_op.as_expr(col, ex.const(False))
-                for col in eq_result.column_ids
-            )
-        )
-        reduced = ops.ArrayReduceOp(agg_ops.all_op).as_expr(as_array)
-        result_expr, result_ids = eq_result.compute_values([reduced])
-        return Index(
-            blocks.Block(
-                result_expr.select_columns(result_ids),
-                index_columns=result_ids,
-                column_labels=(),
-                index_labels=[None],
-            )
-        )
->>>>>>> 8997d4d7
+        return MultiIndex.from_tuples(*args, session=self._session, **kwargs)