--- conflicted
+++ resolved
@@ -49,15 +49,9 @@
     "google-cloud-storage >=2.0.0",
     "ibis-framework[bigquery] >=9.0.0,<=9.3.0",
     "jellyfish >=0.8.9",
-<<<<<<< HEAD
+    "numpy >=1.24.0",
     "pandas >=1.5.3",
     "pyarrow >=10.0.1",
-=======
-    "numpy >=1.24.0",
-    # TODO: Relax upper bound once we have fixed `system_prerelease` tests.
-    "pandas >=1.5.0",
-    "pyarrow >=8.0.0",
->>>>>>> 3d71913b
     "pydata-google-auth >=1.8.2",
     "requests >=2.27.1",
     "scikit-learn >=1.2.2",
