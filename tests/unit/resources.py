# Copyright 2023 Google LLC
#
# Licensed under the Apache License, Version 2.0 (the "License");
# you may not use this file except in compliance with the License.
# You may obtain a copy of the License at
#
#     http://www.apache.org/licenses/LICENSE-2.0
#
# Unless required by applicable law or agreed to in writing, software
# distributed under the License is distributed on an "AS IS" BASIS,
# WITHOUT WARRANTIES OR CONDITIONS OF ANY KIND, either express or implied.
# See the License for the specific language governing permissions and
# limitations under the License.

from typing import Dict, List, Optional
import unittest.mock as mock

import google.auth.credentials
import google.cloud.bigquery
import ibis
import pandas

import bigframes
import bigframes.core as core
<<<<<<< HEAD
import bigframes.core.ordering
=======
import bigframes.session.clients
>>>>>>> 1641aff3

"""Utilities for creating test resources."""


def create_bigquery_session(
    bqclient: Optional[google.cloud.bigquery.Client] = None, session_id: str = "abcxyz"
) -> bigframes.Session:
    credentials = mock.create_autospec(
        google.auth.credentials.Credentials, instance=True
    )

    if bqclient is None:
        bqclient = mock.create_autospec(google.cloud.bigquery.Client, instance=True)
        bqclient.project = "test-project"

    clients_provider = mock.create_autospec(bigframes.session.clients.ClientsProvider)
    type(clients_provider).bqclient = mock.PropertyMock(return_value=bqclient)
    clients_provider._credentials = credentials

    bqoptions = bigframes.BigQueryOptions(
        credentials=credentials, location="test-region"
    )
    session = bigframes.Session(context=bqoptions, clients_provider=clients_provider)
    session._session_id = session_id
    return session


def create_pandas_session(tables: Dict[str, pandas.DataFrame]) -> bigframes.Session:
    # TODO(tswast): Refactor to make helper available for all tests. Consider
    # providing a proper "local Session" for use by downstream developers.
    session = mock.create_autospec(bigframes.Session, instance=True)
    ibis_client = ibis.pandas.connect(tables)
    type(session).ibis_client = mock.PropertyMock(return_value=ibis_client)
    return session


def create_arrayvalue(
    df: pandas.DataFrame, total_ordering_columns: List[str]
) -> core.ArrayValue:
    session = create_pandas_session({"test_table": df})
    ibis_table = session.ibis_client.table("test_table")
    columns = tuple(ibis_table[key] for key in ibis_table.columns)
    ordering = bigframes.core.ordering.ExpressionOrdering(
        tuple(
            [core.OrderingColumnReference(column) for column in total_ordering_columns]
        ),
        total_ordering_columns=frozenset(total_ordering_columns),
    )
    return core.ArrayValue.from_ibis(
        session=session,
        table=ibis_table,
        columns=columns,
        hidden_ordering_columns=(),
        ordering=ordering,
    )<|MERGE_RESOLUTION|>--- conflicted
+++ resolved
@@ -22,11 +22,8 @@
 
 import bigframes
 import bigframes.core as core
-<<<<<<< HEAD
 import bigframes.core.ordering
-=======
 import bigframes.session.clients
->>>>>>> 1641aff3
 
 """Utilities for creating test resources."""
 
