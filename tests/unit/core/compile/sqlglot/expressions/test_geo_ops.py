--- conflicted
+++ resolved
@@ -99,19 +99,20 @@
     snapshot.assert_match(sql, "out.sql")
 
 
-<<<<<<< HEAD
 def test_geo_st_geogpoint(scalar_types_df: bpd.DataFrame, snapshot):
     col_names = ["rowindex", "rowindex_2"]
     bf_df = scalar_types_df[col_names]
     sql = utils._apply_binary_op(
         bf_df, ops.geo_st_geogpoint_op, col_names[0], col_names[1]
     )
-=======
+
+    snapshot.assert_match(sql, "out.sql")
+
+
 def test_geo_st_intersection(scalar_types_df: bpd.DataFrame, snapshot):
     col_name = "geography_col"
     bf_df = scalar_types_df[[col_name]]
     sql = utils._apply_binary_op(bf_df, ops.geo_st_intersection_op, col_name, col_name)
->>>>>>> f73fb989
 
     snapshot.assert_match(sql, "out.sql")
 
