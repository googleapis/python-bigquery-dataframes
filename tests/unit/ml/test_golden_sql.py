# Copyright 2023 Google LLC
#
# Licensed under the Apache License, Version 2.0 (the "License");
# you may not use this file except in compliance with the License.
# You may obtain a copy of the License at
#
#     http://www.apache.org/licenses/LICENSE-2.0
#
# Unless required by applicable law or agreed to in writing, software
# distributed under the License is distributed on an "AS IS" BASIS,
# WITHOUT WARRANTIES OR CONDITIONS OF ANY KIND, either express or implied.
# See the License for the specific language governing permissions and
# limitations under the License.

from unittest import mock

from google.cloud import bigquery
import pandas as pd
import pytest
import pytest_mock

import bigframes
from bigframes.ml import core, linear_model
import bigframes.pandas as bpd

TEMP_MODEL_ID = bigquery.ModelReference.from_string(
    "test-project._anon123.temp_model_id"
)


@pytest.fixture
def mock_session():
    mock_session = mock.create_autospec(spec=bigframes.Session)

    mock_session._anonymous_dataset = bigquery.DatasetReference(
        TEMP_MODEL_ID.project, TEMP_MODEL_ID.dataset_id
    )
    mock_session._bq_kms_key_name = None

    query_job = mock.create_autospec(bigquery.QueryJob)
    type(query_job).destination = mock.PropertyMock(
        return_value=bigquery.TableReference(
            mock_session._anonymous_dataset, TEMP_MODEL_ID.model_id
        )
    )
    mock_session._start_query_ml_ddl.return_value = (None, query_job)

    return mock_session


@pytest.fixture
def bqml_model_factory(mocker: pytest_mock.MockerFixture):
    mocker.patch(
        "bigframes.ml.core.BqmlModelFactory._create_model_ref",
        return_value=TEMP_MODEL_ID,
    )
    bqml_model_factory = core.BqmlModelFactory()

    return bqml_model_factory


@pytest.fixture
def mock_y():
    mock_y = mock.create_autospec(spec=bpd.DataFrame)
    mock_y.columns = pd.Index(["input_column_label"])
    mock_y._cached.return_value = mock_y

    return mock_y


@pytest.fixture
def mock_X(mock_y, mock_session):
    mock_X = mock.create_autospec(spec=bpd.DataFrame)
    mock_X._session = mock_session
    mock_X._to_sql_query.return_value = (
        "input_X_sql",
        ["index_column_id"],
        ["index_column_label"],
    )
    mock_X.join(mock_y).sql = "input_X_y_sql"
    mock_X.join(mock_y)._to_sql_query.return_value = (
        "input_X_y_sql",
        ["index_column_id"],
        ["index_column_label"],
    )
    mock_X._cached.return_value = mock_X

    return mock_X


@pytest.fixture
def bqml_model(mock_session):
    bqml_model = core.BqmlModel(
        mock_session, bigquery.Model("model_project.model_dataset.model_id")
    )

    return bqml_model


def test_linear_regression_default_fit(
    bqml_model_factory, mock_session, mock_X, mock_y
):
    model = linear_model.LinearRegression()
    model._bqml_model_factory = bqml_model_factory
    model.fit(mock_X, mock_y)

    mock_session._start_query_ml_ddl.assert_called_once_with(
<<<<<<< HEAD
        'CREATE OR REPLACE MODEL `test-project`.`_anon123`.`temp_model_id`\nOPTIONS(\n  model_type="LINEAR_REG",\n  data_split_method="NO_SPLIT",\n  optimize_strategy="normal_equation",\n  fit_intercept=True,\n  l2_reg=0.0,\n  max_iterations=20,\n  learn_rate_strategy="line_search",\n  min_rel_progress=0.01,\n  calculate_p_values=False,\n  enable_global_explain=False,\n  INPUT_LABEL_COLS=["input_column_label"])\nAS input_X_y_sql'
=======
        'CREATE OR REPLACE MODEL `test-project`.`_anon123`.`temp_model_id`\nOPTIONS(\n  model_type="LINEAR_REG",\n  data_split_method="NO_SPLIT",\n  optimize_strategy="auto_strategy",\n  fit_intercept=True,\n  l2_reg=0.0,\n  max_iterations=20,\n  learn_rate_strategy="line_search",\n  early_stop=True,\n  min_rel_progress=0.01,\n  calculate_p_values=False,\n  enable_global_explain=False,\n  INPUT_LABEL_COLS=["input_column_label"])\nAS input_X_y_sql'
>>>>>>> f959b653
    )


def test_linear_regression_params_fit(bqml_model_factory, mock_session, mock_X, mock_y):
    model = linear_model.LinearRegression(fit_intercept=False)
    model._bqml_model_factory = bqml_model_factory
    model.fit(mock_X, mock_y)

    mock_session._start_query_ml_ddl.assert_called_once_with(
<<<<<<< HEAD
        'CREATE OR REPLACE MODEL `test-project`.`_anon123`.`temp_model_id`\nOPTIONS(\n  model_type="LINEAR_REG",\n  data_split_method="NO_SPLIT",\n  optimize_strategy="normal_equation",\n  fit_intercept=False,\n  l2_reg=0.0,\n  max_iterations=20,\n  learn_rate_strategy="line_search",\n  min_rel_progress=0.01,\n  calculate_p_values=False,\n  enable_global_explain=False,\n  INPUT_LABEL_COLS=["input_column_label"])\nAS input_X_y_sql'
=======
        'CREATE OR REPLACE MODEL `test-project`.`_anon123`.`temp_model_id`\nOPTIONS(\n  model_type="LINEAR_REG",\n  data_split_method="NO_SPLIT",\n  optimize_strategy="auto_strategy",\n  fit_intercept=False,\n  l2_reg=0.0,\n  max_iterations=20,\n  learn_rate_strategy="line_search",\n  early_stop=True,\n  min_rel_progress=0.01,\n  calculate_p_values=False,\n  enable_global_explain=False,\n  INPUT_LABEL_COLS=["input_column_label"])\nAS input_X_y_sql'
>>>>>>> f959b653
    )


def test_linear_regression_predict(mock_session, bqml_model, mock_X):
    model = linear_model.LinearRegression()
    model._bqml_model = bqml_model
    model.predict(mock_X)

    mock_session.read_gbq.assert_called_once_with(
        "SELECT * FROM ML.PREDICT(MODEL `model_project.model_dataset.model_id`,\n  (input_X_sql))",
        index_col=["index_column_id"],
    )


def test_linear_regression_score(mock_session, bqml_model, mock_X, mock_y):
    model = linear_model.LinearRegression()
    model._bqml_model = bqml_model
    model.score(mock_X, mock_y)

    mock_session.read_gbq.assert_called_once_with(
        "SELECT * FROM ML.EVALUATE(MODEL `model_project.model_dataset.model_id`,\n  (input_X_y_sql))"
    )


def test_logistic_regression_default_fit(
    bqml_model_factory, mock_session, mock_X, mock_y
):
    model = linear_model.LogisticRegression()
    model._bqml_model_factory = bqml_model_factory
    model.fit(mock_X, mock_y)

    mock_session._start_query_ml_ddl.assert_called_once_with(
        'CREATE OR REPLACE MODEL `test-project`.`_anon123`.`temp_model_id`\nOPTIONS(\n  model_type="LOGISTIC_REG",\n  data_split_method="NO_SPLIT",\n  fit_intercept=True,\n  auto_class_weights=False,\n  optimize_strategy="auto_strategy",\n  l2_reg=0.0,\n  max_iterations=20,\n  learn_rate_strategy="line_search",\n  min_rel_progress=0.01,\n  calculate_p_values=False,\n  enable_global_explain=False,\n  INPUT_LABEL_COLS=["input_column_label"])\nAS input_X_y_sql'
    )


def test_logistic_regression_params_fit(
    bqml_model_factory, mock_session, mock_X, mock_y
):
    model = linear_model.LogisticRegression(
<<<<<<< HEAD
        fit_intercept=False, class_weight="balanced"
=======
        fit_intercept=False,
        class_weights="balanced",
        l2_reg=0.2,
        tol=0.02,
        l1_reg=0.2,
        max_iterations=30,
        optimize_strategy="batch_gradient_descent",
        learn_rate_strategy="constant",
        learn_rate=0.2,
>>>>>>> f959b653
    )
    model._bqml_model_factory = bqml_model_factory
    model.fit(mock_X, mock_y)

    mock_session._start_query_ml_ddl.assert_called_once_with(
        'CREATE OR REPLACE MODEL `test-project`.`_anon123`.`temp_model_id`\nOPTIONS(\n  model_type="LOGISTIC_REG",\n  data_split_method="NO_SPLIT",\n  fit_intercept=False,\n  auto_class_weights=True,\n  optimize_strategy="batch_gradient_descent",\n  l2_reg=0.2,\n  max_iterations=30,\n  learn_rate_strategy="constant",\n  min_rel_progress=0.02,\n  calculate_p_values=False,\n  enable_global_explain=False,\n  l1_reg=0.2,\n  learn_rate=0.2,\n  INPUT_LABEL_COLS=["input_column_label"])\nAS input_X_y_sql'
    )


def test_logistic_regression_predict(mock_session, bqml_model, mock_X):
    model = linear_model.LogisticRegression()
    model._bqml_model = bqml_model
    model.predict(mock_X)

    mock_session.read_gbq.assert_called_once_with(
        "SELECT * FROM ML.PREDICT(MODEL `model_project.model_dataset.model_id`,\n  (input_X_sql))",
        index_col=["index_column_id"],
    )


def test_logistic_regression_score(mock_session, bqml_model, mock_X, mock_y):
    model = linear_model.LogisticRegression()
    model._bqml_model = bqml_model
    model.score(mock_X, mock_y)

    mock_session.read_gbq.assert_called_once_with(
        "SELECT * FROM ML.EVALUATE(MODEL `model_project.model_dataset.model_id`,\n  (input_X_y_sql))"
    )<|MERGE_RESOLUTION|>--- conflicted
+++ resolved
@@ -105,11 +105,7 @@
     model.fit(mock_X, mock_y)
 
     mock_session._start_query_ml_ddl.assert_called_once_with(
-<<<<<<< HEAD
-        'CREATE OR REPLACE MODEL `test-project`.`_anon123`.`temp_model_id`\nOPTIONS(\n  model_type="LINEAR_REG",\n  data_split_method="NO_SPLIT",\n  optimize_strategy="normal_equation",\n  fit_intercept=True,\n  l2_reg=0.0,\n  max_iterations=20,\n  learn_rate_strategy="line_search",\n  min_rel_progress=0.01,\n  calculate_p_values=False,\n  enable_global_explain=False,\n  INPUT_LABEL_COLS=["input_column_label"])\nAS input_X_y_sql'
-=======
         'CREATE OR REPLACE MODEL `test-project`.`_anon123`.`temp_model_id`\nOPTIONS(\n  model_type="LINEAR_REG",\n  data_split_method="NO_SPLIT",\n  optimize_strategy="auto_strategy",\n  fit_intercept=True,\n  l2_reg=0.0,\n  max_iterations=20,\n  learn_rate_strategy="line_search",\n  early_stop=True,\n  min_rel_progress=0.01,\n  calculate_p_values=False,\n  enable_global_explain=False,\n  INPUT_LABEL_COLS=["input_column_label"])\nAS input_X_y_sql'
->>>>>>> f959b653
     )
 
 
@@ -119,11 +115,7 @@
     model.fit(mock_X, mock_y)
 
     mock_session._start_query_ml_ddl.assert_called_once_with(
-<<<<<<< HEAD
-        'CREATE OR REPLACE MODEL `test-project`.`_anon123`.`temp_model_id`\nOPTIONS(\n  model_type="LINEAR_REG",\n  data_split_method="NO_SPLIT",\n  optimize_strategy="normal_equation",\n  fit_intercept=False,\n  l2_reg=0.0,\n  max_iterations=20,\n  learn_rate_strategy="line_search",\n  min_rel_progress=0.01,\n  calculate_p_values=False,\n  enable_global_explain=False,\n  INPUT_LABEL_COLS=["input_column_label"])\nAS input_X_y_sql'
-=======
         'CREATE OR REPLACE MODEL `test-project`.`_anon123`.`temp_model_id`\nOPTIONS(\n  model_type="LINEAR_REG",\n  data_split_method="NO_SPLIT",\n  optimize_strategy="auto_strategy",\n  fit_intercept=False,\n  l2_reg=0.0,\n  max_iterations=20,\n  learn_rate_strategy="line_search",\n  early_stop=True,\n  min_rel_progress=0.01,\n  calculate_p_values=False,\n  enable_global_explain=False,\n  INPUT_LABEL_COLS=["input_column_label"])\nAS input_X_y_sql'
->>>>>>> f959b653
     )
 
 
@@ -164,19 +156,15 @@
     bqml_model_factory, mock_session, mock_X, mock_y
 ):
     model = linear_model.LogisticRegression(
-<<<<<<< HEAD
-        fit_intercept=False, class_weight="balanced"
-=======
         fit_intercept=False,
-        class_weights="balanced",
+        class_weight="balanced",
         l2_reg=0.2,
         tol=0.02,
         l1_reg=0.2,
         max_iterations=30,
         optimize_strategy="batch_gradient_descent",
-        learn_rate_strategy="constant",
-        learn_rate=0.2,
->>>>>>> f959b653
+        learning_rate_strategy="constant",
+        learning_rate=0.2,
     )
     model._bqml_model_factory = bqml_model_factory
     model.fit(mock_X, mock_y)
