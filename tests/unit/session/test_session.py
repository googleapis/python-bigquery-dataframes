--- conflicted
+++ resolved
@@ -23,10 +23,7 @@
 import pytest
 
 import bigframes
-<<<<<<< HEAD
 import bigframes.enums
-=======
->>>>>>> 8d2a51c4
 import bigframes.exceptions
 
 from .. import resources
@@ -56,7 +53,6 @@
     assert "1999-01-02T03:04:05.678901" in df.sql
 
 
-<<<<<<< HEAD
 # START: Tests for NoDefaultIndexError on clustered/partitioned tables
 
 
@@ -110,8 +106,6 @@
     assert "ROW_NUMBER()".casefold() in generated_sql
 
 
-=======
->>>>>>> 8d2a51c4
 def test_read_gbq_clustered_table_ok_default_index_with_primary_key():
     """If a primary key is set on the table, we use that as the index column
     by default, no error should be raised in this case.
@@ -142,12 +136,11 @@
     )
     table._properties["location"] = session._location
 
-<<<<<<< HEAD
     # No exception raised because there is a primary key to use as the index.
     df = session.read_gbq("my-project.my_dataset.my_table")
 
     # There should be no analytic operators to prevent row filtering pushdown.
-    assert "OVER".casefold() not in df.sql.casefold()
+    assert "OVER" not in df.sql
     assert tuple(df.index.names) == ("pk_1", "pk_2")
 
 
@@ -187,15 +180,6 @@
 #         session.read_gbq(not_found_table_id)
 
 
-=======
-    df = session.read_gbq("my-project.my_dataset.my_table")
-
-    # There should be no analytic operators to prevent row filtering pushdown.
-    assert "OVER" not in df.sql
-    assert tuple(df.index.names) == ("pk_1", "pk_2")
-
-
->>>>>>> 8d2a51c4
 @pytest.mark.parametrize(
     "not_found_table_id",
     [("unknown.dataset.table"), ("project.unknown.table"), ("project.dataset.unknown")],
