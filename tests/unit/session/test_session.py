# Copyright 2023 Google LLC
#
# Licensed under the Apache License, Version 2.0 (the "License");
# you may not use this file except in compliance with the License.
# You may obtain a copy of the License at
#
#     http://www.apache.org/licenses/LICENSE-2.0
#
# Unless required by applicable law or agreed to in writing, software
# distributed under the License is distributed on an "AS IS" BASIS,
# WITHOUT WARRANTIES OR CONDITIONS OF ANY KIND, either express or implied.
# See the License for the specific language governing permissions and
# limitations under the License.

import datetime
import os
import re
from unittest import mock

import google.api_core.exceptions
import google.cloud.bigquery
import google.cloud.bigquery.table
import pytest

import bigframes
import bigframes.exceptions

from .. import resources


@pytest.mark.parametrize("missing_parts_table_id", [(""), ("table")])
def test_read_gbq_missing_parts(missing_parts_table_id):
    session = resources.create_bigquery_session()

    with pytest.raises(ValueError):
        session.read_gbq(missing_parts_table_id)


def test_read_gbq_cached_table():
    session = resources.create_bigquery_session()
    table_ref = google.cloud.bigquery.TableReference(
        google.cloud.bigquery.DatasetReference("my-project", "my_dataset"),
        "my_table",
    )
    session._df_snapshot[table_ref] = datetime.datetime(
        1999, 1, 2, 3, 4, 5, 678901, tzinfo=datetime.timezone.utc
    )

    with pytest.warns(UserWarning, match=re.escape("use_cache=False")):
        df = session.read_gbq("my-project.my_dataset.my_table")

    assert "1999-01-02T03:04:05.678901" in df.sql


<<<<<<< HEAD
# START: Tests for NoDefaultIndexError on clustered/partitioned tables


def test_read_gbq_clustered_table_raises_no_default_index_error():
    """Because of the windowing operation to create a default index, row
    filters can't push down to the clustering column.

    Raise an exception in this case so that the user is directed to supply a
    unique index column or filter if possible.

    See internal issue 335727141.
    """
    table = google.cloud.bigquery.Table("my-project.my_dataset.my_table")
    table.clustering_fields = ["col1", "col2"]
    bqclient = mock.create_autospec(google.cloud.bigquery.Client, instance=True)
    bqclient.project = "test-project"
    bqclient.get_table.return_value = table
    session = resources.create_bigquery_session(bqclient=bqclient)
    table._properties["location"] = session._location

    with pytest.raises(bigframes.exceptions.NoDefaultIndexError):
        session.read_gbq("my-project.my_dataset.my_table")


=======
>>>>>>> 8c4e31c4
def test_read_gbq_clustered_table_ok_default_index_with_primary_key():
    """If a primary key is set on the table, we use that as the index column
    by default, no error should be raised in this case.

    See internal issue 335727141.
    """
    table = google.cloud.bigquery.Table("my-project.my_dataset.my_table")
    table.clustering_fields = ["col1", "col2"]
    table.schema = (
        google.cloud.bigquery.SchemaField("pk_1", "INT64"),
        google.cloud.bigquery.SchemaField("pk_2", "INT64"),
        google.cloud.bigquery.SchemaField("col_1", "INT64"),
        google.cloud.bigquery.SchemaField("col_2", "INT64"),
    )

    # TODO(b/305264153): use setter for table_constraints in client library
    # when available.
    table._properties["tableConstraints"] = {
        "primaryKey": {
            "columns": ["pk_1", "pk_2"],
        },
    }
    bqclient = mock.create_autospec(google.cloud.bigquery.Client, instance=True)
    bqclient.project = "test-project"
    bqclient.get_table.return_value = table
    session = resources.create_bigquery_session(
        bqclient=bqclient, table_schema=table.schema
    )
    table._properties["location"] = session._location

<<<<<<< HEAD
    # No exception raised because there is a primary key to use as the index.
    df = session.read_gbq("my-project.my_dataset.my_table")
=======
    df = session.read_gbq("my-project.my_dataset.my_table")

    # There should be no analytic operators to prevent row filtering pushdown.
>>>>>>> 8c4e31c4
    assert "OVER" not in df.sql
    assert tuple(df.index.names) == ("pk_1", "pk_2")


<<<<<<< HEAD
# def test_read_gbq_clustered_table_ok_default_index_with_filters():
#     bqclient = mock.create_autospec(google.cloud.bigquery.Client, instance=True)
#     bqclient.project = "test-project"
#     bqclient.get_table.side_effect = google.api_core.exceptions.NotFound(
#         "table not found"
#     )
#     session = resources.create_bigquery_session(bqclient=bqclient)
#
#     with pytest.raises(google.api_core.exceptions.NotFound):
#         session.read_gbq(not_found_table_id)
#
#
# def test_read_gbq_clustered_table_ok_default_index_with_force_true():
#     bqclient = mock.create_autospec(google.cloud.bigquery.Client, instance=True)
#     bqclient.project = "test-project"
#     bqclient.get_table.side_effect = google.api_core.exceptions.NotFound(
#         "table not found"
#     )
#     session = resources.create_bigquery_session(bqclient=bqclient)
#
#     with pytest.raises(google.api_core.exceptions.NotFound):
#         session.read_gbq(not_found_table_id)


# def test_read_gbq_partitioned_table_raises_no_default_index():
#     bqclient = mock.create_autospec(google.cloud.bigquery.Client, instance=True)
#     bqclient.project = "test-project"
#     bqclient.get_table.side_effect = google.api_core.exceptions.NotFound(
#         "table not found"
#     )
#     session = resources.create_bigquery_session(bqclient=bqclient)
#
#     with pytest.raises(google.api_core.exceptions.NotFound):
#         session.read_gbq(not_found_table_id)


=======
>>>>>>> 8c4e31c4
@pytest.mark.parametrize(
    "not_found_table_id",
    [("unknown.dataset.table"), ("project.unknown.table"), ("project.dataset.unknown")],
)
def test_read_gbq_not_found_tables(not_found_table_id):
    bqclient = mock.create_autospec(google.cloud.bigquery.Client, instance=True)
    bqclient.project = "test-project"
    bqclient.get_table.side_effect = google.api_core.exceptions.NotFound(
        "table not found"
    )
    session = resources.create_bigquery_session(bqclient=bqclient)

    with pytest.raises(google.api_core.exceptions.NotFound):
        session.read_gbq(not_found_table_id)


@pytest.mark.parametrize(
    ("api_name", "query_or_table"),
    [
        ("read_gbq", "project.dataset.table"),
        ("read_gbq_table", "project.dataset.table"),
        ("read_gbq", "SELECT * FROM project.dataset.table"),
        ("read_gbq_query", "SELECT * FROM project.dataset.table"),
    ],
    ids=[
        "read_gbq_on_table",
        "read_gbq_table",
        "read_gbq_on_query",
        "read_gbq_query",
    ],
)
def test_read_gbq_external_table_no_drive_access(api_name, query_or_table):
    session = resources.create_bigquery_session()
    session_query_mock = session.bqclient.query

    def query_mock(query, *args, **kwargs):
        if query.lstrip().startswith("SELECT *"):
            raise google.api_core.exceptions.Forbidden(
                "Access Denied: BigQuery BigQuery: Permission denied while getting Drive credentials."
            )

        return session_query_mock(query, *args, **kwargs)

    session.bqclient.query = query_mock

    def get_table_mock(dataset_ref):
        dataset = google.cloud.bigquery.Dataset(dataset_ref)
        dataset.location = session._location
        return dataset

    session.bqclient.get_table = get_table_mock

    api = getattr(session, api_name)
    with pytest.raises(
        google.api_core.exceptions.Forbidden,
        match="Check https://cloud.google.com/bigquery/docs/query-drive-data#Google_Drive_permissions.",
    ):
        api(query_or_table)


@mock.patch.dict(os.environ, {}, clear=True)
def test_session_init_fails_with_no_project():
    with pytest.raises(
        ValueError, match="Project must be set to initialize BigQuery client."
    ):
        bigframes.Session(
            bigframes.BigQueryOptions(
                credentials=mock.Mock(spec=google.auth.credentials.Credentials)
            )
        )


@pytest.mark.parametrize(
    ("query_or_table", "columns", "filters", "expected_output"),
    [
        pytest.param(
            """SELECT
                rowindex,
                string_col,
            FROM `test_table` AS t
            """,
            [],
            [("rowindex", "<", 4), ("string_col", "==", "Hello, World!")],
            """SELECT * FROM (SELECT
                rowindex,
                string_col,
            FROM `test_table` AS t
            ) AS sub WHERE `rowindex` < 4 AND `string_col` = 'Hello, World!'""",
            id="query_input",
        ),
        pytest.param(
            "test_table",
            [],
            [("date_col", ">", "2022-10-20")],
            "SELECT * FROM `test_table` AS sub WHERE `date_col` > '2022-10-20'",
            id="table_input",
        ),
        pytest.param(
            "test_table",
            ["row_index", "string_col"],
            [
                (("rowindex", "not in", [0, 6]),),
                (("string_col", "in", ["Hello, World!", "こんにちは"]),),
            ],
            (
                "SELECT `row_index`, `string_col` FROM `test_table` AS sub WHERE "
                "`rowindex` NOT IN (0, 6) OR `string_col` IN ('Hello, World!', "
                "'こんにちは')"
            ),
            id="or_operation",
        ),
        pytest.param(
            "test_table",
            [],
            ["date_col", ">", "2022-10-20"],
            None,
            marks=pytest.mark.xfail(
                raises=ValueError,
            ),
            id="raise_error",
        ),
    ],
)
def test_read_gbq_with_filters(query_or_table, columns, filters, expected_output):
    session = resources.create_bigquery_session()
    query = session._to_query(query_or_table, columns, filters)
    assert query == expected_output


@pytest.mark.parametrize(
    ("query_or_table", "columns", "filters", "expected_output"),
    [
        pytest.param(
            "test_table*",
            [],
            [],
            "SELECT * FROM `test_table*` AS sub",
            id="wildcard_table_input",
        ),
        pytest.param(
            "test_table*",
            [],
            [("_TABLE_SUFFIX", ">", "2022-10-20")],
            "SELECT * FROM `test_table*` AS sub WHERE `_TABLE_SUFFIX` > '2022-10-20'",
            id="wildcard_table_input_with_filter",
        ),
    ],
)
def test_read_gbq_wildcard(query_or_table, columns, filters, expected_output):
    session = resources.create_bigquery_session()
    query = session._to_query(query_or_table, columns, filters)
    assert query == expected_output<|MERGE_RESOLUTION|>--- conflicted
+++ resolved
@@ -52,7 +52,6 @@
     assert "1999-01-02T03:04:05.678901" in df.sql
 
 
-<<<<<<< HEAD
 # START: Tests for NoDefaultIndexError on clustered/partitioned tables
 
 
@@ -77,8 +76,6 @@
         session.read_gbq("my-project.my_dataset.my_table")
 
 
-=======
->>>>>>> 8c4e31c4
 def test_read_gbq_clustered_table_ok_default_index_with_primary_key():
     """If a primary key is set on the table, we use that as the index column
     by default, no error should be raised in this case.
@@ -109,19 +106,14 @@
     )
     table._properties["location"] = session._location
 
-<<<<<<< HEAD
     # No exception raised because there is a primary key to use as the index.
     df = session.read_gbq("my-project.my_dataset.my_table")
-=======
-    df = session.read_gbq("my-project.my_dataset.my_table")
 
     # There should be no analytic operators to prevent row filtering pushdown.
->>>>>>> 8c4e31c4
     assert "OVER" not in df.sql
     assert tuple(df.index.names) == ("pk_1", "pk_2")
 
 
-<<<<<<< HEAD
 # def test_read_gbq_clustered_table_ok_default_index_with_filters():
 #     bqclient = mock.create_autospec(google.cloud.bigquery.Client, instance=True)
 #     bqclient.project = "test-project"
@@ -158,8 +150,6 @@
 #         session.read_gbq(not_found_table_id)
 
 
-=======
->>>>>>> 8c4e31c4
 @pytest.mark.parametrize(
     "not_found_table_id",
     [("unknown.dataset.table"), ("project.unknown.table"), ("project.dataset.unknown")],
