--- conflicted
+++ resolved
@@ -13,13 +13,9 @@
 # limitations under the License.
 
 import os
-<<<<<<< HEAD
-from typing import cast, Optional
-=======
 import pathlib
 import tempfile
-from typing import Optional
->>>>>>> cbb5f14d
+from typing import cast, Optional
 import unittest.mock as mock
 
 import google.auth.credentials
