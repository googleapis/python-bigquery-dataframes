--- conflicted
+++ resolved
@@ -145,7 +145,46 @@
     assert_clients_w_user_agent(provider, f"bigframes/{bigframes.version.__version__}")
 
 
-<<<<<<< HEAD
+@mock.patch.dict(os.environ, {}, clear=True)
+def test_user_agent_not_in_vscode(monkeypatch):
+    monkeypatch_client_constructors(monkeypatch)
+    provider = create_clients_provider()
+    assert_clients_wo_user_agent(provider, "vscode")
+
+    # We still need to include attribution to bigframes
+    assert_clients_w_user_agent(provider, f"bigframes/{bigframes.version.__version__}")
+
+
+@mock.patch.dict(os.environ, {"VSCODE_PID": "12345"}, clear=True)
+def test_user_agent_in_vscode(monkeypatch):
+    monkeypatch_client_constructors(monkeypatch)
+    provider = create_clients_provider()
+    assert_clients_w_user_agent(provider, "vscode")
+
+    # We still need to include attribution to bigframes
+    assert_clients_w_user_agent(provider, f"bigframes/{bigframes.version.__version__}")
+
+
+@mock.patch.dict(os.environ, {}, clear=True)
+def test_user_agent_not_in_jupyter(monkeypatch):
+    monkeypatch_client_constructors(monkeypatch)
+    provider = create_clients_provider()
+    assert_clients_wo_user_agent(provider, "jupyter")
+
+    # We still need to include attribution to bigframes
+    assert_clients_w_user_agent(provider, f"bigframes/{bigframes.version.__version__}")
+
+
+@mock.patch.dict(os.environ, {"JPY_PARENT_PID": "12345"}, clear=True)
+def test_user_agent_in_jupyter(monkeypatch):
+    monkeypatch_client_constructors(monkeypatch)
+    provider = create_clients_provider()
+    assert_clients_w_user_agent(provider, "jupyter")
+
+    # We still need to include attribution to bigframes
+    assert_clients_w_user_agent(provider, f"bigframes/{bigframes.version.__version__}")
+
+
 def test_clients_provider_no_location():
     with pytest.raises(ValueError, match="Must set location to use regional endpoints"):
         clients.ClientsProvider(use_regional_endpoints=True)
@@ -161,44 +200,4 @@
         ValueError,
         match="Support for regional endpoints may not be available in the location",
     ):
-        clients.ClientsProvider(location=bigquery_location, use_regional_endpoints=True)
-=======
-@mock.patch.dict(os.environ, {}, clear=True)
-def test_user_agent_not_in_vscode(monkeypatch):
-    monkeypatch_client_constructors(monkeypatch)
-    provider = create_clients_provider()
-    assert_clients_wo_user_agent(provider, "vscode")
-
-    # We still need to include attribution to bigframes
-    assert_clients_w_user_agent(provider, f"bigframes/{bigframes.version.__version__}")
-
-
-@mock.patch.dict(os.environ, {"VSCODE_PID": "12345"}, clear=True)
-def test_user_agent_in_vscode(monkeypatch):
-    monkeypatch_client_constructors(monkeypatch)
-    provider = create_clients_provider()
-    assert_clients_w_user_agent(provider, "vscode")
-
-    # We still need to include attribution to bigframes
-    assert_clients_w_user_agent(provider, f"bigframes/{bigframes.version.__version__}")
-
-
-@mock.patch.dict(os.environ, {}, clear=True)
-def test_user_agent_not_in_jupyter(monkeypatch):
-    monkeypatch_client_constructors(monkeypatch)
-    provider = create_clients_provider()
-    assert_clients_wo_user_agent(provider, "jupyter")
-
-    # We still need to include attribution to bigframes
-    assert_clients_w_user_agent(provider, f"bigframes/{bigframes.version.__version__}")
-
-
-@mock.patch.dict(os.environ, {"JPY_PARENT_PID": "12345"}, clear=True)
-def test_user_agent_in_jupyter(monkeypatch):
-    monkeypatch_client_constructors(monkeypatch)
-    provider = create_clients_provider()
-    assert_clients_w_user_agent(provider, "jupyter")
-
-    # We still need to include attribution to bigframes
-    assert_clients_w_user_agent(provider, f"bigframes/{bigframes.version.__version__}")
->>>>>>> b191d683
+        clients.ClientsProvider(location=bigquery_location, use_regional_endpoints=True)