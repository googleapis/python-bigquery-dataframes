# Copyright 2023 Google LLC
#
# Licensed under the Apache License, Version 2.0 (the "License");
# you may not use this file except in compliance with the License.
# You may obtain a copy of the License at
#
#     http://www.apache.org/licenses/LICENSE-2.0
#
# Unless required by applicable law or agreed to in writing, software
# distributed under the License is distributed on an "AS IS" BASIS,
# WITHOUT WARRANTIES OR CONDITIONS OF ANY KIND, either express or implied.
# See the License for the specific language governing permissions and
# limitations under the License.

import datetime
import re
from typing import Iterable
from unittest import mock

import google.cloud.bigquery as bigquery
import pytest

import bigframes
from bigframes.core import log_adapter
import bigframes.pandas as bpd
import bigframes.session._io.bigquery as io_bq
from bigframes.testing import mocks


@pytest.fixture(scope="function")
def mock_bq_client():
    mock_client = mock.create_autospec(bigquery.Client)
    mock_query_job = mock.create_autospec(bigquery.QueryJob)
    mock_row_iterator = mock.create_autospec(bigquery.table.RowIterator)

    mock_query_job.result.return_value = mock_row_iterator

    mock_destination = bigquery.DatasetReference(
        project="mock_project", dataset_id="mock_dataset"
    )
    mock_query_job.destination = mock_destination

    mock_client.query.return_value = mock_query_job

    return mock_client


def test_create_job_configs_labels_is_none():
    api_methods = ["agg", "series-mode"]
    labels = io_bq.create_job_configs_labels(
        job_configs_labels=None, api_methods=api_methods
    )
    expected_dict = {"bigframes-api": "agg", "recent-bigframes-api-0": "series-mode"}
    assert labels is not None
    assert labels == expected_dict


def test_create_job_configs_labels_always_includes_bigframes_api():
    labels = io_bq.create_job_configs_labels(None, [])
    assert labels == {
        "bigframes-api": "unknown",
    }


def test_create_job_configs_labels_includes_extra_query_labels():
    user_labels = {"my-label-1": "my-value-1", "my-label-2": "my-value-2"}

    with bigframes.option_context("compute.extra_query_labels", user_labels):
        labels = io_bq.create_job_configs_labels(None, [])
        assert labels == {
            "my-label-1": "my-value-1",
            "my-label-2": "my-value-2",
            "bigframes-api": "unknown",
        }


def test_create_job_configs_labels_length_limit_not_met():
    cur_labels = {
        "source": "bigquery-dataframes-temp",
    }
    api_methods = ["agg", "series-mode"]
    labels = io_bq.create_job_configs_labels(
        job_configs_labels=cur_labels, api_methods=api_methods
    )
    expected_dict = {
        "source": "bigquery-dataframes-temp",
        "bigframes-api": "agg",
        "recent-bigframes-api-0": "series-mode",
    }
    assert labels is not None
    assert len(labels) == 3
    assert labels == expected_dict


def test_create_job_configs_labels_log_adaptor_call_method_under_length_limit():
    log_adapter.get_and_reset_api_methods()
    cur_labels = {
        "source": "bigquery-dataframes-temp",
    }
    df = bpd.DataFrame(
        {"col1": [1, 2], "col2": [3, 4]}, session=mocks.create_bigquery_session()
    )
    # Test running two methods
    df.head()
    df.max()
    df.columns
    api_methods = log_adapter._api_methods

    labels = io_bq.create_job_configs_labels(
        job_configs_labels=cur_labels, api_methods=api_methods
    )
    expected_dict = {
        "source": "bigquery-dataframes-temp",
        "bigframes-api": "dataframe-columns",
        "recent-bigframes-api-0": "dataframe-max",
        "recent-bigframes-api-1": "dataframe-head",
        "recent-bigframes-api-2": "dataframe-__init__",
    }
    assert labels == expected_dict


def test_create_job_configs_labels_length_limit_met_and_labels_is_none():
    log_adapter.get_and_reset_api_methods()
    df = bpd.DataFrame(
        {"col1": [1, 2], "col2": [3, 4]}, session=mocks.create_bigquery_session()
    )
    # Test running methods more than the labels' length limit
    for i in range(100):
        df.head()
    api_methods = log_adapter._api_methods

    labels = io_bq.create_job_configs_labels(
        job_configs_labels=None, api_methods=api_methods
    )
    assert labels is not None
    assert len(labels) == log_adapter.MAX_LABELS_COUNT
    assert "dataframe-head" in labels.values()


def test_create_job_configs_labels_length_limit_met():
    log_adapter.get_and_reset_api_methods()
    cur_labels = {
        "bigframes-api": "read_pandas",
        "source": "bigquery-dataframes-temp",
    }
    for i in range(53):
        key = f"bigframes-api-test-{i}"
        value = f"test{i}"
        cur_labels[key] = value
    # If cur_labels length is 62, we can only add one label from api_methods
    df = bpd.DataFrame(
        {"col1": [1, 2], "col2": [3, 4]}, session=mocks.create_bigquery_session()
    )
    # Test running two methods
    df.head()
    df.max()
    api_methods = log_adapter._api_methods

    labels = io_bq.create_job_configs_labels(
        job_configs_labels=cur_labels, api_methods=api_methods
    )
    assert labels is not None
    assert len(labels) == 56
    assert "dataframe-max" in labels.values()
    assert "dataframe-head" not in labels.values()
    assert "bigframes-api" in labels.keys()
    assert "source" in labels.keys()


def test_add_and_trim_labels_length_limit_met():
    log_adapter.get_and_reset_api_methods()
    cur_labels = {
        "bigframes-api": "read_pandas",
        "source": "bigquery-dataframes-temp",
    }
    for i in range(10):
        key = f"bigframes-api-test-{i}"
        value = f"test{i}"
        cur_labels[key] = value

    df = bpd.DataFrame(
        {"col1": [1, 2], "col2": [3, 4]}, session=mocks.create_bigquery_session()
    )

    job_config = bigquery.job.QueryJobConfig()
    job_config.labels = cur_labels

    df.max()
    for _ in range(52):
        df.head()

    io_bq.add_and_trim_labels(job_config=job_config)
    assert job_config.labels is not None
    assert len(job_config.labels) == 56
    assert "dataframe-max" not in job_config.labels.values()
    assert "dataframe-head" in job_config.labels.values()
    assert "bigframes-api" in job_config.labels.keys()
    assert "source" in job_config.labels.keys()


@pytest.mark.parametrize(
<<<<<<< HEAD
    ("max_results", "timeout"),
    [(None, None), (100, 30.0)],
)
def test_start_query_with_client_labels_length_limit_met(
    mock_bq_client, max_results, timeout
=======
    ("timeout", "api_name"),
    [(None, None), (30.0, "test_api")],
)
def test_start_query_with_client_labels_length_limit_met(
    mock_bq_client, timeout, api_name
>>>>>>> c260fc86
):
    sql = "select * from abc"
    cur_labels = {
        "bigframes-api": "read_pandas",
        "source": "bigquery-dataframes-temp",
    }
    for i in range(10):
        key = f"bigframes-api-test-{i}"
        value = f"test{i}"
        cur_labels[key] = value

    df = bpd.DataFrame(
        {"col1": [1, 2], "col2": [3, 4]}, session=mocks.create_bigquery_session()
    )

    job_config = bigquery.job.QueryJobConfig()
    job_config.labels = cur_labels

    df.max()
    for _ in range(52):
        df.head()

    io_bq.start_query_with_client(
        mock_bq_client,
        sql,
        job_config,
        timeout=timeout,
    )

    assert job_config.labels is not None
    assert len(job_config.labels) == 56
    assert "dataframe-max" not in job_config.labels.values()
    assert "dataframe-head" in job_config.labels.values()
    assert "bigframes-api" in job_config.labels.keys()
    assert "source" in job_config.labels.keys()


def test_create_temp_table_default_expiration():
    """Make sure the created table has an expiration."""
    expiration = datetime.datetime(
        2023, 11, 2, 13, 44, 55, 678901, datetime.timezone.utc
    )

    session = mocks.create_bigquery_session()
    table_ref = bigquery.TableReference.from_string(
        "test-project.test_dataset.bqdf_new_random_table"
    )
    bigframes.session._io.bigquery.create_temp_table(
        session.bqclient, table_ref, expiration
    )

    session.bqclient.create_table.assert_called_once()
    call_args = session.bqclient.create_table.call_args
    table = call_args.args[0]
    assert table.project == "test-project"
    assert table.dataset_id == "test_dataset"
    assert table.table_id.startswith("bqdf")
    assert (
        (expiration - datetime.timedelta(minutes=1))
        < table.expires
        < (expiration + datetime.timedelta(minutes=1))
    )


@pytest.mark.parametrize(
    ("schema", "expected"),
    (
        (
            [bigquery.SchemaField("My Column", "INTEGER")],
            "`My Column` INT64",
        ),
        (
            [
                bigquery.SchemaField("My Column", "INTEGER"),
                bigquery.SchemaField("Float Column", "FLOAT"),
                bigquery.SchemaField("Bool Column", "BOOLEAN"),
            ],
            "`My Column` INT64, `Float Column` FLOAT64, `Bool Column` BOOL",
        ),
        (
            [
                bigquery.SchemaField("My Column", "INTEGER", mode="REPEATED"),
                bigquery.SchemaField("Float Column", "FLOAT", mode="REPEATED"),
                bigquery.SchemaField("Bool Column", "BOOLEAN", mode="REPEATED"),
            ],
            "`My Column` ARRAY<INT64>, `Float Column` ARRAY<FLOAT64>, `Bool Column` ARRAY<BOOL>",
        ),
        (
            [
                bigquery.SchemaField(
                    "My Column",
                    "RECORD",
                    mode="REPEATED",
                    fields=(
                        bigquery.SchemaField("Float Column", "FLOAT", mode="REPEATED"),
                        bigquery.SchemaField("Bool Column", "BOOLEAN", mode="REPEATED"),
                        bigquery.SchemaField(
                            "Nested Column",
                            "RECORD",
                            fields=(bigquery.SchemaField("Int Column", "INTEGER"),),
                        ),
                    ),
                ),
            ],
            (
                "`My Column` ARRAY<STRUCT<"
                + "`Float Column` ARRAY<FLOAT64>,"
                + " `Bool Column` ARRAY<BOOL>,"
                + " `Nested Column` STRUCT<`Int Column` INT64>>>"
            ),
        ),
    ),
)
def test_bq_schema_to_sql(schema: Iterable[bigquery.SchemaField], expected: str):
    sql = io_bq.bq_schema_to_sql(schema)
    assert sql == expected


@pytest.mark.parametrize(
    (
        "query_or_table",
        "columns",
        "filters",
        "max_results",
        "time_travel_timestamp",
        "expected_output",
    ),
    [
        pytest.param(
            "test_table",
            ["row_index", "string_col"],
            [
                (("rowindex", "not in", [0, 6]),),
                (("string_col", "in", ["Hello, World!", "こんにちは"]),),
            ],
            123,  # max_results,
            datetime.datetime(
                2024, 5, 14, 12, 42, 36, 125125, tzinfo=datetime.timezone.utc
            ),
            (
                "SELECT `row_index`, `string_col` FROM `test_table` "
                "FOR SYSTEM_TIME AS OF TIMESTAMP('2024-05-14T12:42:36.125125+00:00') "
                "WHERE `rowindex` NOT IN (0, 6) OR `string_col` IN ('Hello, World!', "
                "'こんにちは') LIMIT 123"
            ),
            id="table-all_params-filter_or_operation",
        ),
        pytest.param(
            (
                """SELECT
                    rowindex,
                    string_col,
                FROM `test_table` AS t
                """
            ),
            ["rowindex", "string_col"],
            [
                ("rowindex", "<", 4),
                ("string_col", "==", "Hello, World!"),
            ],
            123,  # max_results,
            datetime.datetime(
                2024, 5, 14, 12, 42, 36, 125125, tzinfo=datetime.timezone.utc
            ),
            (
                """SELECT `rowindex`, `string_col` FROM (SELECT
                    rowindex,
                    string_col,
                FROM `test_table` AS t
                ) """
                "FOR SYSTEM_TIME AS OF TIMESTAMP('2024-05-14T12:42:36.125125+00:00') "
                "WHERE `rowindex` < 4 AND `string_col` = 'Hello, World!' "
                "LIMIT 123"
            ),
            id="subquery-all_params-filter_and_operation",
        ),
        pytest.param(
            "test_table",
            ["col_a", "col_b"],
            [],
            None,  # max_results
            None,  # time_travel_timestampe
            "SELECT `col_a`, `col_b` FROM `test_table`",
            id="table-columns",
        ),
        pytest.param(
            "test_table",
            [],
            [("date_col", ">", "2022-10-20")],
            None,  # max_results
            None,  # time_travel_timestampe
            "SELECT * FROM `test_table` WHERE `date_col` > '2022-10-20'",
            id="table-filter",
        ),
        pytest.param(
            "test_table*",
            [],
            [],
            None,  # max_results
            None,  # time_travel_timestampe
            "SELECT * FROM `test_table*`",
            id="wildcard-no_params",
        ),
        pytest.param(
            "test_table*",
            [],
            [("_TABLE_SUFFIX", ">", "2022-10-20")],
            None,  # max_results
            None,  # time_travel_timestampe
            "SELECT * FROM `test_table*` WHERE `_TABLE_SUFFIX` > '2022-10-20'",
            id="wildcard-filter",
        ),
    ],
)
def test_to_query(
    query_or_table,
    columns,
    filters,
    max_results,
    time_travel_timestamp,
    expected_output,
):
    query = io_bq.to_query(
        query_or_table,
        columns=columns,
        sql_predicate=io_bq.compile_filters(filters),
        max_results=max_results,
        time_travel_timestamp=time_travel_timestamp,
    )
    assert query == expected_output


@pytest.mark.parametrize(
    ("filters", "expected_message"),
    (
        pytest.param(
            ["date_col", ">", "2022-10-20"],
            "Elements of filters must be tuples of length 3, but got 'd'",
        ),
    ),
)
def test_to_query_fails_with_bad_filters(filters, expected_message):
    with pytest.raises(ValueError, match=re.escape(expected_message)):
        io_bq.to_query(
            "test_table",
            columns=(),
            sql_predicate=io_bq.compile_filters(filters),
            max_results=None,
            time_travel_timestamp=None,
        )<|MERGE_RESOLUTION|>--- conflicted
+++ resolved
@@ -199,19 +199,11 @@
 
 
 @pytest.mark.parametrize(
-<<<<<<< HEAD
-    ("max_results", "timeout"),
-    [(None, None), (100, 30.0)],
-)
-def test_start_query_with_client_labels_length_limit_met(
-    mock_bq_client, max_results, timeout
-=======
     ("timeout", "api_name"),
     [(None, None), (30.0, "test_api")],
 )
 def test_start_query_with_client_labels_length_limit_met(
     mock_bq_client, timeout, api_name
->>>>>>> c260fc86
 ):
     sql = "select * from abc"
     cur_labels = {
