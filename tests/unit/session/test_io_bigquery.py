# Copyright 2023 Google LLC
#
# Licensed under the Apache License, Version 2.0 (the "License");
# you may not use this file except in compliance with the License.
# You may obtain a copy of the License at
#
#     http://www.apache.org/licenses/LICENSE-2.0
#
# Unless required by applicable law or agreed to in writing, software
# distributed under the License is distributed on an "AS IS" BASIS,
# WITHOUT WARRANTIES OR CONDITIONS OF ANY KIND, either express or implied.
# See the License for the specific language governing permissions and
# limitations under the License.

import datetime
import re
from typing import Iterable, Optional
from unittest import mock

import google.cloud.bigquery as bigquery
import google.cloud.bigquery.job
import google.cloud.bigquery.table
import pytest

import bigframes
from bigframes.core import log_adapter
import bigframes.core.events
import bigframes.pandas as bpd
import bigframes.session._io.bigquery
import bigframes.session._io.bigquery as io_bq
from bigframes.testing import mocks


@pytest.fixture(scope="function")
def mock_bq_client():
    mock_client = mock.create_autospec(bigquery.Client)
    mock_query_job = mock.create_autospec(bigquery.QueryJob)
    mock_row_iterator = mock.create_autospec(google.cloud.bigquery.table.RowIterator)

    mock_query_job.result.return_value = mock_row_iterator

    mock_destination = bigquery.DatasetReference(
        project="mock_project", dataset_id="mock_dataset"
    )
    mock_query_job.destination = mock_destination

    mock_client.query.return_value = mock_query_job

    return mock_client


def test_create_job_configs_labels_is_none():
    api_methods = ["agg", "series-mode"]
    labels = io_bq.create_job_configs_labels(
        job_configs_labels=None, api_methods=api_methods
    )
    expected_dict = {"bigframes-api": "agg", "recent-bigframes-api-0": "series-mode"}
    assert labels is not None
    assert labels == expected_dict


def test_create_job_configs_labels_always_includes_bigframes_api():
    labels = io_bq.create_job_configs_labels(None, [])
    assert labels == {
        "bigframes-api": "unknown",
    }


def test_create_job_configs_labels_includes_extra_query_labels():
    user_labels = {"my-label-1": "my-value-1", "my-label-2": "my-value-2"}

    with bigframes.option_context("compute.extra_query_labels", user_labels):
        labels = io_bq.create_job_configs_labels(None, [])
        assert labels == {
            "my-label-1": "my-value-1",
            "my-label-2": "my-value-2",
            "bigframes-api": "unknown",
        }


def test_create_job_configs_labels_length_limit_not_met():
    cur_labels = {
        "source": "bigquery-dataframes-temp",
    }
    api_methods = ["agg", "series-mode"]
    labels = io_bq.create_job_configs_labels(
        job_configs_labels=cur_labels, api_methods=api_methods
    )
    expected_dict = {
        "source": "bigquery-dataframes-temp",
        "bigframes-api": "agg",
        "recent-bigframes-api-0": "series-mode",
    }
    assert labels is not None
    assert len(labels) == 3
    assert labels == expected_dict


def test_create_job_configs_labels_log_adaptor_call_method_under_length_limit():
    log_adapter.get_and_reset_api_methods()
    cur_labels = {
        "source": "bigquery-dataframes-temp",
    }
    api_methods = [
        "dataframe-columns",
        "dataframe-max",
        "dataframe-head",
        "dataframe-__init__",
    ]

    labels = io_bq.create_job_configs_labels(
        job_configs_labels=cur_labels, api_methods=api_methods
    )
    expected_labels = {
        "source": "bigquery-dataframes-temp",
        "bigframes-api": "dataframe-columns",
        "recent-bigframes-api-0": "dataframe-max",
        "recent-bigframes-api-1": "dataframe-head",
        "recent-bigframes-api-2": "dataframe-__init__",
    }
    # Asserts that all items in expected_labels are present in labels
    assert labels.items() >= expected_labels.items()


def test_create_job_configs_labels_length_limit_met_and_labels_is_none():
    log_adapter.get_and_reset_api_methods()
    # Test running methods more than the labels' length limit
    api_methods = list(["dataframe-head"] * 100)

    with bpd.option_context("compute.extra_query_labels", {}):
        labels = io_bq.create_job_configs_labels(
            job_configs_labels=None, api_methods=api_methods
        )
    assert labels is not None
    assert len(labels) == log_adapter.MAX_LABELS_COUNT
    assert "dataframe-head" in labels.values()


<<<<<<< HEAD
=======
def test_create_job_configs_labels_length_limit_met():
    log_adapter.get_and_reset_api_methods()
    cur_labels = {
        "bigframes-api": "read_pandas",
        "source": "bigquery-dataframes-temp",
    }
    for i in range(53):
        key = f"bigframes-api-test-{i}"
        value = f"test{i}"
        cur_labels[key] = value
    # If cur_labels length is 62, we can only add one label from api_methods
    # Test running two methods
    api_methods = ["dataframe-max", "dataframe-head"]

    with bpd.option_context("compute.extra_query_labels", {}):
        labels = io_bq.create_job_configs_labels(
            job_configs_labels=cur_labels, api_methods=api_methods
        )

    assert labels is not None
    assert len(labels) == 56
    assert "dataframe-max" in labels.values()
    assert "dataframe-head" not in labels.values()
    assert "bigframes-api" in labels.keys()
    assert "source" in labels.keys()


>>>>>>> 0d7d7e49
def test_add_and_trim_labels_length_limit_met():
    log_adapter.get_and_reset_api_methods()
    cur_labels = {
        "bigframes-api": "read_pandas",
        "source": "bigquery-dataframes-temp",
    }
    for i in range(10):
        key = f"bigframes-api-test-{i}"
        value = f"test{i}"
        cur_labels[key] = value

    df = bpd.DataFrame(
        {"col1": [1, 2], "col2": [3, 4]}, session=mocks.create_bigquery_session()
    )

    job_config = google.cloud.bigquery.job.QueryJobConfig()
    job_config.labels = cur_labels

    df.max()
    for _ in range(52):
        df.head()

    io_bq.add_and_trim_labels(job_config=job_config)
    assert job_config.labels is not None
    assert len(job_config.labels) == 56
    assert "dataframe-max" not in job_config.labels.values()
    assert "dataframe-head" in job_config.labels.values()
    assert "bigframes-api" in job_config.labels.keys()
    assert "source" in job_config.labels.keys()


@pytest.mark.parametrize(
    ("timeout", "api_name"),
    [(None, None), (30.0, "test_api")],
)
def test_start_query_with_client_labels_length_limit_met(
    mock_bq_client: bigquery.Client, timeout: Optional[float], api_name
):
    sql = "select * from abc"
    cur_labels = {
        "bigframes-api": "read_pandas",
        "source": "bigquery-dataframes-temp",
    }
    for i in range(10):
        key = f"bigframes-api-test-{i}"
        value = f"test{i}"
        cur_labels[key] = value

    df = bpd.DataFrame(
        {"col1": [1, 2], "col2": [3, 4]}, session=mocks.create_bigquery_session()
    )

    job_config = google.cloud.bigquery.job.QueryJobConfig()
    job_config.labels = cur_labels

    df.max()
    for _ in range(52):
        df.head()

    io_bq.start_query_with_client(
        mock_bq_client,
        sql,
        job_config=job_config,
        location=None,
        project=None,
        timeout=timeout,
        metrics=None,
        query_with_job=True,
        publisher=bigframes.core.events.Publisher(),
    )

    assert job_config.labels is not None
    assert len(job_config.labels) == 56
    assert "dataframe-max" not in job_config.labels.values()
    assert "dataframe-head" in job_config.labels.values()
    assert "bigframes-api" in job_config.labels.keys()
    assert "source" in job_config.labels.keys()


def test_create_temp_table_default_expiration():
    """Make sure the created table has an expiration."""
    expiration = datetime.datetime(
        2023, 11, 2, 13, 44, 55, 678901, datetime.timezone.utc
    )

    session = mocks.create_bigquery_session()
    table_ref = bigquery.TableReference.from_string(
        "test-project.test_dataset.bqdf_new_random_table"
    )
    bigframes.session._io.bigquery.create_temp_table(
        session.bqclient, table_ref, expiration
    )

    session.bqclient.create_table.assert_called_once()
    call_args = session.bqclient.create_table.call_args
    table = call_args.args[0]
    assert table.project == "test-project"
    assert table.dataset_id == "test_dataset"
    assert table.table_id.startswith("bqdf")
    assert (
        (expiration - datetime.timedelta(minutes=1))
        < table.expires
        < (expiration + datetime.timedelta(minutes=1))
    )


@pytest.mark.parametrize(
    ("schema", "expected"),
    (
        (
            [bigquery.SchemaField("My Column", "INTEGER")],
            "`My Column` INT64",
        ),
        (
            [
                bigquery.SchemaField("My Column", "INTEGER"),
                bigquery.SchemaField("Float Column", "FLOAT"),
                bigquery.SchemaField("Bool Column", "BOOLEAN"),
            ],
            "`My Column` INT64, `Float Column` FLOAT64, `Bool Column` BOOL",
        ),
        (
            [
                bigquery.SchemaField("My Column", "INTEGER", mode="REPEATED"),
                bigquery.SchemaField("Float Column", "FLOAT", mode="REPEATED"),
                bigquery.SchemaField("Bool Column", "BOOLEAN", mode="REPEATED"),
            ],
            "`My Column` ARRAY<INT64>, `Float Column` ARRAY<FLOAT64>, `Bool Column` ARRAY<BOOL>",
        ),
        (
            [
                bigquery.SchemaField(
                    "My Column",
                    "RECORD",
                    mode="REPEATED",
                    fields=(
                        bigquery.SchemaField("Float Column", "FLOAT", mode="REPEATED"),
                        bigquery.SchemaField("Bool Column", "BOOLEAN", mode="REPEATED"),
                        bigquery.SchemaField(
                            "Nested Column",
                            "RECORD",
                            fields=(bigquery.SchemaField("Int Column", "INTEGER"),),
                        ),
                    ),
                ),
            ],
            (
                "`My Column` ARRAY<STRUCT<"
                + "`Float Column` ARRAY<FLOAT64>,"
                + " `Bool Column` ARRAY<BOOL>,"
                + " `Nested Column` STRUCT<`Int Column` INT64>>>"
            ),
        ),
    ),
)
def test_bq_schema_to_sql(schema: Iterable[bigquery.SchemaField], expected: str):
    sql = io_bq.bq_schema_to_sql(schema)
    assert sql == expected


@pytest.mark.parametrize(
    (
        "query_or_table",
        "columns",
        "filters",
        "max_results",
        "time_travel_timestamp",
        "expected_output",
    ),
    [
        pytest.param(
            "test_table",
            ["row_index", "string_col"],
            [
                (("rowindex", "not in", [0, 6]),),
                (("string_col", "in", ["Hello, World!", "こんにちは"]),),
            ],
            123,  # max_results,
            datetime.datetime(
                2024, 5, 14, 12, 42, 36, 125125, tzinfo=datetime.timezone.utc
            ),
            (
                "SELECT `row_index`, `string_col` FROM `test_table` "
                "FOR SYSTEM_TIME AS OF TIMESTAMP('2024-05-14T12:42:36.125125+00:00') "
                "WHERE `rowindex` NOT IN (0, 6) OR `string_col` IN ('Hello, World!', "
                "'こんにちは') LIMIT 123"
            ),
            id="table-all_params-filter_or_operation",
        ),
        pytest.param(
            (
                """SELECT
                    rowindex,
                    string_col,
                FROM `test_table` AS t
                """
            ),
            ["rowindex", "string_col"],
            [
                ("rowindex", "<", 4),
                ("string_col", "==", "Hello, World!"),
            ],
            123,  # max_results,
            datetime.datetime(
                2024, 5, 14, 12, 42, 36, 125125, tzinfo=datetime.timezone.utc
            ),
            (
                """SELECT `rowindex`, `string_col` FROM (SELECT
                    rowindex,
                    string_col,
                FROM `test_table` AS t
                ) """
                "FOR SYSTEM_TIME AS OF TIMESTAMP('2024-05-14T12:42:36.125125+00:00') "
                "WHERE `rowindex` < 4 AND `string_col` = 'Hello, World!' "
                "LIMIT 123"
            ),
            id="subquery-all_params-filter_and_operation",
        ),
        pytest.param(
            "test_table",
            ["col_a", "col_b"],
            [],
            None,  # max_results
            None,  # time_travel_timestampe
            "SELECT `col_a`, `col_b` FROM `test_table`",
            id="table-columns",
        ),
        pytest.param(
            "test_table",
            [],
            [("date_col", ">", "2022-10-20")],
            None,  # max_results
            None,  # time_travel_timestampe
            "SELECT * FROM `test_table` WHERE `date_col` > '2022-10-20'",
            id="table-filter",
        ),
        pytest.param(
            "test_table*",
            [],
            [],
            None,  # max_results
            None,  # time_travel_timestampe
            "SELECT * FROM `test_table*`",
            id="wildcard-no_params",
        ),
        pytest.param(
            "test_table*",
            [],
            [("_TABLE_SUFFIX", ">", "2022-10-20")],
            None,  # max_results
            None,  # time_travel_timestampe
            "SELECT * FROM `test_table*` WHERE `_TABLE_SUFFIX` > '2022-10-20'",
            id="wildcard-filter",
        ),
    ],
)
def test_to_query(
    query_or_table,
    columns,
    filters,
    max_results,
    time_travel_timestamp,
    expected_output,
):
    query = io_bq.to_query(
        query_or_table,
        columns=columns,
        sql_predicate=io_bq.compile_filters(filters),
        max_results=max_results,
        time_travel_timestamp=time_travel_timestamp,
    )
    assert query == expected_output


@pytest.mark.parametrize(
    ("filters", "expected_message"),
    (
        pytest.param(
            ["date_col", ">", "2022-10-20"],
            "Elements of filters must be tuples of length 3, but got 'd'",
        ),
    ),
)
def test_to_query_fails_with_bad_filters(filters, expected_message):
    with pytest.raises(ValueError, match=re.escape(expected_message)):
        io_bq.to_query(
            "test_table",
            columns=(),
            sql_predicate=io_bq.compile_filters(filters),
            max_results=None,
            time_travel_timestamp=None,
        )<|MERGE_RESOLUTION|>--- conflicted
+++ resolved
@@ -136,8 +136,6 @@
     assert "dataframe-head" in labels.values()
 
 
-<<<<<<< HEAD
-=======
 def test_create_job_configs_labels_length_limit_met():
     log_adapter.get_and_reset_api_methods()
     cur_labels = {
@@ -165,7 +163,6 @@
     assert "source" in labels.keys()
 
 
->>>>>>> 0d7d7e49
 def test_add_and_trim_labels_length_limit_met():
     log_adapter.get_and_reset_api_methods()
     cur_labels = {
