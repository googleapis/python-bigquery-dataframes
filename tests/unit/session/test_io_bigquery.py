--- conflicted
+++ resolved
@@ -19,11 +19,9 @@
 import google.cloud.bigquery as bigquery
 import pytest
 
-<<<<<<< HEAD
 import bigframes
 from bigframes.core import log_adapter
 import bigframes.pandas as bpd
-import bigframes.session
 import bigframes.session._io.bigquery as io_bq
 
 
@@ -151,9 +149,6 @@
     assert "max" not in labels.values()
     assert "bigframes-api" in labels.keys()
     assert "source" in labels.keys()
-=======
-import bigframes.session._io.bigquery
->>>>>>> 87f84c9e
 
 
 def test_create_snapshot_sql_doesnt_timetravel_anonymous_datasets():
