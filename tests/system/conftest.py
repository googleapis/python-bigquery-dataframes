--- conflicted
+++ resolved
@@ -127,18 +127,13 @@
 
 
 @pytest.fixture(scope="session")
-<<<<<<< HEAD
 def session() -> Generator[bigframes.Session, None, None]:
-    session = bigframes.Session()
+    context = bigframes.BigQueryOptions(
+        location="US",
+    )
+    session = bigframes.Session(context=context)
     yield session
     session.close()  # close generated session at cleanup time
-=======
-def session() -> bigframes.Session:
-    context = bigframes.BigQueryOptions(
-        location="US",
-    )
-    return bigframes.Session(context=context)
->>>>>>> 81d1262a
 
 
 @pytest.fixture(scope="session")
