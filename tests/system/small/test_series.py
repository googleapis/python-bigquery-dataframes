# Copyright 2023 Google LLC
#
# Licensed under the Apache License, Version 2.0 (the "License");
# you may not use this file except in compliance with the License.
# You may obtain a copy of the License at
#
#     http://www.apache.org/licenses/LICENSE-2.0
#
# Unless required by applicable law or agreed to in writing, software
# distributed under the License is distributed on an "AS IS" BASIS,
# WITHOUT WARRANTIES OR CONDITIONS OF ANY KIND, either express or implied.
# See the License for the specific language governing permissions and
# limitations under the License.

import datetime as dt
import math
import re
import tempfile

import geopandas as gpd  # type: ignore
import numpy
from packaging.version import Version
import pandas as pd
import pyarrow as pa  # type: ignore
import pytest

import bigframes.pandas
import bigframes.series as series
from tests.system.utils import (
    assert_pandas_df_equal,
    assert_series_equal,
    get_first_file_from_wildcard,
    skip_legacy_pandas,
)


def test_series_construct_copy(scalars_dfs):
    scalars_df, scalars_pandas_df = scalars_dfs
    bf_result = series.Series(
        scalars_df["int64_col"], name="test_series", dtype="Float64"
    ).to_pandas()
    pd_result = pd.Series(
        scalars_pandas_df["int64_col"], name="test_series", dtype="Float64"
    )
    pd.testing.assert_series_equal(bf_result, pd_result)


def test_series_construct_nullable_ints():
    bf_result = series.Series(
        [1, 3, bigframes.pandas.NA], index=[0, 4, bigframes.pandas.NA]
    ).to_pandas()

    # TODO(b/340885567): fix type error
    expected_index = pd.Index(  # type: ignore
        [0, 4, None],
        dtype=pd.Int64Dtype(),
    )
    expected = pd.Series([1, 3, pd.NA], dtype=pd.Int64Dtype(), index=expected_index)

    pd.testing.assert_series_equal(bf_result, expected)


def test_series_construct_timestamps():
    datetimes = [
        dt.datetime(2020, 1, 20, 20, 20, 20, 20),
        dt.datetime(2019, 1, 20, 20, 20, 20, 20),
        None,
    ]
    bf_result = series.Series(datetimes).to_pandas()
    pd_result = pd.Series(datetimes, dtype=pd.ArrowDtype(pa.timestamp("us")))

    pd.testing.assert_series_equal(bf_result, pd_result, check_index_type=False)


def test_series_construct_copy_with_index(scalars_dfs):
    scalars_df, scalars_pandas_df = scalars_dfs
    bf_result = series.Series(
        scalars_df["int64_col"],
        name="test_series",
        dtype="Float64",
        index=scalars_df["int64_too"],
    ).to_pandas()
    pd_result = pd.Series(
        scalars_pandas_df["int64_col"],
        name="test_series",
        dtype="Float64",
        index=scalars_pandas_df["int64_too"],
    )
    pd.testing.assert_series_equal(bf_result, pd_result)


def test_series_construct_copy_index(scalars_dfs):
    scalars_df, scalars_pandas_df = scalars_dfs
    bf_result = series.Series(
        scalars_df.index,
        name="test_series",
        dtype="Float64",
        index=scalars_df["int64_too"],
    ).to_pandas()
    pd_result = pd.Series(
        scalars_pandas_df.index,
        name="test_series",
        dtype="Float64",
        index=scalars_pandas_df["int64_too"],
    )
    pd.testing.assert_series_equal(bf_result, pd_result)


def test_series_construct_pandas(scalars_dfs):
    _, scalars_pandas_df = scalars_dfs
    bf_result = series.Series(
        scalars_pandas_df["int64_col"], name="test_series", dtype="Float64"
    )
    pd_result = pd.Series(
        scalars_pandas_df["int64_col"], name="test_series", dtype="Float64"
    )
    assert bf_result.shape == pd_result.shape
    pd.testing.assert_series_equal(bf_result.to_pandas(), pd_result)


def test_series_construct_from_list():
    bf_result = series.Series([1, 1, 2, 3, 5, 8, 13], dtype="Int64").to_pandas()
    pd_result = pd.Series([1, 1, 2, 3, 5, 8, 13], dtype="Int64")

    # BigQuery DataFrame default indices use nullable Int64 always
    pd_result.index = pd_result.index.astype("Int64")

    pd.testing.assert_series_equal(bf_result, pd_result)


def test_series_construct_reindex():
    bf_result = series.Series(
        series.Series({1: 10, 2: 30, 3: 30}), index=[3, 2], dtype="Int64"
    ).to_pandas()
    pd_result = pd.Series(pd.Series({1: 10, 2: 30, 3: 30}), index=[3, 2], dtype="Int64")

    # BigQuery DataFrame default indices use nullable Int64 always
    pd_result.index = pd_result.index.astype("Int64")

    pd.testing.assert_series_equal(bf_result, pd_result)


def test_series_construct_from_list_w_index():
    bf_result = series.Series(
        [1, 1, 2, 3, 5, 8, 13], index=[10, 20, 30, 40, 50, 60, 70], dtype="Int64"
    ).to_pandas()
    pd_result = pd.Series(
        [1, 1, 2, 3, 5, 8, 13], index=[10, 20, 30, 40, 50, 60, 70], dtype="Int64"
    )

    # BigQuery DataFrame default indices use nullable Int64 always
    pd_result.index = pd_result.index.astype("Int64")

    pd.testing.assert_series_equal(bf_result, pd_result)


def test_series_construct_empty(session: bigframes.Session):
    bf_series: series.Series = series.Series(session=session)
    pd_series: pd.Series = pd.Series()

    bf_result = bf_series.empty
    pd_result = pd_series.empty

    assert pd_result
    assert bf_result == pd_result


def test_series_construct_scalar_no_index():
    bf_result = series.Series("hello world", dtype="string[pyarrow]").to_pandas()
    pd_result = pd.Series("hello world", dtype="string[pyarrow]")

    # BigQuery DataFrame default indices use nullable Int64 always
    pd_result.index = pd_result.index.astype("Int64")

    pd.testing.assert_series_equal(bf_result, pd_result)


def test_series_construct_scalar_w_index():
    bf_result = series.Series(
        "hello world", dtype="string[pyarrow]", index=[0, 2, 1]
    ).to_pandas()
    pd_result = pd.Series("hello world", dtype="string[pyarrow]", index=[0, 2, 1])

    # BigQuery DataFrame default indices use nullable Int64 always
    pd_result.index = pd_result.index.astype("Int64")

    pd.testing.assert_series_equal(bf_result, pd_result)


def test_series_construct_nan():
    bf_result = series.Series(numpy.nan).to_pandas()
    pd_result = pd.Series(numpy.nan)

    pd_result.index = pd_result.index.astype("Int64")
    pd_result = pd_result.astype("Float64")

    pd.testing.assert_series_equal(bf_result, pd_result)


def test_series_construct_from_list_escaped_strings():
    """Check that special characters are supported."""
    strings = [
        "string\nwith\nnewline",
        "string\twith\ttabs",
        "string\\with\\backslashes",
    ]
    bf_result = series.Series(strings, name="test_series", dtype="string[pyarrow]")
    pd_result = pd.Series(strings, name="test_series", dtype="string[pyarrow]")

    # BigQuery DataFrame default indices use nullable Int64 always
    pd_result.index = pd_result.index.astype("Int64")

    pd.testing.assert_series_equal(bf_result.to_pandas(), pd_result)


@pytest.mark.parametrize(
    ["col_name", "expected_dtype"],
    [
        ("bool_col", pd.BooleanDtype()),
        # TODO(swast): Use a more efficient type.
        ("bytes_col", pd.ArrowDtype(pa.binary())),
        ("date_col", pd.ArrowDtype(pa.date32())),
        ("datetime_col", pd.ArrowDtype(pa.timestamp("us"))),
        ("float64_col", pd.Float64Dtype()),
        ("geography_col", gpd.array.GeometryDtype()),
        ("int64_col", pd.Int64Dtype()),
        # TODO(swast): Use a more efficient type.
        ("numeric_col", pd.ArrowDtype(pa.decimal128(38, 9))),
        ("int64_too", pd.Int64Dtype()),
        ("string_col", pd.StringDtype(storage="pyarrow")),
        ("time_col", pd.ArrowDtype(pa.time64("us"))),
        ("timestamp_col", pd.ArrowDtype(pa.timestamp("us", tz="UTC"))),
    ],
)
def test_get_column(scalars_dfs, col_name, expected_dtype):
    scalars_df, scalars_pandas_df = scalars_dfs
    series = scalars_df[col_name]
    series_pandas = series.to_pandas()
    assert series_pandas.dtype == expected_dtype
    assert series_pandas.shape[0] == scalars_pandas_df.shape[0]


def test_series_get_column_default(scalars_dfs):
    scalars_df, _ = scalars_dfs
    result = scalars_df.get(123123123123123, "default_val")
    assert result == "default_val"


def test_series_equals_identical(scalars_df_index, scalars_pandas_df_index):
    bf_result = scalars_df_index.int64_col.equals(scalars_df_index.int64_col)
    pd_result = scalars_pandas_df_index.int64_col.equals(
        scalars_pandas_df_index.int64_col
    )

    assert pd_result == bf_result


def test_series_equals_df(scalars_df_index, scalars_pandas_df_index):
    bf_result = scalars_df_index["int64_col"].equals(scalars_df_index[["int64_col"]])
    pd_result = scalars_pandas_df_index["int64_col"].equals(
        scalars_pandas_df_index[["int64_col"]]
    )

    assert pd_result == bf_result


def test_series_equals_different_dtype(scalars_df_index, scalars_pandas_df_index):
    bf_series = scalars_df_index["int64_col"]
    pd_series = scalars_pandas_df_index["int64_col"]

    bf_result = bf_series.equals(bf_series.astype("Float64"))
    pd_result = pd_series.equals(pd_series.astype("Float64"))

    assert pd_result == bf_result


def test_series_equals_different_values(scalars_df_index, scalars_pandas_df_index):
    bf_series = scalars_df_index["int64_col"]
    pd_series = scalars_pandas_df_index["int64_col"]

    bf_result = bf_series.equals(bf_series + 1)
    pd_result = pd_series.equals(pd_series + 1)

    assert pd_result == bf_result


def test_series_get_with_default_index(scalars_dfs):
    col_name = "float64_col"
    key = 2
    scalars_df, scalars_pandas_df = scalars_dfs
    bf_result = scalars_df[col_name].get(key)
    pd_result = scalars_pandas_df[col_name].get(key)
    assert bf_result == pd_result


@pytest.mark.parametrize(
    ("index_col", "key"),
    (
        ("int64_too", 2),
        ("string_col", "Hello, World!"),
        ("int64_too", slice(2, 6)),
    ),
)
def test_series___getitem__(scalars_dfs, index_col, key):
    col_name = "float64_col"
    scalars_df, scalars_pandas_df = scalars_dfs
    scalars_df = scalars_df.set_index(index_col, drop=False)
    scalars_pandas_df = scalars_pandas_df.set_index(index_col, drop=False)
    bf_result = scalars_df[col_name][key]
    pd_result = scalars_pandas_df[col_name][key]
    pd.testing.assert_series_equal(bf_result.to_pandas(), pd_result)


@pytest.mark.parametrize(
    ("key",),
    (
        (-2,),
        (-1,),
        (0,),
        (1,),
    ),
)
def test_series___getitem___with_int_key(scalars_dfs, key):
    col_name = "int64_too"
    index_col = "string_col"
    scalars_df, scalars_pandas_df = scalars_dfs
    scalars_df = scalars_df.set_index(index_col, drop=False)
    scalars_pandas_df = scalars_pandas_df.set_index(index_col, drop=False)
    bf_result = scalars_df[col_name][key]
    pd_result = scalars_pandas_df[col_name][key]
    assert bf_result == pd_result


def test_series___getitem___with_default_index(scalars_dfs):
    col_name = "float64_col"
    key = 2
    scalars_df, scalars_pandas_df = scalars_dfs
    bf_result = scalars_df[col_name][key]
    pd_result = scalars_pandas_df[col_name][key]
    assert bf_result == pd_result


@pytest.mark.parametrize(
    ("col_name",),
    (
        ("float64_col",),
        ("int64_too",),
    ),
)
def test_abs(scalars_dfs, col_name):
    scalars_df, scalars_pandas_df = scalars_dfs
    bf_result = scalars_df[col_name].abs().to_pandas()
    pd_result = scalars_pandas_df[col_name].abs()

    assert_series_equal(pd_result, bf_result)


@pytest.mark.parametrize(
    ("col_name",),
    (
        ("float64_col",),
        ("int64_too",),
    ),
)
def test_series_pos(scalars_dfs, col_name):
    scalars_df, scalars_pandas_df = scalars_dfs
    bf_result = (+scalars_df[col_name]).to_pandas()
    pd_result = +scalars_pandas_df[col_name]

    assert_series_equal(pd_result, bf_result)


@pytest.mark.parametrize(
    ("col_name",),
    (
        ("float64_col",),
        ("int64_too",),
    ),
)
def test_series_neg(scalars_dfs, col_name):
    scalars_df, scalars_pandas_df = scalars_dfs
    bf_result = (-scalars_df[col_name]).to_pandas()
    pd_result = -scalars_pandas_df[col_name]

    assert_series_equal(pd_result, bf_result)


@pytest.mark.parametrize(
    ("col_name",),
    (
        ("bool_col",),
        ("int64_col",),
    ),
)
def test_series_invert(scalars_dfs, col_name):
    scalars_df, scalars_pandas_df = scalars_dfs
    bf_result = (~scalars_df[col_name]).to_pandas()
    pd_result = ~scalars_pandas_df[col_name]

    assert_series_equal(pd_result, bf_result)


def test_fillna(scalars_dfs):
    scalars_df, scalars_pandas_df = scalars_dfs
    col_name = "string_col"
    bf_result = scalars_df[col_name].fillna("Missing").to_pandas()
    pd_result = scalars_pandas_df[col_name].fillna("Missing")
    assert_series_equal(
        pd_result,
        bf_result,
    )


def test_series_replace_scalar_scalar(scalars_dfs):
    scalars_df, scalars_pandas_df = scalars_dfs
    col_name = "string_col"
    bf_result = (
        scalars_df[col_name].replace("Hello, World!", "Howdy, Planet!").to_pandas()
    )
    pd_result = scalars_pandas_df[col_name].replace("Hello, World!", "Howdy, Planet!")

    pd.testing.assert_series_equal(
        pd_result,
        bf_result,
    )


def test_series_replace_regex_scalar(scalars_dfs):
    scalars_df, scalars_pandas_df = scalars_dfs
    col_name = "string_col"
    bf_result = (
        scalars_df[col_name].replace("^H.l", "Howdy, Planet!", regex=True).to_pandas()
    )
    pd_result = scalars_pandas_df[col_name].replace(
        "^H.l", "Howdy, Planet!", regex=True
    )

    pd.testing.assert_series_equal(
        pd_result,
        bf_result,
    )


def test_series_replace_list_scalar(scalars_dfs):
    scalars_df, scalars_pandas_df = scalars_dfs
    col_name = "string_col"
    bf_result = (
        scalars_df[col_name]
        .replace(["Hello, World!", "T"], "Howdy, Planet!")
        .to_pandas()
    )
    pd_result = scalars_pandas_df[col_name].replace(
        ["Hello, World!", "T"], "Howdy, Planet!"
    )

    pd.testing.assert_series_equal(
        pd_result,
        bf_result,
    )


@pytest.mark.parametrize(
    ("replacement_dict",),
    (
        ({"Hello, World!": "Howdy, Planet!", "T": "R"},),
        ({},),
    ),
    ids=[
        "non-empty",
        "empty",
    ],
)
def test_series_replace_dict(scalars_dfs, replacement_dict):
    scalars_df, scalars_pandas_df = scalars_dfs
    col_name = "string_col"
    bf_result = scalars_df[col_name].replace(replacement_dict).to_pandas()
    pd_result = scalars_pandas_df[col_name].replace(replacement_dict)

    pd.testing.assert_series_equal(
        pd_result,
        bf_result,
    )


@pytest.mark.parametrize(
    ("method",),
    (
        ("linear",),
        ("values",),
        ("slinear",),
        ("nearest",),
        ("zero",),
        ("pad",),
    ),
)
def test_series_interpolate(method):
    values = [None, 1, 2, None, None, 16, None]
    index = [-3.2, 11.4, 3.56, 4, 4.32, 5.55, 76.8]
    pd_series = pd.Series(values, index)
    bf_series = series.Series(pd_series)

    # Pandas can only interpolate on "float64" columns
    # https://github.com/pandas-dev/pandas/issues/40252
    pd_result = pd_series.astype("float64").interpolate(method=method)
    bf_result = bf_series.interpolate(method=method).to_pandas()

    # pd uses non-null types, while bf uses nullable types
    pd.testing.assert_series_equal(
        pd_result,
        bf_result,
        check_index_type=False,
        check_dtype=False,
    )


@pytest.mark.parametrize(
    ("ignore_index",),
    (
        (True,),
        (False,),
    ),
)
def test_series_dropna(scalars_dfs, ignore_index):
    if pd.__version__.startswith("1."):
        pytest.skip("ignore_index parameter not supported in pandas 1.x.")
    scalars_df, scalars_pandas_df = scalars_dfs
    col_name = "string_col"
    bf_result = scalars_df[col_name].dropna(ignore_index=ignore_index).to_pandas()
    pd_result = scalars_pandas_df[col_name].dropna(ignore_index=ignore_index)
    pd.testing.assert_series_equal(pd_result, bf_result, check_index_type=False)


@pytest.mark.parametrize(
    ("agg",),
    (
        ("sum",),
        ("size",),
    ),
)
def test_series_agg_single_string(scalars_dfs, agg):
    scalars_df, scalars_pandas_df = scalars_dfs
    bf_result = scalars_df["int64_col"].agg(agg)
    pd_result = scalars_pandas_df["int64_col"].agg(agg)
    assert math.isclose(pd_result, bf_result)


def test_series_agg_multi_string(scalars_dfs):
    aggregations = [
        "sum",
        "mean",
        "std",
        "var",
        "min",
        "max",
        "nunique",
        "count",
        "size",
    ]
    scalars_df, scalars_pandas_df = scalars_dfs
    bf_result = scalars_df["int64_col"].agg(aggregations).to_pandas()
    pd_result = scalars_pandas_df["int64_col"].agg(aggregations)

    # Pandas may produce narrower numeric types, but bigframes always produces Float64
    pd_result = pd_result.astype("Float64")

    pd.testing.assert_series_equal(pd_result, bf_result, check_index_type=False)


@pytest.mark.parametrize(
    ("col_name",),
    (
        ("string_col",),
        ("int64_col",),
    ),
)
def test_max(scalars_dfs, col_name):
    scalars_df, scalars_pandas_df = scalars_dfs
    bf_result = scalars_df[col_name].max()
    pd_result = scalars_pandas_df[col_name].max()
    assert pd_result == bf_result


@pytest.mark.parametrize(
    ("col_name",),
    (
        ("string_col",),
        ("int64_col",),
    ),
)
def test_min(scalars_dfs, col_name):
    scalars_df, scalars_pandas_df = scalars_dfs
    bf_result = scalars_df[col_name].min()
    pd_result = scalars_pandas_df[col_name].min()
    assert pd_result == bf_result


@pytest.mark.parametrize(
    ("col_name",),
    (
        ("float64_col",),
        ("int64_col",),
    ),
)
def test_std(scalars_dfs, col_name):
    scalars_df, scalars_pandas_df = scalars_dfs
    bf_result = scalars_df[col_name].std()
    pd_result = scalars_pandas_df[col_name].std()
    assert math.isclose(pd_result, bf_result)


@pytest.mark.parametrize(
    ("col_name",),
    (
        ("float64_col",),
        ("int64_col",),
    ),
)
def test_kurt(scalars_dfs, col_name):
    scalars_df, scalars_pandas_df = scalars_dfs
    bf_result = scalars_df[col_name].kurt()
    pd_result = scalars_pandas_df[col_name].kurt()
    assert math.isclose(pd_result, bf_result)


@pytest.mark.parametrize(
    ("col_name",),
    (
        ("float64_col",),
        ("int64_col",),
    ),
)
def test_skew(scalars_dfs, col_name):
    scalars_df, scalars_pandas_df = scalars_dfs
    bf_result = scalars_df[col_name].skew()
    pd_result = scalars_pandas_df[col_name].skew()
    assert math.isclose(pd_result, bf_result)


def test_skew_undefined(scalars_dfs):
    scalars_df, scalars_pandas_df = scalars_dfs
    bf_result = scalars_df["int64_col"].iloc[:2].skew()
    pd_result = scalars_pandas_df["int64_col"].iloc[:2].skew()
    # both should be pd.NA
    assert pd_result is bf_result


def test_kurt_undefined(scalars_dfs):
    scalars_df, scalars_pandas_df = scalars_dfs
    bf_result = scalars_df["int64_col"].iloc[:3].kurt()
    pd_result = scalars_pandas_df["int64_col"].iloc[:3].kurt()
    # both should be pd.NA
    assert pd_result is bf_result


@pytest.mark.parametrize(
    ("col_name",),
    (
        ("float64_col",),
        ("int64_col",),
    ),
)
def test_var(scalars_dfs, col_name):
    scalars_df, scalars_pandas_df = scalars_dfs
    bf_result = scalars_df[col_name].var()
    pd_result = scalars_pandas_df[col_name].var()
    assert math.isclose(pd_result, bf_result)


@pytest.mark.parametrize(
    ("col_name",),
    (
        ("bool_col",),
        ("int64_col",),
    ),
)
def test_mode_stat(scalars_df_index, scalars_pandas_df_index, col_name):
    bf_result = scalars_df_index[col_name].mode().to_pandas()
    pd_result = scalars_pandas_df_index[col_name].mode()

    ## Mode implicitly resets index, and bigframes default indices use nullable Int64
    pd_result.index = pd_result.index.astype("Int64")

    pd.testing.assert_series_equal(
        bf_result,
        pd_result,
    )


@pytest.mark.parametrize(
    ("operator"),
    [
        (lambda x, y: x + y),
        (lambda x, y: x - y),
        (lambda x, y: x * y),
        (lambda x, y: x / y),
        (lambda x, y: x // y),
        (lambda x, y: x < y),
        (lambda x, y: x > y),
        (lambda x, y: x <= y),
        (lambda x, y: x >= y),
    ],
    ids=[
        "add",
        "subtract",
        "multiply",
        "divide",
        "floordivide",
        "less_than",
        "greater_than",
        "less_than_equal",
        "greater_than_equal",
    ],
)
@pytest.mark.parametrize(("other_scalar"), [-1, 0, 14, pd.NA])
@pytest.mark.parametrize(("reverse_operands"), [True, False])
def test_series_int_int_operators_scalar(
    scalars_dfs, operator, other_scalar, reverse_operands
):
    scalars_df, scalars_pandas_df = scalars_dfs

    maybe_reversed_op = (lambda x, y: operator(y, x)) if reverse_operands else operator

    bf_result = maybe_reversed_op(scalars_df["int64_col"], other_scalar).to_pandas()
    pd_result = maybe_reversed_op(scalars_pandas_df["int64_col"], other_scalar)

    assert_series_equal(pd_result, bf_result)


def test_series_pow_scalar(scalars_dfs):
    scalars_df, scalars_pandas_df = scalars_dfs

    bf_result = (scalars_df["int64_col"] ** 2).to_pandas()
    pd_result = scalars_pandas_df["int64_col"] ** 2

    assert_series_equal(pd_result, bf_result)


def test_series_pow_scalar_reverse(scalars_dfs):
    scalars_df, scalars_pandas_df = scalars_dfs

    bf_result = (0.8 ** scalars_df["int64_col"]).to_pandas()
    pd_result = 0.8 ** scalars_pandas_df["int64_col"]

    assert_series_equal(pd_result, bf_result)


@pytest.mark.parametrize(
    ("operator"),
    [
        (lambda x, y: x & y),
        (lambda x, y: x | y),
        (lambda x, y: x ^ y),
    ],
    ids=[
        "and",
        "or",
        "xor",
    ],
)
@pytest.mark.parametrize(("other_scalar"), [True, False, pd.NA])
@pytest.mark.parametrize(("reverse_operands"), [True, False])
def test_series_bool_bool_operators_scalar(
    scalars_dfs, operator, other_scalar, reverse_operands
):
    scalars_df, scalars_pandas_df = scalars_dfs

    maybe_reversed_op = (lambda x, y: operator(y, x)) if reverse_operands else operator

    bf_result = maybe_reversed_op(scalars_df["bool_col"], other_scalar).to_pandas()
    pd_result = maybe_reversed_op(scalars_pandas_df["bool_col"], other_scalar)

    assert_series_equal(pd_result.astype(pd.BooleanDtype()), bf_result)


@pytest.mark.parametrize(
    ("operator"),
    [
        (lambda x, y: x + y),
        (lambda x, y: x - y),
        (lambda x, y: x * y),
        (lambda x, y: x / y),
        (lambda x, y: x < y),
        (lambda x, y: x > y),
        (lambda x, y: x <= y),
        (lambda x, y: x >= y),
        (lambda x, y: x % y),
        (lambda x, y: x // y),
        (lambda x, y: x & y),
        (lambda x, y: x | y),
        (lambda x, y: x ^ y),
    ],
    ids=[
        "add",
        "subtract",
        "multiply",
        "divide",
        "less_than",
        "greater_than",
        "less_than_equal",
        "greater_than_equal",
        "modulo",
        "floordivide",
        "bitwise_and",
        "bitwise_or",
        "bitwise_xor",
    ],
)
def test_series_int_int_operators_series(scalars_dfs, operator):
    scalars_df, scalars_pandas_df = scalars_dfs
    bf_result = operator(scalars_df["int64_col"], scalars_df["int64_too"]).to_pandas()
    pd_result = operator(scalars_pandas_df["int64_col"], scalars_pandas_df["int64_too"])
    assert_series_equal(pd_result, bf_result)


@pytest.mark.parametrize(
    ("col_x",),
    [
        ("int64_col",),
        ("int64_too",),
        ("float64_col",),
    ],
)
@pytest.mark.parametrize(
    ("col_y",),
    [
        ("int64_col",),
        ("int64_too",),
        ("float64_col",),
    ],
)
@pytest.mark.parametrize(
    ("method",),
    [
        ("mod",),
        ("rmod",),
    ],
)
def test_mods(scalars_dfs, col_x, col_y, method):
    scalars_df, scalars_pandas_df = scalars_dfs
    x_bf = scalars_df[col_x]
    y_bf = scalars_df[col_y]
    bf_series = getattr(x_bf, method)(y_bf)
    # BigQuery's mod functions return [BIG]NUMERIC values unless both arguments are integers.
    # https://cloud.google.com/bigquery/docs/reference/standard-sql/mathematical_functions#mod
    if x_bf.dtype == pd.Int64Dtype() and y_bf.dtype == pd.Int64Dtype():
        bf_result = bf_series.to_pandas()
    else:
        bf_result = bf_series.astype("Float64").to_pandas()
    pd_result = getattr(scalars_pandas_df[col_x], method)(scalars_pandas_df[col_y])
    pd.testing.assert_series_equal(pd_result, bf_result)


# We work around a pandas bug that doesn't handle correlating nullable dtypes by doing this
# manually with dumb self-correlation instead of parameterized as test_mods is above.
def test_series_corr(scalars_dfs):
    scalars_df, scalars_pandas_df = scalars_dfs
    bf_result = scalars_df["int64_too"].corr(scalars_df["int64_too"])
    pd_result = (
        scalars_pandas_df["int64_too"]
        .astype("int64")
        .corr(scalars_pandas_df["int64_too"].astype("int64"))
    )
    assert math.isclose(pd_result, bf_result)


@skip_legacy_pandas
def test_series_autocorr(scalars_dfs):
    scalars_df, scalars_pandas_df = scalars_dfs
    bf_result = scalars_df["float64_col"].autocorr(2)
    pd_result = scalars_pandas_df["float64_col"].autocorr(2)
    assert math.isclose(pd_result, bf_result)


def test_series_cov(scalars_dfs):
    scalars_df, scalars_pandas_df = scalars_dfs
    bf_result = scalars_df["int64_too"].cov(scalars_df["int64_too"])
    pd_result = (
        scalars_pandas_df["int64_too"]
        .astype("int64")
        .cov(scalars_pandas_df["int64_too"].astype("int64"))
    )
    assert math.isclose(pd_result, bf_result)


@pytest.mark.parametrize(
    ("col_x",),
    [
        ("int64_col",),
        ("float64_col",),
    ],
)
@pytest.mark.parametrize(
    ("col_y",),
    [
        ("int64_col",),
        ("float64_col",),
    ],
)
@pytest.mark.parametrize(
    ("method",),
    [
        ("divmod",),
        ("rdivmod",),
    ],
)
def test_divmods_series(scalars_dfs, col_x, col_y, method):
    scalars_df, scalars_pandas_df = scalars_dfs
    bf_div_result, bf_mod_result = getattr(scalars_df[col_x], method)(scalars_df[col_y])
    pd_div_result, pd_mod_result = getattr(scalars_pandas_df[col_x], method)(
        scalars_pandas_df[col_y]
    )
    # BigQuery's mod functions return NUMERIC values for non-INT64 inputs.
    if bf_div_result.dtype == pd.Int64Dtype():
        pd.testing.assert_series_equal(pd_div_result, bf_div_result.to_pandas())
    else:
        pd.testing.assert_series_equal(
            pd_div_result, bf_div_result.astype("Float64").to_pandas()
        )

    if bf_mod_result.dtype == pd.Int64Dtype():
        pd.testing.assert_series_equal(pd_mod_result, bf_mod_result.to_pandas())
    else:
        pd.testing.assert_series_equal(
            pd_mod_result, bf_mod_result.astype("Float64").to_pandas()
        )


@pytest.mark.parametrize(
    ("col_x",),
    [
        ("int64_col",),
        ("float64_col",),
    ],
)
@pytest.mark.parametrize(
    ("other",),
    [
        (-1000,),
        (678,),
    ],
)
@pytest.mark.parametrize(
    ("method",),
    [
        ("divmod",),
        ("rdivmod",),
    ],
)
def test_divmods_scalars(scalars_dfs, col_x, other, method):
    scalars_df, scalars_pandas_df = scalars_dfs
    bf_div_result, bf_mod_result = getattr(scalars_df[col_x], method)(other)
    pd_div_result, pd_mod_result = getattr(scalars_pandas_df[col_x], method)(other)
    # BigQuery's mod functions return NUMERIC values for non-INT64 inputs.
    if bf_div_result.dtype == pd.Int64Dtype():
        pd.testing.assert_series_equal(pd_div_result, bf_div_result.to_pandas())
    else:
        pd.testing.assert_series_equal(
            pd_div_result, bf_div_result.astype("Float64").to_pandas()
        )

    if bf_mod_result.dtype == pd.Int64Dtype():
        pd.testing.assert_series_equal(pd_mod_result, bf_mod_result.to_pandas())
    else:
        pd.testing.assert_series_equal(
            pd_mod_result, bf_mod_result.astype("Float64").to_pandas()
        )


@pytest.mark.parametrize(
    ("other",),
    [
        (3,),
        (-6.2,),
    ],
)
def test_series_add_scalar(scalars_dfs, other):
    scalars_df, scalars_pandas_df = scalars_dfs
    bf_result = (scalars_df["float64_col"] + other).to_pandas()
    pd_result = scalars_pandas_df["float64_col"] + other

    assert_series_equal(pd_result, bf_result)


@pytest.mark.parametrize(
    ("left_col", "right_col"),
    [
        ("float64_col", "float64_col"),
        ("int64_col", "float64_col"),
        ("int64_col", "int64_too"),
    ],
)
def test_series_add_bigframes_series(scalars_dfs, left_col, right_col):
    scalars_df, scalars_pandas_df = scalars_dfs
    bf_result = (scalars_df[left_col] + scalars_df[right_col]).to_pandas()
    pd_result = scalars_pandas_df[left_col] + scalars_pandas_df[right_col]

    assert_series_equal(pd_result, bf_result)


@pytest.mark.parametrize(
    ("left_col", "right_col", "righter_col"),
    [
        ("float64_col", "float64_col", "float64_col"),
        ("int64_col", "int64_col", "int64_col"),
    ],
)
def test_series_add_bigframes_series_nested(
    scalars_dfs, left_col, right_col, righter_col
):
    """Test that we can correctly add multiple times."""
    scalars_df, scalars_pandas_df = scalars_dfs
    bf_result = (
        (scalars_df[left_col] + scalars_df[right_col]) + scalars_df[righter_col]
    ).to_pandas()
    pd_result = (
        scalars_pandas_df[left_col] + scalars_pandas_df[right_col]
    ) + scalars_pandas_df[righter_col]

    assert_series_equal(pd_result, bf_result)


def test_series_add_different_table_default_index(
    scalars_df_default_index,
    scalars_df_2_default_index,
):
    bf_result = (
        scalars_df_default_index["float64_col"]
        + scalars_df_2_default_index["float64_col"]
    ).to_pandas()
    pd_result = (
        # Default index may not have a well defined order, but it should at
        # least be consistent across to_pandas() calls.
        scalars_df_default_index["float64_col"].to_pandas()
        + scalars_df_2_default_index["float64_col"].to_pandas()
    )
    # TODO(swast): Can remove sort_index() when there's default ordering.
    pd.testing.assert_series_equal(bf_result.sort_index(), pd_result.sort_index())


def test_series_add_different_table_with_index(
    scalars_df_index, scalars_df_2_index, scalars_pandas_df_index
):
    scalars_pandas_df = scalars_pandas_df_index
    bf_result = scalars_df_index["float64_col"] + scalars_df_2_index["int64_col"]
    # When index values are unique, we can emulate with values from the same
    # DataFrame.
    pd_result = scalars_pandas_df["float64_col"] + scalars_pandas_df["int64_col"]
    pd.testing.assert_series_equal(bf_result.to_pandas(), pd_result)


def test_reset_index_drop(scalars_df_index, scalars_pandas_df_index):
    scalars_pandas_df = scalars_pandas_df_index
    bf_result = (
        scalars_df_index["float64_col"]
        .sort_index(ascending=False)
        .reset_index(drop=True)
    ).iloc[::2]
    pd_result = (
        scalars_pandas_df["float64_col"]
        .sort_index(ascending=False)
        .reset_index(drop=True)
    ).iloc[::2]

    # BigQuery DataFrames default indices use nullable Int64 always
    pd_result.index = pd_result.index.astype("Int64")

    pd.testing.assert_series_equal(bf_result.to_pandas(), pd_result)


@pytest.mark.parametrize(
    ("name",),
    [
        ("some_name",),
        (None,),
    ],
)
def test_reset_index_no_drop(scalars_df_index, scalars_pandas_df_index, name):
    scalars_pandas_df = scalars_pandas_df_index
    kw_args = {"name": name} if name else {}
    bf_result = (
        scalars_df_index["float64_col"]
        .sort_index(ascending=False)
        .reset_index(drop=False, **kw_args)
    )
    pd_result = (
        scalars_pandas_df["float64_col"]
        .sort_index(ascending=False)
        .reset_index(drop=False, **kw_args)
    )

    # BigQuery DataFrames default indices use nullable Int64 always
    pd_result.index = pd_result.index.astype("Int64")

    pd.testing.assert_frame_equal(bf_result.to_pandas(), pd_result)


def test_copy(scalars_df_index, scalars_pandas_df_index):
    col_name = "float64_col"
    # Expect mutation on original not to effect_copy
    bf_series = scalars_df_index[col_name].copy()
    bf_copy = bf_series.copy()
    bf_copy.loc[0] = 5.6
    bf_series.loc[0] = 3.4

    pd_series = scalars_pandas_df_index[col_name].copy()
    pd_copy = pd_series.copy()
    pd_copy.loc[0] = 5.6
    pd_series.loc[0] = 3.4

    assert bf_copy.to_pandas().loc[0] != bf_series.to_pandas().loc[0]
    pd.testing.assert_series_equal(bf_copy.to_pandas(), pd_copy)


def test_isin_raise_error(scalars_df_index, scalars_pandas_df_index):
    col_name = "int64_too"
    with pytest.raises(TypeError):
        scalars_df_index[col_name].isin("whatever").to_pandas()


@pytest.mark.parametrize(
    (
        "col_name",
        "test_set",
    ),
    [
        (
            "int64_col",
            [314159, 2.0, 3, pd.NA],
        ),
        (
            "int64_col",
            [2, 55555, 4],
        ),
        (
            "float64_col",
            [-123.456, 1.25, pd.NA],
        ),
        (
            "int64_too",
            [1, 2, pd.NA],
        ),
        (
            "string_col",
            ["Hello, World!", "Hi", "こんにちは"],
        ),
    ],
)
def test_isin(scalars_dfs, col_name, test_set):
    scalars_df, scalars_pandas_df = scalars_dfs
    bf_result = scalars_df[col_name].isin(test_set).to_pandas()
    pd_result = scalars_pandas_df[col_name].isin(test_set).astype("boolean")
    pd.testing.assert_series_equal(
        pd_result,
        bf_result,
    )


def test_isnull(scalars_dfs):
    scalars_df, scalars_pandas_df = scalars_dfs
    col_name = "float64_col"
    bf_series = scalars_df[col_name].isnull().to_pandas()
    pd_series = scalars_pandas_df[col_name].isnull()

    # One of dtype mismatches to be documented. Here, the `bf_series.dtype` is `BooleanDtype` but
    # the `pd_series.dtype` is `bool`.
    assert_series_equal(pd_series.astype(pd.BooleanDtype()), bf_series)


def test_notnull(scalars_dfs):
    scalars_df, scalars_pandas_df = scalars_dfs
    col_name = "string_col"
    bf_series = scalars_df[col_name].notnull().to_pandas()
    pd_series = scalars_pandas_df[col_name].notnull()

    # One of dtype mismatches to be documented. Here, the `bf_series.dtype` is `BooleanDtype` but
    # the `pd_series.dtype` is `bool`.
    assert_series_equal(pd_series.astype(pd.BooleanDtype()), bf_series)


def test_round(scalars_dfs):
    scalars_df, scalars_pandas_df = scalars_dfs
    col_name = "float64_col"
    bf_result = scalars_df[col_name].round().to_pandas()
    pd_result = scalars_pandas_df[col_name].round()

    assert_series_equal(pd_result, bf_result)


def test_eq_scalar(scalars_dfs):
    scalars_df, scalars_pandas_df = scalars_dfs
    col_name = "int64_too"
    bf_result = scalars_df[col_name].eq(0).to_pandas()
    pd_result = scalars_pandas_df[col_name].eq(0)

    assert_series_equal(pd_result, bf_result)


def test_eq_wider_type_scalar(scalars_dfs):
    scalars_df, scalars_pandas_df = scalars_dfs
    col_name = "int64_too"
    bf_result = scalars_df[col_name].eq(1.0).to_pandas()
    pd_result = scalars_pandas_df[col_name].eq(1.0)

    assert_series_equal(pd_result, bf_result)


def test_ne_scalar(scalars_dfs):
    scalars_df, scalars_pandas_df = scalars_dfs
    col_name = "int64_too"
    bf_result = (scalars_df[col_name] != 0).to_pandas()
    pd_result = scalars_pandas_df[col_name] != 0

    assert_series_equal(pd_result, bf_result)


def test_eq_int_scalar(scalars_dfs):
    scalars_df, scalars_pandas_df = scalars_dfs
    col_name = "int64_too"
    bf_result = (scalars_df[col_name] == 0).to_pandas()
    pd_result = scalars_pandas_df[col_name] == 0

    assert_series_equal(pd_result, bf_result)


@pytest.mark.parametrize(
    ("col_name",),
    (
        ("string_col",),
        ("float64_col",),
        ("int64_too",),
    ),
)
def test_eq_same_type_series(scalars_dfs, col_name):
    scalars_df, scalars_pandas_df = scalars_dfs
    col_name = "string_col"
    bf_result = (scalars_df[col_name] == scalars_df[col_name]).to_pandas()
    pd_result = scalars_pandas_df[col_name] == scalars_pandas_df[col_name]

    # One of dtype mismatches to be documented. Here, the `bf_series.dtype` is `BooleanDtype` but
    # the `pd_series.dtype` is `bool`.
    assert_series_equal(pd_result.astype(pd.BooleanDtype()), bf_result)


def test_loc_setitem_cell(scalars_df_index, scalars_pandas_df_index):
    bf_original = scalars_df_index["string_col"]
    bf_series = scalars_df_index["string_col"]
    pd_original = scalars_pandas_df_index["string_col"]
    pd_series = scalars_pandas_df_index["string_col"].copy()
    bf_series.loc[2] = "This value isn't in the test data."
    pd_series.loc[2] = "This value isn't in the test data."
    bf_result = bf_series.to_pandas()
    pd_result = pd_series
    pd.testing.assert_series_equal(bf_result, pd_result)
    # Per Copy-on-Write semantics, other references to the original DataFrame
    # should remain unchanged.
    pd.testing.assert_series_equal(bf_original.to_pandas(), pd_original)


def test_at_setitem_row_label_scalar(scalars_dfs):
    scalars_df, scalars_pandas_df = scalars_dfs
    bf_series = scalars_df["int64_col"]
    pd_series = scalars_pandas_df["int64_col"].copy()
    bf_series.at[1] = 1000
    pd_series.at[1] = 1000
    bf_result = bf_series.to_pandas()
    pd_result = pd_series.astype("Int64")
    pd.testing.assert_series_equal(bf_result, pd_result)


def test_ne_obj_series(scalars_dfs):
    scalars_df, scalars_pandas_df = scalars_dfs
    col_name = "string_col"
    bf_result = (scalars_df[col_name] != scalars_df[col_name]).to_pandas()
    pd_result = scalars_pandas_df[col_name] != scalars_pandas_df[col_name]

    # One of dtype mismatches to be documented. Here, the `bf_series.dtype` is `BooleanDtype` but
    # the `pd_series.dtype` is `bool`.
    assert_series_equal(pd_result.astype(pd.BooleanDtype()), bf_result)


def test_indexing_using_unselected_series(scalars_dfs):
    scalars_df, scalars_pandas_df = scalars_dfs
    col_name = "string_col"
    bf_result = scalars_df[col_name][scalars_df["int64_too"].eq(0)].to_pandas()
    pd_result = scalars_pandas_df[col_name][scalars_pandas_df["int64_too"].eq(0)]

    assert_series_equal(
        pd_result,
        bf_result,
    )


def test_indexing_using_selected_series(scalars_dfs):
    scalars_df, scalars_pandas_df = scalars_dfs
    col_name = "string_col"
    bf_result = scalars_df[col_name][
        scalars_df["string_col"].eq("Hello, World!")
    ].to_pandas()
    pd_result = scalars_pandas_df[col_name][
        scalars_pandas_df["string_col"].eq("Hello, World!")
    ]

    assert_series_equal(
        pd_result,
        bf_result,
    )


def test_nested_filter(scalars_dfs):
    scalars_df, scalars_pandas_df = scalars_dfs
    string_col = scalars_df["string_col"]
    int64_too = scalars_df["int64_too"]
    bool_col = scalars_df["bool_col"] == bool(
        True
    )  # Convert from nullable bool to nonnullable bool usable as indexer
    bf_result = string_col[int64_too == 0][~bool_col].to_pandas()

    pd_string_col = scalars_pandas_df["string_col"]
    pd_int64_too = scalars_pandas_df["int64_too"]
    pd_bool_col = scalars_pandas_df["bool_col"] == bool(
        True
    )  # Convert from nullable bool to nonnullable bool usable as indexer
    pd_result = pd_string_col[pd_int64_too == 0][~pd_bool_col]

    assert_series_equal(
        pd_result,
        bf_result,
    )


def test_binop_repeated_application_does_row_identity_joins(scalars_dfs):
    """Make sure row identity joins kick in so that we don't do way more joins than expected."""
    scalars_df, scalars_pandas_df = scalars_dfs
    bf_series = scalars_df["int64_col"]
    pd_series = scalars_pandas_df["int64_col"]

    num_joins = 10
    for _ in range(num_joins):
        bf_series = bf_series + bf_series
        pd_series = pd_series + pd_series

    bf_result = bf_series.to_pandas()
    pd_result = pd_series
    assert_series_equal(
        bf_result,
        pd_result,
    )

    bf_sql, _, _ = bf_series.to_frame()._to_sql_query(include_index=True)
    selects = re.findall("SELECT", bf_sql.upper())
    assert 0 < len(selects) < (num_joins // 2)


def test_binop_opposite_filters(scalars_dfs):
    scalars_df, scalars_pandas_df = scalars_dfs
    int64_col1 = scalars_df["int64_col"]
    int64_col2 = scalars_df["int64_col"]
    bool_col = scalars_df["bool_col"]
    bf_result = (int64_col1[bool_col] + int64_col2[bool_col.__invert__()]).to_pandas()

    pd_int64_col1 = scalars_pandas_df["int64_col"]
    pd_int64_col2 = scalars_pandas_df["int64_col"]
    pd_bool_col = scalars_pandas_df["bool_col"]
    pd_result = pd_int64_col1[pd_bool_col] + pd_int64_col2[pd_bool_col.__invert__()]

    # Passes with ignore_order=False only with some dependency sets
    # TODO: Determine desired behavior and make test more strict
    assert_series_equal(bf_result, pd_result, ignore_order=True)


def test_binop_left_filtered(scalars_dfs):
    scalars_df, scalars_pandas_df = scalars_dfs
    int64_col = scalars_df["int64_col"]
    float64_col = scalars_df["float64_col"]
    bool_col = scalars_df["bool_col"]
    bf_result = (int64_col[bool_col] + float64_col).to_pandas()

    pd_int64_col = scalars_pandas_df["int64_col"]
    pd_float64_col = scalars_pandas_df["float64_col"]
    pd_bool_col = scalars_pandas_df["bool_col"]
    pd_result = pd_int64_col[pd_bool_col] + pd_float64_col

    # Passes with ignore_order=False only with some dependency sets
    # TODO: Determine desired behavior and make test more strict
    assert_series_equal(bf_result, pd_result, ignore_order=True)


def test_binop_right_filtered(scalars_dfs):
    scalars_df, scalars_pandas_df = scalars_dfs
    int64_col = scalars_df["int64_col"]
    float64_col = scalars_df["float64_col"]
    bool_col = scalars_df["bool_col"]
    bf_result = (float64_col + int64_col[bool_col]).to_pandas()

    pd_int64_col = scalars_pandas_df["int64_col"]
    pd_float64_col = scalars_pandas_df["float64_col"]
    pd_bool_col = scalars_pandas_df["bool_col"]
    pd_result = pd_float64_col + pd_int64_col[pd_bool_col]

    assert_series_equal(
        bf_result,
        pd_result,
    )


@pytest.mark.parametrize(
    ("other",),
    [
        ([-1.4, 2.3, None],),
        (pd.Index([-1.4, 2.3, None]),),
        (pd.Series([-1.4, 2.3, None], index=[44, 2, 1]),),
    ],
)
@skip_legacy_pandas
def test_series_binop_w_other_types(scalars_dfs, other):
    scalars_df, scalars_pandas_df = scalars_dfs

    bf_result = (scalars_df["int64_col"].head(3) + other).to_pandas()
    pd_result = scalars_pandas_df["int64_col"].head(3) + other

    assert_series_equal(
        bf_result,
        pd_result,
    )


@skip_legacy_pandas
def test_series_combine_first(scalars_dfs):
    scalars_df, scalars_pandas_df = scalars_dfs
    int64_col = scalars_df["int64_col"].head(7)
    float64_col = scalars_df["float64_col"].tail(7)
    bf_result = int64_col.combine_first(float64_col).to_pandas()

    pd_int64_col = scalars_pandas_df["int64_col"].head(7)
    pd_float64_col = scalars_pandas_df["float64_col"].tail(7)
    pd_result = pd_int64_col.combine_first(pd_float64_col)

    assert_series_equal(
        bf_result,
        pd_result,
    )


def test_series_update(scalars_dfs):
    scalars_df, scalars_pandas_df = scalars_dfs
    int64_col = scalars_df["int64_col"].head(7)
    float64_col = scalars_df["float64_col"].tail(7).copy()
    float64_col.update(int64_col)

    pd_int64_col = scalars_pandas_df["int64_col"].head(7)
    pd_float64_col = scalars_pandas_df["float64_col"].tail(7).copy()
    pd_float64_col.update(pd_int64_col)

    assert_series_equal(
        float64_col.to_pandas(),
        pd_float64_col,
    )


def test_mean(scalars_dfs):
    scalars_df, scalars_pandas_df = scalars_dfs
    col_name = "int64_col"
    bf_result = scalars_df[col_name].mean()
    pd_result = scalars_pandas_df[col_name].mean()
    assert math.isclose(pd_result, bf_result)


def test_median(scalars_dfs):
    scalars_df, scalars_pandas_df = scalars_dfs
    col_name = "int64_col"
    bf_result = scalars_df[col_name].median()
    pd_max = scalars_pandas_df[col_name].max()
    pd_min = scalars_pandas_df[col_name].min()
    # Median is approximate, so just check for plausibility.
    assert pd_min < bf_result < pd_max


def test_median_exact(scalars_dfs):
    scalars_df, scalars_pandas_df = scalars_dfs
    col_name = "int64_col"
    bf_result = scalars_df[col_name].median(exact=True)
    pd_result = scalars_pandas_df[col_name].median()
    assert math.isclose(pd_result, bf_result)


def test_series_quantile(scalars_dfs):
    scalars_df, scalars_pandas_df = scalars_dfs
    col_name = "int64_col"
    bf_series = scalars_df[col_name]
    pd_series = scalars_pandas_df[col_name]

    pd_result = pd_series.quantile([0.0, 0.4, 0.6, 1.0])
    bf_result = bf_series.quantile([0.0, 0.4, 0.6, 1.0])
    pd.testing.assert_series_equal(
        pd_result, bf_result.to_pandas(), check_dtype=False, check_index_type=False
    )


def test_numeric_literal(scalars_dfs):
    scalars_df, _ = scalars_dfs
    col_name = "numeric_col"
    assert scalars_df[col_name].dtype == pd.ArrowDtype(pa.decimal128(38, 9))
    bf_result = scalars_df[col_name] + 42
    assert bf_result.size == scalars_df[col_name].size
    assert bf_result.dtype == pd.ArrowDtype(pa.decimal128(38, 9))


def test_series_small_repr(scalars_dfs):
    scalars_df, scalars_pandas_df = scalars_dfs

    col_name = "int64_col"
    bf_series = scalars_df[col_name]
    pd_series = scalars_pandas_df[col_name]
    assert repr(bf_series) == pd_series.to_string(length=False, dtype=True, name=True)


def test_sum(scalars_dfs):
    scalars_df, scalars_pandas_df = scalars_dfs
    col_name = "int64_col"
    bf_result = scalars_df[col_name].sum()
    pd_result = scalars_pandas_df[col_name].sum()
    assert pd_result == bf_result


def test_product(scalars_dfs):
    scalars_df, scalars_pandas_df = scalars_dfs
    col_name = "float64_col"
    bf_result = scalars_df[col_name].product()
    pd_result = scalars_pandas_df[col_name].product()
    assert math.isclose(pd_result, bf_result)


def test_cumprod(scalars_dfs):
    if pd.__version__.startswith("1."):
        pytest.skip("Series.cumprod NA mask are different in pandas 1.x.")
    scalars_df, scalars_pandas_df = scalars_dfs
    col_name = "float64_col"
    bf_result = scalars_df[col_name].cumprod()
    pd_result = scalars_pandas_df[col_name].cumprod()
    pd.testing.assert_series_equal(
        pd_result,
        bf_result.to_pandas(),
    )


def test_count(scalars_dfs):
    scalars_df, scalars_pandas_df = scalars_dfs
    col_name = "int64_col"
    bf_result = scalars_df[col_name].count()
    pd_result = scalars_pandas_df[col_name].count()
    assert pd_result == bf_result


def test_nunique(scalars_dfs):
    scalars_df, scalars_pandas_df = scalars_dfs
    col_name = "int64_col"
    bf_result = (scalars_df[col_name] % 3).nunique()
    pd_result = (scalars_pandas_df[col_name] % 3).nunique()
    assert pd_result == bf_result


def test_all(scalars_dfs):
    scalars_df, scalars_pandas_df = scalars_dfs
    col_name = "int64_col"
    bf_result = scalars_df[col_name].all()
    pd_result = scalars_pandas_df[col_name].all()
    assert pd_result == bf_result


def test_any(scalars_dfs):
    scalars_df, scalars_pandas_df = scalars_dfs
    col_name = "int64_col"
    bf_result = scalars_df[col_name].any()
    pd_result = scalars_pandas_df[col_name].any()
    assert pd_result == bf_result


def test_groupby_sum(scalars_dfs):
    scalars_df, scalars_pandas_df = scalars_dfs
    col_name = "int64_too"
    bf_series = (
        scalars_df[col_name]
        .groupby([scalars_df["bool_col"], ~scalars_df["bool_col"]])
        .sum()
    )
    pd_series = (
        scalars_pandas_df[col_name]
        .groupby([scalars_pandas_df["bool_col"], ~scalars_pandas_df["bool_col"]])
        .sum()
    )
    # TODO(swast): Update groupby to use index based on group by key(s).
    bf_result = bf_series.to_pandas()
    assert_series_equal(
        pd_series,
        bf_result,
        check_exact=False,
    )


def test_groupby_std(scalars_dfs):
    scalars_df, scalars_pandas_df = scalars_dfs
    col_name = "int64_too"
    bf_series = scalars_df[col_name].groupby(scalars_df["string_col"]).std()
    pd_series = (
        scalars_pandas_df[col_name]
        .groupby(scalars_pandas_df["string_col"])
        .std()
        .astype(pd.Float64Dtype())
    )
    bf_result = bf_series.to_pandas()
    assert_series_equal(
        pd_series,
        bf_result,
        check_exact=False,
    )


def test_groupby_var(scalars_dfs):
    scalars_df, scalars_pandas_df = scalars_dfs
    col_name = "int64_too"
    bf_series = scalars_df[col_name].groupby(scalars_df["string_col"]).var()
    pd_series = (
        scalars_pandas_df[col_name].groupby(scalars_pandas_df["string_col"]).var()
    )
    bf_result = bf_series.to_pandas()
    assert_series_equal(
        pd_series,
        bf_result,
        check_exact=False,
    )


def test_groupby_level_sum(scalars_dfs):
    # TODO(tbergeron): Use a non-unique index once that becomes possible in tests
    scalars_df, scalars_pandas_df = scalars_dfs
    col_name = "int64_too"

    bf_series = scalars_df[col_name].groupby(level=0).sum()
    pd_series = scalars_pandas_df[col_name].groupby(level=0).sum()
    # TODO(swast): Update groupby to use index based on group by key(s).
    pd.testing.assert_series_equal(
        pd_series.sort_index(),
        bf_series.to_pandas().sort_index(),
    )


def test_groupby_level_list_sum(scalars_dfs):
    # TODO(tbergeron): Use a non-unique index once that becomes possible in tests
    scalars_df, scalars_pandas_df = scalars_dfs
    col_name = "int64_too"

    bf_series = scalars_df[col_name].groupby(level=["rowindex"]).sum()
    pd_series = scalars_pandas_df[col_name].groupby(level=["rowindex"]).sum()
    # TODO(swast): Update groupby to use index based on group by key(s).
    pd.testing.assert_series_equal(
        pd_series.sort_index(),
        bf_series.to_pandas().sort_index(),
    )


def test_groupby_mean(scalars_dfs):
    scalars_df, scalars_pandas_df = scalars_dfs
    col_name = "int64_too"
    bf_series = (
        scalars_df[col_name].groupby(scalars_df["string_col"], dropna=False).mean()
    )
    pd_series = (
        scalars_pandas_df[col_name]
        .groupby(scalars_pandas_df["string_col"], dropna=False)
        .mean()
    )
    # TODO(swast): Update groupby to use index based on group by key(s).
    bf_result = bf_series.to_pandas()
    assert_series_equal(
        pd_series,
        bf_result,
    )


def test_groupby_median_exact(scalars_dfs):
    scalars_df, scalars_pandas_df = scalars_dfs
    col_name = "int64_too"
    bf_result = (
        scalars_df[col_name].groupby(scalars_df["string_col"], dropna=False).median()
    )
    pd_result = (
        scalars_pandas_df[col_name]
        .groupby(scalars_pandas_df["string_col"], dropna=False)
        .median()
    )

    assert_series_equal(
        pd_result,
        bf_result.to_pandas(),
    )


def test_groupby_median_inexact(scalars_dfs):
    scalars_df, scalars_pandas_df = scalars_dfs
    col_name = "int64_too"
    bf_series = (
        scalars_df[col_name]
        .groupby(scalars_df["string_col"], dropna=False)
        .median(exact=False)
    )
    pd_max = (
        scalars_pandas_df[col_name]
        .groupby(scalars_pandas_df["string_col"], dropna=False)
        .max()
    )
    pd_min = (
        scalars_pandas_df[col_name]
        .groupby(scalars_pandas_df["string_col"], dropna=False)
        .min()
    )
    # TODO(swast): Update groupby to use index based on group by key(s).
    bf_result = bf_series.to_pandas()

    # Median is approximate, so just check that it's plausible.
    assert ((pd_min <= bf_result) & (bf_result <= pd_max)).all()


def test_groupby_prod(scalars_dfs):
    scalars_df, scalars_pandas_df = scalars_dfs
    col_name = "int64_too"
    bf_series = scalars_df[col_name].groupby(scalars_df["int64_col"]).prod()
    pd_series = (
        scalars_pandas_df[col_name].groupby(scalars_pandas_df["int64_col"]).prod()
    ).astype(pd.Float64Dtype())
    # TODO(swast): Update groupby to use index based on group by key(s).
    bf_result = bf_series.to_pandas()
    assert_series_equal(
        pd_series,
        bf_result,
    )


@pytest.mark.parametrize(
    ("operator"),
    [
        (lambda x: x.cumsum()),
        (lambda x: x.cumcount()),
        (lambda x: x.cummin()),
        (lambda x: x.cummax()),
        # Pandas 2.2 casts to cumprod to float.
        (lambda x: x.cumprod().astype("Float64")),
        (lambda x: x.diff()),
        (lambda x: x.shift(2)),
        (lambda x: x.shift(-2)),
    ],
    ids=[
        "cumsum",
        "cumcount",
        "cummin",
        "cummax",
        "cumprod",
        "diff",
        "shiftpostive",
        "shiftnegative",
    ],
)
def test_groupby_window_ops(scalars_df_index, scalars_pandas_df_index, operator):
    col_name = "int64_col"
    group_key = "int64_too"  # has some duplicates values, good for grouping
    bf_series = (
        operator(scalars_df_index[col_name].groupby(scalars_df_index[group_key]))
    ).to_pandas()
    pd_series = operator(
        scalars_pandas_df_index[col_name].groupby(scalars_pandas_df_index[group_key])
    ).astype(bf_series.dtype)
    pd.testing.assert_series_equal(
        pd_series,
        bf_series,
    )


@pytest.mark.parametrize(
    ("label", "col_name"),
    [
        (0, "bool_col"),
        (1, "int64_col"),
    ],
)
def test_drop_label(scalars_df_index, scalars_pandas_df_index, label, col_name):
    bf_series = scalars_df_index[col_name].drop(label).to_pandas()
    pd_series = scalars_pandas_df_index[col_name].drop(label)
    pd.testing.assert_series_equal(
        pd_series,
        bf_series,
    )


def test_drop_label_list(scalars_df_index, scalars_pandas_df_index):
    col_name = "int64_col"
    bf_series = scalars_df_index[col_name].drop([1, 3]).to_pandas()
    pd_series = scalars_pandas_df_index[col_name].drop([1, 3])
    pd.testing.assert_series_equal(
        pd_series,
        bf_series,
    )


@pytest.mark.parametrize(
    ("col_name",),
    [
        ("bool_col",),
        ("int64_too",),
    ],
)
@pytest.mark.parametrize(
    ("keep",),
    [
        ("first",),
        ("last",),
        (False,),
    ],
)
def test_drop_duplicates(scalars_df_index, scalars_pandas_df_index, keep, col_name):
    bf_series = scalars_df_index[col_name].drop_duplicates(keep=keep).to_pandas()
    pd_series = scalars_pandas_df_index[col_name].drop_duplicates(keep=keep)
    pd.testing.assert_series_equal(
        pd_series,
        bf_series,
    )


@pytest.mark.parametrize(
    ("col_name",),
    [
        ("bool_col",),
        ("int64_too",),
    ],
)
def test_unique(scalars_df_index, scalars_pandas_df_index, col_name):
    bf_uniq = scalars_df_index[col_name].unique().to_numpy()
    pd_uniq = scalars_pandas_df_index[col_name].unique()
    numpy.array_equal(pd_uniq, bf_uniq)


@pytest.mark.parametrize(
    ("col_name",),
    [
        ("bool_col",),
        ("int64_too",),
    ],
)
@pytest.mark.parametrize(
    ("keep",),
    [
        ("first",),
        ("last",),
        (False,),
    ],
)
def test_duplicated(scalars_df_index, scalars_pandas_df_index, keep, col_name):
    bf_series = scalars_df_index[col_name].duplicated(keep=keep).to_pandas()
    pd_series = scalars_pandas_df_index[col_name].duplicated(keep=keep)
    pd.testing.assert_series_equal(pd_series, bf_series, check_dtype=False)


def test_shape(scalars_dfs):
    scalars_df, scalars_pandas_df = scalars_dfs

    bf_result = scalars_df["string_col"].shape
    pd_result = scalars_pandas_df["string_col"].shape

    assert pd_result == bf_result


def test_len(scalars_dfs):
    scalars_df, scalars_pandas_df = scalars_dfs

    bf_result = len(scalars_df["string_col"])
    pd_result = len(scalars_pandas_df["string_col"])

    assert pd_result == bf_result


def test_size(scalars_dfs):
    scalars_df, scalars_pandas_df = scalars_dfs

    bf_result = scalars_df["string_col"].size
    pd_result = scalars_pandas_df["string_col"].size

    assert pd_result == bf_result


def test_series_hasnans_true(scalars_dfs):
    scalars_df, scalars_pandas_df = scalars_dfs

    bf_result = scalars_df["string_col"].hasnans
    pd_result = scalars_pandas_df["string_col"].hasnans

    assert pd_result == bf_result


def test_series_hasnans_false(scalars_dfs):
    scalars_df, scalars_pandas_df = scalars_dfs

    bf_result = scalars_df["string_col"].dropna().hasnans
    pd_result = scalars_pandas_df["string_col"].dropna().hasnans

    assert pd_result == bf_result


def test_empty_false(scalars_dfs):
    scalars_df, scalars_pandas_df = scalars_dfs

    bf_result = scalars_df["string_col"].empty
    pd_result = scalars_pandas_df["string_col"].empty

    assert pd_result == bf_result


def test_empty_true_row_filter(scalars_dfs):
    scalars_df, scalars_pandas_df = scalars_dfs

    bf_result = scalars_df["string_col"][
        scalars_df["string_col"] == "won't find this"
    ].empty
    pd_result = scalars_pandas_df["string_col"][
        scalars_pandas_df["string_col"] == "won't find this"
    ].empty

    assert pd_result
    assert pd_result == bf_result


def test_series_names(scalars_dfs):
    scalars_df, scalars_pandas_df = scalars_dfs

    bf_result = scalars_df["string_col"].copy()
    bf_result.index.name = "new index name"
    bf_result.name = "new series name"

    pd_result = scalars_pandas_df["string_col"].copy()
    pd_result.index.name = "new index name"
    pd_result.name = "new series name"

    assert pd_result.name == bf_result.name
    assert pd_result.index.name == bf_result.index.name


def test_dtype(scalars_dfs):
    scalars_df, scalars_pandas_df = scalars_dfs

    bf_result = scalars_df["string_col"].dtype
    pd_result = scalars_pandas_df["string_col"].dtype

    assert pd_result == bf_result


def test_dtypes(scalars_dfs):
    scalars_df, scalars_pandas_df = scalars_dfs

    bf_result = scalars_df["int64_col"].dtypes
    pd_result = scalars_pandas_df["int64_col"].dtypes

    assert pd_result == bf_result


def test_head(scalars_dfs):
    scalars_df, scalars_pandas_df = scalars_dfs

    bf_result = scalars_df["string_col"].head(2).to_pandas()
    pd_result = scalars_pandas_df["string_col"].head(2)

    assert_series_equal(
        pd_result,
        bf_result,
    )


def test_tail(scalars_dfs):
    scalars_df, scalars_pandas_df = scalars_dfs

    bf_result = scalars_df["string_col"].tail(2).to_pandas()
    pd_result = scalars_pandas_df["string_col"].tail(2)

    assert_series_equal(
        pd_result,
        bf_result,
    )


def test_head_then_scalar_operation(scalars_dfs):
    scalars_df, scalars_pandas_df = scalars_dfs

    bf_result = (scalars_df["float64_col"].head(1) + 4).to_pandas()
    pd_result = scalars_pandas_df["float64_col"].head(1) + 4

    pd.testing.assert_series_equal(
        bf_result,
        pd_result,
    )


def test_head_then_series_operation(scalars_dfs):
    scalars_df, scalars_pandas_df = scalars_dfs

    bf_result = (
        scalars_df["float64_col"].head(4) + scalars_df["float64_col"].head(2)
    ).to_pandas()
    pd_result = scalars_pandas_df["float64_col"].head(4) + scalars_pandas_df[
        "float64_col"
    ].head(2)

    pd.testing.assert_series_equal(
        bf_result,
        pd_result,
    )


def test_series_peek(scalars_dfs):
    scalars_df, scalars_pandas_df = scalars_dfs
    peek_result = scalars_df["float64_col"].peek(n=3, force=False)
    pd.testing.assert_series_equal(
        peek_result,
        scalars_pandas_df["float64_col"].reindex_like(peek_result),
    )


def test_series_peek_multi_index(scalars_dfs):
    scalars_df, scalars_pandas_df = scalars_dfs
    bf_series = scalars_df.set_index(["string_col", "bool_col"])["float64_col"]
    bf_series.name = ("2-part", "name")
    pd_series = scalars_pandas_df.set_index(["string_col", "bool_col"])["float64_col"]
    pd_series.name = ("2-part", "name")
    peek_result = bf_series.peek(n=3, force=False)
    pd.testing.assert_series_equal(
        peek_result,
        pd_series.reindex_like(peek_result),
    )


def test_series_peek_filtered(scalars_dfs):
    scalars_df, scalars_pandas_df = scalars_dfs
    peek_result = scalars_df[scalars_df.int64_col > 0]["float64_col"].peek(
        n=3, force=False
    )
    pd_result = scalars_pandas_df[scalars_pandas_df.int64_col > 0]["float64_col"]
    pd.testing.assert_series_equal(
        peek_result,
        pd_result.reindex_like(peek_result),
    )


@skip_legacy_pandas
def test_series_peek_force(scalars_dfs):
    scalars_df, scalars_pandas_df = scalars_dfs

    cumsum_df = scalars_df[["int64_col", "int64_too"]].cumsum()
    df_filtered = cumsum_df[cumsum_df.int64_col > 0]["int64_too"]
    peek_result = df_filtered.peek(n=3, force=True)
    pd_cumsum_df = scalars_pandas_df[["int64_col", "int64_too"]].cumsum()
    pd_result = pd_cumsum_df[pd_cumsum_df.int64_col > 0]["int64_too"]
    pd.testing.assert_series_equal(
        peek_result,
        pd_result.reindex_like(peek_result),
    )


@skip_legacy_pandas
def test_series_peek_force_float(scalars_dfs):
    scalars_df, scalars_pandas_df = scalars_dfs

    cumsum_df = scalars_df[["int64_col", "float64_col"]].cumsum()
    df_filtered = cumsum_df[cumsum_df.float64_col > 0]["float64_col"]
    peek_result = df_filtered.peek(n=3, force=True)
    pd_cumsum_df = scalars_pandas_df[["int64_col", "float64_col"]].cumsum()
    pd_result = pd_cumsum_df[pd_cumsum_df.float64_col > 0]["float64_col"]
    pd.testing.assert_series_equal(
        peek_result,
        pd_result.reindex_like(peek_result),
    )


def test_shift(scalars_df_index, scalars_pandas_df_index):
    col_name = "int64_col"
    bf_result = scalars_df_index[col_name].shift().to_pandas()
    # cumsum does not behave well on nullable ints in pandas, produces object type and never ignores NA
    pd_result = scalars_pandas_df_index[col_name].shift().astype(pd.Int64Dtype())

    pd.testing.assert_series_equal(
        bf_result,
        pd_result,
    )


def test_series_ffill(scalars_df_index, scalars_pandas_df_index):
    col_name = "numeric_col"
    bf_result = scalars_df_index[col_name].ffill(limit=1).to_pandas()
    pd_result = scalars_pandas_df_index[col_name].ffill(limit=1)

    pd.testing.assert_series_equal(
        bf_result,
        pd_result,
    )


def test_series_bfill(scalars_df_index, scalars_pandas_df_index):
    col_name = "numeric_col"
    bf_result = scalars_df_index[col_name].bfill(limit=2).to_pandas()
    pd_result = scalars_pandas_df_index[col_name].bfill(limit=2)

    pd.testing.assert_series_equal(
        bf_result,
        pd_result,
    )


def test_cumsum_int(scalars_df_index, scalars_pandas_df_index):
    if pd.__version__.startswith("1."):
        pytest.skip("Series.cumsum NA mask are different in pandas 1.x.")

    col_name = "int64_col"
    bf_result = scalars_df_index[col_name].cumsum().to_pandas()
    # cumsum does not behave well on nullable ints in pandas, produces object type and never ignores NA
    pd_result = scalars_pandas_df_index[col_name].cumsum().astype(pd.Int64Dtype())

    pd.testing.assert_series_equal(
        bf_result,
        pd_result,
    )


def test_cumsum_int_ordered(scalars_df_index, scalars_pandas_df_index):
    if pd.__version__.startswith("1."):
        pytest.skip("Series.cumsum NA mask are different in pandas 1.x.")

    col_name = "int64_col"
    bf_result = (
        scalars_df_index.sort_values(by="rowindex_2")[col_name].cumsum().to_pandas()
    )
    # cumsum does not behave well on nullable ints in pandas, produces object type and never ignores NA
    pd_result = (
        scalars_pandas_df_index.sort_values(by="rowindex_2")[col_name]
        .cumsum()
        .astype(pd.Int64Dtype())
    )

    pd.testing.assert_series_equal(
        bf_result,
        pd_result,
    )


@pytest.mark.parametrize(
    ("keep",),
    [
        ("first",),
        ("last",),
        ("all",),
    ],
)
def test_series_nlargest(scalars_df_index, scalars_pandas_df_index, keep):
    col_name = "bool_col"
    bf_result = scalars_df_index[col_name].nlargest(4, keep=keep).to_pandas()
    pd_result = scalars_pandas_df_index[col_name].nlargest(4, keep=keep)

    pd.testing.assert_series_equal(
        bf_result,
        pd_result,
    )


@pytest.mark.parametrize(
    ("periods",),
    [
        (1,),
        (2,),
        (-1,),
    ],
)
def test_diff(scalars_df_index, scalars_pandas_df_index, periods):
    bf_result = scalars_df_index["int64_col"].diff(periods=periods).to_pandas()
    # cumsum does not behave well on nullable ints in pandas, produces object type and never ignores NA
    pd_result = (
        scalars_pandas_df_index["int64_col"]
        .diff(periods=periods)
        .astype(pd.Int64Dtype())
    )

    pd.testing.assert_series_equal(
        bf_result,
        pd_result,
    )


@pytest.mark.parametrize(
    ("periods",),
    [
        (1,),
        (2,),
        (-1,),
    ],
)
def test_series_pct_change(scalars_df_index, scalars_pandas_df_index, periods):
    bf_result = scalars_df_index["int64_col"].pct_change(periods=periods).to_pandas()
    # cumsum does not behave well on nullable ints in pandas, produces object type and never ignores NA
    pd_result = scalars_pandas_df_index["int64_col"].pct_change(periods=periods)

    pd.testing.assert_series_equal(
        bf_result,
        pd_result,
    )


@pytest.mark.parametrize(
    ("keep",),
    [
        ("first",),
        ("last",),
        ("all",),
    ],
)
def test_series_nsmallest(scalars_df_index, scalars_pandas_df_index, keep):
    col_name = "bool_col"
    bf_result = scalars_df_index[col_name].nsmallest(2, keep=keep).to_pandas()
    pd_result = scalars_pandas_df_index[col_name].nsmallest(2, keep=keep)

    pd.testing.assert_series_equal(
        bf_result,
        pd_result,
    )


def test_rank_ints(scalars_df_index, scalars_pandas_df_index):
    col_name = "int64_too"
    bf_result = scalars_df_index[col_name].rank().to_pandas()
    pd_result = scalars_pandas_df_index[col_name].rank().astype(pd.Float64Dtype())

    pd.testing.assert_series_equal(
        bf_result,
        pd_result,
    )


def test_cast_float_to_int(scalars_df_index, scalars_pandas_df_index):
    col_name = "float64_col"
    bf_result = scalars_df_index[col_name].astype(pd.Int64Dtype()).to_pandas()
    # cumsum does not behave well on nullable floats in pandas, produces object type and never ignores NA
    pd_result = scalars_pandas_df_index[col_name].astype(pd.Int64Dtype())

    pd.testing.assert_series_equal(
        bf_result,
        pd_result,
    )


def test_cast_float_to_bool(scalars_df_index, scalars_pandas_df_index):
    col_name = "float64_col"
    bf_result = scalars_df_index[col_name].astype(pd.BooleanDtype()).to_pandas()
    # cumsum does not behave well on nullable floats in pandas, produces object type and never ignores NA
    pd_result = scalars_pandas_df_index[col_name].astype(pd.BooleanDtype())

    pd.testing.assert_series_equal(
        bf_result,
        pd_result,
    )


def test_cumsum_nested(scalars_df_index, scalars_pandas_df_index):
    col_name = "float64_col"
    bf_result = scalars_df_index[col_name].cumsum().cumsum().cumsum().to_pandas()
    # cumsum does not behave well on nullable ints in pandas, produces object type and never ignores NA
    pd_result = (
        scalars_pandas_df_index[col_name]
        .cumsum()
        .cumsum()
        .cumsum()
        .astype(pd.Float64Dtype())
    )

    pd.testing.assert_series_equal(
        bf_result,
        pd_result,
    )


def test_cumsum_int_filtered(scalars_df_index, scalars_pandas_df_index):
    col_name = "int64_col"

    bf_col = scalars_df_index[col_name]
    bf_result = bf_col[bf_col > -2].cumsum().to_pandas()

    pd_col = scalars_pandas_df_index[col_name]
    # cumsum does not behave well on nullable ints in pandas, produces object type and never ignores NA
    pd_result = pd_col[pd_col > -2].cumsum().astype(pd.Int64Dtype())

    pd.testing.assert_series_equal(
        bf_result,
        pd_result,
    )


def test_cumsum_float(scalars_df_index, scalars_pandas_df_index):
    col_name = "float64_col"
    bf_result = scalars_df_index[col_name].cumsum().to_pandas()
    # cumsum does not behave well on nullable floats in pandas, produces object type and never ignores NA
    pd_result = scalars_pandas_df_index[col_name].cumsum().astype(pd.Float64Dtype())

    pd.testing.assert_series_equal(
        bf_result,
        pd_result,
    )


def test_cummin_int(scalars_df_index, scalars_pandas_df_index):
    col_name = "int64_col"
    bf_result = scalars_df_index[col_name].cummin().to_pandas()
    pd_result = scalars_pandas_df_index[col_name].cummin()

    pd.testing.assert_series_equal(
        bf_result,
        pd_result,
    )


def test_cummax_int(scalars_df_index, scalars_pandas_df_index):
    col_name = "int64_col"
    bf_result = scalars_df_index[col_name].cummax().to_pandas()
    pd_result = scalars_pandas_df_index[col_name].cummax()

    pd.testing.assert_series_equal(
        bf_result,
        pd_result,
    )


@pytest.mark.parametrize(
    ("kwargs"),
    [
        {},
        {"normalize": True},
        {"ascending": True},
    ],
    ids=[
        "default",
        "normalize",
        "ascending",
    ],
)
def test_value_counts(scalars_dfs, kwargs):
    if pd.__version__.startswith("1."):
        pytest.skip("pandas 1.x produces different column labels.")
    scalars_df, scalars_pandas_df = scalars_dfs
    col_name = "int64_too"

    # Pandas `value_counts` can produce non-deterministic results with tied counts.
    # Remove duplicates to enforce a consistent output.
    s = scalars_df[col_name].drop(0)
    pd_s = scalars_pandas_df[col_name].drop(0)

    bf_result = s.value_counts(**kwargs).to_pandas()
    pd_result = pd_s.value_counts(**kwargs)

    pd.testing.assert_series_equal(
        bf_result,
        pd_result,
    )


def test_value_counts_with_na(scalars_dfs):
    scalars_df, scalars_pandas_df = scalars_dfs
    col_name = "int64_col"

    bf_result = scalars_df[col_name].value_counts(dropna=False).to_pandas()
    pd_result = scalars_pandas_df[col_name].value_counts(dropna=False)

    # Older pandas version may not have these values, bigframes tries to emulate 2.0+
    pd_result.name = "count"
    pd_result.index.name = col_name

    assert_series_equal(
        bf_result,
        pd_result,
        # bigframes values_counts does not honor ordering in the original data
        ignore_order=True,
    )


def test_value_counts_w_cut(scalars_dfs):
    if pd.__version__.startswith("1."):
        pytest.skip("value_counts results different in pandas 1.x.")
    scalars_df, scalars_pandas_df = scalars_dfs
    col_name = "int64_col"

    bf_cut = bigframes.pandas.cut(scalars_df[col_name], 3, labels=False)
    pd_cut = pd.cut(scalars_pandas_df[col_name], 3, labels=False)

    bf_result = bf_cut.value_counts().to_pandas()
    pd_result = pd_cut.value_counts()
    pd_result.index = pd_result.index.astype(pd.Int64Dtype())

    pd.testing.assert_series_equal(
        bf_result,
        pd_result.astype(pd.Int64Dtype()),
    )


def test_iloc_nested(scalars_df_index, scalars_pandas_df_index):

    bf_result = scalars_df_index["string_col"].iloc[1:].iloc[1:].to_pandas()
    pd_result = scalars_pandas_df_index["string_col"].iloc[1:].iloc[1:]

    pd.testing.assert_series_equal(
        bf_result,
        pd_result,
    )


@pytest.mark.parametrize(
    ("start", "stop", "step"),
    [
        (1, None, None),
        (None, 4, None),
        (None, None, 2),
        (None, 50000000000, 1),
        (5, 4, None),
        (3, None, 2),
        (1, 7, 2),
        (1, 7, 50000000000),
        (-1, -7, -2),
        (None, -7, -2),
        (-1, None, -2),
        (-7, -1, 2),
        (-7, -1, None),
        (-7, 7, None),
        (7, -7, -2),
    ],
)
def test_series_iloc(scalars_df_index, scalars_pandas_df_index, start, stop, step):
    bf_result = scalars_df_index["string_col"].iloc[start:stop:step].to_pandas()
    pd_result = scalars_pandas_df_index["string_col"].iloc[start:stop:step]
    pd.testing.assert_series_equal(
        bf_result,
        pd_result,
    )


def test_at(scalars_df_index, scalars_pandas_df_index):
    scalars_df_index = scalars_df_index.set_index("int64_too", drop=False)
    scalars_pandas_df_index = scalars_pandas_df_index.set_index("int64_too", drop=False)
    index = -2345
    bf_result = scalars_df_index["string_col"].at[index]
    pd_result = scalars_pandas_df_index["string_col"].at[index]

    assert bf_result == pd_result


def test_iat(scalars_df_index, scalars_pandas_df_index):
    bf_result = scalars_df_index["int64_too"].iat[3]
    pd_result = scalars_pandas_df_index["int64_too"].iat[3]

    assert bf_result == pd_result


def test_iat_error(scalars_df_index, scalars_pandas_df_index):
    with pytest.raises(ValueError):
        scalars_pandas_df_index["int64_too"].iat["asd"]
    with pytest.raises(ValueError):
        scalars_df_index["int64_too"].iat["asd"]


def test_series_add_prefix(scalars_df_index, scalars_pandas_df_index):
    bf_result = scalars_df_index["int64_too"].add_prefix("prefix_").to_pandas()

    pd_result = scalars_pandas_df_index["int64_too"].add_prefix("prefix_")

    # Index will be object type in pandas, string type in bigframes, but same values
    pd.testing.assert_series_equal(
        bf_result,
        pd_result,
        check_index_type=False,
    )


def test_series_add_suffix(scalars_df_index, scalars_pandas_df_index):
    bf_result = scalars_df_index["int64_too"].add_suffix("_suffix").to_pandas()

    pd_result = scalars_pandas_df_index["int64_too"].add_suffix("_suffix")

    # Index will be object type in pandas, string type in bigframes, but same values
    pd.testing.assert_series_equal(
        bf_result,
        pd_result,
        check_index_type=False,
    )


def test_series_filter_items(scalars_df_index, scalars_pandas_df_index):
    if pd.__version__.startswith("2.0") or pd.__version__.startswith("1."):
        pytest.skip("pandas filter items behavior different pre-2.1")
    bf_result = scalars_df_index["float64_col"].filter(items=[5, 1, 3]).to_pandas()

    pd_result = scalars_pandas_df_index["float64_col"].filter(items=[5, 1, 3])

    # Pandas uses int64 instead of Int64 (nullable) dtype.
    pd_result.index = pd_result.index.astype(pd.Int64Dtype())
    # Ignore ordering as pandas order differently depending on version
    assert_series_equal(bf_result, pd_result, check_names=False, ignore_order=True)


def test_series_filter_like(scalars_df_index, scalars_pandas_df_index):
    scalars_df_index = scalars_df_index.copy().set_index("string_col")
    scalars_pandas_df_index = scalars_pandas_df_index.copy().set_index("string_col")

    bf_result = scalars_df_index["float64_col"].filter(like="ello").to_pandas()

    pd_result = scalars_pandas_df_index["float64_col"].filter(like="ello")

    pd.testing.assert_series_equal(
        bf_result,
        pd_result,
    )


def test_series_filter_regex(scalars_df_index, scalars_pandas_df_index):
    scalars_df_index = scalars_df_index.copy().set_index("string_col")
    scalars_pandas_df_index = scalars_pandas_df_index.copy().set_index("string_col")

    bf_result = scalars_df_index["float64_col"].filter(regex="^[GH].*").to_pandas()

    pd_result = scalars_pandas_df_index["float64_col"].filter(regex="^[GH].*")

    pd.testing.assert_series_equal(
        bf_result,
        pd_result,
    )


def test_series_reindex(scalars_df_index, scalars_pandas_df_index):
    bf_result = (
        scalars_df_index["float64_col"].reindex(index=[5, 1, 3, 99, 1]).to_pandas()
    )

    pd_result = scalars_pandas_df_index["float64_col"].reindex(index=[5, 1, 3, 99, 1])

    # Pandas uses int64 instead of Int64 (nullable) dtype.
    pd_result.index = pd_result.index.astype(pd.Int64Dtype())
    pd.testing.assert_series_equal(
        bf_result,
        pd_result,
    )


def test_series_reindex_nonunique(scalars_df_index):
    with pytest.raises(ValueError):
        # int64_too is non-unique
        scalars_df_index.set_index("int64_too")["float64_col"].reindex(
            index=[5, 1, 3, 99, 1], validate=True
        )


def test_series_reindex_like(scalars_df_index, scalars_pandas_df_index):
    bf_reindex_target = scalars_df_index["float64_col"].reindex(index=[5, 1, 3, 99, 1])
    bf_result = (
        scalars_df_index["int64_too"].reindex_like(bf_reindex_target).to_pandas()
    )

    pd_reindex_target = scalars_pandas_df_index["float64_col"].reindex(
        index=[5, 1, 3, 99, 1]
    )
    pd_result = scalars_pandas_df_index["int64_too"].reindex_like(pd_reindex_target)

    # Pandas uses int64 instead of Int64 (nullable) dtype.
    pd_result.index = pd_result.index.astype(pd.Int64Dtype())
    pd.testing.assert_series_equal(
        bf_result,
        pd_result,
    )


def test_where_with_series(scalars_df_index, scalars_pandas_df_index):
    bf_result = (
        scalars_df_index["int64_col"]
        .where(scalars_df_index["bool_col"], scalars_df_index["int64_too"])
        .to_pandas()
    )
    pd_result = scalars_pandas_df_index["int64_col"].where(
        scalars_pandas_df_index["bool_col"], scalars_pandas_df_index["int64_too"]
    )

    pd.testing.assert_series_equal(
        bf_result,
        pd_result,
    )


def test_where_with_different_indices(scalars_df_index, scalars_pandas_df_index):
    bf_result = (
        scalars_df_index["int64_col"]
        .iloc[::2]
        .where(
            scalars_df_index["bool_col"].iloc[2:],
            scalars_df_index["int64_too"].iloc[:5],
        )
        .to_pandas()
    )
    pd_result = (
        scalars_pandas_df_index["int64_col"]
        .iloc[::2]
        .where(
            scalars_pandas_df_index["bool_col"].iloc[2:],
            scalars_pandas_df_index["int64_too"].iloc[:5],
        )
    )

    pd.testing.assert_series_equal(
        bf_result,
        pd_result,
    )


def test_where_with_default(scalars_df_index, scalars_pandas_df_index):
    bf_result = (
        scalars_df_index["int64_col"].where(scalars_df_index["bool_col"]).to_pandas()
    )
    pd_result = scalars_pandas_df_index["int64_col"].where(
        scalars_pandas_df_index["bool_col"]
    )

    pd.testing.assert_series_equal(
        bf_result,
        pd_result,
    )


@pytest.mark.parametrize(
    ("ordered"),
    [
        (True),
        (False),
    ],
)
def test_clip(scalars_df_index, scalars_pandas_df_index, ordered):
    col_bf = scalars_df_index["int64_col"]
    lower_bf = scalars_df_index["int64_too"] - 1
    upper_bf = scalars_df_index["int64_too"] + 1
    bf_result = col_bf.clip(lower_bf, upper_bf).to_pandas(ordered=ordered)

    col_pd = scalars_pandas_df_index["int64_col"]
    lower_pd = scalars_pandas_df_index["int64_too"] - 1
    upper_pd = scalars_pandas_df_index["int64_too"] + 1
    pd_result = col_pd.clip(lower_pd, upper_pd)

    assert_series_equal(bf_result, pd_result, ignore_order=not ordered)


def test_clip_filtered_two_sided(scalars_df_index, scalars_pandas_df_index):
    col_bf = scalars_df_index["int64_col"].iloc[::2]
    lower_bf = scalars_df_index["int64_too"].iloc[2:] - 1
    upper_bf = scalars_df_index["int64_too"].iloc[:5] + 1
    bf_result = col_bf.clip(lower_bf, upper_bf).to_pandas()

    col_pd = scalars_pandas_df_index["int64_col"].iloc[::2]
    lower_pd = scalars_pandas_df_index["int64_too"].iloc[2:] - 1
    upper_pd = scalars_pandas_df_index["int64_too"].iloc[:5] + 1
    pd_result = col_pd.clip(lower_pd, upper_pd)

    pd.testing.assert_series_equal(
        bf_result,
        pd_result,
    )


def test_clip_filtered_one_sided(scalars_df_index, scalars_pandas_df_index):
    col_bf = scalars_df_index["int64_col"].iloc[::2]
    lower_bf = scalars_df_index["int64_too"].iloc[2:] - 1
    bf_result = col_bf.clip(lower_bf, None).to_pandas()

    col_pd = scalars_pandas_df_index["int64_col"].iloc[::2]
    lower_pd = scalars_pandas_df_index["int64_too"].iloc[2:] - 1
    pd_result = col_pd.clip(lower_pd, None)

    pd.testing.assert_series_equal(
        bf_result,
        pd_result,
    )


def test_dot(scalars_dfs):
    scalars_df, scalars_pandas_df = scalars_dfs
    bf_result = scalars_df["int64_too"] @ scalars_df["int64_too"]

    pd_result = scalars_pandas_df["int64_too"] @ scalars_pandas_df["int64_too"]

    assert bf_result == pd_result


@pytest.mark.parametrize(
    ("left", "right", "inclusive"),
    [
        (-234892, 55555, "left"),
        (-234892, 55555, "both"),
        (-234892, 55555, "neither"),
        (-234892, 55555, "right"),
    ],
)
def test_between(scalars_df_index, scalars_pandas_df_index, left, right, inclusive):
    bf_result = (
        scalars_df_index["int64_col"].between(left, right, inclusive).to_pandas()
    )
    pd_result = scalars_pandas_df_index["int64_col"].between(left, right, inclusive)

    pd.testing.assert_series_equal(
        bf_result,
        pd_result.astype(pd.BooleanDtype()),
    )


def test_series_case_when(scalars_dfs_maybe_ordered):
    pytest.importorskip(
        "pandas",
        minversion="2.2.0",
        reason="case_when added in pandas 2.2.0",
    )
    scalars_df, scalars_pandas_df = scalars_dfs_maybe_ordered

    bf_series = scalars_df["int64_col"]
    pd_series = scalars_pandas_df["int64_col"]

    # TODO(tswast): pandas case_when appears to assume True when a value is
    # null. I suspect this should be considered a bug in pandas.
    bf_result = bf_series.case_when(
        [
            ((bf_series > 100).fillna(True), bf_series - 1),
            ((bf_series > 0).fillna(True), pd.NA),
            ((bf_series < -100).fillna(True), -1000),
        ]
    ).to_pandas()
    pd_result = pd_series.case_when(
        [
            (pd_series > 100, pd_series - 1),
            (pd_series > 0, pd.NA),
            (pd_series < -100, -1000),
        ]
    )
    pd.testing.assert_series_equal(
        bf_result,
        pd_result.astype(pd.Int64Dtype()),
    )


def test_to_frame(scalars_dfs):
    scalars_df, scalars_pandas_df = scalars_dfs

    bf_result = scalars_df["int64_col"].to_frame().to_pandas()
    pd_result = scalars_pandas_df["int64_col"].to_frame()

    assert_pandas_df_equal(bf_result, pd_result)


def test_to_json(gcs_folder, scalars_df_index, scalars_pandas_df_index):
    path = gcs_folder + "test_series_to_json*.jsonl"
    scalars_df_index["int64_col"].to_json(path, lines=True, orient="records")
    gcs_df = pd.read_json(get_first_file_from_wildcard(path), lines=True)

    pd.testing.assert_series_equal(
        gcs_df["int64_col"].astype(pd.Int64Dtype()),
        scalars_pandas_df_index["int64_col"],
        check_dtype=False,
        check_index=False,
    )


def test_to_csv(gcs_folder, scalars_df_index, scalars_pandas_df_index):
    path = gcs_folder + "test_series_to_csv*.csv"
    scalars_df_index["int64_col"].to_csv(path)
    gcs_df = pd.read_csv(get_first_file_from_wildcard(path))

    pd.testing.assert_series_equal(
        gcs_df["int64_col"].astype(pd.Int64Dtype()),
        scalars_pandas_df_index["int64_col"],
        check_dtype=False,
        check_index=False,
    )


def test_to_latex(scalars_df_index, scalars_pandas_df_index):
    bf_result = scalars_df_index["int64_col"].to_latex()
    pd_result = scalars_pandas_df_index["int64_col"].to_latex()

    assert bf_result == pd_result


def test_series_to_json_local_str(scalars_df_index, scalars_pandas_df_index):
    bf_result = scalars_df_index.int64_col.to_json()
    pd_result = scalars_pandas_df_index.int64_col.to_json()

    assert bf_result == pd_result


@skip_legacy_pandas
def test_series_to_json_local_file(scalars_df_index, scalars_pandas_df_index):
    with tempfile.TemporaryFile() as bf_result_file, tempfile.TemporaryFile() as pd_result_file:
        scalars_df_index.int64_col.to_json(bf_result_file)
        scalars_pandas_df_index.int64_col.to_json(pd_result_file)

        bf_result = bf_result_file.read()
        pd_result = pd_result_file.read()

    assert bf_result == pd_result


def test_series_to_csv_local_str(scalars_df_index, scalars_pandas_df_index):
    bf_result = scalars_df_index.int64_col.to_csv()
    # default_handler for arrow types that have no default conversion
    pd_result = scalars_pandas_df_index.int64_col.to_csv()

    assert bf_result == pd_result


def test_series_to_csv_local_file(scalars_df_index, scalars_pandas_df_index):
    with tempfile.TemporaryFile() as bf_result_file, tempfile.TemporaryFile() as pd_result_file:
        scalars_df_index.int64_col.to_csv(bf_result_file)
        scalars_pandas_df_index.int64_col.to_csv(pd_result_file)

        bf_result = bf_result_file.read()
        pd_result = pd_result_file.read()

    assert bf_result == pd_result


def test_to_dict(scalars_df_index, scalars_pandas_df_index):
    bf_result = scalars_df_index["int64_too"].to_dict()

    pd_result = scalars_pandas_df_index["int64_too"].to_dict()

    assert bf_result == pd_result


def test_to_excel(scalars_df_index, scalars_pandas_df_index):
    bf_result_file = tempfile.TemporaryFile()
    pd_result_file = tempfile.TemporaryFile()
    scalars_df_index["int64_too"].to_excel(bf_result_file)
    scalars_pandas_df_index["int64_too"].to_excel(pd_result_file)
    bf_result = bf_result_file.read()
    pd_result = bf_result_file.read()

    assert bf_result == pd_result


def test_to_pickle(scalars_df_index, scalars_pandas_df_index):
    bf_result_file = tempfile.TemporaryFile()
    pd_result_file = tempfile.TemporaryFile()
    scalars_df_index["int64_too"].to_pickle(bf_result_file)
    scalars_pandas_df_index["int64_too"].to_pickle(pd_result_file)
    bf_result = bf_result_file.read()
    pd_result = bf_result_file.read()

    assert bf_result == pd_result


def test_to_string(scalars_df_index, scalars_pandas_df_index):
    bf_result = scalars_df_index["int64_too"].to_string()

    pd_result = scalars_pandas_df_index["int64_too"].to_string()

    assert bf_result == pd_result


def test_to_list(scalars_df_index, scalars_pandas_df_index):
    bf_result = scalars_df_index["int64_too"].to_list()

    pd_result = scalars_pandas_df_index["int64_too"].to_list()

    assert bf_result == pd_result


def test_to_numpy(scalars_df_index, scalars_pandas_df_index):
    bf_result = scalars_df_index["int64_too"].to_numpy()

    pd_result = scalars_pandas_df_index["int64_too"].to_numpy()

    assert (bf_result == pd_result).all()


def test_to_xarray(scalars_df_index, scalars_pandas_df_index):
    bf_result = scalars_df_index["int64_too"].to_xarray()

    pd_result = scalars_pandas_df_index["int64_too"].to_xarray()

    assert bf_result.equals(pd_result)


def test_to_markdown(scalars_df_index, scalars_pandas_df_index):
    bf_result = scalars_df_index["int64_too"].to_markdown()

    pd_result = scalars_pandas_df_index["int64_too"].to_markdown()

    assert bf_result == pd_result


def test_series_values(scalars_df_index, scalars_pandas_df_index):
    bf_result = scalars_df_index["int64_too"].values

    pd_result = scalars_pandas_df_index["int64_too"].values
    # Numpy isn't equipped to compare non-numeric objects, so convert back to dataframe
    pd.testing.assert_series_equal(
        pd.Series(bf_result), pd.Series(pd_result), check_dtype=False
    )


def test_series___array__(scalars_df_index, scalars_pandas_df_index):
    bf_result = scalars_df_index["float64_col"].__array__()

    pd_result = scalars_pandas_df_index["float64_col"].__array__()
    # Numpy isn't equipped to compare non-numeric objects, so convert back to dataframe
    numpy.array_equal(bf_result, pd_result)


@pytest.mark.parametrize(
    ("ascending", "na_position"),
    [
        (True, "first"),
        (True, "last"),
        (False, "first"),
        (False, "last"),
    ],
)
def test_sort_values(scalars_df_index, scalars_pandas_df_index, ascending, na_position):
    # Test needs values to be unique
    bf_result = (
        scalars_df_index["int64_col"]
        .sort_values(ascending=ascending, na_position=na_position)
        .to_pandas()
    )
    pd_result = scalars_pandas_df_index["int64_col"].sort_values(
        ascending=ascending, na_position=na_position
    )

    pd.testing.assert_series_equal(
        bf_result,
        pd_result,
    )


@pytest.mark.parametrize(
    ("ascending"),
    [
        (True,),
        (False,),
    ],
)
def test_sort_index(scalars_df_index, scalars_pandas_df_index, ascending):
    bf_result = (
        scalars_df_index["int64_too"].sort_index(ascending=ascending).to_pandas()
    )
    pd_result = scalars_pandas_df_index["int64_too"].sort_index(ascending=ascending)

    pd.testing.assert_series_equal(
        bf_result,
        pd_result,
    )


def test_mask_default_value(scalars_dfs):
    scalars_df, scalars_pandas_df = scalars_dfs

    bf_col = scalars_df["int64_col"]
    bf_col_masked = bf_col.mask(bf_col % 2 == 1)
    bf_result = bf_col.to_frame().assign(int64_col_masked=bf_col_masked).to_pandas()

    pd_col = scalars_pandas_df["int64_col"]
    pd_col_masked = pd_col.mask(pd_col % 2 == 1)
    pd_result = pd_col.to_frame().assign(int64_col_masked=pd_col_masked)

    assert_pandas_df_equal(bf_result, pd_result)


def test_mask_custom_value(scalars_dfs):
    scalars_df, scalars_pandas_df = scalars_dfs

    bf_col = scalars_df["int64_col"]
    bf_col_masked = bf_col.mask(bf_col % 2 == 1, -1)
    bf_result = bf_col.to_frame().assign(int64_col_masked=bf_col_masked).to_pandas()

    pd_col = scalars_pandas_df["int64_col"]
    pd_col_masked = pd_col.mask(pd_col % 2 == 1, -1)
    pd_result = pd_col.to_frame().assign(int64_col_masked=pd_col_masked)

    # TODO(shobs): There is a pd.NA value in the original series, which is not
    # odd so should be left as is, but it is being masked in pandas.
    # Accidentally the bigframes bahavior matches, but it should be updated
    # after the resolution of https://github.com/pandas-dev/pandas/issues/52955
    assert_pandas_df_equal(bf_result, pd_result)


@pytest.mark.parametrize(
    ("lambda_",),
    [
        pytest.param(lambda x: x > 0),
        pytest.param(
            lambda x: True if x > 0 else False,
            marks=pytest.mark.xfail(
                raises=ValueError,
            ),
        ),
    ],
    ids=[
        "lambda_arithmatic",
        "lambda_arbitrary",
    ],
)
def test_mask_lambda(scalars_dfs, lambda_):
    scalars_df, scalars_pandas_df = scalars_dfs

    bf_col = scalars_df["int64_col"]
    bf_result = bf_col.mask(lambda_).to_pandas()

    pd_col = scalars_pandas_df["int64_col"]
    pd_result = pd_col.mask(lambda_)

    # ignore dtype check, which are Int64 and object respectively
    assert_series_equal(bf_result, pd_result, check_dtype=False)


def test_mask_simple_udf(scalars_dfs):
    scalars_df, scalars_pandas_df = scalars_dfs

    def foo(x):
        return x < 1000000

    bf_col = scalars_df["int64_col"]
    bf_result = bf_col.mask(foo).to_pandas()

    pd_col = scalars_pandas_df["int64_col"]
    pd_result = pd_col.mask(foo)

    # ignore dtype check, which are Int64 and object respectively
    assert_series_equal(bf_result, pd_result, check_dtype=False)


@pytest.mark.parametrize(
    ("column", "to_type"),
    [
        ("int64_col", "Float64"),
        ("int64_col", "Int64"),  # No-op
        ("int64_col", pd.Float64Dtype()),
        ("int64_col", "string[pyarrow]"),
        ("int64_col", "boolean"),
        ("int64_col", pd.ArrowDtype(pa.decimal128(38, 9))),
        ("int64_col", pd.ArrowDtype(pa.decimal256(76, 38))),
        ("int64_col", pd.ArrowDtype(pa.timestamp("us"))),
        ("int64_col", pd.ArrowDtype(pa.timestamp("us", tz="UTC"))),
        ("int64_col", "time64[us][pyarrow]"),
        ("bool_col", "Int64"),
        ("bool_col", "string[pyarrow]"),
        ("string_col", "binary[pyarrow]"),
        ("bytes_col", "string[pyarrow]"),
        # pandas actually doesn't let folks convert to/from naive timestamp and
        # raises a deprecation warning to use tz_localize/tz_convert instead,
        # but BigQuery always stores values as UTC and doesn't have to deal
        # with timezone conversions, so we'll allow it.
        ("timestamp_col", "date32[day][pyarrow]"),
        ("timestamp_col", "time64[us][pyarrow]"),
        ("timestamp_col", pd.ArrowDtype(pa.timestamp("us"))),
        ("datetime_col", "date32[day][pyarrow]"),
        pytest.param(
            "datetime_col",
            "string[pyarrow]",
            marks=pytest.mark.skipif(
                pd.__version__.startswith("2.2"),
                reason="pandas 2.2 uses T as date/time separator whereas earlier versions use space",
            ),
        ),
        ("datetime_col", "time64[us][pyarrow]"),
        ("datetime_col", pd.ArrowDtype(pa.timestamp("us", tz="UTC"))),
        ("date_col", "string[pyarrow]"),
        ("date_col", pd.ArrowDtype(pa.timestamp("us"))),
        ("date_col", pd.ArrowDtype(pa.timestamp("us", tz="UTC"))),
        ("time_col", "string[pyarrow]"),
        # TODO(bmil): fix Ibis bug: BigQuery backend rounds to nearest int
        # ("float64_col", "Int64"),
        # TODO(bmil): decide whether to fix Ibis bug: BigQuery backend
        # formats floats with no decimal places if they have no fractional
        # part, and does not switch to scientific notation for > 10^15
        # ("float64_col", "string[pyarrow]")
        # TODO(bmil): add any other compatible conversions per
        # https://cloud.google.com/bigquery/docs/reference/standard-sql/conversion_functions
    ],
)
@skip_legacy_pandas
def test_astype(scalars_df_index, scalars_pandas_df_index, column, to_type):
    bf_result = scalars_df_index[column].astype(to_type).to_pandas()
    pd_result = scalars_pandas_df_index[column].astype(to_type)
    pd.testing.assert_series_equal(bf_result, pd_result)


@skip_legacy_pandas
def test_astype_numeric_to_int(scalars_df_index, scalars_pandas_df_index):
    column = "numeric_col"
    to_type = "Int64"
    bf_result = scalars_df_index[column].astype(to_type).to_pandas()
    # Round to the nearest whole number to avoid TypeError
    pd_result = scalars_pandas_df_index[column].round(0).astype(to_type)
    pd.testing.assert_series_equal(bf_result, pd_result)


@pytest.mark.parametrize(
    ("column", "to_type"),
    [
        ("timestamp_col", "int64[pyarrow]"),
        ("datetime_col", "int64[pyarrow]"),
        ("time_col", "int64[pyarrow]"),
    ],
)
@skip_legacy_pandas
def test_date_time_astype_int(
    scalars_df_index, scalars_pandas_df_index, column, to_type
):
    bf_result = scalars_df_index[column].astype(to_type).to_pandas()
    pd_result = scalars_pandas_df_index[column].astype(to_type)
    pd.testing.assert_series_equal(bf_result, pd_result, check_dtype=False)
    assert bf_result.dtype == "Int64"


def test_string_astype_int():
    pd_series = pd.Series(["4", "-7", "0", "    -03"])
    bf_series = series.Series(pd_series)

    pd_result = pd_series.astype("Int64")
    bf_result = bf_series.astype("Int64").to_pandas()

    pd.testing.assert_series_equal(bf_result, pd_result, check_index_type=False)


def test_string_astype_float():
    pd_series = pd.Series(
        ["1", "-1", "-0", "000", "    -03.235", "naN", "-inf", "INf", ".33", "7.235e-8"]
    )

    bf_series = series.Series(pd_series)

    pd_result = pd_series.astype("Float64")
    bf_result = bf_series.astype("Float64").to_pandas()

    pd.testing.assert_series_equal(bf_result, pd_result, check_index_type=False)


def test_string_astype_date():
    if int(pa.__version__.split(".")[0]) < 15:
        pytest.skip(
            "Avoid pyarrow.lib.ArrowNotImplementedError: "
            "Unsupported cast from string to date32 using function cast_date32."
        )

    pd_series = pd.Series(["2014-08-15", "2215-08-15", "2016-02-29"]).astype(
        pd.ArrowDtype(pa.string())
    )

    bf_series = series.Series(pd_series)

    # TODO(b/340885567): fix type error
    pd_result = pd_series.astype("date32[day][pyarrow]")  # type: ignore
    bf_result = bf_series.astype("date32[day][pyarrow]").to_pandas()

    pd.testing.assert_series_equal(bf_result, pd_result, check_index_type=False)


def test_string_astype_datetime():
    pd_series = pd.Series(
        ["2014-08-15 08:15:12", "2015-08-15 08:15:12.654754", "2016-02-29 00:00:00"]
    ).astype(pd.ArrowDtype(pa.string()))

    bf_series = series.Series(pd_series)

    pd_result = pd_series.astype(pd.ArrowDtype(pa.timestamp("us")))
    bf_result = bf_series.astype(pd.ArrowDtype(pa.timestamp("us"))).to_pandas()

    pd.testing.assert_series_equal(bf_result, pd_result, check_index_type=False)


def test_string_astype_timestamp():
    pd_series = pd.Series(
        [
            "2014-08-15 08:15:12+00:00",
            "2015-08-15 08:15:12.654754+05:00",
            "2016-02-29 00:00:00+08:00",
        ]
    ).astype(pd.ArrowDtype(pa.string()))

    bf_series = series.Series(pd_series)

    pd_result = pd_series.astype(pd.ArrowDtype(pa.timestamp("us", tz="UTC")))
    bf_result = bf_series.astype(
        pd.ArrowDtype(pa.timestamp("us", tz="UTC"))
    ).to_pandas()

    pd.testing.assert_series_equal(bf_result, pd_result, check_index_type=False)


def test_timestamp_astype_string():
    bf_series = series.Series(
        [
            "2014-08-15 08:15:12+00:00",
            "2015-08-15 08:15:12.654754+05:00",
            "2016-02-29 00:00:00+08:00",
        ]
    ).astype(pd.ArrowDtype(pa.timestamp("us", tz="UTC")))

    expected_result = pd.Series(
        [
            "2014-08-15 08:15:12+00",
            "2015-08-15 03:15:12.654754+00",
            "2016-02-28 16:00:00+00",
        ]
    )
    bf_result = bf_series.astype(pa.string()).to_pandas()

    pd.testing.assert_series_equal(
        bf_result, expected_result, check_index_type=False, check_dtype=False
    )
    assert bf_result.dtype == "string[pyarrow]"


@pytest.mark.parametrize(
    "index",
    [0, 5, -2],
)
def test_iloc_single_integer(scalars_df_index, scalars_pandas_df_index, index):
    bf_result = scalars_df_index.string_col.iloc[index]
    pd_result = scalars_pandas_df_index.string_col.iloc[index]

    assert bf_result == pd_result


def test_iloc_single_integer_out_of_bound_error(
    scalars_df_index, scalars_pandas_df_index
):
    with pytest.raises(IndexError, match="single positional indexer is out-of-bounds"):
        scalars_df_index.string_col.iloc[99]


def test_loc_bool_series_explicit_index(scalars_df_index, scalars_pandas_df_index):
    bf_result = scalars_df_index.string_col.loc[scalars_df_index.bool_col].to_pandas()
    pd_result = scalars_pandas_df_index.string_col.loc[scalars_pandas_df_index.bool_col]

    pd.testing.assert_series_equal(
        bf_result,
        pd_result,
    )


def test_loc_bool_series_default_index(
    scalars_df_default_index, scalars_pandas_df_default_index
):
    bf_result = scalars_df_default_index.string_col.loc[
        scalars_df_default_index.bool_col
    ].to_pandas()
    pd_result = scalars_pandas_df_default_index.string_col.loc[
        scalars_pandas_df_default_index.bool_col
    ]

    assert_pandas_df_equal(
        bf_result.to_frame(),
        pd_result.to_frame(),
    )


def test_argmin(scalars_df_index, scalars_pandas_df_index):
    bf_result = scalars_df_index.string_col.argmin()
    pd_result = scalars_pandas_df_index.string_col.argmin()
    assert bf_result == pd_result


def test_argmax(scalars_df_index, scalars_pandas_df_index):
    bf_result = scalars_df_index.int64_too.argmax()
    pd_result = scalars_pandas_df_index.int64_too.argmax()
    assert bf_result == pd_result


def test_series_idxmin(scalars_df_index, scalars_pandas_df_index):
    bf_result = scalars_df_index.string_col.idxmin()
    pd_result = scalars_pandas_df_index.string_col.idxmin()
    assert bf_result == pd_result


def test_series_idxmax(scalars_df_index, scalars_pandas_df_index):
    bf_result = scalars_df_index.int64_too.idxmax()
    pd_result = scalars_pandas_df_index.int64_too.idxmax()
    assert bf_result == pd_result


def test_getattr_attribute_error_when_pandas_has(scalars_df_index):
    # asof is implemented in pandas but not in bigframes
    with pytest.raises(AttributeError):
        scalars_df_index.string_col.asof()


def test_getattr_attribute_error(scalars_df_index):
    with pytest.raises(AttributeError):
        scalars_df_index.string_col.not_a_method()


def test_rename(scalars_df_index, scalars_pandas_df_index):
    bf_result = scalars_df_index.string_col.rename("newname")
    pd_result = scalars_pandas_df_index.string_col.rename("newname")

    pd.testing.assert_series_equal(
        bf_result.to_pandas(),
        pd_result,
    )


def test_rename_nonstring(scalars_df_index, scalars_pandas_df_index):
    bf_result = scalars_df_index.string_col.rename((4, 2))
    pd_result = scalars_pandas_df_index.string_col.rename((4, 2))

    pd.testing.assert_series_equal(
        bf_result.to_pandas(),
        pd_result,
    )


def test_rename_dict_same_type(scalars_df_index, scalars_pandas_df_index):
    bf_result = scalars_df_index.string_col.rename({1: 100, 2: 200})
    pd_result = scalars_pandas_df_index.string_col.rename({1: 100, 2: 200})

    pd_result.index = pd_result.index.astype("Int64")

    pd.testing.assert_series_equal(
        bf_result.to_pandas(),
        pd_result,
    )


def test_rename_axis(scalars_df_index, scalars_pandas_df_index):
    bf_result = scalars_df_index.string_col.rename_axis("newindexname")
    pd_result = scalars_pandas_df_index.string_col.rename_axis("newindexname")

    pd.testing.assert_series_equal(
        bf_result.to_pandas(),
        pd_result,
    )


def test_loc_list_string_index(scalars_df_index, scalars_pandas_df_index):
    index_list = scalars_pandas_df_index.string_col.iloc[[0, 1, 1, 5]].values

    scalars_df_index = scalars_df_index.set_index("string_col", drop=False)
    scalars_pandas_df_index = scalars_pandas_df_index.set_index(
        "string_col", drop=False
    )

    bf_result = scalars_df_index.string_col.loc[index_list]
    pd_result = scalars_pandas_df_index.string_col.loc[index_list]

    pd.testing.assert_series_equal(
        bf_result.to_pandas(),
        pd_result,
    )


def test_loc_list_integer_index(scalars_df_index, scalars_pandas_df_index):
    index_list = [3, 2, 1, 3, 2, 1]

    bf_result = scalars_df_index.bool_col.loc[index_list]
    pd_result = scalars_pandas_df_index.bool_col.loc[index_list]

    pd.testing.assert_series_equal(
        bf_result.to_pandas(),
        pd_result,
    )


def test_loc_list_multiindex(scalars_df_index, scalars_pandas_df_index):
    scalars_df_multiindex = scalars_df_index.set_index(["string_col", "int64_col"])
    scalars_pandas_df_multiindex = scalars_pandas_df_index.set_index(
        ["string_col", "int64_col"]
    )
    index_list = [("Hello, World!", -234892), ("Hello, World!", 123456789)]

    bf_result = scalars_df_multiindex.int64_too.loc[index_list]
    pd_result = scalars_pandas_df_multiindex.int64_too.loc[index_list]

    pd.testing.assert_series_equal(
        bf_result.to_pandas(),
        pd_result,
    )


def test_iloc_list(scalars_df_index, scalars_pandas_df_index):
    index_list = [0, 0, 0, 5, 4, 7]

    bf_result = scalars_df_index.string_col.iloc[index_list]
    pd_result = scalars_pandas_df_index.string_col.iloc[index_list]

    pd.testing.assert_series_equal(
        bf_result.to_pandas(),
        pd_result,
    )


def test_iloc_list_nameless(scalars_df_index, scalars_pandas_df_index):
    index_list = [0, 0, 0, 5, 4, 7]

    bf_series = scalars_df_index.string_col.rename(None)
    bf_result = bf_series.iloc[index_list]
    pd_series = scalars_pandas_df_index.string_col.rename(None)
    pd_result = pd_series.iloc[index_list]

    pd.testing.assert_series_equal(
        bf_result.to_pandas(),
        pd_result,
    )


def test_loc_list_nameless(scalars_df_index, scalars_pandas_df_index):
    index_list = [0, 0, 0, 5, 4, 7]

    bf_series = scalars_df_index.string_col.rename(None)
    bf_result = bf_series.loc[index_list]

    pd_series = scalars_pandas_df_index.string_col.rename(None)
    pd_result = pd_series.loc[index_list]

    pd.testing.assert_series_equal(
        bf_result.to_pandas(),
        pd_result,
    )


def test_loc_bf_series_string_index(scalars_df_index, scalars_pandas_df_index):
    pd_string_series = scalars_pandas_df_index.string_col.iloc[[0, 5, 1, 1, 5]]
    bf_string_series = scalars_df_index.string_col.iloc[[0, 5, 1, 1, 5]]

    scalars_df_index = scalars_df_index.set_index("string_col")
    scalars_pandas_df_index = scalars_pandas_df_index.set_index("string_col")

    bf_result = scalars_df_index.date_col.loc[bf_string_series]
    pd_result = scalars_pandas_df_index.date_col.loc[pd_string_series]

    pd.testing.assert_series_equal(
        bf_result.to_pandas(),
        pd_result,
    )


def test_loc_bf_series_multiindex(scalars_df_index, scalars_pandas_df_index):
    pd_string_series = scalars_pandas_df_index.string_col.iloc[[0, 5, 1, 1, 5]]
    bf_string_series = scalars_df_index.string_col.iloc[[0, 5, 1, 1, 5]]

    scalars_df_multiindex = scalars_df_index.set_index(["string_col", "int64_col"])
    scalars_pandas_df_multiindex = scalars_pandas_df_index.set_index(
        ["string_col", "int64_col"]
    )

    bf_result = scalars_df_multiindex.int64_too.loc[bf_string_series]
    pd_result = scalars_pandas_df_multiindex.int64_too.loc[pd_string_series]

    pd.testing.assert_series_equal(
        bf_result.to_pandas(),
        pd_result,
    )


def test_loc_bf_index_integer_index(scalars_df_index, scalars_pandas_df_index):
    pd_index = scalars_pandas_df_index.iloc[[0, 5, 1, 1, 5]].index
    bf_index = scalars_df_index.iloc[[0, 5, 1, 1, 5]].index

    bf_result = scalars_df_index.date_col.loc[bf_index]
    pd_result = scalars_pandas_df_index.date_col.loc[pd_index]

    pd.testing.assert_series_equal(
        bf_result.to_pandas(),
        pd_result,
    )


def test_loc_single_index_with_duplicate(scalars_df_index, scalars_pandas_df_index):
    scalars_df_index = scalars_df_index.set_index("string_col", drop=False)
    scalars_pandas_df_index = scalars_pandas_df_index.set_index(
        "string_col", drop=False
    )
    index = "Hello, World!"
    bf_result = scalars_df_index.date_col.loc[index]
    pd_result = scalars_pandas_df_index.date_col.loc[index]
    pd.testing.assert_series_equal(
        bf_result.to_pandas(),
        pd_result,
    )


def test_loc_single_index_no_duplicate(scalars_df_index, scalars_pandas_df_index):
    scalars_df_index = scalars_df_index.set_index("int64_too", drop=False)
    scalars_pandas_df_index = scalars_pandas_df_index.set_index("int64_too", drop=False)
    index = -2345
    bf_result = scalars_df_index.date_col.loc[index]
    pd_result = scalars_pandas_df_index.date_col.loc[index]
    assert bf_result == pd_result


def test_series_bool_interpretation_error(scalars_df_index):
    with pytest.raises(ValueError):
        True if scalars_df_index["string_col"] else False


def test_query_job_setters(scalars_dfs):
    job_ids = set()
    df, _ = scalars_dfs
    series = df["int64_col"]
    assert series.query_job is not None
    repr(series)
    job_ids.add(series.query_job.job_id)
    series.to_pandas()
    job_ids.add(series.query_job.job_id)
    assert len(job_ids) == 2


@pytest.mark.parametrize(
    ("series_input",),
    [
        ([1, 2, 3, 4, 5],),
        ([1, 1, 3, 5, 5],),
        ([1, pd.NA, 4, 5, 5],),
        ([1, 3, 2, 5, 4],),
        ([pd.NA, pd.NA],),
        ([1, 1, 1, 1, 1],),
    ],
)
def test_is_monotonic_increasing(series_input):
    scalars_df = series.Series(series_input, dtype=pd.Int64Dtype())
    scalars_pandas_df = pd.Series(series_input, dtype=pd.Int64Dtype())
    assert (
        scalars_df.is_monotonic_increasing == scalars_pandas_df.is_monotonic_increasing
    )


@pytest.mark.parametrize(
    ("series_input",),
    [
        ([1],),
        ([5, 4, 3, 2, 1],),
        ([5, 5, 3, 1, 1],),
        ([1, pd.NA, 4, 5, 5],),
        ([5, pd.NA, 4, 2, 1],),
        ([1, 1, 1, 1, 1],),
    ],
)
def test_is_monotonic_decreasing(series_input):
    scalars_df = series.Series(series_input)
    scalars_pandas_df = pd.Series(series_input)
    assert (
        scalars_df.is_monotonic_decreasing == scalars_pandas_df.is_monotonic_decreasing
    )


def test_map_dict_input(scalars_dfs):
    scalars_df, scalars_pandas_df = scalars_dfs

    local_map = dict()
    # construct a local map, incomplete to cover <NA> behavior
    for s in scalars_pandas_df.string_col[:-3]:
        if isinstance(s, str):
            local_map[s] = ord(s[0])

    pd_result = scalars_pandas_df.string_col.map(local_map)
    pd_result = pd_result.astype("Int64")  # pandas type differences
    bf_result = scalars_df.string_col.map(local_map)

    pd.testing.assert_series_equal(
        bf_result.to_pandas(),
        pd_result,
    )


def test_map_series_input(scalars_dfs):
    scalars_df, scalars_pandas_df = scalars_dfs

    new_index = scalars_pandas_df.int64_too.drop_duplicates()
    pd_map_series = scalars_pandas_df.string_col.iloc[0 : len(new_index)]
    pd_map_series.index = new_index
    bf_map_series = series.Series(
        pd_map_series, session=scalars_df._get_block().expr.session
    )

    pd_result = scalars_pandas_df.int64_too.map(pd_map_series)
    bf_result = scalars_df.int64_too.map(bf_map_series)

    pd.testing.assert_series_equal(
        bf_result.to_pandas(),
        pd_result,
    )


def test_map_series_input_duplicates_error(scalars_dfs):
    scalars_df, scalars_pandas_df = scalars_dfs

    new_index = scalars_pandas_df.int64_too
    pd_map_series = scalars_pandas_df.string_col.iloc[0 : len(new_index)]
    pd_map_series.index = new_index
    bf_map_series = series.Series(
        pd_map_series, session=scalars_df._get_block().expr.session
    )

    with pytest.raises(pd.errors.InvalidIndexError):
        scalars_pandas_df.int64_too.map(pd_map_series)
    with pytest.raises(pd.errors.InvalidIndexError):
        scalars_df.int64_too.map(bf_map_series, verify_integrity=True)


@pytest.mark.parametrize(
    ("frac", "n", "random_state"),
    [
        (None, 4, None),
        (0.5, None, None),
        (None, 4, 10),
        (0.5, None, 10),
        (None, None, None),
    ],
    ids=[
        "n_wo_random_state",
        "frac_wo_random_state",
        "n_w_random_state",
        "frac_w_random_state",
        "n_default",
    ],
)
def test_sample(scalars_dfs, frac, n, random_state):
    scalars_df, _ = scalars_dfs
    df = scalars_df.int64_col.sample(frac=frac, n=n, random_state=random_state)
    bf_result = df.to_pandas()

    n = 1 if n is None else n
    expected_sample_size = round(frac * scalars_df.shape[0]) if frac is not None else n
    assert bf_result.shape[0] == expected_sample_size


def test_series_iter(
    scalars_df_index,
    scalars_pandas_df_index,
):
    for bf_i, pd_i in zip(
        scalars_df_index["int64_too"], scalars_pandas_df_index["int64_too"]
    ):
        assert bf_i == pd_i


@pytest.mark.parametrize(
    (
        "col",
        "lambda_",
    ),
    [
        pytest.param("int64_col", lambda x: x * x + x + 1),
        pytest.param("int64_col", lambda x: x % 2 == 1),
        pytest.param("string_col", lambda x: x + "_suffix"),
    ],
    ids=[
        "lambda_int_int",
        "lambda_int_bool",
        "lambda_str_str",
    ],
)
def test_apply_lambda(scalars_dfs, col, lambda_):
    scalars_df, scalars_pandas_df = scalars_dfs

    bf_col = scalars_df[col]

    # Can't be applied to BigFrames Series without by_row=False
    with pytest.raises(ValueError, match="by_row=False"):
        bf_col.apply(lambda_)

    bf_result = bf_col.apply(lambda_, by_row=False).to_pandas()

    pd_col = scalars_pandas_df[col]
    if pd.__version__.startswith("2.2"):
        pd_result = pd_col.apply(lambda_, by_row=False)
    else:
        pd_result = pd_col.apply(lambda_)

    # ignore dtype check, which are Int64 and object respectively
    assert_series_equal(bf_result, pd_result, check_dtype=False)


@pytest.mark.parametrize(
    ("ufunc",),
    [
        pytest.param(numpy.log),
        pytest.param(numpy.sqrt),
        pytest.param(numpy.sin),
    ],
    ids=[
        "log",
        "sqrt",
        "sin",
    ],
)
def test_apply_numpy_ufunc(scalars_dfs, ufunc):
    scalars_df, scalars_pandas_df = scalars_dfs

    bf_col = scalars_df["int64_col"]

    # Can't be applied to BigFrames Series without by_row=False
    with pytest.raises(ValueError, match="by_row=False"):
        bf_col.apply(ufunc)

    bf_result = bf_col.apply(ufunc, by_row=False).to_pandas()

    pd_col = scalars_pandas_df["int64_col"]
    pd_result = pd_col.apply(ufunc)

    assert_series_equal(bf_result, pd_result)


@pytest.mark.parametrize(
    ("ufunc",),
    [
        pytest.param(numpy.add),
        pytest.param(numpy.divide),
    ],
    ids=[
        "add",
        "divide",
    ],
)
def test_combine_series_ufunc(scalars_dfs, ufunc):
    scalars_df, scalars_pandas_df = scalars_dfs

    bf_col = scalars_df["int64_col"].dropna()
    bf_result = bf_col.combine(bf_col, ufunc).to_pandas()

    pd_col = scalars_pandas_df["int64_col"].dropna()
    pd_result = pd_col.combine(pd_col, ufunc)

    assert_series_equal(bf_result, pd_result, check_dtype=False)


def test_combine_scalar_ufunc(scalars_dfs):
    scalars_df, scalars_pandas_df = scalars_dfs

    bf_col = scalars_df["int64_col"].dropna()
    bf_result = bf_col.combine(2.5, numpy.add).to_pandas()

    pd_col = scalars_pandas_df["int64_col"].dropna()
    pd_result = pd_col.combine(2.5, numpy.add)

    assert_series_equal(bf_result, pd_result, check_dtype=False)


def test_apply_simple_udf(scalars_dfs):
    scalars_df, scalars_pandas_df = scalars_dfs

    def foo(x):
        return x * x + 2 * x + 3

    bf_col = scalars_df["int64_col"]

    # Can't be applied to BigFrames Series without by_row=False
    with pytest.raises(ValueError, match="by_row=False"):
        bf_col.apply(foo)

    bf_result = bf_col.apply(foo, by_row=False).to_pandas()

    pd_col = scalars_pandas_df["int64_col"]

    if pd.__version__.startswith("2.2"):
        pd_result = pd_col.apply(foo, by_row=False)
    else:
        pd_result = pd_col.apply(foo)

    # ignore dtype check, which are Int64 and object respectively
    assert_series_equal(bf_result, pd_result, check_dtype=False)


@pytest.mark.parametrize(
    ("col", "lambda_", "exception"),
    [
        pytest.param("int64_col", {1: 2, 3: 4}, ValueError),
        pytest.param("int64_col", numpy.square, TypeError),
        pytest.param("string_col", lambda x: x.capitalize(), AttributeError),
    ],
    ids=[
        "not_callable",
        "numpy_ufunc",
        "custom_lambda",
    ],
)
def test_apply_not_supported(scalars_dfs, col, lambda_, exception):
    scalars_df, _ = scalars_dfs

    bf_col = scalars_df[col]
    with pytest.raises(exception):
        bf_col.apply(lambda_, by_row=False)


def test_series_pipe(
    scalars_df_index,
    scalars_pandas_df_index,
):
    column = "int64_too"

    def foo(x: int, y: int, df):
        return (df + x) % y

    bf_result = (
        scalars_df_index[column]
        .pipe((foo, "df"), x=7, y=9)
        .pipe(lambda x: x**2)
        .to_pandas()
    )

    pd_result = (
        scalars_pandas_df_index[column]
        .pipe((foo, "df"), x=7, y=9)
        .pipe(lambda x: x**2)
    )

    assert_series_equal(bf_result, pd_result)


@pytest.mark.parametrize(
    ("data"),
    [
        pytest.param([1, 2, 3], id="int"),
        pytest.param([[1, 2, 3], [], numpy.nan, [3, 4]], id="int_array"),
        pytest.param(
            [["A", "AA", "AAA"], ["BB", "B"], numpy.nan, [], ["C"]], id="string_array"
        ),
        pytest.param(
            [
                {"A": {"x": 1.0}, "B": "b"},
                {"A": {"y": 2.0}, "B": "bb"},
                {"A": {"z": 4.0}},
                {},
                numpy.nan,
            ],
            id="struct_array",
        ),
    ],
)
def test_series_explode(data):
    s = bigframes.pandas.Series(data)
    pd_s = s.to_pandas()
    pd.testing.assert_series_equal(
        s.explode().to_pandas(),
        pd_s.explode(),
        check_index_type=False,
        check_dtype=False,
    )


@pytest.mark.parametrize(
    ("index", "ignore_index"),
    [
        pytest.param(None, True, id="default_index"),
        pytest.param(None, False, id="ignore_default_index"),
        pytest.param([5, 1, 3, 2], True, id="unordered_index"),
        pytest.param([5, 1, 3, 2], False, id="ignore_unordered_index"),
        pytest.param(["z", "x", "a", "b"], True, id="str_index"),
        pytest.param(["z", "x", "a", "b"], False, id="ignore_str_index"),
    ],
)
def test_series_explode_w_index(index, ignore_index):
    data = [[], [200.0, 23.12], [4.5, -9.0], [1.0]]
    s = bigframes.pandas.Series(data, index=index)
    pd_s = pd.Series(data, index=index)
    # TODO(b/340885567): fix type error
    pd.testing.assert_series_equal(
        s.explode(ignore_index=ignore_index).to_pandas(),  # type: ignore
        pd_s.explode(ignore_index=ignore_index).astype(pd.Float64Dtype()),  # type: ignore
        check_index_type=False,
    )


@pytest.mark.parametrize(
    ("ignore_index", "ordered"),
    [
        pytest.param(True, True, id="include_index_ordered"),
        pytest.param(True, False, id="include_index_unordered"),
        pytest.param(False, True, id="ignore_index_ordered"),
    ],
)
def test_series_explode_reserve_order(ignore_index, ordered):
    data = [numpy.random.randint(0, 10, 10) for _ in range(10)]
    s = bigframes.pandas.Series(data)
    pd_s = pd.Series(data)

    # TODO(b/340885567): fix type error
    res = s.explode(ignore_index=ignore_index).to_pandas(ordered=ordered)  # type: ignore
    # TODO(b/340885567): fix type error
    pd_res = pd_s.explode(ignore_index=ignore_index).astype(pd.Int64Dtype())  # type: ignore
    pd_res.index = pd_res.index.astype(pd.Int64Dtype())
    pd.testing.assert_series_equal(
        res if ordered else res.sort_index(),
        pd_res,
    )


def test_series_explode_w_aggregate():
    data = [[1, 2, 3], [], numpy.nan, [3, 4]]
    s = bigframes.pandas.Series(data)
    pd_s = pd.Series(data)
    assert s.explode().sum() == pd_s.explode().sum()


@pytest.mark.parametrize(
    ("data"),
    [
        pytest.param(numpy.nan, id="null"),
        pytest.param([numpy.nan], id="null_array"),
        pytest.param([[]], id="empty_array"),
        pytest.param([numpy.nan, []], id="null_and_empty_array"),
    ],
)
def test_series_explode_null(data):
    s = bigframes.pandas.Series(data)
    pd.testing.assert_series_equal(
        s.explode().to_pandas(),
        s.to_pandas().explode(),
        check_dtype=False,
    )


<<<<<<< HEAD
@skip_legacy_pandas
@pytest.mark.parametrize(
    ("append", "level", "col", "rule"),
    [
        pytest.param(False, None, "timestamp_col", "75D"),
        pytest.param(True, 1, "timestamp_col", "25W"),
        pytest.param(False, None, "datetime_col", "3ME"),
        pytest.param(True, "timestamp_col", "timestamp_col", "1YE"),
    ],
)
def test__resample(scalars_df_index, scalars_pandas_df_index, append, level, col, rule):
    scalars_df_index = scalars_df_index.set_index(col, append=append)["int64_col"]
    scalars_pandas_df_index = scalars_pandas_df_index.set_index(col, append=append)[
        "int64_col"
    ]
    bf_result = scalars_df_index._resample(rule=rule, level=level).min().to_pandas()
    pd_result = scalars_pandas_df_index.resample(rule=rule, level=level).min()
    pd.testing.assert_series_equal(bf_result, pd_result)
=======
def test_series_struct_get_field_by_attribute(
    nested_structs_df, nested_structs_pandas_df, nested_structs_pandas_type
):
    if Version(pd.__version__) < Version("2.2.0"):
        pytest.skip("struct accessor is not supported before pandas 2.2")

    bf_series = nested_structs_df["person"]
    df_series = nested_structs_pandas_df["person"].astype(nested_structs_pandas_type)

    pd.testing.assert_series_equal(
        bf_series.address.city.to_pandas(),
        df_series.struct.field("address").struct.field("city"),
        check_dtype=False,
        check_index=False,
    )
    pd.testing.assert_series_equal(
        bf_series.address.country.to_pandas(),
        df_series.struct.field("address").struct.field("country"),
        check_dtype=False,
        check_index=False,
    )


def test_series_struct_fields_in_dir(nested_structs_df):
    series = nested_structs_df["person"]

    assert "age" in dir(series)
    assert "address" in dir(series)
    assert "city" in dir(series.address)
    assert "country" in dir(series.address)


def test_series_struct_class_attributes_shadow_struct_fields(nested_structs_df):
    series = nested_structs_df["person"]

    assert series.name == "person"
>>>>>>> 4af5bbb9
<|MERGE_RESOLUTION|>--- conflicted
+++ resolved
@@ -3915,7 +3915,6 @@
     )
 
 
-<<<<<<< HEAD
 @skip_legacy_pandas
 @pytest.mark.parametrize(
     ("append", "level", "col", "rule"),
@@ -3934,7 +3933,8 @@
     bf_result = scalars_df_index._resample(rule=rule, level=level).min().to_pandas()
     pd_result = scalars_pandas_df_index.resample(rule=rule, level=level).min()
     pd.testing.assert_series_equal(bf_result, pd_result)
-=======
+
+
 def test_series_struct_get_field_by_attribute(
     nested_structs_df, nested_structs_pandas_df, nested_structs_pandas_type
 ):
@@ -3970,5 +3970,4 @@
 def test_series_struct_class_attributes_shadow_struct_fields(nested_structs_df):
     series = nested_structs_df["person"]
 
-    assert series.name == "person"
->>>>>>> 4af5bbb9
+    assert series.name == "person"