# Copyright 2023 Google LLC
#
# Licensed under the Apache License, Version 2.0 (the "License");
# you may not use this file except in compliance with the License.
# You may obtain a copy of the License at
#
#     http://www.apache.org/licenses/LICENSE-2.0
#
# Unless required by applicable law or agreed to in writing, software
# distributed under the License is distributed on an "AS IS" BASIS,
# WITHOUT WARRANTIES OR CONDITIONS OF ANY KIND, either express or implied.
# See the License for the specific language governing permissions and
# limitations under the License.

import datetime as dt
import math
import re
import tempfile

import db_dtypes  # type: ignore
import geopandas as gpd  # type: ignore
import numpy
from packaging.version import Version
import pandas as pd
import pyarrow as pa  # type: ignore
import pytest
import shapely  # type: ignore

import bigframes.pandas
import bigframes.series as series
from tests.system.utils import (
    assert_pandas_df_equal,
    assert_series_equal,
    get_first_file_from_wildcard,
    skip_legacy_pandas,
)


def test_series_construct_copy(scalars_dfs):
    scalars_df, scalars_pandas_df = scalars_dfs
    bf_result = series.Series(
        scalars_df["int64_col"], name="test_series", dtype="Float64"
    ).to_pandas()
    pd_result = pd.Series(
        scalars_pandas_df["int64_col"], name="test_series", dtype="Float64"
    )
    pd.testing.assert_series_equal(bf_result, pd_result)


def test_series_construct_nullable_ints():
    bf_result = series.Series(
        [1, 3, bigframes.pandas.NA], index=[0, 4, bigframes.pandas.NA]
    ).to_pandas()

    # TODO(b/340885567): fix type error
    expected_index = pd.Index(  # type: ignore
        [0, 4, None],
        dtype=pd.Int64Dtype(),
    )
    expected = pd.Series([1, 3, pd.NA], dtype=pd.Int64Dtype(), index=expected_index)

    pd.testing.assert_series_equal(bf_result, expected)


def test_series_construct_timestamps():
    datetimes = [
        dt.datetime(2020, 1, 20, 20, 20, 20, 20),
        dt.datetime(2019, 1, 20, 20, 20, 20, 20),
        None,
    ]
    bf_result = series.Series(datetimes).to_pandas()
    pd_result = pd.Series(datetimes, dtype=pd.ArrowDtype(pa.timestamp("us")))

    pd.testing.assert_series_equal(bf_result, pd_result, check_index_type=False)


def test_series_construct_copy_with_index(scalars_dfs):
    scalars_df, scalars_pandas_df = scalars_dfs
    bf_result = series.Series(
        scalars_df["int64_col"],
        name="test_series",
        dtype="Float64",
        index=scalars_df["int64_too"],
    ).to_pandas()
    pd_result = pd.Series(
        scalars_pandas_df["int64_col"],
        name="test_series",
        dtype="Float64",
        index=scalars_pandas_df["int64_too"],
    )
    pd.testing.assert_series_equal(bf_result, pd_result)


def test_series_construct_copy_index(scalars_dfs):
    scalars_df, scalars_pandas_df = scalars_dfs
    bf_result = series.Series(
        scalars_df.index,
        name="test_series",
        dtype="Float64",
        index=scalars_df["int64_too"],
    ).to_pandas()
    pd_result = pd.Series(
        scalars_pandas_df.index,
        name="test_series",
        dtype="Float64",
        index=scalars_pandas_df["int64_too"],
    )
    pd.testing.assert_series_equal(bf_result, pd_result)


def test_series_construct_pandas(scalars_dfs):
    _, scalars_pandas_df = scalars_dfs
    bf_result = series.Series(
        scalars_pandas_df["int64_col"], name="test_series", dtype="Float64"
    )
    pd_result = pd.Series(
        scalars_pandas_df["int64_col"], name="test_series", dtype="Float64"
    )
    assert bf_result.shape == pd_result.shape
    pd.testing.assert_series_equal(bf_result.to_pandas(), pd_result)


def test_series_construct_from_list():
    bf_result = series.Series([1, 1, 2, 3, 5, 8, 13], dtype="Int64").to_pandas()
    pd_result = pd.Series([1, 1, 2, 3, 5, 8, 13], dtype="Int64")

    # BigQuery DataFrame default indices use nullable Int64 always
    pd_result.index = pd_result.index.astype("Int64")

    pd.testing.assert_series_equal(bf_result, pd_result)


def test_series_construct_reindex():
    bf_result = series.Series(
        series.Series({1: 10, 2: 30, 3: 30}), index=[3, 2], dtype="Int64"
    ).to_pandas()
    pd_result = pd.Series(pd.Series({1: 10, 2: 30, 3: 30}), index=[3, 2], dtype="Int64")

    # BigQuery DataFrame default indices use nullable Int64 always
    pd_result.index = pd_result.index.astype("Int64")

    pd.testing.assert_series_equal(bf_result, pd_result)


def test_series_construct_from_list_w_index():
    bf_result = series.Series(
        [1, 1, 2, 3, 5, 8, 13], index=[10, 20, 30, 40, 50, 60, 70], dtype="Int64"
    ).to_pandas()
    pd_result = pd.Series(
        [1, 1, 2, 3, 5, 8, 13], index=[10, 20, 30, 40, 50, 60, 70], dtype="Int64"
    )

    # BigQuery DataFrame default indices use nullable Int64 always
    pd_result.index = pd_result.index.astype("Int64")

    pd.testing.assert_series_equal(bf_result, pd_result)


def test_series_construct_empty(session: bigframes.Session):
    bf_series: series.Series = series.Series(session=session)
    pd_series: pd.Series = pd.Series()

    bf_result = bf_series.empty
    pd_result = pd_series.empty

    assert pd_result
    assert bf_result == pd_result


def test_series_construct_scalar_no_index():
    bf_result = series.Series("hello world", dtype="string[pyarrow]").to_pandas()
    pd_result = pd.Series("hello world", dtype="string[pyarrow]")

    # BigQuery DataFrame default indices use nullable Int64 always
    pd_result.index = pd_result.index.astype("Int64")

    pd.testing.assert_series_equal(bf_result, pd_result)


def test_series_construct_scalar_w_index():
    bf_result = series.Series(
        "hello world", dtype="string[pyarrow]", index=[0, 2, 1]
    ).to_pandas()
    pd_result = pd.Series("hello world", dtype="string[pyarrow]", index=[0, 2, 1])

    # BigQuery DataFrame default indices use nullable Int64 always
    pd_result.index = pd_result.index.astype("Int64")

    pd.testing.assert_series_equal(bf_result, pd_result)


def test_series_construct_nan():
    bf_result = series.Series(numpy.nan).to_pandas()
    pd_result = pd.Series(numpy.nan)

    pd_result.index = pd_result.index.astype("Int64")
    pd_result = pd_result.astype("Float64")

    pd.testing.assert_series_equal(bf_result, pd_result)


def test_series_construct_from_list_escaped_strings():
    """Check that special characters are supported."""
    strings = [
        "string\nwith\nnewline",
        "string\twith\ttabs",
        "string\\with\\backslashes",
    ]
    bf_result = series.Series(strings, name="test_series", dtype="string[pyarrow]")
    pd_result = pd.Series(strings, name="test_series", dtype="string[pyarrow]")

    # BigQuery DataFrame default indices use nullable Int64 always
    pd_result.index = pd_result.index.astype("Int64")

    pd.testing.assert_series_equal(bf_result.to_pandas(), pd_result)


def test_series_construct_geodata():
    pd_series = pd.Series(
        [shapely.Point(1, 1), shapely.Point(2, 2), shapely.Point(3, 3)],
        dtype=gpd.array.GeometryDtype(),
    )

    series = bigframes.pandas.Series(pd_series)

    pd.testing.assert_series_equal(
        pd_series, series.to_pandas(), check_index_type=False
    )


@pytest.mark.parametrize(
    ["data", "index"],
    [
        (["a", "b", "c"], None),
        ([1, 2, 3], ["a", "b", "c"]),
        ([1, 2, None], ["a", "b", "c"]),
        ([1, 2, 3], [pd.NA, "b", "c"]),
        ([numpy.nan, 2, 3], ["a", "b", "c"]),
    ],
)
def test_series_items(data, index):
    bf_series = series.Series(data, index=index)
    pd_series = pd.Series(data, index=index)

    for (bf_index, bf_value), (pd_index, pd_value) in zip(
        bf_series.items(), pd_series.items()
    ):
        # TODO(jialuo): Remove the if conditions after b/373699458 is addressed.
        if not pd.isna(bf_index) or not pd.isna(pd_index):
            assert bf_index == pd_index
        if not pd.isna(bf_value) or not pd.isna(pd_value):
            assert bf_value == pd_value


@pytest.mark.parametrize(
    ["col_name", "expected_dtype"],
    [
        ("bool_col", pd.BooleanDtype()),
        # TODO(swast): Use a more efficient type.
        ("bytes_col", pd.ArrowDtype(pa.binary())),
        ("date_col", pd.ArrowDtype(pa.date32())),
        ("datetime_col", pd.ArrowDtype(pa.timestamp("us"))),
        ("float64_col", pd.Float64Dtype()),
        ("geography_col", gpd.array.GeometryDtype()),
        ("int64_col", pd.Int64Dtype()),
        # TODO(swast): Use a more efficient type.
        ("numeric_col", pd.ArrowDtype(pa.decimal128(38, 9))),
        ("int64_too", pd.Int64Dtype()),
        ("string_col", pd.StringDtype(storage="pyarrow")),
        ("time_col", pd.ArrowDtype(pa.time64("us"))),
        ("timestamp_col", pd.ArrowDtype(pa.timestamp("us", tz="UTC"))),
    ],
)
def test_get_column(scalars_dfs, col_name, expected_dtype):
    scalars_df, scalars_pandas_df = scalars_dfs
    series = scalars_df[col_name]
    series_pandas = series.to_pandas()
    assert series_pandas.dtype == expected_dtype
    assert series_pandas.shape[0] == scalars_pandas_df.shape[0]


def test_get_column_w_json(json_df, json_pandas_df):
    series = json_df["json_col"]
    series_pandas = series.to_pandas()
<<<<<<< HEAD
    assert series.dtype == db_dtypes.JSONDtype()
=======
    assert series.dtype == pd.ArrowDtype(pa.large_string())
>>>>>>> 1b40a112
    assert series_pandas.shape[0] == json_pandas_df.shape[0]


def test_series_get_column_default(scalars_dfs):
    scalars_df, _ = scalars_dfs
    result = scalars_df.get(123123123123123, "default_val")
    assert result == "default_val"


def test_series_equals_identical(scalars_df_index, scalars_pandas_df_index):
    bf_result = scalars_df_index.int64_col.equals(scalars_df_index.int64_col)
    pd_result = scalars_pandas_df_index.int64_col.equals(
        scalars_pandas_df_index.int64_col
    )

    assert pd_result == bf_result


def test_series_equals_df(scalars_df_index, scalars_pandas_df_index):
    bf_result = scalars_df_index["int64_col"].equals(scalars_df_index[["int64_col"]])
    pd_result = scalars_pandas_df_index["int64_col"].equals(
        scalars_pandas_df_index[["int64_col"]]
    )

    assert pd_result == bf_result


def test_series_equals_different_dtype(scalars_df_index, scalars_pandas_df_index):
    bf_series = scalars_df_index["int64_col"]
    pd_series = scalars_pandas_df_index["int64_col"]

    bf_result = bf_series.equals(bf_series.astype("Float64"))
    pd_result = pd_series.equals(pd_series.astype("Float64"))

    assert pd_result == bf_result


def test_series_equals_different_values(scalars_df_index, scalars_pandas_df_index):
    bf_series = scalars_df_index["int64_col"]
    pd_series = scalars_pandas_df_index["int64_col"]

    bf_result = bf_series.equals(bf_series + 1)
    pd_result = pd_series.equals(pd_series + 1)

    assert pd_result == bf_result


def test_series_get_with_default_index(scalars_dfs):
    col_name = "float64_col"
    key = 2
    scalars_df, scalars_pandas_df = scalars_dfs
    bf_result = scalars_df[col_name].get(key)
    pd_result = scalars_pandas_df[col_name].get(key)
    assert bf_result == pd_result


@pytest.mark.parametrize(
    ("index_col", "key"),
    (
        ("int64_too", 2),
        ("string_col", "Hello, World!"),
        ("int64_too", slice(2, 6)),
    ),
)
def test_series___getitem__(scalars_dfs, index_col, key):
    col_name = "float64_col"
    scalars_df, scalars_pandas_df = scalars_dfs
    scalars_df = scalars_df.set_index(index_col, drop=False)
    scalars_pandas_df = scalars_pandas_df.set_index(index_col, drop=False)
    bf_result = scalars_df[col_name][key]
    pd_result = scalars_pandas_df[col_name][key]
    pd.testing.assert_series_equal(bf_result.to_pandas(), pd_result)


@pytest.mark.parametrize(
    ("key",),
    (
        (-2,),
        (-1,),
        (0,),
        (1,),
    ),
)
def test_series___getitem___with_int_key(scalars_dfs, key):
    col_name = "int64_too"
    index_col = "string_col"
    scalars_df, scalars_pandas_df = scalars_dfs
    scalars_df = scalars_df.set_index(index_col, drop=False)
    scalars_pandas_df = scalars_pandas_df.set_index(index_col, drop=False)
    bf_result = scalars_df[col_name][key]
    pd_result = scalars_pandas_df[col_name][key]
    assert bf_result == pd_result


def test_series___getitem___with_default_index(scalars_dfs):
    col_name = "float64_col"
    key = 2
    scalars_df, scalars_pandas_df = scalars_dfs
    bf_result = scalars_df[col_name][key]
    pd_result = scalars_pandas_df[col_name][key]
    assert bf_result == pd_result


@pytest.mark.parametrize(
    ("col_name",),
    (
        ("float64_col",),
        ("int64_too",),
    ),
)
def test_abs(scalars_dfs, col_name):
    scalars_df, scalars_pandas_df = scalars_dfs
    bf_result = scalars_df[col_name].abs().to_pandas()
    pd_result = scalars_pandas_df[col_name].abs()

    assert_series_equal(pd_result, bf_result)


@pytest.mark.parametrize(
    ("col_name",),
    (
        ("float64_col",),
        ("int64_too",),
    ),
)
def test_series_pos(scalars_dfs, col_name):
    scalars_df, scalars_pandas_df = scalars_dfs
    bf_result = (+scalars_df[col_name]).to_pandas()
    pd_result = +scalars_pandas_df[col_name]

    assert_series_equal(pd_result, bf_result)


@pytest.mark.parametrize(
    ("col_name",),
    (
        ("float64_col",),
        ("int64_too",),
    ),
)
def test_series_neg(scalars_dfs, col_name):
    scalars_df, scalars_pandas_df = scalars_dfs
    bf_result = (-scalars_df[col_name]).to_pandas()
    pd_result = -scalars_pandas_df[col_name]

    assert_series_equal(pd_result, bf_result)


@pytest.mark.parametrize(
    ("col_name",),
    (
        ("bool_col",),
        ("int64_col",),
    ),
)
def test_series_invert(scalars_dfs, col_name):
    scalars_df, scalars_pandas_df = scalars_dfs
    bf_result = (~scalars_df[col_name]).to_pandas()
    pd_result = ~scalars_pandas_df[col_name]

    assert_series_equal(pd_result, bf_result)


def test_fillna(scalars_dfs):
    scalars_df, scalars_pandas_df = scalars_dfs
    col_name = "string_col"
    bf_result = scalars_df[col_name].fillna("Missing").to_pandas()
    pd_result = scalars_pandas_df[col_name].fillna("Missing")
    assert_series_equal(
        pd_result,
        bf_result,
    )


def test_series_replace_scalar_scalar(scalars_dfs):
    scalars_df, scalars_pandas_df = scalars_dfs
    col_name = "string_col"
    bf_result = (
        scalars_df[col_name].replace("Hello, World!", "Howdy, Planet!").to_pandas()
    )
    pd_result = scalars_pandas_df[col_name].replace("Hello, World!", "Howdy, Planet!")

    pd.testing.assert_series_equal(
        pd_result,
        bf_result,
    )


def test_series_replace_regex_scalar(scalars_dfs):
    scalars_df, scalars_pandas_df = scalars_dfs
    col_name = "string_col"
    bf_result = (
        scalars_df[col_name].replace("^H.l", "Howdy, Planet!", regex=True).to_pandas()
    )
    pd_result = scalars_pandas_df[col_name].replace(
        "^H.l", "Howdy, Planet!", regex=True
    )

    pd.testing.assert_series_equal(
        pd_result,
        bf_result,
    )


def test_series_replace_list_scalar(scalars_dfs):
    scalars_df, scalars_pandas_df = scalars_dfs
    col_name = "string_col"
    bf_result = (
        scalars_df[col_name]
        .replace(["Hello, World!", "T"], "Howdy, Planet!")
        .to_pandas()
    )
    pd_result = scalars_pandas_df[col_name].replace(
        ["Hello, World!", "T"], "Howdy, Planet!"
    )

    pd.testing.assert_series_equal(
        pd_result,
        bf_result,
    )


@pytest.mark.parametrize(
    ("replacement_dict",),
    (
        ({"Hello, World!": "Howdy, Planet!", "T": "R"},),
        ({},),
    ),
    ids=[
        "non-empty",
        "empty",
    ],
)
def test_series_replace_dict(scalars_dfs, replacement_dict):
    scalars_df, scalars_pandas_df = scalars_dfs
    col_name = "string_col"
    bf_result = scalars_df[col_name].replace(replacement_dict).to_pandas()
    pd_result = scalars_pandas_df[col_name].replace(replacement_dict)

    pd.testing.assert_series_equal(
        pd_result,
        bf_result,
    )


@pytest.mark.parametrize(
    ("method",),
    (
        ("linear",),
        ("values",),
        ("slinear",),
        ("nearest",),
        ("zero",),
        ("pad",),
    ),
)
def test_series_interpolate(method):
    values = [None, 1, 2, None, None, 16, None]
    index = [-3.2, 11.4, 3.56, 4, 4.32, 5.55, 76.8]
    pd_series = pd.Series(values, index)
    bf_series = series.Series(pd_series)

    # Pandas can only interpolate on "float64" columns
    # https://github.com/pandas-dev/pandas/issues/40252
    pd_result = pd_series.astype("float64").interpolate(method=method)
    bf_result = bf_series.interpolate(method=method).to_pandas()

    # pd uses non-null types, while bf uses nullable types
    pd.testing.assert_series_equal(
        pd_result,
        bf_result,
        check_index_type=False,
        check_dtype=False,
    )


@pytest.mark.parametrize(
    ("ignore_index",),
    (
        (True,),
        (False,),
    ),
)
def test_series_dropna(scalars_dfs, ignore_index):
    if pd.__version__.startswith("1."):
        pytest.skip("ignore_index parameter not supported in pandas 1.x.")
    scalars_df, scalars_pandas_df = scalars_dfs
    col_name = "string_col"
    bf_result = scalars_df[col_name].dropna(ignore_index=ignore_index).to_pandas()
    pd_result = scalars_pandas_df[col_name].dropna(ignore_index=ignore_index)
    pd.testing.assert_series_equal(pd_result, bf_result, check_index_type=False)


@pytest.mark.parametrize(
    ("agg",),
    (
        ("sum",),
        ("size",),
    ),
)
def test_series_agg_single_string(scalars_dfs, agg):
    scalars_df, scalars_pandas_df = scalars_dfs
    bf_result = scalars_df["int64_col"].agg(agg)
    pd_result = scalars_pandas_df["int64_col"].agg(agg)
    assert math.isclose(pd_result, bf_result)


def test_series_agg_multi_string(scalars_dfs):
    aggregations = [
        "sum",
        "mean",
        "std",
        "var",
        "min",
        "max",
        "nunique",
        "count",
        "size",
    ]
    scalars_df, scalars_pandas_df = scalars_dfs
    bf_result = scalars_df["int64_col"].agg(aggregations).to_pandas()
    pd_result = scalars_pandas_df["int64_col"].agg(aggregations)

    # Pandas may produce narrower numeric types, but bigframes always produces Float64
    pd_result = pd_result.astype("Float64")

    pd.testing.assert_series_equal(pd_result, bf_result, check_index_type=False)


@pytest.mark.parametrize(
    ("col_name",),
    (
        ("string_col",),
        ("int64_col",),
    ),
)
def test_max(scalars_dfs, col_name):
    scalars_df, scalars_pandas_df = scalars_dfs
    bf_result = scalars_df[col_name].max()
    pd_result = scalars_pandas_df[col_name].max()
    assert pd_result == bf_result


@pytest.mark.parametrize(
    ("col_name",),
    (
        ("string_col",),
        ("int64_col",),
    ),
)
def test_min(scalars_dfs, col_name):
    scalars_df, scalars_pandas_df = scalars_dfs
    bf_result = scalars_df[col_name].min()
    pd_result = scalars_pandas_df[col_name].min()
    assert pd_result == bf_result


@pytest.mark.parametrize(
    ("col_name",),
    (
        ("float64_col",),
        ("int64_col",),
    ),
)
def test_std(scalars_dfs, col_name):
    scalars_df, scalars_pandas_df = scalars_dfs
    bf_result = scalars_df[col_name].std()
    pd_result = scalars_pandas_df[col_name].std()
    assert math.isclose(pd_result, bf_result)


@pytest.mark.parametrize(
    ("col_name",),
    (
        ("float64_col",),
        ("int64_col",),
    ),
)
def test_kurt(scalars_dfs, col_name):
    scalars_df, scalars_pandas_df = scalars_dfs
    bf_result = scalars_df[col_name].kurt()
    pd_result = scalars_pandas_df[col_name].kurt()
    assert math.isclose(pd_result, bf_result)


@pytest.mark.parametrize(
    ("col_name",),
    (
        ("float64_col",),
        ("int64_col",),
    ),
)
def test_skew(scalars_dfs, col_name):
    scalars_df, scalars_pandas_df = scalars_dfs
    bf_result = scalars_df[col_name].skew()
    pd_result = scalars_pandas_df[col_name].skew()
    assert math.isclose(pd_result, bf_result)


def test_skew_undefined(scalars_dfs):
    scalars_df, scalars_pandas_df = scalars_dfs
    bf_result = scalars_df["int64_col"].iloc[:2].skew()
    pd_result = scalars_pandas_df["int64_col"].iloc[:2].skew()
    # both should be pd.NA
    assert pd_result is bf_result


def test_kurt_undefined(scalars_dfs):
    scalars_df, scalars_pandas_df = scalars_dfs
    bf_result = scalars_df["int64_col"].iloc[:3].kurt()
    pd_result = scalars_pandas_df["int64_col"].iloc[:3].kurt()
    # both should be pd.NA
    assert pd_result is bf_result


@pytest.mark.parametrize(
    ("col_name",),
    (
        ("float64_col",),
        ("int64_col",),
    ),
)
def test_var(scalars_dfs, col_name):
    scalars_df, scalars_pandas_df = scalars_dfs
    bf_result = scalars_df[col_name].var()
    pd_result = scalars_pandas_df[col_name].var()
    assert math.isclose(pd_result, bf_result)


@pytest.mark.parametrize(
    ("col_name",),
    (
        ("bool_col",),
        ("int64_col",),
    ),
)
def test_mode_stat(scalars_df_index, scalars_pandas_df_index, col_name):
    bf_result = scalars_df_index[col_name].mode().to_pandas()
    pd_result = scalars_pandas_df_index[col_name].mode()

    ## Mode implicitly resets index, and bigframes default indices use nullable Int64
    pd_result.index = pd_result.index.astype("Int64")

    pd.testing.assert_series_equal(
        bf_result,
        pd_result,
    )


@pytest.mark.parametrize(
    ("operator"),
    [
        (lambda x, y: x + y),
        (lambda x, y: x - y),
        (lambda x, y: x * y),
        (lambda x, y: x / y),
        (lambda x, y: x // y),
        (lambda x, y: x < y),
        (lambda x, y: x > y),
        (lambda x, y: x <= y),
        (lambda x, y: x >= y),
    ],
    ids=[
        "add",
        "subtract",
        "multiply",
        "divide",
        "floordivide",
        "less_than",
        "greater_than",
        "less_than_equal",
        "greater_than_equal",
    ],
)
@pytest.mark.parametrize(("other_scalar"), [-1, 0, 14, pd.NA])
@pytest.mark.parametrize(("reverse_operands"), [True, False])
def test_series_int_int_operators_scalar(
    scalars_dfs, operator, other_scalar, reverse_operands
):
    scalars_df, scalars_pandas_df = scalars_dfs

    maybe_reversed_op = (lambda x, y: operator(y, x)) if reverse_operands else operator

    bf_result = maybe_reversed_op(scalars_df["int64_col"], other_scalar).to_pandas()
    pd_result = maybe_reversed_op(scalars_pandas_df["int64_col"], other_scalar)

    assert_series_equal(pd_result, bf_result)


def test_series_pow_scalar(scalars_dfs):
    scalars_df, scalars_pandas_df = scalars_dfs

    bf_result = (scalars_df["int64_col"] ** 2).to_pandas()
    pd_result = scalars_pandas_df["int64_col"] ** 2

    assert_series_equal(pd_result, bf_result)


def test_series_pow_scalar_reverse(scalars_dfs):
    scalars_df, scalars_pandas_df = scalars_dfs

    bf_result = (0.8 ** scalars_df["int64_col"]).to_pandas()
    pd_result = 0.8 ** scalars_pandas_df["int64_col"]

    assert_series_equal(pd_result, bf_result)


@pytest.mark.parametrize(
    ("operator"),
    [
        (lambda x, y: x & y),
        (lambda x, y: x | y),
        (lambda x, y: x ^ y),
    ],
    ids=[
        "and",
        "or",
        "xor",
    ],
)
@pytest.mark.parametrize(("other_scalar"), [True, False, pd.NA])
@pytest.mark.parametrize(("reverse_operands"), [True, False])
def test_series_bool_bool_operators_scalar(
    scalars_dfs, operator, other_scalar, reverse_operands
):
    scalars_df, scalars_pandas_df = scalars_dfs

    maybe_reversed_op = (lambda x, y: operator(y, x)) if reverse_operands else operator

    bf_result = maybe_reversed_op(scalars_df["bool_col"], other_scalar).to_pandas()
    pd_result = maybe_reversed_op(scalars_pandas_df["bool_col"], other_scalar)

    assert_series_equal(pd_result.astype(pd.BooleanDtype()), bf_result)


@pytest.mark.parametrize(
    ("operator"),
    [
        (lambda x, y: x + y),
        (lambda x, y: x - y),
        (lambda x, y: x * y),
        (lambda x, y: x / y),
        (lambda x, y: x < y),
        (lambda x, y: x > y),
        (lambda x, y: x <= y),
        (lambda x, y: x >= y),
        (lambda x, y: x % y),
        (lambda x, y: x // y),
        (lambda x, y: x & y),
        (lambda x, y: x | y),
        (lambda x, y: x ^ y),
    ],
    ids=[
        "add",
        "subtract",
        "multiply",
        "divide",
        "less_than",
        "greater_than",
        "less_than_equal",
        "greater_than_equal",
        "modulo",
        "floordivide",
        "bitwise_and",
        "bitwise_or",
        "bitwise_xor",
    ],
)
def test_series_int_int_operators_series(scalars_dfs, operator):
    scalars_df, scalars_pandas_df = scalars_dfs
    bf_result = operator(scalars_df["int64_col"], scalars_df["int64_too"]).to_pandas()
    pd_result = operator(scalars_pandas_df["int64_col"], scalars_pandas_df["int64_too"])
    assert_series_equal(pd_result, bf_result)


@pytest.mark.parametrize(
    ("col_x",),
    [
        ("int64_col",),
        ("int64_too",),
        ("float64_col",),
    ],
)
@pytest.mark.parametrize(
    ("col_y",),
    [
        ("int64_col",),
        ("int64_too",),
        ("float64_col",),
    ],
)
@pytest.mark.parametrize(
    ("method",),
    [
        ("mod",),
        ("rmod",),
    ],
)
def test_mods(scalars_dfs, col_x, col_y, method):
    scalars_df, scalars_pandas_df = scalars_dfs
    x_bf = scalars_df[col_x]
    y_bf = scalars_df[col_y]
    bf_series = getattr(x_bf, method)(y_bf)
    # BigQuery's mod functions return [BIG]NUMERIC values unless both arguments are integers.
    # https://cloud.google.com/bigquery/docs/reference/standard-sql/mathematical_functions#mod
    if x_bf.dtype == pd.Int64Dtype() and y_bf.dtype == pd.Int64Dtype():
        bf_result = bf_series.to_pandas()
    else:
        bf_result = bf_series.astype("Float64").to_pandas()
    pd_result = getattr(scalars_pandas_df[col_x], method)(scalars_pandas_df[col_y])
    pd.testing.assert_series_equal(pd_result, bf_result)


# We work around a pandas bug that doesn't handle correlating nullable dtypes by doing this
# manually with dumb self-correlation instead of parameterized as test_mods is above.
def test_series_corr(scalars_dfs):
    scalars_df, scalars_pandas_df = scalars_dfs
    bf_result = scalars_df["int64_too"].corr(scalars_df["int64_too"])
    pd_result = (
        scalars_pandas_df["int64_too"]
        .astype("int64")
        .corr(scalars_pandas_df["int64_too"].astype("int64"))
    )
    assert math.isclose(pd_result, bf_result)


@skip_legacy_pandas
def test_series_autocorr(scalars_dfs):
    scalars_df, scalars_pandas_df = scalars_dfs
    bf_result = scalars_df["float64_col"].autocorr(2)
    pd_result = scalars_pandas_df["float64_col"].autocorr(2)
    assert math.isclose(pd_result, bf_result)


def test_series_cov(scalars_dfs):
    scalars_df, scalars_pandas_df = scalars_dfs
    bf_result = scalars_df["int64_too"].cov(scalars_df["int64_too"])
    pd_result = (
        scalars_pandas_df["int64_too"]
        .astype("int64")
        .cov(scalars_pandas_df["int64_too"].astype("int64"))
    )
    assert math.isclose(pd_result, bf_result)


@pytest.mark.parametrize(
    ("col_x",),
    [
        ("int64_col",),
        ("float64_col",),
    ],
)
@pytest.mark.parametrize(
    ("col_y",),
    [
        ("int64_col",),
        ("float64_col",),
    ],
)
@pytest.mark.parametrize(
    ("method",),
    [
        ("divmod",),
        ("rdivmod",),
    ],
)
def test_divmods_series(scalars_dfs, col_x, col_y, method):
    scalars_df, scalars_pandas_df = scalars_dfs
    bf_div_result, bf_mod_result = getattr(scalars_df[col_x], method)(scalars_df[col_y])
    pd_div_result, pd_mod_result = getattr(scalars_pandas_df[col_x], method)(
        scalars_pandas_df[col_y]
    )
    # BigQuery's mod functions return NUMERIC values for non-INT64 inputs.
    if bf_div_result.dtype == pd.Int64Dtype():
        pd.testing.assert_series_equal(pd_div_result, bf_div_result.to_pandas())
    else:
        pd.testing.assert_series_equal(
            pd_div_result, bf_div_result.astype("Float64").to_pandas()
        )

    if bf_mod_result.dtype == pd.Int64Dtype():
        pd.testing.assert_series_equal(pd_mod_result, bf_mod_result.to_pandas())
    else:
        pd.testing.assert_series_equal(
            pd_mod_result, bf_mod_result.astype("Float64").to_pandas()
        )


@pytest.mark.parametrize(
    ("col_x",),
    [
        ("int64_col",),
        ("float64_col",),
    ],
)
@pytest.mark.parametrize(
    ("other",),
    [
        (-1000,),
        (678,),
    ],
)
@pytest.mark.parametrize(
    ("method",),
    [
        ("divmod",),
        ("rdivmod",),
    ],
)
def test_divmods_scalars(scalars_dfs, col_x, other, method):
    scalars_df, scalars_pandas_df = scalars_dfs
    bf_div_result, bf_mod_result = getattr(scalars_df[col_x], method)(other)
    pd_div_result, pd_mod_result = getattr(scalars_pandas_df[col_x], method)(other)
    # BigQuery's mod functions return NUMERIC values for non-INT64 inputs.
    if bf_div_result.dtype == pd.Int64Dtype():
        pd.testing.assert_series_equal(pd_div_result, bf_div_result.to_pandas())
    else:
        pd.testing.assert_series_equal(
            pd_div_result, bf_div_result.astype("Float64").to_pandas()
        )

    if bf_mod_result.dtype == pd.Int64Dtype():
        pd.testing.assert_series_equal(pd_mod_result, bf_mod_result.to_pandas())
    else:
        pd.testing.assert_series_equal(
            pd_mod_result, bf_mod_result.astype("Float64").to_pandas()
        )


@pytest.mark.parametrize(
    ("other",),
    [
        (3,),
        (-6.2,),
    ],
)
def test_series_add_scalar(scalars_dfs, other):
    scalars_df, scalars_pandas_df = scalars_dfs
    bf_result = (scalars_df["float64_col"] + other).to_pandas()
    pd_result = scalars_pandas_df["float64_col"] + other

    assert_series_equal(pd_result, bf_result)


@pytest.mark.parametrize(
    ("left_col", "right_col"),
    [
        ("float64_col", "float64_col"),
        ("int64_col", "float64_col"),
        ("int64_col", "int64_too"),
    ],
)
def test_series_add_bigframes_series(scalars_dfs, left_col, right_col):
    scalars_df, scalars_pandas_df = scalars_dfs
    bf_result = (scalars_df[left_col] + scalars_df[right_col]).to_pandas()
    pd_result = scalars_pandas_df[left_col] + scalars_pandas_df[right_col]

    assert_series_equal(pd_result, bf_result)


@pytest.mark.parametrize(
    ("left_col", "right_col", "righter_col"),
    [
        ("float64_col", "float64_col", "float64_col"),
        ("int64_col", "int64_col", "int64_col"),
    ],
)
def test_series_add_bigframes_series_nested(
    scalars_dfs, left_col, right_col, righter_col
):
    """Test that we can correctly add multiple times."""
    scalars_df, scalars_pandas_df = scalars_dfs
    bf_result = (
        (scalars_df[left_col] + scalars_df[right_col]) + scalars_df[righter_col]
    ).to_pandas()
    pd_result = (
        scalars_pandas_df[left_col] + scalars_pandas_df[right_col]
    ) + scalars_pandas_df[righter_col]

    assert_series_equal(pd_result, bf_result)


def test_series_add_different_table_default_index(
    scalars_df_default_index,
    scalars_df_2_default_index,
):
    bf_result = (
        scalars_df_default_index["float64_col"]
        + scalars_df_2_default_index["float64_col"]
    ).to_pandas()
    pd_result = (
        # Default index may not have a well defined order, but it should at
        # least be consistent across to_pandas() calls.
        scalars_df_default_index["float64_col"].to_pandas()
        + scalars_df_2_default_index["float64_col"].to_pandas()
    )
    # TODO(swast): Can remove sort_index() when there's default ordering.
    pd.testing.assert_series_equal(bf_result.sort_index(), pd_result.sort_index())


def test_series_add_different_table_with_index(
    scalars_df_index, scalars_df_2_index, scalars_pandas_df_index
):
    scalars_pandas_df = scalars_pandas_df_index
    bf_result = scalars_df_index["float64_col"] + scalars_df_2_index["int64_col"]
    # When index values are unique, we can emulate with values from the same
    # DataFrame.
    pd_result = scalars_pandas_df["float64_col"] + scalars_pandas_df["int64_col"]
    pd.testing.assert_series_equal(bf_result.to_pandas(), pd_result)


def test_reset_index_drop(scalars_df_index, scalars_pandas_df_index):
    scalars_pandas_df = scalars_pandas_df_index
    bf_result = (
        scalars_df_index["float64_col"]
        .sort_index(ascending=False)
        .reset_index(drop=True)
    ).iloc[::2]
    pd_result = (
        scalars_pandas_df["float64_col"]
        .sort_index(ascending=False)
        .reset_index(drop=True)
    ).iloc[::2]

    # BigQuery DataFrames default indices use nullable Int64 always
    pd_result.index = pd_result.index.astype("Int64")

    pd.testing.assert_series_equal(bf_result.to_pandas(), pd_result)


@pytest.mark.parametrize(
    ("name",),
    [
        ("some_name",),
        (None,),
    ],
)
def test_reset_index_no_drop(scalars_df_index, scalars_pandas_df_index, name):
    scalars_pandas_df = scalars_pandas_df_index
    kw_args = {"name": name} if name else {}
    bf_result = (
        scalars_df_index["float64_col"]
        .sort_index(ascending=False)
        .reset_index(drop=False, **kw_args)
    )
    pd_result = (
        scalars_pandas_df["float64_col"]
        .sort_index(ascending=False)
        .reset_index(drop=False, **kw_args)
    )

    # BigQuery DataFrames default indices use nullable Int64 always
    pd_result.index = pd_result.index.astype("Int64")

    pd.testing.assert_frame_equal(bf_result.to_pandas(), pd_result)


def test_copy(scalars_df_index, scalars_pandas_df_index):
    col_name = "float64_col"
    # Expect mutation on original not to effect_copy
    bf_series = scalars_df_index[col_name].copy()
    bf_copy = bf_series.copy()
    bf_copy.loc[0] = 5.6
    bf_series.loc[0] = 3.4

    pd_series = scalars_pandas_df_index[col_name].copy()
    pd_copy = pd_series.copy()
    pd_copy.loc[0] = 5.6
    pd_series.loc[0] = 3.4

    assert bf_copy.to_pandas().loc[0] != bf_series.to_pandas().loc[0]
    pd.testing.assert_series_equal(bf_copy.to_pandas(), pd_copy)


def test_isin_raise_error(scalars_df_index, scalars_pandas_df_index):
    col_name = "int64_too"
    with pytest.raises(TypeError):
        scalars_df_index[col_name].isin("whatever").to_pandas()


@pytest.mark.parametrize(
    (
        "col_name",
        "test_set",
    ),
    [
        (
            "int64_col",
            [314159, 2.0, 3, pd.NA],
        ),
        (
            "int64_col",
            [2, 55555, 4],
        ),
        (
            "float64_col",
            [-123.456, 1.25, pd.NA],
        ),
        (
            "int64_too",
            [1, 2, pd.NA],
        ),
        (
            "string_col",
            ["Hello, World!", "Hi", "こんにちは"],
        ),
    ],
)
def test_isin(scalars_dfs, col_name, test_set):
    scalars_df, scalars_pandas_df = scalars_dfs
    bf_result = scalars_df[col_name].isin(test_set).to_pandas()
    pd_result = scalars_pandas_df[col_name].isin(test_set).astype("boolean")
    pd.testing.assert_series_equal(
        pd_result,
        bf_result,
    )


@pytest.mark.parametrize(
    (
        "col_name",
        "test_set",
    ),
    [
        (
            "int64_col",
            [314159, 2.0, 3, pd.NA],
        ),
        (
            "int64_col",
            [2, 55555, 4],
        ),
        (
            "float64_col",
            [-123.456, 1.25, pd.NA],
        ),
        (
            "int64_too",
            [1, 2, pd.NA],
        ),
        (
            "string_col",
            ["Hello, World!", "Hi", "こんにちは"],
        ),
    ],
)
def test_isin_bigframes_values(scalars_dfs, col_name, test_set, session):
    scalars_df, scalars_pandas_df = scalars_dfs
    bf_result = (
        scalars_df[col_name].isin(series.Series(test_set, session=session)).to_pandas()
    )
    pd_result = scalars_pandas_df[col_name].isin(test_set).astype("boolean")
    pd.testing.assert_series_equal(
        pd_result,
        bf_result,
    )


def test_isnull(scalars_dfs):
    scalars_df, scalars_pandas_df = scalars_dfs
    col_name = "float64_col"
    bf_series = scalars_df[col_name].isnull().to_pandas()
    pd_series = scalars_pandas_df[col_name].isnull()

    # One of dtype mismatches to be documented. Here, the `bf_series.dtype` is `BooleanDtype` but
    # the `pd_series.dtype` is `bool`.
    assert_series_equal(pd_series.astype(pd.BooleanDtype()), bf_series)


def test_notnull(scalars_dfs):
    scalars_df, scalars_pandas_df = scalars_dfs
    col_name = "string_col"
    bf_series = scalars_df[col_name].notnull().to_pandas()
    pd_series = scalars_pandas_df[col_name].notnull()

    # One of dtype mismatches to be documented. Here, the `bf_series.dtype` is `BooleanDtype` but
    # the `pd_series.dtype` is `bool`.
    assert_series_equal(pd_series.astype(pd.BooleanDtype()), bf_series)


def test_round(scalars_dfs):
    scalars_df, scalars_pandas_df = scalars_dfs
    col_name = "float64_col"
    bf_result = scalars_df[col_name].round().to_pandas()
    pd_result = scalars_pandas_df[col_name].round()

    assert_series_equal(pd_result, bf_result)


def test_eq_scalar(scalars_dfs):
    scalars_df, scalars_pandas_df = scalars_dfs
    col_name = "int64_too"
    bf_result = scalars_df[col_name].eq(0).to_pandas()
    pd_result = scalars_pandas_df[col_name].eq(0)

    assert_series_equal(pd_result, bf_result)


def test_eq_wider_type_scalar(scalars_dfs):
    scalars_df, scalars_pandas_df = scalars_dfs
    col_name = "int64_too"
    bf_result = scalars_df[col_name].eq(1.0).to_pandas()
    pd_result = scalars_pandas_df[col_name].eq(1.0)

    assert_series_equal(pd_result, bf_result)


def test_ne_scalar(scalars_dfs):
    scalars_df, scalars_pandas_df = scalars_dfs
    col_name = "int64_too"
    bf_result = (scalars_df[col_name] != 0).to_pandas()
    pd_result = scalars_pandas_df[col_name] != 0

    assert_series_equal(pd_result, bf_result)


def test_eq_int_scalar(scalars_dfs):
    scalars_df, scalars_pandas_df = scalars_dfs
    col_name = "int64_too"
    bf_result = (scalars_df[col_name] == 0).to_pandas()
    pd_result = scalars_pandas_df[col_name] == 0

    assert_series_equal(pd_result, bf_result)


@pytest.mark.parametrize(
    ("col_name",),
    (
        ("string_col",),
        ("float64_col",),
        ("int64_too",),
    ),
)
def test_eq_same_type_series(scalars_dfs, col_name):
    scalars_df, scalars_pandas_df = scalars_dfs
    col_name = "string_col"
    bf_result = (scalars_df[col_name] == scalars_df[col_name]).to_pandas()
    pd_result = scalars_pandas_df[col_name] == scalars_pandas_df[col_name]

    # One of dtype mismatches to be documented. Here, the `bf_series.dtype` is `BooleanDtype` but
    # the `pd_series.dtype` is `bool`.
    assert_series_equal(pd_result.astype(pd.BooleanDtype()), bf_result)


def test_loc_setitem_cell(scalars_df_index, scalars_pandas_df_index):
    bf_original = scalars_df_index["string_col"]
    bf_series = scalars_df_index["string_col"]
    pd_original = scalars_pandas_df_index["string_col"]
    pd_series = scalars_pandas_df_index["string_col"].copy()
    bf_series.loc[2] = "This value isn't in the test data."
    pd_series.loc[2] = "This value isn't in the test data."
    bf_result = bf_series.to_pandas()
    pd_result = pd_series
    pd.testing.assert_series_equal(bf_result, pd_result)
    # Per Copy-on-Write semantics, other references to the original DataFrame
    # should remain unchanged.
    pd.testing.assert_series_equal(bf_original.to_pandas(), pd_original)


def test_at_setitem_row_label_scalar(scalars_dfs):
    scalars_df, scalars_pandas_df = scalars_dfs
    bf_series = scalars_df["int64_col"]
    pd_series = scalars_pandas_df["int64_col"].copy()
    bf_series.at[1] = 1000
    pd_series.at[1] = 1000
    bf_result = bf_series.to_pandas()
    pd_result = pd_series.astype("Int64")
    pd.testing.assert_series_equal(bf_result, pd_result)


def test_ne_obj_series(scalars_dfs):
    scalars_df, scalars_pandas_df = scalars_dfs
    col_name = "string_col"
    bf_result = (scalars_df[col_name] != scalars_df[col_name]).to_pandas()
    pd_result = scalars_pandas_df[col_name] != scalars_pandas_df[col_name]

    # One of dtype mismatches to be documented. Here, the `bf_series.dtype` is `BooleanDtype` but
    # the `pd_series.dtype` is `bool`.
    assert_series_equal(pd_result.astype(pd.BooleanDtype()), bf_result)


def test_indexing_using_unselected_series(scalars_dfs):
    scalars_df, scalars_pandas_df = scalars_dfs
    col_name = "string_col"
    bf_result = scalars_df[col_name][scalars_df["int64_too"].eq(0)].to_pandas()
    pd_result = scalars_pandas_df[col_name][scalars_pandas_df["int64_too"].eq(0)]

    assert_series_equal(
        pd_result,
        bf_result,
    )


def test_indexing_using_selected_series(scalars_dfs):
    scalars_df, scalars_pandas_df = scalars_dfs
    col_name = "string_col"
    bf_result = scalars_df[col_name][
        scalars_df["string_col"].eq("Hello, World!")
    ].to_pandas()
    pd_result = scalars_pandas_df[col_name][
        scalars_pandas_df["string_col"].eq("Hello, World!")
    ]

    assert_series_equal(
        pd_result,
        bf_result,
    )


def test_nested_filter(scalars_dfs):
    scalars_df, scalars_pandas_df = scalars_dfs
    string_col = scalars_df["string_col"]
    int64_too = scalars_df["int64_too"]
    bool_col = scalars_df["bool_col"] == bool(
        True
    )  # Convert from nullable bool to nonnullable bool usable as indexer
    bf_result = string_col[int64_too == 0][~bool_col].to_pandas()

    pd_string_col = scalars_pandas_df["string_col"]
    pd_int64_too = scalars_pandas_df["int64_too"]
    pd_bool_col = scalars_pandas_df["bool_col"] == bool(
        True
    )  # Convert from nullable bool to nonnullable bool usable as indexer
    pd_result = pd_string_col[pd_int64_too == 0][~pd_bool_col]

    assert_series_equal(
        pd_result,
        bf_result,
    )


def test_binop_repeated_application_does_row_identity_joins(scalars_dfs):
    """Make sure row identity joins kick in so that we don't do way more joins than expected."""
    scalars_df, scalars_pandas_df = scalars_dfs
    bf_series = scalars_df["int64_col"]
    pd_series = scalars_pandas_df["int64_col"]

    num_joins = 10
    for _ in range(num_joins):
        bf_series = bf_series + bf_series
        pd_series = pd_series + pd_series

    bf_result = bf_series.to_pandas()
    pd_result = pd_series
    assert_series_equal(
        bf_result,
        pd_result,
    )

    bf_sql, _, _ = bf_series.to_frame()._to_sql_query(include_index=True)
    selects = re.findall("SELECT", bf_sql.upper())
    assert 0 < len(selects) < (num_joins // 2)


def test_binop_opposite_filters(scalars_dfs):
    scalars_df, scalars_pandas_df = scalars_dfs
    int64_col1 = scalars_df["int64_col"]
    int64_col2 = scalars_df["int64_col"]
    bool_col = scalars_df["bool_col"]
    bf_result = (int64_col1[bool_col] + int64_col2[bool_col.__invert__()]).to_pandas()

    pd_int64_col1 = scalars_pandas_df["int64_col"]
    pd_int64_col2 = scalars_pandas_df["int64_col"]
    pd_bool_col = scalars_pandas_df["bool_col"]
    pd_result = pd_int64_col1[pd_bool_col] + pd_int64_col2[pd_bool_col.__invert__()]

    # Passes with ignore_order=False only with some dependency sets
    # TODO: Determine desired behavior and make test more strict
    assert_series_equal(bf_result, pd_result, ignore_order=True)


def test_binop_left_filtered(scalars_dfs):
    scalars_df, scalars_pandas_df = scalars_dfs
    int64_col = scalars_df["int64_col"]
    float64_col = scalars_df["float64_col"]
    bool_col = scalars_df["bool_col"]
    bf_result = (int64_col[bool_col] + float64_col).to_pandas()

    pd_int64_col = scalars_pandas_df["int64_col"]
    pd_float64_col = scalars_pandas_df["float64_col"]
    pd_bool_col = scalars_pandas_df["bool_col"]
    pd_result = pd_int64_col[pd_bool_col] + pd_float64_col

    # Passes with ignore_order=False only with some dependency sets
    # TODO: Determine desired behavior and make test more strict
    assert_series_equal(bf_result, pd_result, ignore_order=True)


def test_binop_right_filtered(scalars_dfs):
    scalars_df, scalars_pandas_df = scalars_dfs
    int64_col = scalars_df["int64_col"]
    float64_col = scalars_df["float64_col"]
    bool_col = scalars_df["bool_col"]
    bf_result = (float64_col + int64_col[bool_col]).to_pandas()

    pd_int64_col = scalars_pandas_df["int64_col"]
    pd_float64_col = scalars_pandas_df["float64_col"]
    pd_bool_col = scalars_pandas_df["bool_col"]
    pd_result = pd_float64_col + pd_int64_col[pd_bool_col]

    assert_series_equal(
        bf_result,
        pd_result,
    )


@pytest.mark.parametrize(
    ("other",),
    [
        ([-1.4, 2.3, None],),
        (pd.Index([-1.4, 2.3, None]),),
        (pd.Series([-1.4, 2.3, None], index=[44, 2, 1]),),
    ],
)
@skip_legacy_pandas
def test_series_binop_w_other_types(scalars_dfs, other):
    scalars_df, scalars_pandas_df = scalars_dfs

    bf_result = (scalars_df["int64_col"].head(3) + other).to_pandas()
    pd_result = scalars_pandas_df["int64_col"].head(3) + other

    assert_series_equal(
        bf_result,
        pd_result,
    )


@skip_legacy_pandas
def test_series_combine_first(scalars_dfs):
    scalars_df, scalars_pandas_df = scalars_dfs
    int64_col = scalars_df["int64_col"].head(7)
    float64_col = scalars_df["float64_col"].tail(7)
    bf_result = int64_col.combine_first(float64_col).to_pandas()

    pd_int64_col = scalars_pandas_df["int64_col"].head(7)
    pd_float64_col = scalars_pandas_df["float64_col"].tail(7)
    pd_result = pd_int64_col.combine_first(pd_float64_col)

    assert_series_equal(
        bf_result,
        pd_result,
    )


def test_series_update(scalars_dfs):
    scalars_df, scalars_pandas_df = scalars_dfs
    int64_col = scalars_df["int64_col"].head(7)
    float64_col = scalars_df["float64_col"].tail(7).copy()
    float64_col.update(int64_col)

    pd_int64_col = scalars_pandas_df["int64_col"].head(7)
    pd_float64_col = scalars_pandas_df["float64_col"].tail(7).copy()
    pd_float64_col.update(pd_int64_col)

    assert_series_equal(
        float64_col.to_pandas(),
        pd_float64_col,
    )


def test_mean(scalars_dfs):
    scalars_df, scalars_pandas_df = scalars_dfs
    col_name = "int64_col"
    bf_result = scalars_df[col_name].mean()
    pd_result = scalars_pandas_df[col_name].mean()
    assert math.isclose(pd_result, bf_result)


def test_median(scalars_dfs):
    scalars_df, scalars_pandas_df = scalars_dfs
    col_name = "int64_col"
    bf_result = scalars_df[col_name].median()
    pd_max = scalars_pandas_df[col_name].max()
    pd_min = scalars_pandas_df[col_name].min()
    # Median is approximate, so just check for plausibility.
    assert pd_min < bf_result < pd_max


def test_median_exact(scalars_dfs):
    scalars_df, scalars_pandas_df = scalars_dfs
    col_name = "int64_col"
    bf_result = scalars_df[col_name].median(exact=True)
    pd_result = scalars_pandas_df[col_name].median()
    assert math.isclose(pd_result, bf_result)


def test_series_quantile(scalars_dfs):
    scalars_df, scalars_pandas_df = scalars_dfs
    col_name = "int64_col"
    bf_series = scalars_df[col_name]
    pd_series = scalars_pandas_df[col_name]

    pd_result = pd_series.quantile([0.0, 0.4, 0.6, 1.0])
    bf_result = bf_series.quantile([0.0, 0.4, 0.6, 1.0])
    pd.testing.assert_series_equal(
        pd_result, bf_result.to_pandas(), check_dtype=False, check_index_type=False
    )


def test_numeric_literal(scalars_dfs):
    scalars_df, _ = scalars_dfs
    col_name = "numeric_col"
    assert scalars_df[col_name].dtype == pd.ArrowDtype(pa.decimal128(38, 9))
    bf_result = scalars_df[col_name] + 42
    assert bf_result.size == scalars_df[col_name].size
    assert bf_result.dtype == pd.ArrowDtype(pa.decimal128(38, 9))


def test_series_small_repr(scalars_dfs):
    scalars_df, scalars_pandas_df = scalars_dfs

    col_name = "int64_col"
    bf_series = scalars_df[col_name]
    pd_series = scalars_pandas_df[col_name]
    assert repr(bf_series) == pd_series.to_string(length=False, dtype=True, name=True)


def test_sum(scalars_dfs):
    scalars_df, scalars_pandas_df = scalars_dfs
    col_name = "int64_col"
    bf_result = scalars_df[col_name].sum()
    pd_result = scalars_pandas_df[col_name].sum()
    assert pd_result == bf_result


def test_product(scalars_dfs):
    scalars_df, scalars_pandas_df = scalars_dfs
    col_name = "float64_col"
    bf_result = scalars_df[col_name].product()
    pd_result = scalars_pandas_df[col_name].product()
    assert math.isclose(pd_result, bf_result)


def test_cumprod(scalars_dfs):
    if pd.__version__.startswith("1."):
        pytest.skip("Series.cumprod NA mask are different in pandas 1.x.")
    scalars_df, scalars_pandas_df = scalars_dfs
    col_name = "float64_col"
    bf_result = scalars_df[col_name].cumprod()
    pd_result = scalars_pandas_df[col_name].cumprod()
    pd.testing.assert_series_equal(
        pd_result,
        bf_result.to_pandas(),
    )


def test_count(scalars_dfs):
    scalars_df, scalars_pandas_df = scalars_dfs
    col_name = "int64_col"
    bf_result = scalars_df[col_name].count()
    pd_result = scalars_pandas_df[col_name].count()
    assert pd_result == bf_result


def test_nunique(scalars_dfs):
    scalars_df, scalars_pandas_df = scalars_dfs
    col_name = "int64_col"
    bf_result = (scalars_df[col_name] % 3).nunique()
    pd_result = (scalars_pandas_df[col_name] % 3).nunique()
    assert pd_result == bf_result


def test_all(scalars_dfs):
    scalars_df, scalars_pandas_df = scalars_dfs
    col_name = "int64_col"
    bf_result = scalars_df[col_name].all()
    pd_result = scalars_pandas_df[col_name].all()
    assert pd_result == bf_result


def test_any(scalars_dfs):
    scalars_df, scalars_pandas_df = scalars_dfs
    col_name = "int64_col"
    bf_result = scalars_df[col_name].any()
    pd_result = scalars_pandas_df[col_name].any()
    assert pd_result == bf_result


def test_groupby_sum(scalars_dfs):
    scalars_df, scalars_pandas_df = scalars_dfs
    col_name = "int64_too"
    bf_series = (
        scalars_df[col_name]
        .groupby([scalars_df["bool_col"], ~scalars_df["bool_col"]])
        .sum()
    )
    pd_series = (
        scalars_pandas_df[col_name]
        .groupby([scalars_pandas_df["bool_col"], ~scalars_pandas_df["bool_col"]])
        .sum()
    )
    # TODO(swast): Update groupby to use index based on group by key(s).
    bf_result = bf_series.to_pandas()
    assert_series_equal(
        pd_series,
        bf_result,
        check_exact=False,
    )


def test_groupby_std(scalars_dfs):
    scalars_df, scalars_pandas_df = scalars_dfs
    col_name = "int64_too"
    bf_series = scalars_df[col_name].groupby(scalars_df["string_col"]).std()
    pd_series = (
        scalars_pandas_df[col_name]
        .groupby(scalars_pandas_df["string_col"])
        .std()
        .astype(pd.Float64Dtype())
    )
    bf_result = bf_series.to_pandas()
    assert_series_equal(
        pd_series,
        bf_result,
        check_exact=False,
    )


def test_groupby_var(scalars_dfs):
    scalars_df, scalars_pandas_df = scalars_dfs
    col_name = "int64_too"
    bf_series = scalars_df[col_name].groupby(scalars_df["string_col"]).var()
    pd_series = (
        scalars_pandas_df[col_name].groupby(scalars_pandas_df["string_col"]).var()
    )
    bf_result = bf_series.to_pandas()
    assert_series_equal(
        pd_series,
        bf_result,
        check_exact=False,
    )


def test_groupby_level_sum(scalars_dfs):
    # TODO(tbergeron): Use a non-unique index once that becomes possible in tests
    scalars_df, scalars_pandas_df = scalars_dfs
    col_name = "int64_too"

    bf_series = scalars_df[col_name].groupby(level=0).sum()
    pd_series = scalars_pandas_df[col_name].groupby(level=0).sum()
    # TODO(swast): Update groupby to use index based on group by key(s).
    pd.testing.assert_series_equal(
        pd_series.sort_index(),
        bf_series.to_pandas().sort_index(),
    )


def test_groupby_level_list_sum(scalars_dfs):
    # TODO(tbergeron): Use a non-unique index once that becomes possible in tests
    scalars_df, scalars_pandas_df = scalars_dfs
    col_name = "int64_too"

    bf_series = scalars_df[col_name].groupby(level=["rowindex"]).sum()
    pd_series = scalars_pandas_df[col_name].groupby(level=["rowindex"]).sum()
    # TODO(swast): Update groupby to use index based on group by key(s).
    pd.testing.assert_series_equal(
        pd_series.sort_index(),
        bf_series.to_pandas().sort_index(),
    )


def test_groupby_mean(scalars_dfs):
    scalars_df, scalars_pandas_df = scalars_dfs
    col_name = "int64_too"
    bf_series = (
        scalars_df[col_name].groupby(scalars_df["string_col"], dropna=False).mean()
    )
    pd_series = (
        scalars_pandas_df[col_name]
        .groupby(scalars_pandas_df["string_col"], dropna=False)
        .mean()
    )
    # TODO(swast): Update groupby to use index based on group by key(s).
    bf_result = bf_series.to_pandas()
    assert_series_equal(
        pd_series,
        bf_result,
    )


def test_groupby_median_exact(scalars_dfs):
    scalars_df, scalars_pandas_df = scalars_dfs
    col_name = "int64_too"
    bf_result = (
        scalars_df[col_name].groupby(scalars_df["string_col"], dropna=False).median()
    )
    pd_result = (
        scalars_pandas_df[col_name]
        .groupby(scalars_pandas_df["string_col"], dropna=False)
        .median()
    )

    assert_series_equal(
        pd_result,
        bf_result.to_pandas(),
    )


def test_groupby_median_inexact(scalars_dfs):
    scalars_df, scalars_pandas_df = scalars_dfs
    col_name = "int64_too"
    bf_series = (
        scalars_df[col_name]
        .groupby(scalars_df["string_col"], dropna=False)
        .median(exact=False)
    )
    pd_max = (
        scalars_pandas_df[col_name]
        .groupby(scalars_pandas_df["string_col"], dropna=False)
        .max()
    )
    pd_min = (
        scalars_pandas_df[col_name]
        .groupby(scalars_pandas_df["string_col"], dropna=False)
        .min()
    )
    # TODO(swast): Update groupby to use index based on group by key(s).
    bf_result = bf_series.to_pandas()

    # Median is approximate, so just check that it's plausible.
    assert ((pd_min <= bf_result) & (bf_result <= pd_max)).all()


def test_groupby_prod(scalars_dfs):
    scalars_df, scalars_pandas_df = scalars_dfs
    col_name = "int64_too"
    bf_series = scalars_df[col_name].groupby(scalars_df["int64_col"]).prod()
    pd_series = (
        scalars_pandas_df[col_name].groupby(scalars_pandas_df["int64_col"]).prod()
    ).astype(pd.Float64Dtype())
    # TODO(swast): Update groupby to use index based on group by key(s).
    bf_result = bf_series.to_pandas()
    assert_series_equal(
        pd_series,
        bf_result,
    )


@pytest.mark.parametrize(
    ("operator"),
    [
        (lambda x: x.cumsum()),
        (lambda x: x.cumcount()),
        (lambda x: x.cummin()),
        (lambda x: x.cummax()),
        # Pandas 2.2 casts to cumprod to float.
        (lambda x: x.cumprod().astype("Float64")),
        (lambda x: x.diff()),
        (lambda x: x.shift(2)),
        (lambda x: x.shift(-2)),
    ],
    ids=[
        "cumsum",
        "cumcount",
        "cummin",
        "cummax",
        "cumprod",
        "diff",
        "shiftpostive",
        "shiftnegative",
    ],
)
def test_groupby_window_ops(scalars_df_index, scalars_pandas_df_index, operator):
    col_name = "int64_col"
    group_key = "int64_too"  # has some duplicates values, good for grouping
    bf_series = (
        operator(scalars_df_index[col_name].groupby(scalars_df_index[group_key]))
    ).to_pandas()
    pd_series = operator(
        scalars_pandas_df_index[col_name].groupby(scalars_pandas_df_index[group_key])
    ).astype(bf_series.dtype)
    pd.testing.assert_series_equal(
        pd_series,
        bf_series,
    )


@pytest.mark.parametrize(
    ("label", "col_name"),
    [
        (0, "bool_col"),
        (1, "int64_col"),
    ],
)
def test_drop_label(scalars_df_index, scalars_pandas_df_index, label, col_name):
    bf_series = scalars_df_index[col_name].drop(label).to_pandas()
    pd_series = scalars_pandas_df_index[col_name].drop(label)
    pd.testing.assert_series_equal(
        pd_series,
        bf_series,
    )


def test_drop_label_list(scalars_df_index, scalars_pandas_df_index):
    col_name = "int64_col"
    bf_series = scalars_df_index[col_name].drop([1, 3]).to_pandas()
    pd_series = scalars_pandas_df_index[col_name].drop([1, 3])
    pd.testing.assert_series_equal(
        pd_series,
        bf_series,
    )


@pytest.mark.parametrize(
    ("col_name",),
    [
        ("bool_col",),
        ("int64_too",),
    ],
)
@pytest.mark.parametrize(
    ("keep",),
    [
        ("first",),
        ("last",),
        (False,),
    ],
)
def test_drop_duplicates(scalars_df_index, scalars_pandas_df_index, keep, col_name):
    bf_series = scalars_df_index[col_name].drop_duplicates(keep=keep).to_pandas()
    pd_series = scalars_pandas_df_index[col_name].drop_duplicates(keep=keep)
    pd.testing.assert_series_equal(
        pd_series,
        bf_series,
    )


@pytest.mark.parametrize(
    ("col_name",),
    [
        ("bool_col",),
        ("int64_too",),
    ],
)
def test_unique(scalars_df_index, scalars_pandas_df_index, col_name):
    bf_uniq = scalars_df_index[col_name].unique().to_numpy()
    pd_uniq = scalars_pandas_df_index[col_name].unique()
    numpy.array_equal(pd_uniq, bf_uniq)


@pytest.mark.parametrize(
    ("col_name",),
    [
        ("bool_col",),
        ("int64_too",),
    ],
)
@pytest.mark.parametrize(
    ("keep",),
    [
        ("first",),
        ("last",),
        (False,),
    ],
)
def test_duplicated(scalars_df_index, scalars_pandas_df_index, keep, col_name):
    bf_series = scalars_df_index[col_name].duplicated(keep=keep).to_pandas()
    pd_series = scalars_pandas_df_index[col_name].duplicated(keep=keep)
    pd.testing.assert_series_equal(pd_series, bf_series, check_dtype=False)


def test_shape(scalars_dfs):
    scalars_df, scalars_pandas_df = scalars_dfs

    bf_result = scalars_df["string_col"].shape
    pd_result = scalars_pandas_df["string_col"].shape

    assert pd_result == bf_result


def test_len(scalars_dfs):
    scalars_df, scalars_pandas_df = scalars_dfs

    bf_result = len(scalars_df["string_col"])
    pd_result = len(scalars_pandas_df["string_col"])

    assert pd_result == bf_result


def test_size(scalars_dfs):
    scalars_df, scalars_pandas_df = scalars_dfs

    bf_result = scalars_df["string_col"].size
    pd_result = scalars_pandas_df["string_col"].size

    assert pd_result == bf_result


def test_series_hasnans_true(scalars_dfs):
    scalars_df, scalars_pandas_df = scalars_dfs

    bf_result = scalars_df["string_col"].hasnans
    pd_result = scalars_pandas_df["string_col"].hasnans

    assert pd_result == bf_result


def test_series_hasnans_false(scalars_dfs):
    scalars_df, scalars_pandas_df = scalars_dfs

    bf_result = scalars_df["string_col"].dropna().hasnans
    pd_result = scalars_pandas_df["string_col"].dropna().hasnans

    assert pd_result == bf_result


def test_empty_false(scalars_dfs):
    scalars_df, scalars_pandas_df = scalars_dfs

    bf_result = scalars_df["string_col"].empty
    pd_result = scalars_pandas_df["string_col"].empty

    assert pd_result == bf_result


def test_empty_true_row_filter(scalars_dfs):
    scalars_df, scalars_pandas_df = scalars_dfs

    bf_result = scalars_df["string_col"][
        scalars_df["string_col"] == "won't find this"
    ].empty
    pd_result = scalars_pandas_df["string_col"][
        scalars_pandas_df["string_col"] == "won't find this"
    ].empty

    assert pd_result
    assert pd_result == bf_result


def test_series_names(scalars_dfs):
    scalars_df, scalars_pandas_df = scalars_dfs

    bf_result = scalars_df["string_col"].copy()
    bf_result.index.name = "new index name"
    bf_result.name = "new series name"

    pd_result = scalars_pandas_df["string_col"].copy()
    pd_result.index.name = "new index name"
    pd_result.name = "new series name"

    assert pd_result.name == bf_result.name
    assert pd_result.index.name == bf_result.index.name


def test_dtype(scalars_dfs):
    scalars_df, scalars_pandas_df = scalars_dfs

    bf_result = scalars_df["string_col"].dtype
    pd_result = scalars_pandas_df["string_col"].dtype

    assert pd_result == bf_result


def test_dtypes(scalars_dfs):
    scalars_df, scalars_pandas_df = scalars_dfs

    bf_result = scalars_df["int64_col"].dtypes
    pd_result = scalars_pandas_df["int64_col"].dtypes

    assert pd_result == bf_result


def test_head(scalars_dfs):
    scalars_df, scalars_pandas_df = scalars_dfs

    bf_result = scalars_df["string_col"].head(2).to_pandas()
    pd_result = scalars_pandas_df["string_col"].head(2)

    assert_series_equal(
        pd_result,
        bf_result,
    )


def test_tail(scalars_dfs):
    scalars_df, scalars_pandas_df = scalars_dfs

    bf_result = scalars_df["string_col"].tail(2).to_pandas()
    pd_result = scalars_pandas_df["string_col"].tail(2)

    assert_series_equal(
        pd_result,
        bf_result,
    )


def test_head_then_scalar_operation(scalars_dfs):
    scalars_df, scalars_pandas_df = scalars_dfs

    bf_result = (scalars_df["float64_col"].head(1) + 4).to_pandas()
    pd_result = scalars_pandas_df["float64_col"].head(1) + 4

    pd.testing.assert_series_equal(
        bf_result,
        pd_result,
    )


def test_head_then_series_operation(scalars_dfs):
    scalars_df, scalars_pandas_df = scalars_dfs

    bf_result = (
        scalars_df["float64_col"].head(4) + scalars_df["float64_col"].head(2)
    ).to_pandas()
    pd_result = scalars_pandas_df["float64_col"].head(4) + scalars_pandas_df[
        "float64_col"
    ].head(2)

    pd.testing.assert_series_equal(
        bf_result,
        pd_result,
    )


def test_series_peek(scalars_dfs):
    scalars_df, scalars_pandas_df = scalars_dfs
    peek_result = scalars_df["float64_col"].peek(n=3, force=False)
    pd.testing.assert_series_equal(
        peek_result,
        scalars_pandas_df["float64_col"].reindex_like(peek_result),
    )


def test_series_peek_multi_index(scalars_dfs):
    scalars_df, scalars_pandas_df = scalars_dfs
    bf_series = scalars_df.set_index(["string_col", "bool_col"])["float64_col"]
    bf_series.name = ("2-part", "name")
    pd_series = scalars_pandas_df.set_index(["string_col", "bool_col"])["float64_col"]
    pd_series.name = ("2-part", "name")
    peek_result = bf_series.peek(n=3, force=False)
    pd.testing.assert_series_equal(
        peek_result,
        pd_series.reindex_like(peek_result),
    )


def test_series_peek_filtered(scalars_dfs):
    scalars_df, scalars_pandas_df = scalars_dfs
    peek_result = scalars_df[scalars_df.int64_col > 0]["float64_col"].peek(
        n=3, force=False
    )
    pd_result = scalars_pandas_df[scalars_pandas_df.int64_col > 0]["float64_col"]
    pd.testing.assert_series_equal(
        peek_result,
        pd_result.reindex_like(peek_result),
    )


@skip_legacy_pandas
def test_series_peek_force(scalars_dfs):
    scalars_df, scalars_pandas_df = scalars_dfs

    cumsum_df = scalars_df[["int64_col", "int64_too"]].cumsum()
    df_filtered = cumsum_df[cumsum_df.int64_col > 0]["int64_too"]
    peek_result = df_filtered.peek(n=3, force=True)
    pd_cumsum_df = scalars_pandas_df[["int64_col", "int64_too"]].cumsum()
    pd_result = pd_cumsum_df[pd_cumsum_df.int64_col > 0]["int64_too"]
    pd.testing.assert_series_equal(
        peek_result,
        pd_result.reindex_like(peek_result),
    )


@skip_legacy_pandas
def test_series_peek_force_float(scalars_dfs):
    scalars_df, scalars_pandas_df = scalars_dfs

    cumsum_df = scalars_df[["int64_col", "float64_col"]].cumsum()
    df_filtered = cumsum_df[cumsum_df.float64_col > 0]["float64_col"]
    peek_result = df_filtered.peek(n=3, force=True)
    pd_cumsum_df = scalars_pandas_df[["int64_col", "float64_col"]].cumsum()
    pd_result = pd_cumsum_df[pd_cumsum_df.float64_col > 0]["float64_col"]
    pd.testing.assert_series_equal(
        peek_result,
        pd_result.reindex_like(peek_result),
    )


def test_shift(scalars_df_index, scalars_pandas_df_index):
    col_name = "int64_col"
    bf_result = scalars_df_index[col_name].shift().to_pandas()
    # cumsum does not behave well on nullable ints in pandas, produces object type and never ignores NA
    pd_result = scalars_pandas_df_index[col_name].shift().astype(pd.Int64Dtype())

    pd.testing.assert_series_equal(
        bf_result,
        pd_result,
    )


def test_series_ffill(scalars_df_index, scalars_pandas_df_index):
    col_name = "numeric_col"
    bf_result = scalars_df_index[col_name].ffill(limit=1).to_pandas()
    pd_result = scalars_pandas_df_index[col_name].ffill(limit=1)

    pd.testing.assert_series_equal(
        bf_result,
        pd_result,
    )


def test_series_bfill(scalars_df_index, scalars_pandas_df_index):
    col_name = "numeric_col"
    bf_result = scalars_df_index[col_name].bfill(limit=2).to_pandas()
    pd_result = scalars_pandas_df_index[col_name].bfill(limit=2)

    pd.testing.assert_series_equal(
        bf_result,
        pd_result,
    )


def test_cumsum_int(scalars_df_index, scalars_pandas_df_index):
    if pd.__version__.startswith("1."):
        pytest.skip("Series.cumsum NA mask are different in pandas 1.x.")

    col_name = "int64_col"
    bf_result = scalars_df_index[col_name].cumsum().to_pandas()
    # cumsum does not behave well on nullable ints in pandas, produces object type and never ignores NA
    pd_result = scalars_pandas_df_index[col_name].cumsum().astype(pd.Int64Dtype())

    pd.testing.assert_series_equal(
        bf_result,
        pd_result,
    )


def test_cumsum_int_ordered(scalars_df_index, scalars_pandas_df_index):
    if pd.__version__.startswith("1."):
        pytest.skip("Series.cumsum NA mask are different in pandas 1.x.")

    col_name = "int64_col"
    bf_result = (
        scalars_df_index.sort_values(by="rowindex_2")[col_name].cumsum().to_pandas()
    )
    # cumsum does not behave well on nullable ints in pandas, produces object type and never ignores NA
    pd_result = (
        scalars_pandas_df_index.sort_values(by="rowindex_2")[col_name]
        .cumsum()
        .astype(pd.Int64Dtype())
    )

    pd.testing.assert_series_equal(
        bf_result,
        pd_result,
    )


@pytest.mark.parametrize(
    ("keep",),
    [
        ("first",),
        ("last",),
        ("all",),
    ],
)
def test_series_nlargest(scalars_df_index, scalars_pandas_df_index, keep):
    col_name = "bool_col"
    bf_result = scalars_df_index[col_name].nlargest(4, keep=keep).to_pandas()
    pd_result = scalars_pandas_df_index[col_name].nlargest(4, keep=keep)

    pd.testing.assert_series_equal(
        bf_result,
        pd_result,
    )


@pytest.mark.parametrize(
    ("periods",),
    [
        (1,),
        (2,),
        (-1,),
    ],
)
def test_diff(scalars_df_index, scalars_pandas_df_index, periods):
    bf_result = scalars_df_index["int64_col"].diff(periods=periods).to_pandas()
    # cumsum does not behave well on nullable ints in pandas, produces object type and never ignores NA
    pd_result = (
        scalars_pandas_df_index["int64_col"]
        .diff(periods=periods)
        .astype(pd.Int64Dtype())
    )

    pd.testing.assert_series_equal(
        bf_result,
        pd_result,
    )


@pytest.mark.parametrize(
    ("periods",),
    [
        (1,),
        (2,),
        (-1,),
    ],
)
def test_series_pct_change(scalars_df_index, scalars_pandas_df_index, periods):
    bf_result = scalars_df_index["int64_col"].pct_change(periods=periods).to_pandas()
    # cumsum does not behave well on nullable ints in pandas, produces object type and never ignores NA
    pd_result = scalars_pandas_df_index["int64_col"].pct_change(periods=periods)

    pd.testing.assert_series_equal(
        bf_result,
        pd_result,
    )


@pytest.mark.parametrize(
    ("keep",),
    [
        ("first",),
        ("last",),
        ("all",),
    ],
)
def test_series_nsmallest(scalars_df_index, scalars_pandas_df_index, keep):
    col_name = "bool_col"
    bf_result = scalars_df_index[col_name].nsmallest(2, keep=keep).to_pandas()
    pd_result = scalars_pandas_df_index[col_name].nsmallest(2, keep=keep)

    pd.testing.assert_series_equal(
        bf_result,
        pd_result,
    )


def test_rank_ints(scalars_df_index, scalars_pandas_df_index):
    col_name = "int64_too"
    bf_result = scalars_df_index[col_name].rank().to_pandas()
    pd_result = scalars_pandas_df_index[col_name].rank().astype(pd.Float64Dtype())

    pd.testing.assert_series_equal(
        bf_result,
        pd_result,
    )


def test_cast_float_to_int(scalars_df_index, scalars_pandas_df_index):
    col_name = "float64_col"
    bf_result = scalars_df_index[col_name].astype(pd.Int64Dtype()).to_pandas()
    # cumsum does not behave well on nullable floats in pandas, produces object type and never ignores NA
    pd_result = scalars_pandas_df_index[col_name].astype(pd.Int64Dtype())

    pd.testing.assert_series_equal(
        bf_result,
        pd_result,
    )


def test_cast_float_to_bool(scalars_df_index, scalars_pandas_df_index):
    col_name = "float64_col"
    bf_result = scalars_df_index[col_name].astype(pd.BooleanDtype()).to_pandas()
    # cumsum does not behave well on nullable floats in pandas, produces object type and never ignores NA
    pd_result = scalars_pandas_df_index[col_name].astype(pd.BooleanDtype())

    pd.testing.assert_series_equal(
        bf_result,
        pd_result,
    )


def test_cumsum_nested(scalars_df_index, scalars_pandas_df_index):
    col_name = "float64_col"
    bf_result = scalars_df_index[col_name].cumsum().cumsum().cumsum().to_pandas()
    # cumsum does not behave well on nullable ints in pandas, produces object type and never ignores NA
    pd_result = (
        scalars_pandas_df_index[col_name]
        .cumsum()
        .cumsum()
        .cumsum()
        .astype(pd.Float64Dtype())
    )

    pd.testing.assert_series_equal(
        bf_result,
        pd_result,
    )


@skip_legacy_pandas
def test_nested_analytic_ops_align(scalars_df_index, scalars_pandas_df_index):
    col_name = "float64_col"
    # set non-unique index to check implicit alignment
    bf_series = scalars_df_index.set_index("bool_col")[col_name].fillna(0.0)
    pd_series = scalars_pandas_df_index.set_index("bool_col")[col_name].fillna(0.0)

    bf_result = (
        (bf_series + 5)
        + (bf_series.cumsum().cumsum().cumsum() + bf_series.rolling(window=3).mean())
        + bf_series.expanding().max()
    ).to_pandas()
    # cumsum does not behave well on nullable ints in pandas, produces object type and never ignores NA
    pd_result = (
        (pd_series + 5)
        + (
            pd_series.cumsum().cumsum().cumsum().astype(pd.Float64Dtype())
            + pd_series.rolling(window=3).mean()
        )
        + pd_series.expanding().max()
    )

    pd.testing.assert_series_equal(
        bf_result,
        pd_result,
    )


def test_cumsum_int_filtered(scalars_df_index, scalars_pandas_df_index):
    col_name = "int64_col"

    bf_col = scalars_df_index[col_name]
    bf_result = bf_col[bf_col > -2].cumsum().to_pandas()

    pd_col = scalars_pandas_df_index[col_name]
    # cumsum does not behave well on nullable ints in pandas, produces object type and never ignores NA
    pd_result = pd_col[pd_col > -2].cumsum().astype(pd.Int64Dtype())

    pd.testing.assert_series_equal(
        bf_result,
        pd_result,
    )


def test_cumsum_float(scalars_df_index, scalars_pandas_df_index):
    col_name = "float64_col"
    bf_result = scalars_df_index[col_name].cumsum().to_pandas()
    # cumsum does not behave well on nullable floats in pandas, produces object type and never ignores NA
    pd_result = scalars_pandas_df_index[col_name].cumsum().astype(pd.Float64Dtype())

    pd.testing.assert_series_equal(
        bf_result,
        pd_result,
    )


def test_cummin_int(scalars_df_index, scalars_pandas_df_index):
    col_name = "int64_col"
    bf_result = scalars_df_index[col_name].cummin().to_pandas()
    pd_result = scalars_pandas_df_index[col_name].cummin()

    pd.testing.assert_series_equal(
        bf_result,
        pd_result,
    )


def test_cummax_int(scalars_df_index, scalars_pandas_df_index):
    col_name = "int64_col"
    bf_result = scalars_df_index[col_name].cummax().to_pandas()
    pd_result = scalars_pandas_df_index[col_name].cummax()

    pd.testing.assert_series_equal(
        bf_result,
        pd_result,
    )


@pytest.mark.parametrize(
    ("kwargs"),
    [
        {},
        {"normalize": True},
        {"ascending": True},
    ],
    ids=[
        "default",
        "normalize",
        "ascending",
    ],
)
def test_value_counts(scalars_dfs, kwargs):
    if pd.__version__.startswith("1."):
        pytest.skip("pandas 1.x produces different column labels.")
    scalars_df, scalars_pandas_df = scalars_dfs
    col_name = "int64_too"

    # Pandas `value_counts` can produce non-deterministic results with tied counts.
    # Remove duplicates to enforce a consistent output.
    s = scalars_df[col_name].drop(0)
    pd_s = scalars_pandas_df[col_name].drop(0)

    bf_result = s.value_counts(**kwargs).to_pandas()
    pd_result = pd_s.value_counts(**kwargs)

    pd.testing.assert_series_equal(
        bf_result,
        pd_result,
    )


def test_value_counts_with_na(scalars_dfs):
    scalars_df, scalars_pandas_df = scalars_dfs
    col_name = "int64_col"

    bf_result = scalars_df[col_name].value_counts(dropna=False).to_pandas()
    pd_result = scalars_pandas_df[col_name].value_counts(dropna=False)

    # Older pandas version may not have these values, bigframes tries to emulate 2.0+
    pd_result.name = "count"
    pd_result.index.name = col_name

    assert_series_equal(
        bf_result,
        pd_result,
        # bigframes values_counts does not honor ordering in the original data
        ignore_order=True,
    )


def test_value_counts_w_cut(scalars_dfs):
    if pd.__version__.startswith("1."):
        pytest.skip("value_counts results different in pandas 1.x.")
    scalars_df, scalars_pandas_df = scalars_dfs
    col_name = "int64_col"

    bf_cut = bigframes.pandas.cut(scalars_df[col_name], 3, labels=False)
    pd_cut = pd.cut(scalars_pandas_df[col_name], 3, labels=False)

    bf_result = bf_cut.value_counts().to_pandas()
    pd_result = pd_cut.value_counts()
    pd_result.index = pd_result.index.astype(pd.Int64Dtype())

    pd.testing.assert_series_equal(
        bf_result,
        pd_result.astype(pd.Int64Dtype()),
    )


def test_iloc_nested(scalars_df_index, scalars_pandas_df_index):

    bf_result = scalars_df_index["string_col"].iloc[1:].iloc[1:].to_pandas()
    pd_result = scalars_pandas_df_index["string_col"].iloc[1:].iloc[1:]

    pd.testing.assert_series_equal(
        bf_result,
        pd_result,
    )


@pytest.mark.parametrize(
    ("start", "stop", "step"),
    [
        (1, None, None),
        (None, 4, None),
        (None, None, 2),
        (None, 50000000000, 1),
        (5, 4, None),
        (3, None, 2),
        (1, 7, 2),
        (1, 7, 50000000000),
        (-1, -7, -2),
        (None, -7, -2),
        (-1, None, -2),
        (-7, -1, 2),
        (-7, -1, None),
        (-7, 7, None),
        (7, -7, -2),
    ],
)
def test_series_iloc(scalars_df_index, scalars_pandas_df_index, start, stop, step):
    bf_result = scalars_df_index["string_col"].iloc[start:stop:step].to_pandas()
    pd_result = scalars_pandas_df_index["string_col"].iloc[start:stop:step]
    pd.testing.assert_series_equal(
        bf_result,
        pd_result,
    )


def test_at(scalars_df_index, scalars_pandas_df_index):
    scalars_df_index = scalars_df_index.set_index("int64_too", drop=False)
    scalars_pandas_df_index = scalars_pandas_df_index.set_index("int64_too", drop=False)
    index = -2345
    bf_result = scalars_df_index["string_col"].at[index]
    pd_result = scalars_pandas_df_index["string_col"].at[index]

    assert bf_result == pd_result


def test_iat(scalars_df_index, scalars_pandas_df_index):
    bf_result = scalars_df_index["int64_too"].iat[3]
    pd_result = scalars_pandas_df_index["int64_too"].iat[3]

    assert bf_result == pd_result


def test_iat_error(scalars_df_index, scalars_pandas_df_index):
    with pytest.raises(ValueError):
        scalars_pandas_df_index["int64_too"].iat["asd"]
    with pytest.raises(ValueError):
        scalars_df_index["int64_too"].iat["asd"]


def test_series_add_prefix(scalars_df_index, scalars_pandas_df_index):
    bf_result = scalars_df_index["int64_too"].add_prefix("prefix_").to_pandas()

    pd_result = scalars_pandas_df_index["int64_too"].add_prefix("prefix_")

    # Index will be object type in pandas, string type in bigframes, but same values
    pd.testing.assert_series_equal(
        bf_result,
        pd_result,
        check_index_type=False,
    )


def test_series_add_suffix(scalars_df_index, scalars_pandas_df_index):
    bf_result = scalars_df_index["int64_too"].add_suffix("_suffix").to_pandas()

    pd_result = scalars_pandas_df_index["int64_too"].add_suffix("_suffix")

    # Index will be object type in pandas, string type in bigframes, but same values
    pd.testing.assert_series_equal(
        bf_result,
        pd_result,
        check_index_type=False,
    )


def test_series_filter_items(scalars_df_index, scalars_pandas_df_index):
    if pd.__version__.startswith("2.0") or pd.__version__.startswith("1."):
        pytest.skip("pandas filter items behavior different pre-2.1")
    bf_result = scalars_df_index["float64_col"].filter(items=[5, 1, 3]).to_pandas()

    pd_result = scalars_pandas_df_index["float64_col"].filter(items=[5, 1, 3])

    # Pandas uses int64 instead of Int64 (nullable) dtype.
    pd_result.index = pd_result.index.astype(pd.Int64Dtype())
    # Ignore ordering as pandas order differently depending on version
    assert_series_equal(bf_result, pd_result, check_names=False, ignore_order=True)


def test_series_filter_like(scalars_df_index, scalars_pandas_df_index):
    scalars_df_index = scalars_df_index.copy().set_index("string_col")
    scalars_pandas_df_index = scalars_pandas_df_index.copy().set_index("string_col")

    bf_result = scalars_df_index["float64_col"].filter(like="ello").to_pandas()

    pd_result = scalars_pandas_df_index["float64_col"].filter(like="ello")

    pd.testing.assert_series_equal(
        bf_result,
        pd_result,
    )


def test_series_filter_regex(scalars_df_index, scalars_pandas_df_index):
    scalars_df_index = scalars_df_index.copy().set_index("string_col")
    scalars_pandas_df_index = scalars_pandas_df_index.copy().set_index("string_col")

    bf_result = scalars_df_index["float64_col"].filter(regex="^[GH].*").to_pandas()

    pd_result = scalars_pandas_df_index["float64_col"].filter(regex="^[GH].*")

    pd.testing.assert_series_equal(
        bf_result,
        pd_result,
    )


def test_series_reindex(scalars_df_index, scalars_pandas_df_index):
    bf_result = (
        scalars_df_index["float64_col"].reindex(index=[5, 1, 3, 99, 1]).to_pandas()
    )

    pd_result = scalars_pandas_df_index["float64_col"].reindex(index=[5, 1, 3, 99, 1])

    # Pandas uses int64 instead of Int64 (nullable) dtype.
    pd_result.index = pd_result.index.astype(pd.Int64Dtype())
    pd.testing.assert_series_equal(
        bf_result,
        pd_result,
    )


def test_series_reindex_nonunique(scalars_df_index):
    with pytest.raises(ValueError):
        # int64_too is non-unique
        scalars_df_index.set_index("int64_too")["float64_col"].reindex(
            index=[5, 1, 3, 99, 1], validate=True
        )


def test_series_reindex_like(scalars_df_index, scalars_pandas_df_index):
    bf_reindex_target = scalars_df_index["float64_col"].reindex(index=[5, 1, 3, 99, 1])
    bf_result = (
        scalars_df_index["int64_too"].reindex_like(bf_reindex_target).to_pandas()
    )

    pd_reindex_target = scalars_pandas_df_index["float64_col"].reindex(
        index=[5, 1, 3, 99, 1]
    )
    pd_result = scalars_pandas_df_index["int64_too"].reindex_like(pd_reindex_target)

    # Pandas uses int64 instead of Int64 (nullable) dtype.
    pd_result.index = pd_result.index.astype(pd.Int64Dtype())
    pd.testing.assert_series_equal(
        bf_result,
        pd_result,
    )


def test_where_with_series(scalars_df_index, scalars_pandas_df_index):
    bf_result = (
        scalars_df_index["int64_col"]
        .where(scalars_df_index["bool_col"], scalars_df_index["int64_too"])
        .to_pandas()
    )
    pd_result = scalars_pandas_df_index["int64_col"].where(
        scalars_pandas_df_index["bool_col"], scalars_pandas_df_index["int64_too"]
    )

    pd.testing.assert_series_equal(
        bf_result,
        pd_result,
    )


def test_where_with_different_indices(scalars_df_index, scalars_pandas_df_index):
    bf_result = (
        scalars_df_index["int64_col"]
        .iloc[::2]
        .where(
            scalars_df_index["bool_col"].iloc[2:],
            scalars_df_index["int64_too"].iloc[:5],
        )
        .to_pandas()
    )
    pd_result = (
        scalars_pandas_df_index["int64_col"]
        .iloc[::2]
        .where(
            scalars_pandas_df_index["bool_col"].iloc[2:],
            scalars_pandas_df_index["int64_too"].iloc[:5],
        )
    )

    pd.testing.assert_series_equal(
        bf_result,
        pd_result,
    )


def test_where_with_default(scalars_df_index, scalars_pandas_df_index):
    bf_result = (
        scalars_df_index["int64_col"].where(scalars_df_index["bool_col"]).to_pandas()
    )
    pd_result = scalars_pandas_df_index["int64_col"].where(
        scalars_pandas_df_index["bool_col"]
    )

    pd.testing.assert_series_equal(
        bf_result,
        pd_result,
    )


@pytest.mark.parametrize(
    ("ordered"),
    [
        (True),
        (False),
    ],
)
def test_clip(scalars_df_index, scalars_pandas_df_index, ordered):
    col_bf = scalars_df_index["int64_col"]
    lower_bf = scalars_df_index["int64_too"] - 1
    upper_bf = scalars_df_index["int64_too"] + 1
    bf_result = col_bf.clip(lower_bf, upper_bf).to_pandas(ordered=ordered)

    col_pd = scalars_pandas_df_index["int64_col"]
    lower_pd = scalars_pandas_df_index["int64_too"] - 1
    upper_pd = scalars_pandas_df_index["int64_too"] + 1
    pd_result = col_pd.clip(lower_pd, upper_pd)

    assert_series_equal(bf_result, pd_result, ignore_order=not ordered)


def test_clip_filtered_two_sided(scalars_df_index, scalars_pandas_df_index):
    col_bf = scalars_df_index["int64_col"].iloc[::2]
    lower_bf = scalars_df_index["int64_too"].iloc[2:] - 1
    upper_bf = scalars_df_index["int64_too"].iloc[:5] + 1
    bf_result = col_bf.clip(lower_bf, upper_bf).to_pandas()

    col_pd = scalars_pandas_df_index["int64_col"].iloc[::2]
    lower_pd = scalars_pandas_df_index["int64_too"].iloc[2:] - 1
    upper_pd = scalars_pandas_df_index["int64_too"].iloc[:5] + 1
    pd_result = col_pd.clip(lower_pd, upper_pd)

    pd.testing.assert_series_equal(
        bf_result,
        pd_result,
    )


def test_clip_filtered_one_sided(scalars_df_index, scalars_pandas_df_index):
    col_bf = scalars_df_index["int64_col"].iloc[::2]
    lower_bf = scalars_df_index["int64_too"].iloc[2:] - 1
    bf_result = col_bf.clip(lower_bf, None).to_pandas()

    col_pd = scalars_pandas_df_index["int64_col"].iloc[::2]
    lower_pd = scalars_pandas_df_index["int64_too"].iloc[2:] - 1
    pd_result = col_pd.clip(lower_pd, None)

    pd.testing.assert_series_equal(
        bf_result,
        pd_result,
    )


def test_dot(scalars_dfs):
    scalars_df, scalars_pandas_df = scalars_dfs
    bf_result = scalars_df["int64_too"] @ scalars_df["int64_too"]

    pd_result = scalars_pandas_df["int64_too"] @ scalars_pandas_df["int64_too"]

    assert bf_result == pd_result


@pytest.mark.parametrize(
    ("left", "right", "inclusive"),
    [
        (-234892, 55555, "left"),
        (-234892, 55555, "both"),
        (-234892, 55555, "neither"),
        (-234892, 55555, "right"),
    ],
)
def test_between(scalars_df_index, scalars_pandas_df_index, left, right, inclusive):
    bf_result = (
        scalars_df_index["int64_col"].between(left, right, inclusive).to_pandas()
    )
    pd_result = scalars_pandas_df_index["int64_col"].between(left, right, inclusive)

    pd.testing.assert_series_equal(
        bf_result,
        pd_result.astype(pd.BooleanDtype()),
    )


def test_series_case_when(scalars_dfs_maybe_ordered):
    pytest.importorskip(
        "pandas",
        minversion="2.2.0",
        reason="case_when added in pandas 2.2.0",
    )
    scalars_df, scalars_pandas_df = scalars_dfs_maybe_ordered

    bf_series = scalars_df["int64_col"]
    pd_series = scalars_pandas_df["int64_col"]

    # TODO(tswast): pandas case_when appears to assume True when a value is
    # null. I suspect this should be considered a bug in pandas.

    # Generate 150 conditions to test case_when with a large number of conditions
    bf_conditions = (
        [((bf_series > 645).fillna(True), bf_series - 1)]
        + [((bf_series > (-100 + i * 5)).fillna(True), i) for i in range(148, 0, -1)]
        + [((bf_series <= -100).fillna(True), pd.NA)]
    )

    pd_conditions = (
        [((pd_series > 645), pd_series - 1)]
        + [((pd_series > (-100 + i * 5)), i) for i in range(148, 0, -1)]
        + [(pd_series <= -100, pd.NA)]
    )

    assert len(bf_conditions) == 150

    bf_result = bf_series.case_when(bf_conditions).to_pandas()
    pd_result = pd_series.case_when(pd_conditions)

    pd.testing.assert_series_equal(
        bf_result,
        pd_result.astype(pd.Int64Dtype()),
    )


def test_to_frame(scalars_dfs):
    scalars_df, scalars_pandas_df = scalars_dfs

    bf_result = scalars_df["int64_col"].to_frame().to_pandas()
    pd_result = scalars_pandas_df["int64_col"].to_frame()

    assert_pandas_df_equal(bf_result, pd_result)


def test_to_frame_no_name(scalars_dfs):
    scalars_df, scalars_pandas_df = scalars_dfs

    bf_result = scalars_df["int64_col"].rename(None).to_frame().to_pandas()
    pd_result = scalars_pandas_df["int64_col"].rename(None).to_frame()

    assert_pandas_df_equal(bf_result, pd_result)


def test_to_json(gcs_folder, scalars_df_index, scalars_pandas_df_index):
    path = gcs_folder + "test_series_to_json*.jsonl"
    scalars_df_index["int64_col"].to_json(path, lines=True, orient="records")
    gcs_df = pd.read_json(get_first_file_from_wildcard(path), lines=True)

    pd.testing.assert_series_equal(
        gcs_df["int64_col"].astype(pd.Int64Dtype()),
        scalars_pandas_df_index["int64_col"],
        check_dtype=False,
        check_index=False,
    )


def test_to_csv(gcs_folder, scalars_df_index, scalars_pandas_df_index):
    path = gcs_folder + "test_series_to_csv*.csv"
    scalars_df_index["int64_col"].to_csv(path)
    gcs_df = pd.read_csv(get_first_file_from_wildcard(path))

    pd.testing.assert_series_equal(
        gcs_df["int64_col"].astype(pd.Int64Dtype()),
        scalars_pandas_df_index["int64_col"],
        check_dtype=False,
        check_index=False,
    )


def test_to_latex(scalars_df_index, scalars_pandas_df_index):
    bf_result = scalars_df_index["int64_col"].to_latex()
    pd_result = scalars_pandas_df_index["int64_col"].to_latex()

    assert bf_result == pd_result


def test_series_to_json_local_str(scalars_df_index, scalars_pandas_df_index):
    bf_result = scalars_df_index.int64_col.to_json()
    pd_result = scalars_pandas_df_index.int64_col.to_json()

    assert bf_result == pd_result


@skip_legacy_pandas
def test_series_to_json_local_file(scalars_df_index, scalars_pandas_df_index):
    with tempfile.TemporaryFile() as bf_result_file, tempfile.TemporaryFile() as pd_result_file:
        scalars_df_index.int64_col.to_json(bf_result_file)
        scalars_pandas_df_index.int64_col.to_json(pd_result_file)

        bf_result = bf_result_file.read()
        pd_result = pd_result_file.read()

    assert bf_result == pd_result


def test_series_to_csv_local_str(scalars_df_index, scalars_pandas_df_index):
    bf_result = scalars_df_index.int64_col.to_csv()
    # default_handler for arrow types that have no default conversion
    pd_result = scalars_pandas_df_index.int64_col.to_csv()

    assert bf_result == pd_result


def test_series_to_csv_local_file(scalars_df_index, scalars_pandas_df_index):
    with tempfile.TemporaryFile() as bf_result_file, tempfile.TemporaryFile() as pd_result_file:
        scalars_df_index.int64_col.to_csv(bf_result_file)
        scalars_pandas_df_index.int64_col.to_csv(pd_result_file)

        bf_result = bf_result_file.read()
        pd_result = pd_result_file.read()

    assert bf_result == pd_result


def test_to_dict(scalars_df_index, scalars_pandas_df_index):
    bf_result = scalars_df_index["int64_too"].to_dict()

    pd_result = scalars_pandas_df_index["int64_too"].to_dict()

    assert bf_result == pd_result


def test_to_excel(scalars_df_index, scalars_pandas_df_index):
    bf_result_file = tempfile.TemporaryFile()
    pd_result_file = tempfile.TemporaryFile()
    scalars_df_index["int64_too"].to_excel(bf_result_file)
    scalars_pandas_df_index["int64_too"].to_excel(pd_result_file)
    bf_result = bf_result_file.read()
    pd_result = bf_result_file.read()

    assert bf_result == pd_result


def test_to_pickle(scalars_df_index, scalars_pandas_df_index):
    bf_result_file = tempfile.TemporaryFile()
    pd_result_file = tempfile.TemporaryFile()
    scalars_df_index["int64_too"].to_pickle(bf_result_file)
    scalars_pandas_df_index["int64_too"].to_pickle(pd_result_file)
    bf_result = bf_result_file.read()
    pd_result = bf_result_file.read()

    assert bf_result == pd_result


def test_to_string(scalars_df_index, scalars_pandas_df_index):
    bf_result = scalars_df_index["int64_too"].to_string()

    pd_result = scalars_pandas_df_index["int64_too"].to_string()

    assert bf_result == pd_result


def test_to_list(scalars_df_index, scalars_pandas_df_index):
    bf_result = scalars_df_index["int64_too"].to_list()

    pd_result = scalars_pandas_df_index["int64_too"].to_list()

    assert bf_result == pd_result


def test_to_numpy(scalars_df_index, scalars_pandas_df_index):
    bf_result = scalars_df_index["int64_too"].to_numpy()

    pd_result = scalars_pandas_df_index["int64_too"].to_numpy()

    assert (bf_result == pd_result).all()


def test_to_xarray(scalars_df_index, scalars_pandas_df_index):
    bf_result = scalars_df_index["int64_too"].to_xarray()

    pd_result = scalars_pandas_df_index["int64_too"].to_xarray()

    assert bf_result.equals(pd_result)


def test_to_markdown(scalars_df_index, scalars_pandas_df_index):
    bf_result = scalars_df_index["int64_too"].to_markdown()

    pd_result = scalars_pandas_df_index["int64_too"].to_markdown()

    assert bf_result == pd_result


def test_series_values(scalars_df_index, scalars_pandas_df_index):
    bf_result = scalars_df_index["int64_too"].values

    pd_result = scalars_pandas_df_index["int64_too"].values
    # Numpy isn't equipped to compare non-numeric objects, so convert back to dataframe
    pd.testing.assert_series_equal(
        pd.Series(bf_result), pd.Series(pd_result), check_dtype=False
    )


def test_series___array__(scalars_df_index, scalars_pandas_df_index):
    bf_result = scalars_df_index["float64_col"].__array__()

    pd_result = scalars_pandas_df_index["float64_col"].__array__()
    # Numpy isn't equipped to compare non-numeric objects, so convert back to dataframe
    numpy.array_equal(bf_result, pd_result)


@pytest.mark.parametrize(
    ("ascending", "na_position"),
    [
        (True, "first"),
        (True, "last"),
        (False, "first"),
        (False, "last"),
    ],
)
def test_sort_values(scalars_df_index, scalars_pandas_df_index, ascending, na_position):
    # Test needs values to be unique
    bf_result = (
        scalars_df_index["int64_col"]
        .sort_values(ascending=ascending, na_position=na_position)
        .to_pandas()
    )
    pd_result = scalars_pandas_df_index["int64_col"].sort_values(
        ascending=ascending, na_position=na_position
    )

    pd.testing.assert_series_equal(
        bf_result,
        pd_result,
    )


@pytest.mark.parametrize(
    ("ascending"),
    [
        (True,),
        (False,),
    ],
)
def test_sort_index(scalars_df_index, scalars_pandas_df_index, ascending):
    bf_result = (
        scalars_df_index["int64_too"].sort_index(ascending=ascending).to_pandas()
    )
    pd_result = scalars_pandas_df_index["int64_too"].sort_index(ascending=ascending)

    pd.testing.assert_series_equal(
        bf_result,
        pd_result,
    )


def test_mask_default_value(scalars_dfs):
    scalars_df, scalars_pandas_df = scalars_dfs

    bf_col = scalars_df["int64_col"]
    bf_col_masked = bf_col.mask(bf_col % 2 == 1)
    bf_result = bf_col.to_frame().assign(int64_col_masked=bf_col_masked).to_pandas()

    pd_col = scalars_pandas_df["int64_col"]
    pd_col_masked = pd_col.mask(pd_col % 2 == 1)
    pd_result = pd_col.to_frame().assign(int64_col_masked=pd_col_masked)

    assert_pandas_df_equal(bf_result, pd_result)


def test_mask_custom_value(scalars_dfs):
    scalars_df, scalars_pandas_df = scalars_dfs

    bf_col = scalars_df["int64_col"]
    bf_col_masked = bf_col.mask(bf_col % 2 == 1, -1)
    bf_result = bf_col.to_frame().assign(int64_col_masked=bf_col_masked).to_pandas()

    pd_col = scalars_pandas_df["int64_col"]
    pd_col_masked = pd_col.mask(pd_col % 2 == 1, -1)
    pd_result = pd_col.to_frame().assign(int64_col_masked=pd_col_masked)

    # TODO(shobs): There is a pd.NA value in the original series, which is not
    # odd so should be left as is, but it is being masked in pandas.
    # Accidentally the bigframes bahavior matches, but it should be updated
    # after the resolution of https://github.com/pandas-dev/pandas/issues/52955
    assert_pandas_df_equal(bf_result, pd_result)


@pytest.mark.parametrize(
    ("lambda_",),
    [
        pytest.param(lambda x: x > 0),
        pytest.param(
            lambda x: True if x > 0 else False,
            marks=pytest.mark.xfail(
                raises=ValueError,
            ),
        ),
    ],
    ids=[
        "lambda_arithmatic",
        "lambda_arbitrary",
    ],
)
def test_mask_lambda(scalars_dfs, lambda_):
    scalars_df, scalars_pandas_df = scalars_dfs

    bf_col = scalars_df["int64_col"]
    bf_result = bf_col.mask(lambda_).to_pandas()

    pd_col = scalars_pandas_df["int64_col"]
    pd_result = pd_col.mask(lambda_)

    # ignore dtype check, which are Int64 and object respectively
    assert_series_equal(bf_result, pd_result, check_dtype=False)


def test_mask_simple_udf(scalars_dfs):
    scalars_df, scalars_pandas_df = scalars_dfs

    def foo(x):
        return x < 1000000

    bf_col = scalars_df["int64_col"]
    bf_result = bf_col.mask(foo).to_pandas()

    pd_col = scalars_pandas_df["int64_col"]
    pd_result = pd_col.mask(foo)

    # ignore dtype check, which are Int64 and object respectively
    assert_series_equal(bf_result, pd_result, check_dtype=False)


@pytest.mark.parametrize("errors", ["raise", "null"])
@pytest.mark.parametrize(
    ("column", "to_type"),
    [
        ("int64_col", "Float64"),
        ("int64_col", "Int64"),  # No-op
        ("int64_col", pd.Float64Dtype()),
        ("int64_col", "string[pyarrow]"),
        ("int64_col", "boolean"),
        ("int64_col", pd.ArrowDtype(pa.decimal128(38, 9))),
        ("int64_col", pd.ArrowDtype(pa.decimal256(76, 38))),
        ("int64_col", pd.ArrowDtype(pa.timestamp("us"))),
        ("int64_col", pd.ArrowDtype(pa.timestamp("us", tz="UTC"))),
        ("int64_col", "time64[us][pyarrow]"),
        ("bool_col", "Int64"),
        ("bool_col", "string[pyarrow]"),
        ("bool_col", "Float64"),
        ("string_col", "binary[pyarrow]"),
        ("bytes_col", "string[pyarrow]"),
        # pandas actually doesn't let folks convert to/from naive timestamp and
        # raises a deprecation warning to use tz_localize/tz_convert instead,
        # but BigQuery always stores values as UTC and doesn't have to deal
        # with timezone conversions, so we'll allow it.
        ("timestamp_col", "date32[day][pyarrow]"),
        ("timestamp_col", "time64[us][pyarrow]"),
        ("timestamp_col", pd.ArrowDtype(pa.timestamp("us"))),
        ("datetime_col", "date32[day][pyarrow]"),
        pytest.param(
            "datetime_col",
            "string[pyarrow]",
            marks=pytest.mark.skipif(
                pd.__version__.startswith("2.2"),
                reason="pandas 2.2 uses T as date/time separator whereas earlier versions use space",
            ),
        ),
        ("datetime_col", "time64[us][pyarrow]"),
        ("datetime_col", pd.ArrowDtype(pa.timestamp("us", tz="UTC"))),
        ("date_col", "string[pyarrow]"),
        ("date_col", pd.ArrowDtype(pa.timestamp("us"))),
        ("date_col", pd.ArrowDtype(pa.timestamp("us", tz="UTC"))),
        ("time_col", "string[pyarrow]"),
        # TODO(bmil): fix Ibis bug: BigQuery backend rounds to nearest int
        # ("float64_col", "Int64"),
        # TODO(bmil): decide whether to fix Ibis bug: BigQuery backend
        # formats floats with no decimal places if they have no fractional
        # part, and does not switch to scientific notation for > 10^15
        # ("float64_col", "string[pyarrow]")
        # TODO(bmil): add any other compatible conversions per
        # https://cloud.google.com/bigquery/docs/reference/standard-sql/conversion_functions
    ],
)
@skip_legacy_pandas
def test_astype(scalars_df_index, scalars_pandas_df_index, column, to_type, errors):
    bf_result = scalars_df_index[column].astype(to_type, errors=errors).to_pandas()
    pd_result = scalars_pandas_df_index[column].astype(to_type)
    pd.testing.assert_series_equal(bf_result, pd_result)


def test_astype_safe(session):
    input = pd.Series(["hello", "world", "3.11", "4000"])
    exepcted = pd.Series(
        [None, None, 3.11, 4000],
        dtype="Float64",
        index=pd.Index([0, 1, 2, 3], dtype="Int64"),
    )
    result = session.read_pandas(input).astype("Float64", errors="null").to_pandas()
    pd.testing.assert_series_equal(result, exepcted)


def test_series_astype_error_error(session):
    input = pd.Series(["hello", "world", "3.11", "4000"])
    with pytest.raises(ValueError):
        session.read_pandas(input).astype("Float64", errors="bad_value")


@skip_legacy_pandas
def test_astype_numeric_to_int(scalars_df_index, scalars_pandas_df_index):
    column = "numeric_col"
    to_type = "Int64"
    bf_result = scalars_df_index[column].astype(to_type).to_pandas()
    # Round to the nearest whole number to avoid TypeError
    pd_result = scalars_pandas_df_index[column].round(0).astype(to_type)
    pd.testing.assert_series_equal(bf_result, pd_result)


@pytest.mark.parametrize(
    ("column", "to_type"),
    [
        ("timestamp_col", "int64[pyarrow]"),
        ("datetime_col", "int64[pyarrow]"),
        ("time_col", "int64[pyarrow]"),
    ],
)
@skip_legacy_pandas
def test_date_time_astype_int(
    scalars_df_index, scalars_pandas_df_index, column, to_type
):
    bf_result = scalars_df_index[column].astype(to_type).to_pandas()
    pd_result = scalars_pandas_df_index[column].astype(to_type)
    pd.testing.assert_series_equal(bf_result, pd_result, check_dtype=False)
    assert bf_result.dtype == "Int64"


def test_string_astype_int():
    pd_series = pd.Series(["4", "-7", "0", "    -03"])
    bf_series = series.Series(pd_series)

    pd_result = pd_series.astype("Int64")
    bf_result = bf_series.astype("Int64").to_pandas()

    pd.testing.assert_series_equal(bf_result, pd_result, check_index_type=False)


def test_string_astype_float():
    pd_series = pd.Series(
        ["1", "-1", "-0", "000", "    -03.235", "naN", "-inf", "INf", ".33", "7.235e-8"]
    )

    bf_series = series.Series(pd_series)

    pd_result = pd_series.astype("Float64")
    bf_result = bf_series.astype("Float64").to_pandas()

    pd.testing.assert_series_equal(bf_result, pd_result, check_index_type=False)


def test_string_astype_date():
    if int(pa.__version__.split(".")[0]) < 15:
        pytest.skip(
            "Avoid pyarrow.lib.ArrowNotImplementedError: "
            "Unsupported cast from string to date32 using function cast_date32."
        )

    pd_series = pd.Series(["2014-08-15", "2215-08-15", "2016-02-29"]).astype(
        pd.ArrowDtype(pa.string())
    )

    bf_series = series.Series(pd_series)

    # TODO(b/340885567): fix type error
    pd_result = pd_series.astype("date32[day][pyarrow]")  # type: ignore
    bf_result = bf_series.astype("date32[day][pyarrow]").to_pandas()

    pd.testing.assert_series_equal(bf_result, pd_result, check_index_type=False)


def test_string_astype_datetime():
    pd_series = pd.Series(
        ["2014-08-15 08:15:12", "2015-08-15 08:15:12.654754", "2016-02-29 00:00:00"]
    ).astype(pd.ArrowDtype(pa.string()))

    bf_series = series.Series(pd_series)

    pd_result = pd_series.astype(pd.ArrowDtype(pa.timestamp("us")))
    bf_result = bf_series.astype(pd.ArrowDtype(pa.timestamp("us"))).to_pandas()

    pd.testing.assert_series_equal(bf_result, pd_result, check_index_type=False)


def test_string_astype_timestamp():
    pd_series = pd.Series(
        [
            "2014-08-15 08:15:12+00:00",
            "2015-08-15 08:15:12.654754+05:00",
            "2016-02-29 00:00:00+08:00",
        ]
    ).astype(pd.ArrowDtype(pa.string()))

    bf_series = series.Series(pd_series)

    pd_result = pd_series.astype(pd.ArrowDtype(pa.timestamp("us", tz="UTC")))
    bf_result = bf_series.astype(
        pd.ArrowDtype(pa.timestamp("us", tz="UTC"))
    ).to_pandas()

    pd.testing.assert_series_equal(bf_result, pd_result, check_index_type=False)


def test_timestamp_astype_string():
    bf_series = series.Series(
        [
            "2014-08-15 08:15:12+00:00",
            "2015-08-15 08:15:12.654754+05:00",
            "2016-02-29 00:00:00+08:00",
        ]
    ).astype(pd.ArrowDtype(pa.timestamp("us", tz="UTC")))

    expected_result = pd.Series(
        [
            "2014-08-15 08:15:12+00",
            "2015-08-15 03:15:12.654754+00",
            "2016-02-28 16:00:00+00",
        ]
    )
    bf_result = bf_series.astype(pa.string()).to_pandas()

    pd.testing.assert_series_equal(
        bf_result, expected_result, check_index_type=False, check_dtype=False
    )
    assert bf_result.dtype == "string[pyarrow]"


@pytest.mark.parametrize(
    "index",
    [0, 5, -2],
)
def test_iloc_single_integer(scalars_df_index, scalars_pandas_df_index, index):
    bf_result = scalars_df_index.string_col.iloc[index]
    pd_result = scalars_pandas_df_index.string_col.iloc[index]

    assert bf_result == pd_result


def test_iloc_single_integer_out_of_bound_error(
    scalars_df_index, scalars_pandas_df_index
):
    with pytest.raises(IndexError, match="single positional indexer is out-of-bounds"):
        scalars_df_index.string_col.iloc[99]


def test_loc_bool_series_explicit_index(scalars_df_index, scalars_pandas_df_index):
    bf_result = scalars_df_index.string_col.loc[scalars_df_index.bool_col].to_pandas()
    pd_result = scalars_pandas_df_index.string_col.loc[scalars_pandas_df_index.bool_col]

    pd.testing.assert_series_equal(
        bf_result,
        pd_result,
    )


def test_loc_bool_series_default_index(
    scalars_df_default_index, scalars_pandas_df_default_index
):
    bf_result = scalars_df_default_index.string_col.loc[
        scalars_df_default_index.bool_col
    ].to_pandas()
    pd_result = scalars_pandas_df_default_index.string_col.loc[
        scalars_pandas_df_default_index.bool_col
    ]

    assert_pandas_df_equal(
        bf_result.to_frame(),
        pd_result.to_frame(),
    )


def test_argmin(scalars_df_index, scalars_pandas_df_index):
    bf_result = scalars_df_index.string_col.argmin()
    pd_result = scalars_pandas_df_index.string_col.argmin()
    assert bf_result == pd_result


def test_argmax(scalars_df_index, scalars_pandas_df_index):
    bf_result = scalars_df_index.int64_too.argmax()
    pd_result = scalars_pandas_df_index.int64_too.argmax()
    assert bf_result == pd_result


def test_series_idxmin(scalars_df_index, scalars_pandas_df_index):
    bf_result = scalars_df_index.string_col.idxmin()
    pd_result = scalars_pandas_df_index.string_col.idxmin()
    assert bf_result == pd_result


def test_series_idxmax(scalars_df_index, scalars_pandas_df_index):
    bf_result = scalars_df_index.int64_too.idxmax()
    pd_result = scalars_pandas_df_index.int64_too.idxmax()
    assert bf_result == pd_result


def test_getattr_attribute_error_when_pandas_has(scalars_df_index):
    # asof is implemented in pandas but not in bigframes
    with pytest.raises(AttributeError):
        scalars_df_index.string_col.asof()


def test_getattr_attribute_error(scalars_df_index):
    with pytest.raises(AttributeError):
        scalars_df_index.string_col.not_a_method()


def test_rename(scalars_df_index, scalars_pandas_df_index):
    bf_result = scalars_df_index.string_col.rename("newname")
    pd_result = scalars_pandas_df_index.string_col.rename("newname")

    pd.testing.assert_series_equal(
        bf_result.to_pandas(),
        pd_result,
    )


def test_rename_nonstring(scalars_df_index, scalars_pandas_df_index):
    bf_result = scalars_df_index.string_col.rename((4, 2))
    pd_result = scalars_pandas_df_index.string_col.rename((4, 2))

    pd.testing.assert_series_equal(
        bf_result.to_pandas(),
        pd_result,
    )


def test_rename_dict_same_type(scalars_df_index, scalars_pandas_df_index):
    bf_result = scalars_df_index.string_col.rename({1: 100, 2: 200})
    pd_result = scalars_pandas_df_index.string_col.rename({1: 100, 2: 200})

    pd_result.index = pd_result.index.astype("Int64")

    pd.testing.assert_series_equal(
        bf_result.to_pandas(),
        pd_result,
    )


def test_rename_axis(scalars_df_index, scalars_pandas_df_index):
    bf_result = scalars_df_index.string_col.rename_axis("newindexname")
    pd_result = scalars_pandas_df_index.string_col.rename_axis("newindexname")

    pd.testing.assert_series_equal(
        bf_result.to_pandas(),
        pd_result,
    )


def test_loc_list_string_index(scalars_df_index, scalars_pandas_df_index):
    index_list = scalars_pandas_df_index.string_col.iloc[[0, 1, 1, 5]].values

    scalars_df_index = scalars_df_index.set_index("string_col", drop=False)
    scalars_pandas_df_index = scalars_pandas_df_index.set_index(
        "string_col", drop=False
    )

    bf_result = scalars_df_index.string_col.loc[index_list]
    pd_result = scalars_pandas_df_index.string_col.loc[index_list]

    pd.testing.assert_series_equal(
        bf_result.to_pandas(),
        pd_result,
    )


def test_loc_list_integer_index(scalars_df_index, scalars_pandas_df_index):
    index_list = [3, 2, 1, 3, 2, 1]

    bf_result = scalars_df_index.bool_col.loc[index_list]
    pd_result = scalars_pandas_df_index.bool_col.loc[index_list]

    pd.testing.assert_series_equal(
        bf_result.to_pandas(),
        pd_result,
    )


def test_loc_list_multiindex(scalars_df_index, scalars_pandas_df_index):
    scalars_df_multiindex = scalars_df_index.set_index(["string_col", "int64_col"])
    scalars_pandas_df_multiindex = scalars_pandas_df_index.set_index(
        ["string_col", "int64_col"]
    )
    index_list = [("Hello, World!", -234892), ("Hello, World!", 123456789)]

    bf_result = scalars_df_multiindex.int64_too.loc[index_list]
    pd_result = scalars_pandas_df_multiindex.int64_too.loc[index_list]

    pd.testing.assert_series_equal(
        bf_result.to_pandas(),
        pd_result,
    )


def test_iloc_list(scalars_df_index, scalars_pandas_df_index):
    index_list = [0, 0, 0, 5, 4, 7]

    bf_result = scalars_df_index.string_col.iloc[index_list]
    pd_result = scalars_pandas_df_index.string_col.iloc[index_list]

    pd.testing.assert_series_equal(
        bf_result.to_pandas(),
        pd_result,
    )


def test_iloc_list_nameless(scalars_df_index, scalars_pandas_df_index):
    index_list = [0, 0, 0, 5, 4, 7]

    bf_series = scalars_df_index.string_col.rename(None)
    bf_result = bf_series.iloc[index_list]
    pd_series = scalars_pandas_df_index.string_col.rename(None)
    pd_result = pd_series.iloc[index_list]

    pd.testing.assert_series_equal(
        bf_result.to_pandas(),
        pd_result,
    )


def test_loc_list_nameless(scalars_df_index, scalars_pandas_df_index):
    index_list = [0, 0, 0, 5, 4, 7]

    bf_series = scalars_df_index.string_col.rename(None)
    bf_result = bf_series.loc[index_list]

    pd_series = scalars_pandas_df_index.string_col.rename(None)
    pd_result = pd_series.loc[index_list]

    pd.testing.assert_series_equal(
        bf_result.to_pandas(),
        pd_result,
    )


def test_loc_bf_series_string_index(scalars_df_index, scalars_pandas_df_index):
    pd_string_series = scalars_pandas_df_index.string_col.iloc[[0, 5, 1, 1, 5]]
    bf_string_series = scalars_df_index.string_col.iloc[[0, 5, 1, 1, 5]]

    scalars_df_index = scalars_df_index.set_index("string_col")
    scalars_pandas_df_index = scalars_pandas_df_index.set_index("string_col")

    bf_result = scalars_df_index.date_col.loc[bf_string_series]
    pd_result = scalars_pandas_df_index.date_col.loc[pd_string_series]

    pd.testing.assert_series_equal(
        bf_result.to_pandas(),
        pd_result,
    )


def test_loc_bf_series_multiindex(scalars_df_index, scalars_pandas_df_index):
    pd_string_series = scalars_pandas_df_index.string_col.iloc[[0, 5, 1, 1, 5]]
    bf_string_series = scalars_df_index.string_col.iloc[[0, 5, 1, 1, 5]]

    scalars_df_multiindex = scalars_df_index.set_index(["string_col", "int64_col"])
    scalars_pandas_df_multiindex = scalars_pandas_df_index.set_index(
        ["string_col", "int64_col"]
    )

    bf_result = scalars_df_multiindex.int64_too.loc[bf_string_series]
    pd_result = scalars_pandas_df_multiindex.int64_too.loc[pd_string_series]

    pd.testing.assert_series_equal(
        bf_result.to_pandas(),
        pd_result,
    )


def test_loc_bf_index_integer_index(scalars_df_index, scalars_pandas_df_index):
    pd_index = scalars_pandas_df_index.iloc[[0, 5, 1, 1, 5]].index
    bf_index = scalars_df_index.iloc[[0, 5, 1, 1, 5]].index

    bf_result = scalars_df_index.date_col.loc[bf_index]
    pd_result = scalars_pandas_df_index.date_col.loc[pd_index]

    pd.testing.assert_series_equal(
        bf_result.to_pandas(),
        pd_result,
    )


def test_loc_single_index_with_duplicate(scalars_df_index, scalars_pandas_df_index):
    scalars_df_index = scalars_df_index.set_index("string_col", drop=False)
    scalars_pandas_df_index = scalars_pandas_df_index.set_index(
        "string_col", drop=False
    )
    index = "Hello, World!"
    bf_result = scalars_df_index.date_col.loc[index]
    pd_result = scalars_pandas_df_index.date_col.loc[index]
    pd.testing.assert_series_equal(
        bf_result.to_pandas(),
        pd_result,
    )


def test_loc_single_index_no_duplicate(scalars_df_index, scalars_pandas_df_index):
    scalars_df_index = scalars_df_index.set_index("int64_too", drop=False)
    scalars_pandas_df_index = scalars_pandas_df_index.set_index("int64_too", drop=False)
    index = -2345
    bf_result = scalars_df_index.date_col.loc[index]
    pd_result = scalars_pandas_df_index.date_col.loc[index]
    assert bf_result == pd_result


def test_series_bool_interpretation_error(scalars_df_index):
    with pytest.raises(ValueError):
        True if scalars_df_index["string_col"] else False


def test_query_job_setters(scalars_dfs):
    job_ids = set()
    df, _ = scalars_dfs
    series = df["int64_col"]
    assert series.query_job is not None
    repr(series)
    job_ids.add(series.query_job.job_id)
    series.to_pandas()
    job_ids.add(series.query_job.job_id)
    assert len(job_ids) == 2


@pytest.mark.parametrize(
    ("series_input",),
    [
        ([1, 2, 3, 4, 5],),
        ([1, 1, 3, 5, 5],),
        ([1, pd.NA, 4, 5, 5],),
        ([1, 3, 2, 5, 4],),
        ([pd.NA, pd.NA],),
        ([1, 1, 1, 1, 1],),
    ],
)
def test_is_monotonic_increasing(series_input):
    scalars_df = series.Series(series_input, dtype=pd.Int64Dtype())
    scalars_pandas_df = pd.Series(series_input, dtype=pd.Int64Dtype())
    assert (
        scalars_df.is_monotonic_increasing == scalars_pandas_df.is_monotonic_increasing
    )


@pytest.mark.parametrize(
    ("series_input",),
    [
        ([1],),
        ([5, 4, 3, 2, 1],),
        ([5, 5, 3, 1, 1],),
        ([1, pd.NA, 4, 5, 5],),
        ([5, pd.NA, 4, 2, 1],),
        ([1, 1, 1, 1, 1],),
    ],
)
def test_is_monotonic_decreasing(series_input):
    scalars_df = series.Series(series_input)
    scalars_pandas_df = pd.Series(series_input)
    assert (
        scalars_df.is_monotonic_decreasing == scalars_pandas_df.is_monotonic_decreasing
    )


def test_map_dict_input(scalars_dfs):
    scalars_df, scalars_pandas_df = scalars_dfs

    local_map = dict()
    # construct a local map, incomplete to cover <NA> behavior
    for s in scalars_pandas_df.string_col[:-3]:
        if isinstance(s, str):
            local_map[s] = ord(s[0])

    pd_result = scalars_pandas_df.string_col.map(local_map)
    pd_result = pd_result.astype("Int64")  # pandas type differences
    bf_result = scalars_df.string_col.map(local_map)

    pd.testing.assert_series_equal(
        bf_result.to_pandas(),
        pd_result,
    )


def test_map_series_input(scalars_dfs):
    scalars_df, scalars_pandas_df = scalars_dfs

    new_index = scalars_pandas_df.int64_too.drop_duplicates()
    pd_map_series = scalars_pandas_df.string_col.iloc[0 : len(new_index)]
    pd_map_series.index = new_index
    bf_map_series = series.Series(
        pd_map_series, session=scalars_df._get_block().expr.session
    )

    pd_result = scalars_pandas_df.int64_too.map(pd_map_series)
    bf_result = scalars_df.int64_too.map(bf_map_series)

    pd.testing.assert_series_equal(
        bf_result.to_pandas(),
        pd_result,
    )


def test_map_series_input_duplicates_error(scalars_dfs):
    scalars_df, scalars_pandas_df = scalars_dfs

    new_index = scalars_pandas_df.int64_too
    pd_map_series = scalars_pandas_df.string_col.iloc[0 : len(new_index)]
    pd_map_series.index = new_index
    bf_map_series = series.Series(
        pd_map_series, session=scalars_df._get_block().expr.session
    )

    with pytest.raises(pd.errors.InvalidIndexError):
        scalars_pandas_df.int64_too.map(pd_map_series)
    with pytest.raises(pd.errors.InvalidIndexError):
        scalars_df.int64_too.map(bf_map_series, verify_integrity=True)


@pytest.mark.parametrize(
    ("frac", "n", "random_state"),
    [
        (None, 4, None),
        (0.5, None, None),
        (None, 4, 10),
        (0.5, None, 10),
        (None, None, None),
    ],
    ids=[
        "n_wo_random_state",
        "frac_wo_random_state",
        "n_w_random_state",
        "frac_w_random_state",
        "n_default",
    ],
)
def test_sample(scalars_dfs, frac, n, random_state):
    scalars_df, _ = scalars_dfs
    df = scalars_df.int64_col.sample(frac=frac, n=n, random_state=random_state)
    bf_result = df.to_pandas()

    n = 1 if n is None else n
    expected_sample_size = round(frac * scalars_df.shape[0]) if frac is not None else n
    assert bf_result.shape[0] == expected_sample_size


def test_series_iter(
    scalars_df_index,
    scalars_pandas_df_index,
):
    for bf_i, pd_i in zip(
        scalars_df_index["int64_too"], scalars_pandas_df_index["int64_too"]
    ):
        assert bf_i == pd_i


@pytest.mark.parametrize(
    (
        "col",
        "lambda_",
    ),
    [
        pytest.param("int64_col", lambda x: x * x + x + 1),
        pytest.param("int64_col", lambda x: x % 2 == 1),
        pytest.param("string_col", lambda x: x + "_suffix"),
    ],
    ids=[
        "lambda_int_int",
        "lambda_int_bool",
        "lambda_str_str",
    ],
)
def test_apply_lambda(scalars_dfs, col, lambda_):
    scalars_df, scalars_pandas_df = scalars_dfs

    bf_col = scalars_df[col]

    # Can't be applied to BigFrames Series without by_row=False
    with pytest.raises(ValueError, match="by_row=False"):
        bf_col.apply(lambda_)

    bf_result = bf_col.apply(lambda_, by_row=False).to_pandas()

    pd_col = scalars_pandas_df[col]
    if pd.__version__.startswith("2.2"):
        pd_result = pd_col.apply(lambda_, by_row=False)
    else:
        pd_result = pd_col.apply(lambda_)

    # ignore dtype check, which are Int64 and object respectively
    assert_series_equal(bf_result, pd_result, check_dtype=False)


@pytest.mark.parametrize(
    ("ufunc",),
    [
        pytest.param(numpy.log),
        pytest.param(numpy.sqrt),
        pytest.param(numpy.sin),
    ],
    ids=[
        "log",
        "sqrt",
        "sin",
    ],
)
def test_apply_numpy_ufunc(scalars_dfs, ufunc):
    scalars_df, scalars_pandas_df = scalars_dfs

    bf_col = scalars_df["int64_col"]

    # Can't be applied to BigFrames Series without by_row=False
    with pytest.raises(ValueError, match="by_row=False"):
        bf_col.apply(ufunc)

    bf_result = bf_col.apply(ufunc, by_row=False).to_pandas()

    pd_col = scalars_pandas_df["int64_col"]
    pd_result = pd_col.apply(ufunc)

    assert_series_equal(bf_result, pd_result)


@pytest.mark.parametrize(
    ("ufunc",),
    [
        pytest.param(numpy.add),
        pytest.param(numpy.divide),
    ],
    ids=[
        "add",
        "divide",
    ],
)
def test_combine_series_ufunc(scalars_dfs, ufunc):
    scalars_df, scalars_pandas_df = scalars_dfs

    bf_col = scalars_df["int64_col"].dropna()
    bf_result = bf_col.combine(bf_col, ufunc).to_pandas()

    pd_col = scalars_pandas_df["int64_col"].dropna()
    pd_result = pd_col.combine(pd_col, ufunc)

    assert_series_equal(bf_result, pd_result, check_dtype=False)


def test_combine_scalar_ufunc(scalars_dfs):
    scalars_df, scalars_pandas_df = scalars_dfs

    bf_col = scalars_df["int64_col"].dropna()
    bf_result = bf_col.combine(2.5, numpy.add).to_pandas()

    pd_col = scalars_pandas_df["int64_col"].dropna()
    pd_result = pd_col.combine(2.5, numpy.add)

    assert_series_equal(bf_result, pd_result, check_dtype=False)


def test_apply_simple_udf(scalars_dfs):
    scalars_df, scalars_pandas_df = scalars_dfs

    def foo(x):
        return x * x + 2 * x + 3

    bf_col = scalars_df["int64_col"]

    # Can't be applied to BigFrames Series without by_row=False
    with pytest.raises(ValueError, match="by_row=False"):
        bf_col.apply(foo)

    bf_result = bf_col.apply(foo, by_row=False).to_pandas()

    pd_col = scalars_pandas_df["int64_col"]

    if pd.__version__.startswith("2.2"):
        pd_result = pd_col.apply(foo, by_row=False)
    else:
        pd_result = pd_col.apply(foo)

    # ignore dtype check, which are Int64 and object respectively
    assert_series_equal(bf_result, pd_result, check_dtype=False)


@pytest.mark.parametrize(
    ("col", "lambda_", "exception"),
    [
        pytest.param("int64_col", {1: 2, 3: 4}, ValueError),
        pytest.param("int64_col", numpy.square, TypeError),
        pytest.param("string_col", lambda x: x.capitalize(), AttributeError),
    ],
    ids=[
        "not_callable",
        "numpy_ufunc",
        "custom_lambda",
    ],
)
def test_apply_not_supported(scalars_dfs, col, lambda_, exception):
    scalars_df, _ = scalars_dfs

    bf_col = scalars_df[col]
    with pytest.raises(exception):
        bf_col.apply(lambda_, by_row=False)


def test_series_pipe(
    scalars_df_index,
    scalars_pandas_df_index,
):
    column = "int64_too"

    def foo(x: int, y: int, df):
        return (df + x) % y

    bf_result = (
        scalars_df_index[column]
        .pipe((foo, "df"), x=7, y=9)
        .pipe(lambda x: x**2)
        .to_pandas()
    )

    pd_result = (
        scalars_pandas_df_index[column]
        .pipe((foo, "df"), x=7, y=9)
        .pipe(lambda x: x**2)
    )

    assert_series_equal(bf_result, pd_result)


@pytest.mark.parametrize(
    ("data"),
    [
        pytest.param([1, 2, 3], id="int"),
        pytest.param([[1, 2, 3], [], numpy.nan, [3, 4]], id="int_array"),
        pytest.param(
            [["A", "AA", "AAA"], ["BB", "B"], numpy.nan, [], ["C"]], id="string_array"
        ),
        pytest.param(
            [
                {"A": {"x": 1.0}, "B": "b"},
                {"A": {"y": 2.0}, "B": "bb"},
                {"A": {"z": 4.0}},
                {},
                numpy.nan,
            ],
            id="struct_array",
        ),
    ],
)
def test_series_explode(data):
    s = bigframes.pandas.Series(data)
    pd_s = s.to_pandas()
    pd.testing.assert_series_equal(
        s.explode().to_pandas(),
        pd_s.explode(),
        check_index_type=False,
        check_dtype=False,
    )


@pytest.mark.parametrize(
    ("index", "ignore_index"),
    [
        pytest.param(None, True, id="default_index"),
        pytest.param(None, False, id="ignore_default_index"),
        pytest.param([5, 1, 3, 2], True, id="unordered_index"),
        pytest.param([5, 1, 3, 2], False, id="ignore_unordered_index"),
        pytest.param(["z", "x", "a", "b"], True, id="str_index"),
        pytest.param(["z", "x", "a", "b"], False, id="ignore_str_index"),
        pytest.param(
            pd.Index(["z", "x", "a", "b"], name="idx"), True, id="str_named_index"
        ),
        pytest.param(
            pd.Index(["z", "x", "a", "b"], name="idx"),
            False,
            id="ignore_str_named_index",
        ),
        pytest.param(
            pd.MultiIndex.from_frame(
                pd.DataFrame({"idx0": [5, 1, 3, 2], "idx1": ["z", "x", "a", "b"]})
            ),
            True,
            id="multi_index",
        ),
        pytest.param(
            pd.MultiIndex.from_frame(
                pd.DataFrame({"idx0": [5, 1, 3, 2], "idx1": ["z", "x", "a", "b"]})
            ),
            False,
            id="ignore_multi_index",
        ),
    ],
)
def test_series_explode_w_index(index, ignore_index):
    data = [[], [200.0, 23.12], [4.5, -9.0], [1.0]]
    s = bigframes.pandas.Series(data, index=index)
    pd_s = pd.Series(data, index=index)
    # TODO(b/340885567): fix type error
    pd.testing.assert_series_equal(
        s.explode(ignore_index=ignore_index).to_pandas(),  # type: ignore
        pd_s.explode(ignore_index=ignore_index).astype(pd.Float64Dtype()),  # type: ignore
        check_index_type=False,
    )


@pytest.mark.parametrize(
    ("ignore_index", "ordered"),
    [
        pytest.param(True, True, id="include_index_ordered"),
        pytest.param(True, False, id="include_index_unordered"),
        pytest.param(False, True, id="ignore_index_ordered"),
    ],
)
def test_series_explode_reserve_order(ignore_index, ordered):
    data = [numpy.random.randint(0, 10, 10) for _ in range(10)]
    s = bigframes.pandas.Series(data)
    pd_s = pd.Series(data)

    # TODO(b/340885567): fix type error
    res = s.explode(ignore_index=ignore_index).to_pandas(ordered=ordered)  # type: ignore
    # TODO(b/340885567): fix type error
    pd_res = pd_s.explode(ignore_index=ignore_index).astype(pd.Int64Dtype())  # type: ignore
    pd_res.index = pd_res.index.astype(pd.Int64Dtype())
    pd.testing.assert_series_equal(
        res if ordered else res.sort_index(),
        pd_res,
    )


def test_series_explode_w_aggregate():
    data = [[1, 2, 3], [], numpy.nan, [3, 4]]
    s = bigframes.pandas.Series(data)
    pd_s = pd.Series(data)
    assert s.explode().sum() == pd_s.explode().sum()


@pytest.mark.parametrize(
    ("data"),
    [
        pytest.param(numpy.nan, id="null"),
        pytest.param([numpy.nan], id="null_array"),
        pytest.param([[]], id="empty_array"),
        pytest.param([numpy.nan, []], id="null_and_empty_array"),
    ],
)
def test_series_explode_null(data):
    s = bigframes.pandas.Series(data)
    pd.testing.assert_series_equal(
        s.explode().to_pandas(),
        s.to_pandas().explode(),
        check_dtype=False,
    )


@skip_legacy_pandas
@pytest.mark.parametrize(
    ("append", "level", "col", "rule"),
    [
        pytest.param(False, None, "timestamp_col", "75D"),
        pytest.param(True, 1, "timestamp_col", "25W"),
        pytest.param(False, None, "datetime_col", "3ME"),
        pytest.param(True, "timestamp_col", "timestamp_col", "1YE"),
    ],
)
def test__resample(scalars_df_index, scalars_pandas_df_index, append, level, col, rule):
    scalars_df_index = scalars_df_index.set_index(col, append=append)["int64_col"]
    scalars_pandas_df_index = scalars_pandas_df_index.set_index(col, append=append)[
        "int64_col"
    ]
    bf_result = scalars_df_index._resample(rule=rule, level=level).min().to_pandas()
    pd_result = scalars_pandas_df_index.resample(rule=rule, level=level).min()
    pd.testing.assert_series_equal(bf_result, pd_result)


def test_series_struct_get_field_by_attribute(
    nested_structs_df, nested_structs_pandas_df, nested_structs_pandas_type
):
    if Version(pd.__version__) < Version("2.2.0"):
        pytest.skip("struct accessor is not supported before pandas 2.2")

    bf_series = nested_structs_df["person"]
    df_series = nested_structs_pandas_df["person"].astype(nested_structs_pandas_type)

    pd.testing.assert_series_equal(
        bf_series.address.city.to_pandas(),
        df_series.struct.field("address").struct.field("city"),
        check_dtype=False,
        check_index=False,
    )
    pd.testing.assert_series_equal(
        bf_series.address.country.to_pandas(),
        df_series.struct.field("address").struct.field("country"),
        check_dtype=False,
        check_index=False,
    )


def test_series_struct_fields_in_dir(nested_structs_df):
    series = nested_structs_df["person"]

    assert "age" in dir(series)
    assert "address" in dir(series)
    assert "city" in dir(series.address)
    assert "country" in dir(series.address)


def test_series_struct_class_attributes_shadow_struct_fields(nested_structs_df):
    series = nested_structs_df["person"]

    assert series.name == "person"<|MERGE_RESOLUTION|>--- conflicted
+++ resolved
@@ -282,11 +282,7 @@
 def test_get_column_w_json(json_df, json_pandas_df):
     series = json_df["json_col"]
     series_pandas = series.to_pandas()
-<<<<<<< HEAD
     assert series.dtype == db_dtypes.JSONDtype()
-=======
-    assert series.dtype == pd.ArrowDtype(pa.large_string())
->>>>>>> 1b40a112
     assert series_pandas.shape[0] == json_pandas_df.shape[0]
 
 
