# Copyright 2023 Google LLC
#
# Licensed under the Apache License, Version 2.0 (the "License");
# you may not use this file except in compliance with the License.
# You may obtain a copy of the License at
#
#     http://www.apache.org/licenses/LICENSE-2.0
#
# Unless required by applicable law or agreed to in writing, software
# distributed under the License is distributed on an "AS IS" BASIS,
# WITHOUT WARRANTIES OR CONDITIONS OF ANY KIND, either express or implied.
# See the License for the specific language governing permissions and
# limitations under the License.

import datetime as dt
import math
import re
import tempfile

import db_dtypes  # type: ignore
import geopandas as gpd  # type: ignore
import numpy
from packaging.version import Version
import pandas as pd
import pyarrow as pa  # type: ignore
import pytest
import shapely  # type: ignore

import bigframes.dtypes as dtypes
import bigframes.features
import bigframes.pandas
import bigframes.series as series
from tests.system.utils import (
    assert_pandas_df_equal,
    assert_series_equal,
    get_first_file_from_wildcard,
    skip_legacy_pandas,
)


def test_series_construct_copy(scalars_dfs):
    scalars_df, scalars_pandas_df = scalars_dfs
    bf_result = series.Series(
        scalars_df["int64_col"], name="test_series", dtype="Float64"
    ).to_pandas()
    pd_result = pd.Series(
        scalars_pandas_df["int64_col"], name="test_series", dtype="Float64"
    )
    pd.testing.assert_series_equal(bf_result, pd_result)


def test_series_construct_nullable_ints():
    bf_result = series.Series(
        [1, 3, bigframes.pandas.NA], index=[0, 4, bigframes.pandas.NA]
    ).to_pandas()

    # TODO(b/340885567): fix type error
    expected_index = pd.Index(  # type: ignore
        [0, 4, None],
        dtype=pd.Int64Dtype(),
    )
    expected = pd.Series([1, 3, pd.NA], dtype=pd.Int64Dtype(), index=expected_index)

    pd.testing.assert_series_equal(bf_result, expected)


def test_series_construct_timestamps():
    datetimes = [
        dt.datetime(2020, 1, 20, 20, 20, 20, 20),
        dt.datetime(2019, 1, 20, 20, 20, 20, 20),
        None,
    ]
    bf_result = series.Series(datetimes).to_pandas()
    pd_result = pd.Series(datetimes, dtype=pd.ArrowDtype(pa.timestamp("us")))

    pd.testing.assert_series_equal(bf_result, pd_result, check_index_type=False)


def test_series_construct_copy_with_index(scalars_dfs):
    scalars_df, scalars_pandas_df = scalars_dfs
    bf_result = series.Series(
        scalars_df["int64_col"],
        name="test_series",
        dtype="Float64",
        index=scalars_df["int64_too"],
    ).to_pandas()
    pd_result = pd.Series(
        scalars_pandas_df["int64_col"],
        name="test_series",
        dtype="Float64",
        index=scalars_pandas_df["int64_too"],
    )
    pd.testing.assert_series_equal(bf_result, pd_result)


def test_series_construct_copy_index(scalars_dfs):
    scalars_df, scalars_pandas_df = scalars_dfs
    bf_result = series.Series(
        scalars_df.index,
        name="test_series",
        dtype="Float64",
        index=scalars_df["int64_too"],
    ).to_pandas()
    pd_result = pd.Series(
        scalars_pandas_df.index,
        name="test_series",
        dtype="Float64",
        index=scalars_pandas_df["int64_too"],
    )
    pd.testing.assert_series_equal(bf_result, pd_result)


def test_series_construct_pandas(scalars_dfs):
    _, scalars_pandas_df = scalars_dfs
    bf_result = series.Series(
        scalars_pandas_df["int64_col"], name="test_series", dtype="Float64"
    )
    pd_result = pd.Series(
        scalars_pandas_df["int64_col"], name="test_series", dtype="Float64"
    )
    assert bf_result.shape == pd_result.shape
    pd.testing.assert_series_equal(bf_result.to_pandas(), pd_result)


def test_series_construct_from_list():
    bf_result = series.Series([1, 1, 2, 3, 5, 8, 13], dtype="Int64").to_pandas()
    pd_result = pd.Series([1, 1, 2, 3, 5, 8, 13], dtype="Int64")

    # BigQuery DataFrame default indices use nullable Int64 always
    pd_result.index = pd_result.index.astype("Int64")

    pd.testing.assert_series_equal(bf_result, pd_result)


def test_series_construct_reindex():
    bf_result = series.Series(
        series.Series({1: 10, 2: 30, 3: 30}), index=[3, 2], dtype="Int64"
    ).to_pandas()
    pd_result = pd.Series(pd.Series({1: 10, 2: 30, 3: 30}), index=[3, 2], dtype="Int64")

    # BigQuery DataFrame default indices use nullable Int64 always
    pd_result.index = pd_result.index.astype("Int64")

    pd.testing.assert_series_equal(bf_result, pd_result)


def test_series_construct_from_list_w_index():
    bf_result = series.Series(
        [1, 1, 2, 3, 5, 8, 13], index=[10, 20, 30, 40, 50, 60, 70], dtype="Int64"
    ).to_pandas()
    pd_result = pd.Series(
        [1, 1, 2, 3, 5, 8, 13], index=[10, 20, 30, 40, 50, 60, 70], dtype="Int64"
    )

    # BigQuery DataFrame default indices use nullable Int64 always
    pd_result.index = pd_result.index.astype("Int64")

    pd.testing.assert_series_equal(bf_result, pd_result)


def test_series_construct_empty(session: bigframes.Session):
    bf_series: series.Series = series.Series(session=session)
    pd_series: pd.Series = pd.Series()

    bf_result = bf_series.empty
    pd_result = pd_series.empty

    assert pd_result
    assert bf_result == pd_result


def test_series_construct_scalar_no_index():
    bf_result = series.Series("hello world", dtype="string[pyarrow]").to_pandas()
    pd_result = pd.Series("hello world", dtype="string[pyarrow]")

    # BigQuery DataFrame default indices use nullable Int64 always
    pd_result.index = pd_result.index.astype("Int64")

    pd.testing.assert_series_equal(bf_result, pd_result)


def test_series_construct_scalar_w_index():
    bf_result = series.Series(
        "hello world", dtype="string[pyarrow]", index=[0, 2, 1]
    ).to_pandas()
    pd_result = pd.Series("hello world", dtype="string[pyarrow]", index=[0, 2, 1])

    # BigQuery DataFrame default indices use nullable Int64 always
    pd_result.index = pd_result.index.astype("Int64")

    pd.testing.assert_series_equal(bf_result, pd_result)


def test_series_construct_nan():
    bf_result = series.Series(numpy.nan).to_pandas()
    pd_result = pd.Series(numpy.nan)

    pd_result.index = pd_result.index.astype("Int64")
    pd_result = pd_result.astype("Float64")

    pd.testing.assert_series_equal(bf_result, pd_result)


def test_series_construct_from_list_escaped_strings():
    """Check that special characters are supported."""
    strings = [
        "string\nwith\nnewline",
        "string\twith\ttabs",
        "string\\with\\backslashes",
    ]
    bf_result = series.Series(strings, name="test_series", dtype="string[pyarrow]")
    pd_result = pd.Series(strings, name="test_series", dtype="string[pyarrow]")

    # BigQuery DataFrame default indices use nullable Int64 always
    pd_result.index = pd_result.index.astype("Int64")

    pd.testing.assert_series_equal(bf_result.to_pandas(), pd_result)


def test_series_construct_geodata():
    pd_series = pd.Series(
        [shapely.Point(1, 1), shapely.Point(2, 2), shapely.Point(3, 3)],
        dtype=gpd.array.GeometryDtype(),
    )

    series = bigframes.pandas.Series(pd_series)

    pd.testing.assert_series_equal(
        pd_series, series.to_pandas(), check_index_type=False
    )


@pytest.mark.parametrize(
    ("dtype"),
    [
        pytest.param(pd.Int64Dtype(), id="int"),
        pytest.param(pd.Float64Dtype(), id="float"),
        pytest.param(pd.StringDtype(storage="pyarrow"), id="string"),
    ],
)
def test_series_construct_w_dtype(dtype):
    data = [1, 2, 3]
    expected = pd.Series(data, dtype=dtype)
    expected.index = expected.index.astype("Int64")
    series = bigframes.pandas.Series(data, dtype=dtype)
    pd.testing.assert_series_equal(series.to_pandas(), expected)


def test_series_construct_w_dtype_for_struct():
    # The data shows the struct fields are disordered and correctly handled during
    # construction.
    data = [
        {"a": 1, "c": "pandas", "b": dt.datetime(2020, 1, 20, 20, 20, 20, 20)},
        {"a": 2, "c": "pandas", "b": dt.datetime(2019, 1, 20, 20, 20, 20, 20)},
        {"a": 1, "c": "numpy", "b": None},
    ]
    dtype = pd.ArrowDtype(
        pa.struct([("a", pa.int64()), ("c", pa.string()), ("b", pa.timestamp("us"))])
    )
    series = bigframes.pandas.Series(data, dtype=dtype)
    expected = pd.Series(data, dtype=dtype)
    expected.index = expected.index.astype("Int64")
    pd.testing.assert_series_equal(series.to_pandas(), expected)


def test_series_construct_w_dtype_for_array_string():
    data = [["1", "2", "3"], [], ["4", "5"]]
    dtype = pd.ArrowDtype(pa.list_(pa.string()))
    series = bigframes.pandas.Series(data, dtype=dtype)
    expected = pd.Series(data, dtype=dtype)
    expected.index = expected.index.astype("Int64")

    # Skip dtype check due to internal issue b/321013333. This issue causes array types
    # to be converted to the `object` dtype when calling `to_pandas()`, resulting in
    # a mismatch with the expected Pandas type.
    if bigframes.features.PANDAS_VERSIONS.is_arrow_list_dtype_usable:
        check_dtype = True
    else:
        check_dtype = False

    pd.testing.assert_series_equal(
        series.to_pandas(), expected, check_dtype=check_dtype
    )


def test_series_construct_w_dtype_for_array_struct():
    data = [[{"a": 1, "c": "aa"}, {"a": 2, "c": "bb"}], [], [{"a": 3, "c": "cc"}]]
    dtype = pd.ArrowDtype(pa.list_(pa.struct([("a", pa.int64()), ("c", pa.string())])))
    series = bigframes.pandas.Series(data, dtype=dtype)
    expected = pd.Series(data, dtype=dtype)
    expected.index = expected.index.astype("Int64")

    # Skip dtype check due to internal issue b/321013333. This issue causes array types
    # to be converted to the `object` dtype when calling `to_pandas()`, resulting in
    # a mismatch with the expected Pandas type.
    if bigframes.features.PANDAS_VERSIONS.is_arrow_list_dtype_usable:
        check_dtype = True
    else:
        check_dtype = False

    pd.testing.assert_series_equal(
        series.to_pandas(), expected, check_dtype=check_dtype
    )


def test_series_construct_w_dtype_for_json():
<<<<<<< HEAD
    # Until b/401630655 is resolved, json, not compatible with allow_large_results=False
    with bigframes.option_context("bigquery.allow_large_results", True):
        data = [
            1,
            "str",
            False,
            ["a", {"b": 1}, None],
            None,
            {"a": {"b": [1, 2, 3], "c": True}},
        ]
        s = bigframes.pandas.Series(data, dtype=db_dtypes.JSONDtype())

        assert s[0] == 1
        assert s[1] == "str"
        assert s[2] is False
        assert s[3][0] == "a"
        assert s[3][1]["b"] == 1
        assert pd.isna(s[4])
        assert s[5]["a"] == {"b": [1, 2, 3], "c": True}
=======
    data = [
        "1",
        '"str"',
        "false",
        '["a", {"b": 1}, null]',
        None,
        '{"a": {"b": [1, 2, 3], "c": true}}',
    ]
    s = bigframes.pandas.Series(data, dtype=dtypes.JSON_DTYPE)

    assert s[0] == "1"
    assert s[1] == '"str"'
    assert s[2] == "false"
    assert s[3] == '["a",{"b":1},null]'
    assert pd.isna(s[4])
    assert s[5] == '{"a":{"b":[1,2,3],"c":true}}'
>>>>>>> e720f41e


def test_series_keys(scalars_dfs):
    scalars_df, scalars_pandas_df = scalars_dfs
    bf_result = scalars_df["int64_col"].keys().to_pandas()
    pd_result = scalars_pandas_df["int64_col"].keys()
    pd.testing.assert_index_equal(bf_result, pd_result)


@pytest.mark.parametrize(
    ["data", "index"],
    [
        (["a", "b", "c"], None),
        ([1, 2, 3], ["a", "b", "c"]),
        ([1, 2, None], ["a", "b", "c"]),
        ([1, 2, 3], [pd.NA, "b", "c"]),
        ([numpy.nan, 2, 3], ["a", "b", "c"]),
    ],
)
def test_series_items(data, index):
    bf_series = series.Series(data, index=index)
    pd_series = pd.Series(data, index=index)

    for (bf_index, bf_value), (pd_index, pd_value) in zip(
        bf_series.items(), pd_series.items()
    ):
        # TODO(jialuo): Remove the if conditions after b/373699458 is addressed.
        if not pd.isna(bf_index) or not pd.isna(pd_index):
            assert bf_index == pd_index
        if not pd.isna(bf_value) or not pd.isna(pd_value):
            assert bf_value == pd_value


@pytest.mark.parametrize(
    ["col_name", "expected_dtype"],
    [
        ("bool_col", pd.BooleanDtype()),
        # TODO(swast): Use a more efficient type.
        ("bytes_col", pd.ArrowDtype(pa.binary())),
        ("date_col", pd.ArrowDtype(pa.date32())),
        ("datetime_col", pd.ArrowDtype(pa.timestamp("us"))),
        ("float64_col", pd.Float64Dtype()),
        ("geography_col", gpd.array.GeometryDtype()),
        ("int64_col", pd.Int64Dtype()),
        # TODO(swast): Use a more efficient type.
        ("numeric_col", pd.ArrowDtype(pa.decimal128(38, 9))),
        ("int64_too", pd.Int64Dtype()),
        ("string_col", pd.StringDtype(storage="pyarrow")),
        ("time_col", pd.ArrowDtype(pa.time64("us"))),
        ("timestamp_col", pd.ArrowDtype(pa.timestamp("us", tz="UTC"))),
    ],
)
def test_get_column(scalars_dfs, col_name, expected_dtype):
    scalars_df, scalars_pandas_df = scalars_dfs
    series = scalars_df[col_name]
    series_pandas = series.to_pandas()
    assert series_pandas.dtype == expected_dtype
    assert series_pandas.shape[0] == scalars_pandas_df.shape[0]


def test_get_column_w_json(json_df, json_pandas_df):
    series = json_df["json_col"]
<<<<<<< HEAD
    # Until b/401630655 is resolved, json not compatible with allow_large_results=False
    series_pandas = series.to_pandas(allow_large_results=True)
    assert series.dtype == db_dtypes.JSONDtype()
=======
    series_pandas = series.to_pandas()
    assert series.dtype == pd.ArrowDtype(db_dtypes.JSONArrowType())
>>>>>>> e720f41e
    assert series_pandas.shape[0] == json_pandas_df.shape[0]


def test_series_get_column_default(scalars_dfs):
    scalars_df, _ = scalars_dfs
    result = scalars_df.get(123123123123123, "default_val")
    assert result == "default_val"


def test_series_equals_identical(scalars_df_index, scalars_pandas_df_index):
    bf_result = scalars_df_index.int64_col.equals(scalars_df_index.int64_col)
    pd_result = scalars_pandas_df_index.int64_col.equals(
        scalars_pandas_df_index.int64_col
    )

    assert pd_result == bf_result


def test_series_equals_df(scalars_df_index, scalars_pandas_df_index):
    bf_result = scalars_df_index["int64_col"].equals(scalars_df_index[["int64_col"]])
    pd_result = scalars_pandas_df_index["int64_col"].equals(
        scalars_pandas_df_index[["int64_col"]]
    )

    assert pd_result == bf_result


def test_series_equals_different_dtype(scalars_df_index, scalars_pandas_df_index):
    bf_series = scalars_df_index["int64_col"]
    pd_series = scalars_pandas_df_index["int64_col"]

    bf_result = bf_series.equals(bf_series.astype("Float64"))
    pd_result = pd_series.equals(pd_series.astype("Float64"))

    assert pd_result == bf_result


def test_series_equals_different_values(scalars_df_index, scalars_pandas_df_index):
    bf_series = scalars_df_index["int64_col"]
    pd_series = scalars_pandas_df_index["int64_col"]

    bf_result = bf_series.equals(bf_series + 1)
    pd_result = pd_series.equals(pd_series + 1)

    assert pd_result == bf_result


def test_series_get_with_default_index(scalars_dfs):
    col_name = "float64_col"
    key = 2
    scalars_df, scalars_pandas_df = scalars_dfs
    bf_result = scalars_df[col_name].get(key)
    pd_result = scalars_pandas_df[col_name].get(key)
    assert bf_result == pd_result


@pytest.mark.parametrize(
    ("index_col", "key"),
    (
        ("int64_too", 2),
        ("string_col", "Hello, World!"),
        ("int64_too", slice(2, 6)),
    ),
)
def test_series___getitem__(scalars_dfs, index_col, key):
    col_name = "float64_col"
    scalars_df, scalars_pandas_df = scalars_dfs
    scalars_df = scalars_df.set_index(index_col, drop=False)
    scalars_pandas_df = scalars_pandas_df.set_index(index_col, drop=False)
    bf_result = scalars_df[col_name][key]
    pd_result = scalars_pandas_df[col_name][key]
    pd.testing.assert_series_equal(bf_result.to_pandas(), pd_result)


@pytest.mark.parametrize(
    ("key",),
    (
        (-2,),
        (-1,),
        (0,),
        (1,),
    ),
)
def test_series___getitem___with_int_key(scalars_dfs, key):
    col_name = "int64_too"
    index_col = "string_col"
    scalars_df, scalars_pandas_df = scalars_dfs
    scalars_df = scalars_df.set_index(index_col, drop=False)
    scalars_pandas_df = scalars_pandas_df.set_index(index_col, drop=False)
    bf_result = scalars_df[col_name][key]
    pd_result = scalars_pandas_df[col_name][key]
    assert bf_result == pd_result


def test_series___getitem___with_default_index(scalars_dfs):
    col_name = "float64_col"
    key = 2
    scalars_df, scalars_pandas_df = scalars_dfs
    bf_result = scalars_df[col_name][key]
    pd_result = scalars_pandas_df[col_name][key]
    assert bf_result == pd_result


@pytest.mark.parametrize(
    ("col_name",),
    (
        ("float64_col",),
        ("int64_too",),
    ),
)
def test_abs(scalars_dfs, col_name):
    scalars_df, scalars_pandas_df = scalars_dfs
    bf_result = scalars_df[col_name].abs().to_pandas()
    pd_result = scalars_pandas_df[col_name].abs()

    assert_series_equal(pd_result, bf_result)


@pytest.mark.parametrize(
    ("col_name",),
    (
        ("float64_col",),
        ("int64_too",),
    ),
)
def test_series_pos(scalars_dfs, col_name):
    scalars_df, scalars_pandas_df = scalars_dfs
    bf_result = (+scalars_df[col_name]).to_pandas()
    pd_result = +scalars_pandas_df[col_name]

    assert_series_equal(pd_result, bf_result)


@pytest.mark.parametrize(
    ("col_name",),
    (
        ("float64_col",),
        ("int64_too",),
    ),
)
def test_series_neg(scalars_dfs, col_name):
    scalars_df, scalars_pandas_df = scalars_dfs
    bf_result = (-scalars_df[col_name]).to_pandas()
    pd_result = -scalars_pandas_df[col_name]

    assert_series_equal(pd_result, bf_result)


@pytest.mark.parametrize(
    ("col_name",),
    (
        ("bool_col",),
        ("int64_col",),
    ),
)
def test_series_invert(scalars_dfs, col_name):
    scalars_df, scalars_pandas_df = scalars_dfs
    bf_result = (~scalars_df[col_name]).to_pandas()
    pd_result = ~scalars_pandas_df[col_name]

    assert_series_equal(pd_result, bf_result)


def test_fillna(scalars_dfs):
    scalars_df, scalars_pandas_df = scalars_dfs
    col_name = "string_col"
    bf_result = scalars_df[col_name].fillna("Missing").to_pandas()
    pd_result = scalars_pandas_df[col_name].fillna("Missing")
    assert_series_equal(
        pd_result,
        bf_result,
    )


def test_series_replace_scalar_scalar(scalars_dfs):
    scalars_df, scalars_pandas_df = scalars_dfs
    col_name = "string_col"
    bf_result = (
        scalars_df[col_name].replace("Hello, World!", "Howdy, Planet!").to_pandas()
    )
    pd_result = scalars_pandas_df[col_name].replace("Hello, World!", "Howdy, Planet!")

    pd.testing.assert_series_equal(
        pd_result,
        bf_result,
    )


def test_series_replace_regex_scalar(scalars_dfs):
    scalars_df, scalars_pandas_df = scalars_dfs
    col_name = "string_col"
    bf_result = (
        scalars_df[col_name].replace("^H.l", "Howdy, Planet!", regex=True).to_pandas()
    )
    pd_result = scalars_pandas_df[col_name].replace(
        "^H.l", "Howdy, Planet!", regex=True
    )

    pd.testing.assert_series_equal(
        pd_result,
        bf_result,
    )


def test_series_replace_list_scalar(scalars_dfs):
    scalars_df, scalars_pandas_df = scalars_dfs
    col_name = "string_col"
    bf_result = (
        scalars_df[col_name]
        .replace(["Hello, World!", "T"], "Howdy, Planet!")
        .to_pandas()
    )
    pd_result = scalars_pandas_df[col_name].replace(
        ["Hello, World!", "T"], "Howdy, Planet!"
    )

    pd.testing.assert_series_equal(
        pd_result,
        bf_result,
    )


@pytest.mark.parametrize(
    ("replacement_dict",),
    (
        ({"Hello, World!": "Howdy, Planet!", "T": "R"},),
        ({},),
    ),
    ids=[
        "non-empty",
        "empty",
    ],
)
def test_series_replace_dict(scalars_dfs, replacement_dict):
    scalars_df, scalars_pandas_df = scalars_dfs
    col_name = "string_col"
    bf_result = scalars_df[col_name].replace(replacement_dict).to_pandas()
    pd_result = scalars_pandas_df[col_name].replace(replacement_dict)

    pd.testing.assert_series_equal(
        pd_result,
        bf_result,
    )


@pytest.mark.parametrize(
    ("method",),
    (
        ("linear",),
        ("values",),
        ("slinear",),
        ("nearest",),
        ("zero",),
        ("pad",),
    ),
)
def test_series_interpolate(method):
    pytest.importorskip("scipy")

    values = [None, 1, 2, None, None, 16, None]
    index = [-3.2, 11.4, 3.56, 4, 4.32, 5.55, 76.8]
    pd_series = pd.Series(values, index)
    bf_series = series.Series(pd_series)

    # Pandas can only interpolate on "float64" columns
    # https://github.com/pandas-dev/pandas/issues/40252
    pd_result = pd_series.astype("float64").interpolate(method=method)
    bf_result = bf_series.interpolate(method=method).to_pandas()

    # pd uses non-null types, while bf uses nullable types
    pd.testing.assert_series_equal(
        pd_result,
        bf_result,
        check_index_type=False,
        check_dtype=False,
    )


@pytest.mark.parametrize(
    ("ignore_index",),
    (
        (True,),
        (False,),
    ),
)
def test_series_dropna(scalars_dfs, ignore_index):
    if pd.__version__.startswith("1."):
        pytest.skip("ignore_index parameter not supported in pandas 1.x.")
    scalars_df, scalars_pandas_df = scalars_dfs
    col_name = "string_col"
    bf_result = scalars_df[col_name].dropna(ignore_index=ignore_index).to_pandas()
    pd_result = scalars_pandas_df[col_name].dropna(ignore_index=ignore_index)
    pd.testing.assert_series_equal(pd_result, bf_result, check_index_type=False)


@pytest.mark.parametrize(
    ("agg",),
    (
        ("sum",),
        ("size",),
    ),
)
def test_series_agg_single_string(scalars_dfs, agg):
    scalars_df, scalars_pandas_df = scalars_dfs
    bf_result = scalars_df["int64_col"].agg(agg)
    pd_result = scalars_pandas_df["int64_col"].agg(agg)
    assert math.isclose(pd_result, bf_result)


def test_series_agg_multi_string(scalars_dfs):
    aggregations = [
        "sum",
        "mean",
        "std",
        "var",
        "min",
        "max",
        "nunique",
        "count",
        "size",
    ]
    scalars_df, scalars_pandas_df = scalars_dfs
    bf_result = scalars_df["int64_col"].agg(aggregations).to_pandas()
    pd_result = scalars_pandas_df["int64_col"].agg(aggregations)

    # Pandas may produce narrower numeric types, but bigframes always produces Float64
    pd_result = pd_result.astype("Float64")

    pd.testing.assert_series_equal(pd_result, bf_result, check_index_type=False)


@pytest.mark.parametrize(
    ("col_name",),
    (
        ("string_col",),
        ("int64_col",),
    ),
)
def test_max(scalars_dfs, col_name):
    scalars_df, scalars_pandas_df = scalars_dfs
    bf_result = scalars_df[col_name].max()
    pd_result = scalars_pandas_df[col_name].max()
    assert pd_result == bf_result


@pytest.mark.parametrize(
    ("col_name",),
    (
        ("string_col",),
        ("int64_col",),
    ),
)
def test_min(scalars_dfs, col_name):
    scalars_df, scalars_pandas_df = scalars_dfs
    bf_result = scalars_df[col_name].min()
    pd_result = scalars_pandas_df[col_name].min()
    assert pd_result == bf_result


@pytest.mark.parametrize(
    ("col_name",),
    (
        ("float64_col",),
        ("int64_col",),
    ),
)
def test_std(scalars_dfs, col_name):
    scalars_df, scalars_pandas_df = scalars_dfs
    bf_result = scalars_df[col_name].std()
    pd_result = scalars_pandas_df[col_name].std()
    assert math.isclose(pd_result, bf_result)


@pytest.mark.parametrize(
    ("col_name",),
    (
        ("float64_col",),
        ("int64_col",),
    ),
)
def test_kurt(scalars_dfs, col_name):
    scalars_df, scalars_pandas_df = scalars_dfs
    bf_result = scalars_df[col_name].kurt()
    pd_result = scalars_pandas_df[col_name].kurt()
    assert math.isclose(pd_result, bf_result)


@pytest.mark.parametrize(
    ("col_name",),
    (
        ("float64_col",),
        ("int64_col",),
    ),
)
def test_skew(scalars_dfs, col_name):
    scalars_df, scalars_pandas_df = scalars_dfs
    bf_result = scalars_df[col_name].skew()
    pd_result = scalars_pandas_df[col_name].skew()
    assert math.isclose(pd_result, bf_result)


def test_skew_undefined(scalars_dfs):
    scalars_df, scalars_pandas_df = scalars_dfs
    bf_result = scalars_df["int64_col"].iloc[:2].skew()
    pd_result = scalars_pandas_df["int64_col"].iloc[:2].skew()
    # both should be pd.NA
    assert pd_result is bf_result


def test_kurt_undefined(scalars_dfs):
    scalars_df, scalars_pandas_df = scalars_dfs
    bf_result = scalars_df["int64_col"].iloc[:3].kurt()
    pd_result = scalars_pandas_df["int64_col"].iloc[:3].kurt()
    # both should be pd.NA
    assert pd_result is bf_result


@pytest.mark.parametrize(
    ("col_name",),
    (
        ("float64_col",),
        ("int64_col",),
    ),
)
def test_var(scalars_dfs, col_name):
    scalars_df, scalars_pandas_df = scalars_dfs
    bf_result = scalars_df[col_name].var()
    pd_result = scalars_pandas_df[col_name].var()
    assert math.isclose(pd_result, bf_result)


@pytest.mark.parametrize(
    ("col_name",),
    (
        ("bool_col",),
        ("int64_col",),
    ),
)
def test_mode_stat(scalars_df_index, scalars_pandas_df_index, col_name):
    bf_result = scalars_df_index[col_name].mode().to_pandas()
    pd_result = scalars_pandas_df_index[col_name].mode()

    ## Mode implicitly resets index, and bigframes default indices use nullable Int64
    pd_result.index = pd_result.index.astype("Int64")

    pd.testing.assert_series_equal(
        bf_result,
        pd_result,
    )


@pytest.mark.parametrize(
    ("operator"),
    [
        (lambda x, y: x + y),
        (lambda x, y: x - y),
        (lambda x, y: x * y),
        (lambda x, y: x / y),
        (lambda x, y: x // y),
        (lambda x, y: x < y),
        (lambda x, y: x > y),
        (lambda x, y: x <= y),
        (lambda x, y: x >= y),
    ],
    ids=[
        "add",
        "subtract",
        "multiply",
        "divide",
        "floordivide",
        "less_than",
        "greater_than",
        "less_than_equal",
        "greater_than_equal",
    ],
)
@pytest.mark.parametrize(("other_scalar"), [-1, 0, 14, pd.NA])
@pytest.mark.parametrize(("reverse_operands"), [True, False])
def test_series_int_int_operators_scalar(
    scalars_dfs, operator, other_scalar, reverse_operands
):
    scalars_df, scalars_pandas_df = scalars_dfs

    maybe_reversed_op = (lambda x, y: operator(y, x)) if reverse_operands else operator

    bf_result = maybe_reversed_op(scalars_df["int64_col"], other_scalar).to_pandas()
    pd_result = maybe_reversed_op(scalars_pandas_df["int64_col"], other_scalar)

    assert_series_equal(pd_result, bf_result)


def test_series_pow_scalar(scalars_dfs):
    scalars_df, scalars_pandas_df = scalars_dfs

    bf_result = (scalars_df["int64_col"] ** 2).to_pandas()
    pd_result = scalars_pandas_df["int64_col"] ** 2

    assert_series_equal(pd_result, bf_result)


def test_series_pow_scalar_reverse(scalars_dfs):
    scalars_df, scalars_pandas_df = scalars_dfs

    bf_result = (0.8 ** scalars_df["int64_col"]).to_pandas()
    pd_result = 0.8 ** scalars_pandas_df["int64_col"]

    assert_series_equal(pd_result, bf_result)


@pytest.mark.parametrize(
    ("operator"),
    [
        (lambda x, y: x & y),
        (lambda x, y: x | y),
        (lambda x, y: x ^ y),
    ],
    ids=[
        "and",
        "or",
        "xor",
    ],
)
@pytest.mark.parametrize(("other_scalar"), [True, False, pd.NA])
@pytest.mark.parametrize(("reverse_operands"), [True, False])
def test_series_bool_bool_operators_scalar(
    scalars_dfs, operator, other_scalar, reverse_operands
):
    scalars_df, scalars_pandas_df = scalars_dfs

    maybe_reversed_op = (lambda x, y: operator(y, x)) if reverse_operands else operator

    bf_result = maybe_reversed_op(scalars_df["bool_col"], other_scalar).to_pandas()
    pd_result = maybe_reversed_op(scalars_pandas_df["bool_col"], other_scalar)

    assert_series_equal(pd_result.astype(pd.BooleanDtype()), bf_result)


@pytest.mark.parametrize(
    ("operator"),
    [
        (lambda x, y: x + y),
        (lambda x, y: x - y),
        (lambda x, y: x * y),
        (lambda x, y: x / y),
        (lambda x, y: x < y),
        (lambda x, y: x > y),
        (lambda x, y: x <= y),
        (lambda x, y: x >= y),
        (lambda x, y: x % y),
        (lambda x, y: x // y),
        (lambda x, y: x & y),
        (lambda x, y: x | y),
        (lambda x, y: x ^ y),
    ],
    ids=[
        "add",
        "subtract",
        "multiply",
        "divide",
        "less_than",
        "greater_than",
        "less_than_equal",
        "greater_than_equal",
        "modulo",
        "floordivide",
        "bitwise_and",
        "bitwise_or",
        "bitwise_xor",
    ],
)
def test_series_int_int_operators_series(scalars_dfs, operator):
    scalars_df, scalars_pandas_df = scalars_dfs
    bf_result = operator(scalars_df["int64_col"], scalars_df["int64_too"]).to_pandas()
    pd_result = operator(scalars_pandas_df["int64_col"], scalars_pandas_df["int64_too"])
    assert_series_equal(pd_result, bf_result)


@pytest.mark.parametrize(
    ("col_x",),
    [
        ("int64_col",),
        ("int64_too",),
        ("float64_col",),
    ],
)
@pytest.mark.parametrize(
    ("col_y",),
    [
        ("int64_col",),
        ("int64_too",),
        ("float64_col",),
    ],
)
@pytest.mark.parametrize(
    ("method",),
    [
        ("mod",),
        ("rmod",),
    ],
)
def test_mods(scalars_dfs, col_x, col_y, method):
    scalars_df, scalars_pandas_df = scalars_dfs
    x_bf = scalars_df[col_x]
    y_bf = scalars_df[col_y]
    bf_series = getattr(x_bf, method)(y_bf)
    # BigQuery's mod functions return [BIG]NUMERIC values unless both arguments are integers.
    # https://cloud.google.com/bigquery/docs/reference/standard-sql/mathematical_functions#mod
    if x_bf.dtype == pd.Int64Dtype() and y_bf.dtype == pd.Int64Dtype():
        bf_result = bf_series.to_pandas()
    else:
        bf_result = bf_series.astype("Float64").to_pandas()
    pd_result = getattr(scalars_pandas_df[col_x], method)(scalars_pandas_df[col_y])
    pd.testing.assert_series_equal(pd_result, bf_result)


# We work around a pandas bug that doesn't handle correlating nullable dtypes by doing this
# manually with dumb self-correlation instead of parameterized as test_mods is above.
def test_series_corr(scalars_dfs):
    scalars_df, scalars_pandas_df = scalars_dfs
    bf_result = scalars_df["int64_too"].corr(scalars_df["int64_too"])
    pd_result = (
        scalars_pandas_df["int64_too"]
        .astype("int64")
        .corr(scalars_pandas_df["int64_too"].astype("int64"))
    )
    assert math.isclose(pd_result, bf_result)


@skip_legacy_pandas
def test_series_autocorr(scalars_dfs):
    scalars_df, scalars_pandas_df = scalars_dfs
    bf_result = scalars_df["float64_col"].autocorr(2)
    pd_result = scalars_pandas_df["float64_col"].autocorr(2)
    assert math.isclose(pd_result, bf_result)


def test_series_cov(scalars_dfs):
    scalars_df, scalars_pandas_df = scalars_dfs
    bf_result = scalars_df["int64_too"].cov(scalars_df["int64_too"])
    pd_result = (
        scalars_pandas_df["int64_too"]
        .astype("int64")
        .cov(scalars_pandas_df["int64_too"].astype("int64"))
    )
    assert math.isclose(pd_result, bf_result)


@pytest.mark.parametrize(
    ("col_x",),
    [
        ("int64_col",),
        ("float64_col",),
    ],
)
@pytest.mark.parametrize(
    ("col_y",),
    [
        ("int64_col",),
        ("float64_col",),
    ],
)
@pytest.mark.parametrize(
    ("method",),
    [
        ("divmod",),
        ("rdivmod",),
    ],
)
def test_divmods_series(scalars_dfs, col_x, col_y, method):
    scalars_df, scalars_pandas_df = scalars_dfs
    bf_div_result, bf_mod_result = getattr(scalars_df[col_x], method)(scalars_df[col_y])
    pd_div_result, pd_mod_result = getattr(scalars_pandas_df[col_x], method)(
        scalars_pandas_df[col_y]
    )
    # BigQuery's mod functions return NUMERIC values for non-INT64 inputs.
    if bf_div_result.dtype == pd.Int64Dtype():
        pd.testing.assert_series_equal(pd_div_result, bf_div_result.to_pandas())
    else:
        pd.testing.assert_series_equal(
            pd_div_result, bf_div_result.astype("Float64").to_pandas()
        )

    if bf_mod_result.dtype == pd.Int64Dtype():
        pd.testing.assert_series_equal(pd_mod_result, bf_mod_result.to_pandas())
    else:
        pd.testing.assert_series_equal(
            pd_mod_result, bf_mod_result.astype("Float64").to_pandas()
        )


@pytest.mark.parametrize(
    ("col_x",),
    [
        ("int64_col",),
        ("float64_col",),
    ],
)
@pytest.mark.parametrize(
    ("other",),
    [
        (-1000,),
        (678,),
    ],
)
@pytest.mark.parametrize(
    ("method",),
    [
        ("divmod",),
        ("rdivmod",),
    ],
)
def test_divmods_scalars(scalars_dfs, col_x, other, method):
    scalars_df, scalars_pandas_df = scalars_dfs
    bf_div_result, bf_mod_result = getattr(scalars_df[col_x], method)(other)
    pd_div_result, pd_mod_result = getattr(scalars_pandas_df[col_x], method)(other)
    # BigQuery's mod functions return NUMERIC values for non-INT64 inputs.
    if bf_div_result.dtype == pd.Int64Dtype():
        pd.testing.assert_series_equal(pd_div_result, bf_div_result.to_pandas())
    else:
        pd.testing.assert_series_equal(
            pd_div_result, bf_div_result.astype("Float64").to_pandas()
        )

    if bf_mod_result.dtype == pd.Int64Dtype():
        pd.testing.assert_series_equal(pd_mod_result, bf_mod_result.to_pandas())
    else:
        pd.testing.assert_series_equal(
            pd_mod_result, bf_mod_result.astype("Float64").to_pandas()
        )


@pytest.mark.parametrize(
    ("other",),
    [
        (3,),
        (-6.2,),
    ],
)
def test_series_add_scalar(scalars_dfs, other):
    scalars_df, scalars_pandas_df = scalars_dfs
    bf_result = (scalars_df["float64_col"] + other).to_pandas()
    pd_result = scalars_pandas_df["float64_col"] + other

    assert_series_equal(pd_result, bf_result)


@pytest.mark.parametrize(
    ("left_col", "right_col"),
    [
        ("float64_col", "float64_col"),
        ("int64_col", "float64_col"),
        ("int64_col", "int64_too"),
    ],
)
def test_series_add_bigframes_series(scalars_dfs, left_col, right_col):
    scalars_df, scalars_pandas_df = scalars_dfs
    bf_result = (scalars_df[left_col] + scalars_df[right_col]).to_pandas()
    pd_result = scalars_pandas_df[left_col] + scalars_pandas_df[right_col]

    assert_series_equal(pd_result, bf_result)


@pytest.mark.parametrize(
    ("left_col", "right_col", "righter_col"),
    [
        ("float64_col", "float64_col", "float64_col"),
        ("int64_col", "int64_col", "int64_col"),
    ],
)
def test_series_add_bigframes_series_nested(
    scalars_dfs, left_col, right_col, righter_col
):
    """Test that we can correctly add multiple times."""
    scalars_df, scalars_pandas_df = scalars_dfs
    bf_result = (
        (scalars_df[left_col] + scalars_df[right_col]) + scalars_df[righter_col]
    ).to_pandas()
    pd_result = (
        scalars_pandas_df[left_col] + scalars_pandas_df[right_col]
    ) + scalars_pandas_df[righter_col]

    assert_series_equal(pd_result, bf_result)


def test_series_add_different_table_default_index(
    scalars_df_default_index,
    scalars_df_2_default_index,
):
    bf_result = (
        scalars_df_default_index["float64_col"]
        + scalars_df_2_default_index["float64_col"]
    ).to_pandas()
    pd_result = (
        # Default index may not have a well defined order, but it should at
        # least be consistent across to_pandas() calls.
        scalars_df_default_index["float64_col"].to_pandas()
        + scalars_df_2_default_index["float64_col"].to_pandas()
    )
    # TODO(swast): Can remove sort_index() when there's default ordering.
    pd.testing.assert_series_equal(bf_result.sort_index(), pd_result.sort_index())


def test_series_add_different_table_with_index(
    scalars_df_index, scalars_df_2_index, scalars_pandas_df_index
):
    scalars_pandas_df = scalars_pandas_df_index
    bf_result = scalars_df_index["float64_col"] + scalars_df_2_index["int64_col"]
    # When index values are unique, we can emulate with values from the same
    # DataFrame.
    pd_result = scalars_pandas_df["float64_col"] + scalars_pandas_df["int64_col"]
    pd.testing.assert_series_equal(bf_result.to_pandas(), pd_result)


def test_reset_index_drop(scalars_df_index, scalars_pandas_df_index):
    scalars_pandas_df = scalars_pandas_df_index
    bf_result = (
        scalars_df_index["float64_col"]
        .sort_index(ascending=False)
        .reset_index(drop=True)
    ).iloc[::2]
    pd_result = (
        scalars_pandas_df["float64_col"]
        .sort_index(ascending=False)
        .reset_index(drop=True)
    ).iloc[::2]

    # BigQuery DataFrames default indices use nullable Int64 always
    pd_result.index = pd_result.index.astype("Int64")

    pd.testing.assert_series_equal(bf_result.to_pandas(), pd_result)


@pytest.mark.parametrize(
    ("name",),
    [
        ("some_name",),
        (None,),
    ],
)
def test_reset_index_no_drop(scalars_df_index, scalars_pandas_df_index, name):
    scalars_pandas_df = scalars_pandas_df_index
    kw_args = {"name": name} if name else {}
    bf_result = (
        scalars_df_index["float64_col"]
        .sort_index(ascending=False)
        .reset_index(drop=False, **kw_args)
    )
    pd_result = (
        scalars_pandas_df["float64_col"]
        .sort_index(ascending=False)
        .reset_index(drop=False, **kw_args)
    )

    # BigQuery DataFrames default indices use nullable Int64 always
    pd_result.index = pd_result.index.astype("Int64")

    pd.testing.assert_frame_equal(bf_result.to_pandas(), pd_result)


def test_copy(scalars_df_index, scalars_pandas_df_index):
    col_name = "float64_col"
    # Expect mutation on original not to effect_copy
    bf_series = scalars_df_index[col_name].copy()
    bf_copy = bf_series.copy()
    bf_copy.loc[0] = 5.6
    bf_series.loc[0] = 3.4

    pd_series = scalars_pandas_df_index[col_name].copy()
    pd_copy = pd_series.copy()
    pd_copy.loc[0] = 5.6
    pd_series.loc[0] = 3.4

    assert bf_copy.to_pandas().loc[0] != bf_series.to_pandas().loc[0]
    pd.testing.assert_series_equal(bf_copy.to_pandas(), pd_copy)


def test_isin_raise_error(scalars_df_index, scalars_pandas_df_index):
    col_name = "int64_too"
    with pytest.raises(TypeError):
        scalars_df_index[col_name].isin("whatever").to_pandas()


@pytest.mark.parametrize(
    (
        "col_name",
        "test_set",
    ),
    [
        (
            "int64_col",
            [314159, 2.0, 3, pd.NA],
        ),
        (
            "int64_col",
            [2, 55555, 4],
        ),
        (
            "float64_col",
            [-123.456, 1.25, pd.NA],
        ),
        (
            "int64_too",
            [1, 2, pd.NA],
        ),
        (
            "string_col",
            ["Hello, World!", "Hi", "こんにちは"],
        ),
    ],
)
def test_isin(scalars_dfs, col_name, test_set):
    scalars_df, scalars_pandas_df = scalars_dfs
    bf_result = scalars_df[col_name].isin(test_set).to_pandas()
    pd_result = scalars_pandas_df[col_name].isin(test_set).astype("boolean")
    pd.testing.assert_series_equal(
        pd_result,
        bf_result,
    )


@pytest.mark.parametrize(
    (
        "col_name",
        "test_set",
    ),
    [
        (
            "int64_col",
            [314159, 2.0, 3, pd.NA],
        ),
        (
            "int64_col",
            [2, 55555, 4],
        ),
        (
            "float64_col",
            [-123.456, 1.25, pd.NA],
        ),
        (
            "int64_too",
            [1, 2, pd.NA],
        ),
        (
            "string_col",
            ["Hello, World!", "Hi", "こんにちは"],
        ),
    ],
)
def test_isin_bigframes_values(scalars_dfs, col_name, test_set, session):
    scalars_df, scalars_pandas_df = scalars_dfs
    bf_result = (
        scalars_df[col_name].isin(series.Series(test_set, session=session)).to_pandas()
    )
    pd_result = scalars_pandas_df[col_name].isin(test_set).astype("boolean")
    pd.testing.assert_series_equal(
        pd_result,
        bf_result,
    )


@pytest.mark.parametrize(
    (
        "col_name",
        "test_set",
    ),
    [
        (
            "int64_col",
            [314159, 2.0, 3, pd.NA],
        ),
        (
            "int64_col",
            [2, 55555, 4],
        ),
        (
            "float64_col",
            [-123.456, 1.25, pd.NA],
        ),
        (
            "int64_too",
            [1, 2, pd.NA],
        ),
        (
            "string_col",
            ["Hello, World!", "Hi", "こんにちは"],
        ),
    ],
)
def test_isin_bigframes_values_as_predicate(
    scalars_dfs_maybe_ordered, col_name, test_set
):
    scalars_df, scalars_pandas_df = scalars_dfs_maybe_ordered
    bf_predicate = scalars_df[col_name].isin(
        series.Series(test_set, session=scalars_df._session)
    )
    bf_result = scalars_df[bf_predicate].to_pandas()
    pd_predicate = scalars_pandas_df[col_name].isin(test_set)
    pd_result = scalars_pandas_df[pd_predicate]

    pd.testing.assert_frame_equal(
        pd_result.reset_index(),
        bf_result.reset_index(),
    )


def test_isnull(scalars_dfs):
    scalars_df, scalars_pandas_df = scalars_dfs
    col_name = "float64_col"
    bf_series = scalars_df[col_name].isnull().to_pandas()
    pd_series = scalars_pandas_df[col_name].isnull()

    # One of dtype mismatches to be documented. Here, the `bf_series.dtype` is `BooleanDtype` but
    # the `pd_series.dtype` is `bool`.
    assert_series_equal(pd_series.astype(pd.BooleanDtype()), bf_series)


def test_notnull(scalars_dfs):
    scalars_df, scalars_pandas_df = scalars_dfs
    col_name = "string_col"
    bf_series = scalars_df[col_name].notnull().to_pandas()
    pd_series = scalars_pandas_df[col_name].notnull()

    # One of dtype mismatches to be documented. Here, the `bf_series.dtype` is `BooleanDtype` but
    # the `pd_series.dtype` is `bool`.
    assert_series_equal(pd_series.astype(pd.BooleanDtype()), bf_series)


def test_round(scalars_dfs):
    scalars_df, scalars_pandas_df = scalars_dfs
    col_name = "float64_col"
    bf_result = scalars_df[col_name].round().to_pandas()
    pd_result = scalars_pandas_df[col_name].round()

    assert_series_equal(pd_result, bf_result)


def test_eq_scalar(scalars_dfs):
    scalars_df, scalars_pandas_df = scalars_dfs
    col_name = "int64_too"
    bf_result = scalars_df[col_name].eq(0).to_pandas()
    pd_result = scalars_pandas_df[col_name].eq(0)

    assert_series_equal(pd_result, bf_result)


def test_eq_wider_type_scalar(scalars_dfs):
    scalars_df, scalars_pandas_df = scalars_dfs
    col_name = "int64_too"
    bf_result = scalars_df[col_name].eq(1.0).to_pandas()
    pd_result = scalars_pandas_df[col_name].eq(1.0)

    assert_series_equal(pd_result, bf_result)


def test_ne_scalar(scalars_dfs):
    scalars_df, scalars_pandas_df = scalars_dfs
    col_name = "int64_too"
    bf_result = (scalars_df[col_name] != 0).to_pandas()
    pd_result = scalars_pandas_df[col_name] != 0

    assert_series_equal(pd_result, bf_result)


def test_eq_int_scalar(scalars_dfs):
    scalars_df, scalars_pandas_df = scalars_dfs
    col_name = "int64_too"
    bf_result = (scalars_df[col_name] == 0).to_pandas()
    pd_result = scalars_pandas_df[col_name] == 0

    assert_series_equal(pd_result, bf_result)


@pytest.mark.parametrize(
    ("col_name",),
    (
        ("string_col",),
        ("float64_col",),
        ("int64_too",),
    ),
)
def test_eq_same_type_series(scalars_dfs, col_name):
    scalars_df, scalars_pandas_df = scalars_dfs
    col_name = "string_col"
    bf_result = (scalars_df[col_name] == scalars_df[col_name]).to_pandas()
    pd_result = scalars_pandas_df[col_name] == scalars_pandas_df[col_name]

    # One of dtype mismatches to be documented. Here, the `bf_series.dtype` is `BooleanDtype` but
    # the `pd_series.dtype` is `bool`.
    assert_series_equal(pd_result.astype(pd.BooleanDtype()), bf_result)


def test_loc_setitem_cell(scalars_df_index, scalars_pandas_df_index):
    bf_original = scalars_df_index["string_col"]
    bf_series = scalars_df_index["string_col"]
    pd_original = scalars_pandas_df_index["string_col"]
    pd_series = scalars_pandas_df_index["string_col"].copy()
    bf_series.loc[2] = "This value isn't in the test data."
    pd_series.loc[2] = "This value isn't in the test data."
    bf_result = bf_series.to_pandas()
    pd_result = pd_series
    pd.testing.assert_series_equal(bf_result, pd_result)
    # Per Copy-on-Write semantics, other references to the original DataFrame
    # should remain unchanged.
    pd.testing.assert_series_equal(bf_original.to_pandas(), pd_original)


def test_at_setitem_row_label_scalar(scalars_dfs):
    scalars_df, scalars_pandas_df = scalars_dfs
    bf_series = scalars_df["int64_col"]
    pd_series = scalars_pandas_df["int64_col"].copy()
    bf_series.at[1] = 1000
    pd_series.at[1] = 1000
    bf_result = bf_series.to_pandas()
    pd_result = pd_series.astype("Int64")
    pd.testing.assert_series_equal(bf_result, pd_result)


def test_ne_obj_series(scalars_dfs):
    scalars_df, scalars_pandas_df = scalars_dfs
    col_name = "string_col"
    bf_result = (scalars_df[col_name] != scalars_df[col_name]).to_pandas()
    pd_result = scalars_pandas_df[col_name] != scalars_pandas_df[col_name]

    # One of dtype mismatches to be documented. Here, the `bf_series.dtype` is `BooleanDtype` but
    # the `pd_series.dtype` is `bool`.
    assert_series_equal(pd_result.astype(pd.BooleanDtype()), bf_result)


def test_indexing_using_unselected_series(scalars_dfs):
    scalars_df, scalars_pandas_df = scalars_dfs
    col_name = "string_col"
    bf_result = scalars_df[col_name][scalars_df["int64_too"].eq(0)].to_pandas()
    pd_result = scalars_pandas_df[col_name][scalars_pandas_df["int64_too"].eq(0)]

    assert_series_equal(
        pd_result,
        bf_result,
    )


def test_indexing_using_selected_series(scalars_dfs):
    scalars_df, scalars_pandas_df = scalars_dfs
    col_name = "string_col"
    bf_result = scalars_df[col_name][
        scalars_df["string_col"].eq("Hello, World!")
    ].to_pandas()
    pd_result = scalars_pandas_df[col_name][
        scalars_pandas_df["string_col"].eq("Hello, World!")
    ]

    assert_series_equal(
        pd_result,
        bf_result,
    )


def test_nested_filter(scalars_dfs):
    scalars_df, scalars_pandas_df = scalars_dfs
    string_col = scalars_df["string_col"]
    int64_too = scalars_df["int64_too"]
    bool_col = scalars_df["bool_col"] == bool(
        True
    )  # Convert from nullable bool to nonnullable bool usable as indexer
    bf_result = string_col[int64_too == 0][~bool_col].to_pandas()

    pd_string_col = scalars_pandas_df["string_col"]
    pd_int64_too = scalars_pandas_df["int64_too"]
    pd_bool_col = scalars_pandas_df["bool_col"] == bool(
        True
    )  # Convert from nullable bool to nonnullable bool usable as indexer
    pd_result = pd_string_col[pd_int64_too == 0][~pd_bool_col]

    assert_series_equal(
        pd_result,
        bf_result,
    )


def test_binop_repeated_application_does_row_identity_joins(scalars_dfs):
    """Make sure row identity joins kick in so that we don't do way more joins than expected."""
    scalars_df, scalars_pandas_df = scalars_dfs
    bf_series = scalars_df["int64_col"]
    pd_series = scalars_pandas_df["int64_col"]

    num_joins = 10
    for _ in range(num_joins):
        bf_series = bf_series + bf_series
        pd_series = pd_series + pd_series

    bf_result = bf_series.to_pandas()
    pd_result = pd_series
    assert_series_equal(
        bf_result,
        pd_result,
    )

    bf_sql, _, _ = bf_series.to_frame()._to_sql_query(include_index=True)
    selects = re.findall("SELECT", bf_sql.upper())
    assert 0 < len(selects) < (num_joins // 2)


def test_binop_opposite_filters(scalars_dfs):
    scalars_df, scalars_pandas_df = scalars_dfs
    int64_col1 = scalars_df["int64_col"]
    int64_col2 = scalars_df["int64_col"]
    bool_col = scalars_df["bool_col"]
    bf_result = (int64_col1[bool_col] + int64_col2[bool_col.__invert__()]).to_pandas()

    pd_int64_col1 = scalars_pandas_df["int64_col"]
    pd_int64_col2 = scalars_pandas_df["int64_col"]
    pd_bool_col = scalars_pandas_df["bool_col"]
    pd_result = pd_int64_col1[pd_bool_col] + pd_int64_col2[pd_bool_col.__invert__()]

    # Passes with ignore_order=False only with some dependency sets
    # TODO: Determine desired behavior and make test more strict
    assert_series_equal(bf_result, pd_result, ignore_order=True)


def test_binop_left_filtered(scalars_dfs):
    scalars_df, scalars_pandas_df = scalars_dfs
    int64_col = scalars_df["int64_col"]
    float64_col = scalars_df["float64_col"]
    bool_col = scalars_df["bool_col"]
    bf_result = (int64_col[bool_col] + float64_col).to_pandas()

    pd_int64_col = scalars_pandas_df["int64_col"]
    pd_float64_col = scalars_pandas_df["float64_col"]
    pd_bool_col = scalars_pandas_df["bool_col"]
    pd_result = pd_int64_col[pd_bool_col] + pd_float64_col

    # Passes with ignore_order=False only with some dependency sets
    # TODO: Determine desired behavior and make test more strict
    assert_series_equal(bf_result, pd_result, ignore_order=True)


def test_binop_right_filtered(scalars_dfs):
    scalars_df, scalars_pandas_df = scalars_dfs
    int64_col = scalars_df["int64_col"]
    float64_col = scalars_df["float64_col"]
    bool_col = scalars_df["bool_col"]
    bf_result = (float64_col + int64_col[bool_col]).to_pandas()

    pd_int64_col = scalars_pandas_df["int64_col"]
    pd_float64_col = scalars_pandas_df["float64_col"]
    pd_bool_col = scalars_pandas_df["bool_col"]
    pd_result = pd_float64_col + pd_int64_col[pd_bool_col]

    assert_series_equal(
        bf_result,
        pd_result,
    )


@pytest.mark.parametrize(
    ("other",),
    [
        ([-1.4, 2.3, None],),
        (pd.Index([-1.4, 2.3, None]),),
        (pd.Series([-1.4, 2.3, None], index=[44, 2, 1]),),
    ],
)
@skip_legacy_pandas
def test_series_binop_w_other_types(scalars_dfs, other):
    scalars_df, scalars_pandas_df = scalars_dfs

    bf_result = (scalars_df["int64_col"].head(3) + other).to_pandas()
    pd_result = scalars_pandas_df["int64_col"].head(3) + other

    assert_series_equal(
        bf_result,
        pd_result,
    )


@pytest.mark.parametrize(
    ("other",),
    [
        ([-1.4, 2.3, None],),
        (pd.Index([-1.4, 2.3, None]),),
        (pd.Series([-1.4, 2.3, None], index=[44, 2, 1]),),
    ],
)
@skip_legacy_pandas
def test_series_reverse_binop_w_other_types(scalars_dfs, other):
    scalars_df, scalars_pandas_df = scalars_dfs

    bf_result = (other + scalars_df["int64_col"].head(3)).to_pandas()
    pd_result = other + scalars_pandas_df["int64_col"].head(3)

    assert_series_equal(
        bf_result,
        pd_result,
    )


@skip_legacy_pandas
def test_series_combine_first(scalars_dfs):
    scalars_df, scalars_pandas_df = scalars_dfs
    int64_col = scalars_df["int64_col"].head(7)
    float64_col = scalars_df["float64_col"].tail(7)
    bf_result = int64_col.combine_first(float64_col).to_pandas()

    pd_int64_col = scalars_pandas_df["int64_col"].head(7)
    pd_float64_col = scalars_pandas_df["float64_col"].tail(7)
    pd_result = pd_int64_col.combine_first(pd_float64_col)

    assert_series_equal(
        bf_result,
        pd_result,
    )


def test_series_update(scalars_dfs):
    scalars_df, scalars_pandas_df = scalars_dfs
    int64_col = scalars_df["int64_col"].head(7)
    float64_col = scalars_df["float64_col"].tail(7).copy()
    float64_col.update(int64_col)

    pd_int64_col = scalars_pandas_df["int64_col"].head(7)
    pd_float64_col = scalars_pandas_df["float64_col"].tail(7).copy()
    pd_float64_col.update(pd_int64_col)

    assert_series_equal(
        float64_col.to_pandas(),
        pd_float64_col,
    )


def test_mean(scalars_dfs):
    scalars_df, scalars_pandas_df = scalars_dfs
    col_name = "int64_col"
    bf_result = scalars_df[col_name].mean()
    pd_result = scalars_pandas_df[col_name].mean()
    assert math.isclose(pd_result, bf_result)


def test_median(scalars_dfs):
    scalars_df, scalars_pandas_df = scalars_dfs
    col_name = "int64_col"
    bf_result = scalars_df[col_name].median()
    pd_max = scalars_pandas_df[col_name].max()
    pd_min = scalars_pandas_df[col_name].min()
    # Median is approximate, so just check for plausibility.
    assert pd_min < bf_result < pd_max


def test_median_exact(scalars_dfs):
    scalars_df, scalars_pandas_df = scalars_dfs
    col_name = "int64_col"
    bf_result = scalars_df[col_name].median(exact=True)
    pd_result = scalars_pandas_df[col_name].median()
    assert math.isclose(pd_result, bf_result)


def test_series_quantile(scalars_dfs):
    scalars_df, scalars_pandas_df = scalars_dfs
    col_name = "int64_col"
    bf_series = scalars_df[col_name]
    pd_series = scalars_pandas_df[col_name]

    pd_result = pd_series.quantile([0.0, 0.4, 0.6, 1.0])
    bf_result = bf_series.quantile([0.0, 0.4, 0.6, 1.0])
    pd.testing.assert_series_equal(
        pd_result, bf_result.to_pandas(), check_dtype=False, check_index_type=False
    )


def test_numeric_literal(scalars_dfs):
    scalars_df, _ = scalars_dfs
    col_name = "numeric_col"
    assert scalars_df[col_name].dtype == pd.ArrowDtype(pa.decimal128(38, 9))
    bf_result = scalars_df[col_name] + 42
    assert bf_result.size == scalars_df[col_name].size
    assert bf_result.dtype == pd.ArrowDtype(pa.decimal128(38, 9))


def test_series_small_repr(scalars_dfs):
    scalars_df, scalars_pandas_df = scalars_dfs

    col_name = "int64_col"
    bf_series = scalars_df[col_name]
    pd_series = scalars_pandas_df[col_name]
    assert repr(bf_series) == pd_series.to_string(length=False, dtype=True, name=True)


def test_sum(scalars_dfs):
    scalars_df, scalars_pandas_df = scalars_dfs
    col_name = "int64_col"
    bf_result = scalars_df[col_name].sum()
    pd_result = scalars_pandas_df[col_name].sum()
    assert pd_result == bf_result


def test_product(scalars_dfs):
    scalars_df, scalars_pandas_df = scalars_dfs
    col_name = "float64_col"
    bf_result = scalars_df[col_name].product()
    pd_result = scalars_pandas_df[col_name].product()
    assert math.isclose(pd_result, bf_result)


def test_cumprod(scalars_dfs):
    if pd.__version__.startswith("1."):
        pytest.skip("Series.cumprod NA mask are different in pandas 1.x.")
    scalars_df, scalars_pandas_df = scalars_dfs
    col_name = "float64_col"
    bf_result = scalars_df[col_name].cumprod()
    pd_result = scalars_pandas_df[col_name].cumprod()
    pd.testing.assert_series_equal(
        pd_result,
        bf_result.to_pandas(),
    )


def test_count(scalars_dfs):
    scalars_df, scalars_pandas_df = scalars_dfs
    col_name = "int64_col"
    bf_result = scalars_df[col_name].count()
    pd_result = scalars_pandas_df[col_name].count()
    assert pd_result == bf_result


def test_nunique(scalars_dfs):
    scalars_df, scalars_pandas_df = scalars_dfs
    col_name = "int64_col"
    bf_result = (scalars_df[col_name] % 3).nunique()
    pd_result = (scalars_pandas_df[col_name] % 3).nunique()
    assert pd_result == bf_result


def test_all(scalars_dfs):
    scalars_df, scalars_pandas_df = scalars_dfs
    col_name = "int64_col"
    bf_result = scalars_df[col_name].all()
    pd_result = scalars_pandas_df[col_name].all()
    assert pd_result == bf_result


def test_any(scalars_dfs):
    scalars_df, scalars_pandas_df = scalars_dfs
    col_name = "int64_col"
    bf_result = scalars_df[col_name].any()
    pd_result = scalars_pandas_df[col_name].any()
    assert pd_result == bf_result


def test_groupby_sum(scalars_dfs):
    scalars_df, scalars_pandas_df = scalars_dfs
    col_name = "int64_too"
    bf_series = (
        scalars_df[col_name]
        .groupby([scalars_df["bool_col"], ~scalars_df["bool_col"]])
        .sum()
    )
    pd_series = (
        scalars_pandas_df[col_name]
        .groupby([scalars_pandas_df["bool_col"], ~scalars_pandas_df["bool_col"]])
        .sum()
    )
    # TODO(swast): Update groupby to use index based on group by key(s).
    bf_result = bf_series.to_pandas()
    assert_series_equal(
        pd_series,
        bf_result,
        check_exact=False,
    )


def test_groupby_std(scalars_dfs):
    scalars_df, scalars_pandas_df = scalars_dfs
    col_name = "int64_too"
    bf_series = scalars_df[col_name].groupby(scalars_df["string_col"]).std()
    pd_series = (
        scalars_pandas_df[col_name]
        .groupby(scalars_pandas_df["string_col"])
        .std()
        .astype(pd.Float64Dtype())
    )
    bf_result = bf_series.to_pandas()
    assert_series_equal(
        pd_series,
        bf_result,
        check_exact=False,
    )


def test_groupby_var(scalars_dfs):
    scalars_df, scalars_pandas_df = scalars_dfs
    col_name = "int64_too"
    bf_series = scalars_df[col_name].groupby(scalars_df["string_col"]).var()
    pd_series = (
        scalars_pandas_df[col_name].groupby(scalars_pandas_df["string_col"]).var()
    )
    bf_result = bf_series.to_pandas()
    assert_series_equal(
        pd_series,
        bf_result,
        check_exact=False,
    )


def test_groupby_level_sum(scalars_dfs):
    # TODO(tbergeron): Use a non-unique index once that becomes possible in tests
    scalars_df, scalars_pandas_df = scalars_dfs
    col_name = "int64_too"

    bf_series = scalars_df[col_name].groupby(level=0).sum()
    pd_series = scalars_pandas_df[col_name].groupby(level=0).sum()
    # TODO(swast): Update groupby to use index based on group by key(s).
    pd.testing.assert_series_equal(
        pd_series.sort_index(),
        bf_series.to_pandas().sort_index(),
    )


def test_groupby_level_list_sum(scalars_dfs):
    # TODO(tbergeron): Use a non-unique index once that becomes possible in tests
    scalars_df, scalars_pandas_df = scalars_dfs
    col_name = "int64_too"

    bf_series = scalars_df[col_name].groupby(level=["rowindex"]).sum()
    pd_series = scalars_pandas_df[col_name].groupby(level=["rowindex"]).sum()
    # TODO(swast): Update groupby to use index based on group by key(s).
    pd.testing.assert_series_equal(
        pd_series.sort_index(),
        bf_series.to_pandas().sort_index(),
    )


def test_groupby_mean(scalars_dfs):
    scalars_df, scalars_pandas_df = scalars_dfs
    col_name = "int64_too"
    bf_series = (
        scalars_df[col_name].groupby(scalars_df["string_col"], dropna=False).mean()
    )
    pd_series = (
        scalars_pandas_df[col_name]
        .groupby(scalars_pandas_df["string_col"], dropna=False)
        .mean()
    )
    # TODO(swast): Update groupby to use index based on group by key(s).
    bf_result = bf_series.to_pandas()
    assert_series_equal(
        pd_series,
        bf_result,
    )


def test_groupby_median_exact(scalars_dfs):
    scalars_df, scalars_pandas_df = scalars_dfs
    col_name = "int64_too"
    bf_result = (
        scalars_df[col_name].groupby(scalars_df["string_col"], dropna=False).median()
    )
    pd_result = (
        scalars_pandas_df[col_name]
        .groupby(scalars_pandas_df["string_col"], dropna=False)
        .median()
    )

    assert_series_equal(
        pd_result,
        bf_result.to_pandas(),
    )


def test_groupby_median_inexact(scalars_dfs):
    scalars_df, scalars_pandas_df = scalars_dfs
    col_name = "int64_too"
    bf_series = (
        scalars_df[col_name]
        .groupby(scalars_df["string_col"], dropna=False)
        .median(exact=False)
    )
    pd_max = (
        scalars_pandas_df[col_name]
        .groupby(scalars_pandas_df["string_col"], dropna=False)
        .max()
    )
    pd_min = (
        scalars_pandas_df[col_name]
        .groupby(scalars_pandas_df["string_col"], dropna=False)
        .min()
    )
    # TODO(swast): Update groupby to use index based on group by key(s).
    bf_result = bf_series.to_pandas()

    # Median is approximate, so just check that it's plausible.
    assert ((pd_min <= bf_result) & (bf_result <= pd_max)).all()


def test_groupby_prod(scalars_dfs):
    scalars_df, scalars_pandas_df = scalars_dfs
    col_name = "int64_too"
    bf_series = scalars_df[col_name].groupby(scalars_df["int64_col"]).prod()
    pd_series = (
        scalars_pandas_df[col_name].groupby(scalars_pandas_df["int64_col"]).prod()
    ).astype(pd.Float64Dtype())
    # TODO(swast): Update groupby to use index based on group by key(s).
    bf_result = bf_series.to_pandas()
    assert_series_equal(
        pd_series,
        bf_result,
    )


@pytest.mark.parametrize(
    ("operator"),
    [
        (lambda x: x.cumsum()),
        (lambda x: x.cumcount()),
        (lambda x: x.cummin()),
        (lambda x: x.cummax()),
        # Pandas 2.2 casts to cumprod to float.
        (lambda x: x.cumprod().astype("Float64")),
        (lambda x: x.diff()),
        (lambda x: x.shift(2)),
        (lambda x: x.shift(-2)),
    ],
    ids=[
        "cumsum",
        "cumcount",
        "cummin",
        "cummax",
        "cumprod",
        "diff",
        "shiftpostive",
        "shiftnegative",
    ],
)
def test_groupby_window_ops(scalars_df_index, scalars_pandas_df_index, operator):
    col_name = "int64_col"
    group_key = "int64_too"  # has some duplicates values, good for grouping
    bf_series = (
        operator(scalars_df_index[col_name].groupby(scalars_df_index[group_key]))
    ).to_pandas()
    pd_series = operator(
        scalars_pandas_df_index[col_name].groupby(scalars_pandas_df_index[group_key])
    ).astype(bf_series.dtype)

    pd.testing.assert_series_equal(
        pd_series,
        bf_series,
    )


@pytest.mark.parametrize(
    ("label", "col_name"),
    [
        (0, "bool_col"),
        (1, "int64_col"),
    ],
)
def test_drop_label(scalars_df_index, scalars_pandas_df_index, label, col_name):
    bf_series = scalars_df_index[col_name].drop(label).to_pandas()
    pd_series = scalars_pandas_df_index[col_name].drop(label)
    pd.testing.assert_series_equal(
        pd_series,
        bf_series,
    )


def test_drop_label_list(scalars_df_index, scalars_pandas_df_index):
    col_name = "int64_col"
    bf_series = scalars_df_index[col_name].drop([1, 3]).to_pandas()
    pd_series = scalars_pandas_df_index[col_name].drop([1, 3])
    pd.testing.assert_series_equal(
        pd_series,
        bf_series,
    )


@pytest.mark.parametrize(
    ("col_name",),
    [
        ("bool_col",),
        ("int64_too",),
    ],
)
@pytest.mark.parametrize(
    ("keep",),
    [
        ("first",),
        ("last",),
        (False,),
    ],
)
def test_drop_duplicates(scalars_df_index, scalars_pandas_df_index, keep, col_name):
    bf_series = scalars_df_index[col_name].drop_duplicates(keep=keep).to_pandas()
    pd_series = scalars_pandas_df_index[col_name].drop_duplicates(keep=keep)
    pd.testing.assert_series_equal(
        pd_series,
        bf_series,
    )


@pytest.mark.parametrize(
    ("col_name",),
    [
        ("bool_col",),
        ("int64_too",),
    ],
)
def test_unique(scalars_df_index, scalars_pandas_df_index, col_name):
    bf_uniq = scalars_df_index[col_name].unique().to_numpy()
    pd_uniq = scalars_pandas_df_index[col_name].unique()
    numpy.array_equal(pd_uniq, bf_uniq)


@pytest.mark.parametrize(
    ("col_name",),
    [
        ("bool_col",),
        ("int64_too",),
    ],
)
@pytest.mark.parametrize(
    ("keep",),
    [
        ("first",),
        ("last",),
        (False,),
    ],
)
def test_duplicated(scalars_df_index, scalars_pandas_df_index, keep, col_name):
    bf_series = scalars_df_index[col_name].duplicated(keep=keep).to_pandas()
    pd_series = scalars_pandas_df_index[col_name].duplicated(keep=keep)
    pd.testing.assert_series_equal(pd_series, bf_series, check_dtype=False)


def test_shape(scalars_dfs):
    scalars_df, scalars_pandas_df = scalars_dfs

    bf_result = scalars_df["string_col"].shape
    pd_result = scalars_pandas_df["string_col"].shape

    assert pd_result == bf_result


def test_len(scalars_dfs):
    scalars_df, scalars_pandas_df = scalars_dfs

    bf_result = len(scalars_df["string_col"])
    pd_result = len(scalars_pandas_df["string_col"])

    assert pd_result == bf_result


def test_size(scalars_dfs):
    scalars_df, scalars_pandas_df = scalars_dfs

    bf_result = scalars_df["string_col"].size
    pd_result = scalars_pandas_df["string_col"].size

    assert pd_result == bf_result


def test_series_hasnans_true(scalars_dfs):
    scalars_df, scalars_pandas_df = scalars_dfs

    bf_result = scalars_df["string_col"].hasnans
    pd_result = scalars_pandas_df["string_col"].hasnans

    assert pd_result == bf_result


def test_series_hasnans_false(scalars_dfs):
    scalars_df, scalars_pandas_df = scalars_dfs

    bf_result = scalars_df["string_col"].dropna().hasnans
    pd_result = scalars_pandas_df["string_col"].dropna().hasnans

    assert pd_result == bf_result


def test_empty_false(scalars_dfs):
    scalars_df, scalars_pandas_df = scalars_dfs

    bf_result = scalars_df["string_col"].empty
    pd_result = scalars_pandas_df["string_col"].empty

    assert pd_result == bf_result


def test_empty_true_row_filter(scalars_dfs):
    scalars_df, scalars_pandas_df = scalars_dfs

    bf_result = scalars_df["string_col"][
        scalars_df["string_col"] == "won't find this"
    ].empty
    pd_result = scalars_pandas_df["string_col"][
        scalars_pandas_df["string_col"] == "won't find this"
    ].empty

    assert pd_result
    assert pd_result == bf_result


def test_series_names(scalars_dfs):
    scalars_df, scalars_pandas_df = scalars_dfs

    bf_result = scalars_df["string_col"].copy()
    bf_result.index.name = "new index name"
    bf_result.name = "new series name"

    pd_result = scalars_pandas_df["string_col"].copy()
    pd_result.index.name = "new index name"
    pd_result.name = "new series name"

    assert pd_result.name == bf_result.name
    assert pd_result.index.name == bf_result.index.name


def test_dtype(scalars_dfs):
    scalars_df, scalars_pandas_df = scalars_dfs

    bf_result = scalars_df["string_col"].dtype
    pd_result = scalars_pandas_df["string_col"].dtype

    assert pd_result == bf_result


def test_dtypes(scalars_dfs):
    scalars_df, scalars_pandas_df = scalars_dfs

    bf_result = scalars_df["int64_col"].dtypes
    pd_result = scalars_pandas_df["int64_col"].dtypes

    assert pd_result == bf_result


def test_head(scalars_dfs):
    scalars_df, scalars_pandas_df = scalars_dfs

    bf_result = scalars_df["string_col"].head(2).to_pandas()
    pd_result = scalars_pandas_df["string_col"].head(2)

    assert_series_equal(
        pd_result,
        bf_result,
    )


def test_tail(scalars_dfs):
    scalars_df, scalars_pandas_df = scalars_dfs

    bf_result = scalars_df["string_col"].tail(2).to_pandas()
    pd_result = scalars_pandas_df["string_col"].tail(2)

    assert_series_equal(
        pd_result,
        bf_result,
    )


def test_head_then_scalar_operation(scalars_dfs):
    scalars_df, scalars_pandas_df = scalars_dfs

    bf_result = (scalars_df["float64_col"].head(1) + 4).to_pandas()
    pd_result = scalars_pandas_df["float64_col"].head(1) + 4

    pd.testing.assert_series_equal(
        bf_result,
        pd_result,
    )


def test_head_then_series_operation(scalars_dfs):
    scalars_df, scalars_pandas_df = scalars_dfs

    bf_result = (
        scalars_df["float64_col"].head(4) + scalars_df["float64_col"].head(2)
    ).to_pandas()
    pd_result = scalars_pandas_df["float64_col"].head(4) + scalars_pandas_df[
        "float64_col"
    ].head(2)

    pd.testing.assert_series_equal(
        bf_result,
        pd_result,
    )


def test_series_peek(scalars_dfs):
    scalars_df, scalars_pandas_df = scalars_dfs

    peek_result = scalars_df["float64_col"].peek(n=3, force=False)

    pd.testing.assert_series_equal(
        peek_result,
        scalars_pandas_df["float64_col"].reindex_like(peek_result),
    )
    assert len(peek_result) == 3


def test_series_peek_with_large_results_not_allowed(scalars_dfs):
    scalars_df, scalars_pandas_df = scalars_dfs

    session = scalars_df._block.session
    slot_millis_sum = session.slot_millis_sum
    peek_result = scalars_df["float64_col"].peek(
        n=3, force=False, allow_large_results=False
    )

    # The metrics won't be fully updated when we call query_and_wait.
    print(session.slot_millis_sum - slot_millis_sum)
    assert session.slot_millis_sum - slot_millis_sum < 500
    pd.testing.assert_series_equal(
        peek_result,
        scalars_pandas_df["float64_col"].reindex_like(peek_result),
    )
    assert len(peek_result) == 3


def test_series_peek_multi_index(scalars_dfs):
    scalars_df, scalars_pandas_df = scalars_dfs
    bf_series = scalars_df.set_index(["string_col", "bool_col"])["float64_col"]
    bf_series.name = ("2-part", "name")
    pd_series = scalars_pandas_df.set_index(["string_col", "bool_col"])["float64_col"]
    pd_series.name = ("2-part", "name")
    peek_result = bf_series.peek(n=3, force=False)
    pd.testing.assert_series_equal(
        peek_result,
        pd_series.reindex_like(peek_result),
    )


def test_series_peek_filtered(scalars_dfs):
    scalars_df, scalars_pandas_df = scalars_dfs
    peek_result = scalars_df[scalars_df.int64_col > 0]["float64_col"].peek(
        n=3, force=False
    )
    pd_result = scalars_pandas_df[scalars_pandas_df.int64_col > 0]["float64_col"]
    pd.testing.assert_series_equal(
        peek_result,
        pd_result.reindex_like(peek_result),
    )


@skip_legacy_pandas
def test_series_peek_force(scalars_dfs):
    scalars_df, scalars_pandas_df = scalars_dfs

    cumsum_df = scalars_df[["int64_col", "int64_too"]].cumsum()
    df_filtered = cumsum_df[cumsum_df.int64_col > 0]["int64_too"]
    peek_result = df_filtered.peek(n=3, force=True)
    pd_cumsum_df = scalars_pandas_df[["int64_col", "int64_too"]].cumsum()
    pd_result = pd_cumsum_df[pd_cumsum_df.int64_col > 0]["int64_too"]
    pd.testing.assert_series_equal(
        peek_result,
        pd_result.reindex_like(peek_result),
    )


@skip_legacy_pandas
def test_series_peek_force_float(scalars_dfs):
    scalars_df, scalars_pandas_df = scalars_dfs

    cumsum_df = scalars_df[["int64_col", "float64_col"]].cumsum()
    df_filtered = cumsum_df[cumsum_df.float64_col > 0]["float64_col"]
    peek_result = df_filtered.peek(n=3, force=True)
    pd_cumsum_df = scalars_pandas_df[["int64_col", "float64_col"]].cumsum()
    pd_result = pd_cumsum_df[pd_cumsum_df.float64_col > 0]["float64_col"]
    pd.testing.assert_series_equal(
        peek_result,
        pd_result.reindex_like(peek_result),
    )


def test_shift(scalars_df_index, scalars_pandas_df_index):
    col_name = "int64_col"
    bf_result = scalars_df_index[col_name].shift().to_pandas()
    # cumsum does not behave well on nullable ints in pandas, produces object type and never ignores NA
    pd_result = scalars_pandas_df_index[col_name].shift().astype(pd.Int64Dtype())

    pd.testing.assert_series_equal(
        bf_result,
        pd_result,
    )


def test_series_ffill(scalars_df_index, scalars_pandas_df_index):
    col_name = "numeric_col"
    bf_result = scalars_df_index[col_name].ffill(limit=1).to_pandas()
    pd_result = scalars_pandas_df_index[col_name].ffill(limit=1)

    pd.testing.assert_series_equal(
        bf_result,
        pd_result,
    )


def test_series_bfill(scalars_df_index, scalars_pandas_df_index):
    col_name = "numeric_col"
    bf_result = scalars_df_index[col_name].bfill(limit=2).to_pandas()
    pd_result = scalars_pandas_df_index[col_name].bfill(limit=2)

    pd.testing.assert_series_equal(
        bf_result,
        pd_result,
    )


def test_cumsum_int(scalars_df_index, scalars_pandas_df_index):
    if pd.__version__.startswith("1."):
        pytest.skip("Series.cumsum NA mask are different in pandas 1.x.")

    col_name = "int64_col"
    bf_result = scalars_df_index[col_name].cumsum().to_pandas()
    # cumsum does not behave well on nullable ints in pandas, produces object type and never ignores NA
    pd_result = scalars_pandas_df_index[col_name].cumsum().astype(pd.Int64Dtype())

    pd.testing.assert_series_equal(
        bf_result,
        pd_result,
    )


def test_cumsum_int_ordered(scalars_df_index, scalars_pandas_df_index):
    if pd.__version__.startswith("1."):
        pytest.skip("Series.cumsum NA mask are different in pandas 1.x.")

    col_name = "int64_col"
    bf_result = (
        scalars_df_index.sort_values(by="rowindex_2")[col_name].cumsum().to_pandas()
    )
    # cumsum does not behave well on nullable ints in pandas, produces object type and never ignores NA
    pd_result = (
        scalars_pandas_df_index.sort_values(by="rowindex_2")[col_name]
        .cumsum()
        .astype(pd.Int64Dtype())
    )

    pd.testing.assert_series_equal(
        bf_result,
        pd_result,
    )


@pytest.mark.parametrize(
    ("keep",),
    [
        ("first",),
        ("last",),
        ("all",),
    ],
)
def test_series_nlargest(scalars_df_index, scalars_pandas_df_index, keep):
    col_name = "bool_col"
    bf_result = scalars_df_index[col_name].nlargest(4, keep=keep).to_pandas()
    pd_result = scalars_pandas_df_index[col_name].nlargest(4, keep=keep)

    pd.testing.assert_series_equal(
        bf_result,
        pd_result,
    )


@pytest.mark.parametrize(
    ("periods",),
    [
        (1,),
        (2,),
        (-1,),
    ],
)
def test_diff(scalars_df_index, scalars_pandas_df_index, periods):
    bf_result = scalars_df_index["int64_col"].diff(periods=periods).to_pandas()
    # cumsum does not behave well on nullable ints in pandas, produces object type and never ignores NA
    pd_result = (
        scalars_pandas_df_index["int64_col"]
        .diff(periods=periods)
        .astype(pd.Int64Dtype())
    )

    pd.testing.assert_series_equal(
        bf_result,
        pd_result,
    )


@pytest.mark.parametrize(
    ("periods",),
    [
        (1,),
        (2,),
        (-1,),
    ],
)
def test_series_pct_change(scalars_df_index, scalars_pandas_df_index, periods):
    bf_result = scalars_df_index["int64_col"].pct_change(periods=periods).to_pandas()
    # cumsum does not behave well on nullable ints in pandas, produces object type and never ignores NA
    pd_result = scalars_pandas_df_index["int64_col"].pct_change(periods=periods)

    pd.testing.assert_series_equal(
        bf_result,
        pd_result,
    )


@pytest.mark.parametrize(
    ("keep",),
    [
        ("first",),
        ("last",),
        ("all",),
    ],
)
def test_series_nsmallest(scalars_df_index, scalars_pandas_df_index, keep):
    col_name = "bool_col"
    bf_result = scalars_df_index[col_name].nsmallest(2, keep=keep).to_pandas()
    pd_result = scalars_pandas_df_index[col_name].nsmallest(2, keep=keep)

    pd.testing.assert_series_equal(
        bf_result,
        pd_result,
    )


def test_rank_ints(scalars_df_index, scalars_pandas_df_index):
    col_name = "int64_too"
    bf_result = scalars_df_index[col_name].rank().to_pandas()
    pd_result = scalars_pandas_df_index[col_name].rank().astype(pd.Float64Dtype())

    pd.testing.assert_series_equal(
        bf_result,
        pd_result,
    )


def test_cast_float_to_int(scalars_df_index, scalars_pandas_df_index):
    col_name = "float64_col"
    bf_result = scalars_df_index[col_name].astype(pd.Int64Dtype()).to_pandas()
    # cumsum does not behave well on nullable floats in pandas, produces object type and never ignores NA
    pd_result = scalars_pandas_df_index[col_name].astype(pd.Int64Dtype())

    pd.testing.assert_series_equal(
        bf_result,
        pd_result,
    )


def test_cast_float_to_bool(scalars_df_index, scalars_pandas_df_index):
    col_name = "float64_col"
    bf_result = scalars_df_index[col_name].astype(pd.BooleanDtype()).to_pandas()
    # cumsum does not behave well on nullable floats in pandas, produces object type and never ignores NA
    pd_result = scalars_pandas_df_index[col_name].astype(pd.BooleanDtype())

    pd.testing.assert_series_equal(
        bf_result,
        pd_result,
    )


def test_cumsum_nested(scalars_df_index, scalars_pandas_df_index):
    col_name = "float64_col"
    bf_result = scalars_df_index[col_name].cumsum().cumsum().cumsum().to_pandas()
    # cumsum does not behave well on nullable ints in pandas, produces object type and never ignores NA
    pd_result = (
        scalars_pandas_df_index[col_name]
        .cumsum()
        .cumsum()
        .cumsum()
        .astype(pd.Float64Dtype())
    )

    pd.testing.assert_series_equal(
        bf_result,
        pd_result,
    )


@skip_legacy_pandas
def test_nested_analytic_ops_align(scalars_df_index, scalars_pandas_df_index):
    col_name = "float64_col"
    # set non-unique index to check implicit alignment
    bf_series = scalars_df_index.set_index("bool_col")[col_name].fillna(0.0)
    pd_series = scalars_pandas_df_index.set_index("bool_col")[col_name].fillna(0.0)

    bf_result = (
        (bf_series + 5)
        + (bf_series.cumsum().cumsum().cumsum() + bf_series.rolling(window=3).mean())
        + bf_series.expanding().max()
    ).to_pandas()
    # cumsum does not behave well on nullable ints in pandas, produces object type and never ignores NA
    pd_result = (
        (pd_series + 5)
        + (
            pd_series.cumsum().cumsum().cumsum().astype(pd.Float64Dtype())
            + pd_series.rolling(window=3).mean()
        )
        + pd_series.expanding().max()
    )

    pd.testing.assert_series_equal(
        bf_result,
        pd_result,
    )


def test_cumsum_int_filtered(scalars_df_index, scalars_pandas_df_index):
    col_name = "int64_col"

    bf_col = scalars_df_index[col_name]
    bf_result = bf_col[bf_col > -2].cumsum().to_pandas()

    pd_col = scalars_pandas_df_index[col_name]
    # cumsum does not behave well on nullable ints in pandas, produces object type and never ignores NA
    pd_result = pd_col[pd_col > -2].cumsum().astype(pd.Int64Dtype())

    pd.testing.assert_series_equal(
        bf_result,
        pd_result,
    )


def test_cumsum_float(scalars_df_index, scalars_pandas_df_index):
    col_name = "float64_col"
    bf_result = scalars_df_index[col_name].cumsum().to_pandas()
    # cumsum does not behave well on nullable floats in pandas, produces object type and never ignores NA
    pd_result = scalars_pandas_df_index[col_name].cumsum().astype(pd.Float64Dtype())

    pd.testing.assert_series_equal(
        bf_result,
        pd_result,
    )


def test_cummin_int(scalars_df_index, scalars_pandas_df_index):
    col_name = "int64_col"
    bf_result = scalars_df_index[col_name].cummin().to_pandas()
    pd_result = scalars_pandas_df_index[col_name].cummin()

    pd.testing.assert_series_equal(
        bf_result,
        pd_result,
    )


def test_cummax_int(scalars_df_index, scalars_pandas_df_index):
    col_name = "int64_col"
    bf_result = scalars_df_index[col_name].cummax().to_pandas()
    pd_result = scalars_pandas_df_index[col_name].cummax()

    pd.testing.assert_series_equal(
        bf_result,
        pd_result,
    )


@pytest.mark.parametrize(
    ("kwargs"),
    [
        {},
        {"normalize": True},
        {"ascending": True},
    ],
    ids=[
        "default",
        "normalize",
        "ascending",
    ],
)
def test_value_counts(scalars_dfs, kwargs):
    if pd.__version__.startswith("1."):
        pytest.skip("pandas 1.x produces different column labels.")
    scalars_df, scalars_pandas_df = scalars_dfs
    col_name = "int64_too"

    # Pandas `value_counts` can produce non-deterministic results with tied counts.
    # Remove duplicates to enforce a consistent output.
    s = scalars_df[col_name].drop(0)
    pd_s = scalars_pandas_df[col_name].drop(0)

    bf_result = s.value_counts(**kwargs).to_pandas()
    pd_result = pd_s.value_counts(**kwargs)

    pd.testing.assert_series_equal(
        bf_result,
        pd_result,
    )


def test_value_counts_with_na(scalars_dfs):
    scalars_df, scalars_pandas_df = scalars_dfs
    col_name = "int64_col"

    bf_result = scalars_df[col_name].value_counts(dropna=False).to_pandas()
    pd_result = scalars_pandas_df[col_name].value_counts(dropna=False)

    # Older pandas version may not have these values, bigframes tries to emulate 2.0+
    pd_result.name = "count"
    pd_result.index.name = col_name

    assert_series_equal(
        bf_result,
        pd_result,
        # bigframes values_counts does not honor ordering in the original data
        ignore_order=True,
    )


def test_value_counts_w_cut(scalars_dfs):
    if pd.__version__.startswith("1."):
        pytest.skip("value_counts results different in pandas 1.x.")
    scalars_df, scalars_pandas_df = scalars_dfs
    col_name = "int64_col"

    bf_cut = bigframes.pandas.cut(scalars_df[col_name], 3, labels=False)
    pd_cut = pd.cut(scalars_pandas_df[col_name], 3, labels=False)

    bf_result = bf_cut.value_counts().to_pandas()
    pd_result = pd_cut.value_counts()
    pd_result.index = pd_result.index.astype(pd.Int64Dtype())

    pd.testing.assert_series_equal(
        bf_result,
        pd_result.astype(pd.Int64Dtype()),
    )


def test_iloc_nested(scalars_df_index, scalars_pandas_df_index):

    bf_result = scalars_df_index["string_col"].iloc[1:].iloc[1:].to_pandas()
    pd_result = scalars_pandas_df_index["string_col"].iloc[1:].iloc[1:]

    pd.testing.assert_series_equal(
        bf_result,
        pd_result,
    )


@pytest.mark.parametrize(
    ("start", "stop", "step"),
    [
        (1, None, None),
        (None, 4, None),
        (None, None, 2),
        (None, 50000000000, 1),
        (5, 4, None),
        (3, None, 2),
        (1, 7, 2),
        (1, 7, 50000000000),
        (-1, -7, -2),
        (None, -7, -2),
        (-1, None, -2),
        (-7, -1, 2),
        (-7, -1, None),
        (-7, 7, None),
        (7, -7, -2),
    ],
)
def test_series_iloc(scalars_df_index, scalars_pandas_df_index, start, stop, step):
    bf_result = scalars_df_index["string_col"].iloc[start:stop:step].to_pandas()
    pd_result = scalars_pandas_df_index["string_col"].iloc[start:stop:step]
    pd.testing.assert_series_equal(
        bf_result,
        pd_result,
    )


def test_at(scalars_df_index, scalars_pandas_df_index):
    scalars_df_index = scalars_df_index.set_index("int64_too", drop=False)
    scalars_pandas_df_index = scalars_pandas_df_index.set_index("int64_too", drop=False)
    index = -2345
    bf_result = scalars_df_index["string_col"].at[index]
    pd_result = scalars_pandas_df_index["string_col"].at[index]

    assert bf_result == pd_result


def test_iat(scalars_df_index, scalars_pandas_df_index):
    bf_result = scalars_df_index["int64_too"].iat[3]
    pd_result = scalars_pandas_df_index["int64_too"].iat[3]

    assert bf_result == pd_result


def test_iat_error(scalars_df_index, scalars_pandas_df_index):
    with pytest.raises(ValueError):
        scalars_pandas_df_index["int64_too"].iat["asd"]
    with pytest.raises(ValueError):
        scalars_df_index["int64_too"].iat["asd"]


def test_series_add_prefix(scalars_df_index, scalars_pandas_df_index):
    bf_result = scalars_df_index["int64_too"].add_prefix("prefix_").to_pandas()

    pd_result = scalars_pandas_df_index["int64_too"].add_prefix("prefix_")

    # Index will be object type in pandas, string type in bigframes, but same values
    pd.testing.assert_series_equal(
        bf_result,
        pd_result,
        check_index_type=False,
    )


def test_series_add_suffix(scalars_df_index, scalars_pandas_df_index):
    bf_result = scalars_df_index["int64_too"].add_suffix("_suffix").to_pandas()

    pd_result = scalars_pandas_df_index["int64_too"].add_suffix("_suffix")

    # Index will be object type in pandas, string type in bigframes, but same values
    pd.testing.assert_series_equal(
        bf_result,
        pd_result,
        check_index_type=False,
    )


def test_series_filter_items(scalars_df_index, scalars_pandas_df_index):
    if pd.__version__.startswith("2.0") or pd.__version__.startswith("1."):
        pytest.skip("pandas filter items behavior different pre-2.1")
    bf_result = scalars_df_index["float64_col"].filter(items=[5, 1, 3]).to_pandas()

    pd_result = scalars_pandas_df_index["float64_col"].filter(items=[5, 1, 3])

    # Pandas uses int64 instead of Int64 (nullable) dtype.
    pd_result.index = pd_result.index.astype(pd.Int64Dtype())
    # Ignore ordering as pandas order differently depending on version
    assert_series_equal(bf_result, pd_result, check_names=False, ignore_order=True)


def test_series_filter_like(scalars_df_index, scalars_pandas_df_index):
    scalars_df_index = scalars_df_index.copy().set_index("string_col")
    scalars_pandas_df_index = scalars_pandas_df_index.copy().set_index("string_col")

    bf_result = scalars_df_index["float64_col"].filter(like="ello").to_pandas()

    pd_result = scalars_pandas_df_index["float64_col"].filter(like="ello")

    pd.testing.assert_series_equal(
        bf_result,
        pd_result,
    )


def test_series_filter_regex(scalars_df_index, scalars_pandas_df_index):
    scalars_df_index = scalars_df_index.copy().set_index("string_col")
    scalars_pandas_df_index = scalars_pandas_df_index.copy().set_index("string_col")

    bf_result = scalars_df_index["float64_col"].filter(regex="^[GH].*").to_pandas()

    pd_result = scalars_pandas_df_index["float64_col"].filter(regex="^[GH].*")

    pd.testing.assert_series_equal(
        bf_result,
        pd_result,
    )


def test_series_reindex(scalars_df_index, scalars_pandas_df_index):
    bf_result = (
        scalars_df_index["float64_col"].reindex(index=[5, 1, 3, 99, 1]).to_pandas()
    )

    pd_result = scalars_pandas_df_index["float64_col"].reindex(index=[5, 1, 3, 99, 1])

    # Pandas uses int64 instead of Int64 (nullable) dtype.
    pd_result.index = pd_result.index.astype(pd.Int64Dtype())
    pd.testing.assert_series_equal(
        bf_result,
        pd_result,
    )


def test_series_reindex_nonunique(scalars_df_index):
    with pytest.raises(ValueError):
        # int64_too is non-unique
        scalars_df_index.set_index("int64_too")["float64_col"].reindex(
            index=[5, 1, 3, 99, 1], validate=True
        )


def test_series_reindex_like(scalars_df_index, scalars_pandas_df_index):
    bf_reindex_target = scalars_df_index["float64_col"].reindex(index=[5, 1, 3, 99, 1])
    bf_result = (
        scalars_df_index["int64_too"].reindex_like(bf_reindex_target).to_pandas()
    )

    pd_reindex_target = scalars_pandas_df_index["float64_col"].reindex(
        index=[5, 1, 3, 99, 1]
    )
    pd_result = scalars_pandas_df_index["int64_too"].reindex_like(pd_reindex_target)

    # Pandas uses int64 instead of Int64 (nullable) dtype.
    pd_result.index = pd_result.index.astype(pd.Int64Dtype())
    pd.testing.assert_series_equal(
        bf_result,
        pd_result,
    )


def test_where_with_series(scalars_df_index, scalars_pandas_df_index):
    bf_result = (
        scalars_df_index["int64_col"]
        .where(scalars_df_index["bool_col"], scalars_df_index["int64_too"])
        .to_pandas()
    )
    pd_result = scalars_pandas_df_index["int64_col"].where(
        scalars_pandas_df_index["bool_col"], scalars_pandas_df_index["int64_too"]
    )

    pd.testing.assert_series_equal(
        bf_result,
        pd_result,
    )


def test_where_with_different_indices(scalars_df_index, scalars_pandas_df_index):
    bf_result = (
        scalars_df_index["int64_col"]
        .iloc[::2]
        .where(
            scalars_df_index["bool_col"].iloc[2:],
            scalars_df_index["int64_too"].iloc[:5],
        )
        .to_pandas()
    )
    pd_result = (
        scalars_pandas_df_index["int64_col"]
        .iloc[::2]
        .where(
            scalars_pandas_df_index["bool_col"].iloc[2:],
            scalars_pandas_df_index["int64_too"].iloc[:5],
        )
    )

    pd.testing.assert_series_equal(
        bf_result,
        pd_result,
    )


def test_where_with_default(scalars_df_index, scalars_pandas_df_index):
    bf_result = (
        scalars_df_index["int64_col"].where(scalars_df_index["bool_col"]).to_pandas()
    )
    pd_result = scalars_pandas_df_index["int64_col"].where(
        scalars_pandas_df_index["bool_col"]
    )

    pd.testing.assert_series_equal(
        bf_result,
        pd_result,
    )


@pytest.mark.parametrize(
    ("ordered"),
    [
        (True),
        (False),
    ],
)
def test_clip(scalars_df_index, scalars_pandas_df_index, ordered):
    col_bf = scalars_df_index["int64_col"]
    lower_bf = scalars_df_index["int64_too"] - 1
    upper_bf = scalars_df_index["int64_too"] + 1
    bf_result = col_bf.clip(lower_bf, upper_bf).to_pandas(ordered=ordered)

    col_pd = scalars_pandas_df_index["int64_col"]
    lower_pd = scalars_pandas_df_index["int64_too"] - 1
    upper_pd = scalars_pandas_df_index["int64_too"] + 1
    pd_result = col_pd.clip(lower_pd, upper_pd)

    assert_series_equal(bf_result, pd_result, ignore_order=not ordered)


def test_clip_filtered_two_sided(scalars_df_index, scalars_pandas_df_index):
    col_bf = scalars_df_index["int64_col"].iloc[::2]
    lower_bf = scalars_df_index["int64_too"].iloc[2:] - 1
    upper_bf = scalars_df_index["int64_too"].iloc[:5] + 1
    bf_result = col_bf.clip(lower_bf, upper_bf).to_pandas()

    col_pd = scalars_pandas_df_index["int64_col"].iloc[::2]
    lower_pd = scalars_pandas_df_index["int64_too"].iloc[2:] - 1
    upper_pd = scalars_pandas_df_index["int64_too"].iloc[:5] + 1
    pd_result = col_pd.clip(lower_pd, upper_pd)

    pd.testing.assert_series_equal(
        bf_result,
        pd_result,
    )


def test_clip_filtered_one_sided(scalars_df_index, scalars_pandas_df_index):
    col_bf = scalars_df_index["int64_col"].iloc[::2]
    lower_bf = scalars_df_index["int64_too"].iloc[2:] - 1
    bf_result = col_bf.clip(lower_bf, None).to_pandas()

    col_pd = scalars_pandas_df_index["int64_col"].iloc[::2]
    lower_pd = scalars_pandas_df_index["int64_too"].iloc[2:] - 1
    pd_result = col_pd.clip(lower_pd, None)

    pd.testing.assert_series_equal(
        bf_result,
        pd_result,
    )


def test_dot(scalars_dfs):
    scalars_df, scalars_pandas_df = scalars_dfs
    bf_result = scalars_df["int64_too"] @ scalars_df["int64_too"]

    pd_result = scalars_pandas_df["int64_too"] @ scalars_pandas_df["int64_too"]

    assert bf_result == pd_result


@pytest.mark.parametrize(
    ("left", "right", "inclusive"),
    [
        (-234892, 55555, "left"),
        (-234892, 55555, "both"),
        (-234892, 55555, "neither"),
        (-234892, 55555, "right"),
    ],
)
def test_between(scalars_df_index, scalars_pandas_df_index, left, right, inclusive):
    bf_result = (
        scalars_df_index["int64_col"].between(left, right, inclusive).to_pandas()
    )
    pd_result = scalars_pandas_df_index["int64_col"].between(left, right, inclusive)

    pd.testing.assert_series_equal(
        bf_result,
        pd_result.astype(pd.BooleanDtype()),
    )


def test_series_case_when(scalars_dfs_maybe_ordered):
    pytest.importorskip(
        "pandas",
        minversion="2.2.0",
        reason="case_when added in pandas 2.2.0",
    )
    scalars_df, scalars_pandas_df = scalars_dfs_maybe_ordered

    bf_series = scalars_df["int64_col"]
    pd_series = scalars_pandas_df["int64_col"]

    # TODO(tswast): pandas case_when appears to assume True when a value is
    # null. I suspect this should be considered a bug in pandas.

    # Generate 150 conditions to test case_when with a large number of conditions
    bf_conditions = (
        [((bf_series > 645).fillna(True), bf_series - 1)]
        + [((bf_series > (-100 + i * 5)).fillna(True), i) for i in range(148, 0, -1)]
        + [((bf_series <= -100).fillna(True), pd.NA)]
    )

    pd_conditions = (
        [((pd_series > 645), pd_series - 1)]
        + [((pd_series > (-100 + i * 5)), i) for i in range(148, 0, -1)]
        + [(pd_series <= -100, pd.NA)]
    )

    assert len(bf_conditions) == 150

    bf_result = bf_series.case_when(bf_conditions).to_pandas()
    pd_result = pd_series.case_when(pd_conditions)

    pd.testing.assert_series_equal(
        bf_result,
        pd_result.astype(pd.Int64Dtype()),
    )


def test_series_case_when_change_type(scalars_dfs_maybe_ordered):
    pytest.importorskip(
        "pandas",
        minversion="2.2.0",
        reason="case_when added in pandas 2.2.0",
    )
    scalars_df, scalars_pandas_df = scalars_dfs_maybe_ordered

    bf_series = scalars_df["int64_col"]
    pd_series = scalars_pandas_df["int64_col"]

    # TODO(tswast): pandas case_when appears to assume True when a value is
    # null. I suspect this should be considered a bug in pandas.

    bf_conditions = [
        ((bf_series > 645).fillna(True), scalars_df["string_col"]),
        ((bf_series <= -100).fillna(True), pd.NA),
        (True, "not_found"),
    ]

    pd_conditions = [
        ((pd_series > 645).fillna(True), scalars_pandas_df["string_col"]),
        ((pd_series <= -100).fillna(True), pd.NA),
        # pandas currently fails if both the condition and the value are literals.
        ([True] * len(pd_series), ["not_found"] * len(pd_series)),
    ]

    bf_result = bf_series.case_when(bf_conditions).to_pandas()
    pd_result = pd_series.case_when(pd_conditions)

    pd.testing.assert_series_equal(
        bf_result,
        pd_result.astype("string[pyarrow]"),
    )


def test_to_frame(scalars_dfs):
    scalars_df, scalars_pandas_df = scalars_dfs

    bf_result = scalars_df["int64_col"].to_frame().to_pandas()
    pd_result = scalars_pandas_df["int64_col"].to_frame()

    assert_pandas_df_equal(bf_result, pd_result)


def test_to_frame_no_name(scalars_dfs):
    scalars_df, scalars_pandas_df = scalars_dfs

    bf_result = scalars_df["int64_col"].rename(None).to_frame().to_pandas()
    pd_result = scalars_pandas_df["int64_col"].rename(None).to_frame()

    assert_pandas_df_equal(bf_result, pd_result)


def test_to_json(gcs_folder, scalars_df_index, scalars_pandas_df_index):
    path = gcs_folder + "test_series_to_json*.jsonl"
    scalars_df_index["int64_col"].to_json(path, lines=True, orient="records")
    gcs_df = pd.read_json(get_first_file_from_wildcard(path), lines=True)

    pd.testing.assert_series_equal(
        gcs_df["int64_col"].astype(pd.Int64Dtype()),
        scalars_pandas_df_index["int64_col"],
        check_dtype=False,
        check_index=False,
    )


def test_to_csv(gcs_folder, scalars_df_index, scalars_pandas_df_index):
    path = gcs_folder + "test_series_to_csv*.csv"
    scalars_df_index["int64_col"].to_csv(path)
    gcs_df = pd.read_csv(get_first_file_from_wildcard(path))

    pd.testing.assert_series_equal(
        gcs_df["int64_col"].astype(pd.Int64Dtype()),
        scalars_pandas_df_index["int64_col"],
        check_dtype=False,
        check_index=False,
    )


def test_to_latex(scalars_df_index, scalars_pandas_df_index):
    bf_result = scalars_df_index["int64_col"].to_latex()
    pd_result = scalars_pandas_df_index["int64_col"].to_latex()

    assert bf_result == pd_result


def test_series_to_json_local_str(scalars_df_index, scalars_pandas_df_index):
    bf_result = scalars_df_index.int64_col.to_json()
    pd_result = scalars_pandas_df_index.int64_col.to_json()

    assert bf_result == pd_result


@skip_legacy_pandas
def test_series_to_json_local_file(scalars_df_index, scalars_pandas_df_index):
    with tempfile.TemporaryFile() as bf_result_file, tempfile.TemporaryFile() as pd_result_file:
        scalars_df_index.int64_col.to_json(bf_result_file)
        scalars_pandas_df_index.int64_col.to_json(pd_result_file)

        bf_result = bf_result_file.read()
        pd_result = pd_result_file.read()

    assert bf_result == pd_result


def test_series_to_csv_local_str(scalars_df_index, scalars_pandas_df_index):
    bf_result = scalars_df_index.int64_col.to_csv()
    # default_handler for arrow types that have no default conversion
    pd_result = scalars_pandas_df_index.int64_col.to_csv()

    assert bf_result == pd_result


def test_series_to_csv_local_file(scalars_df_index, scalars_pandas_df_index):
    with tempfile.TemporaryFile() as bf_result_file, tempfile.TemporaryFile() as pd_result_file:
        scalars_df_index.int64_col.to_csv(bf_result_file)
        scalars_pandas_df_index.int64_col.to_csv(pd_result_file)

        bf_result = bf_result_file.read()
        pd_result = pd_result_file.read()

    assert bf_result == pd_result


def test_to_dict(scalars_df_index, scalars_pandas_df_index):
    bf_result = scalars_df_index["int64_too"].to_dict()

    pd_result = scalars_pandas_df_index["int64_too"].to_dict()

    assert bf_result == pd_result


def test_to_excel(scalars_df_index, scalars_pandas_df_index):
    bf_result_file = tempfile.TemporaryFile()
    pd_result_file = tempfile.TemporaryFile()
    scalars_df_index["int64_too"].to_excel(bf_result_file)
    scalars_pandas_df_index["int64_too"].to_excel(pd_result_file)
    bf_result = bf_result_file.read()
    pd_result = bf_result_file.read()

    assert bf_result == pd_result


def test_to_pickle(scalars_df_index, scalars_pandas_df_index):
    bf_result_file = tempfile.TemporaryFile()
    pd_result_file = tempfile.TemporaryFile()
    scalars_df_index["int64_too"].to_pickle(bf_result_file)
    scalars_pandas_df_index["int64_too"].to_pickle(pd_result_file)
    bf_result = bf_result_file.read()
    pd_result = bf_result_file.read()

    assert bf_result == pd_result


def test_to_string(scalars_df_index, scalars_pandas_df_index):
    bf_result = scalars_df_index["int64_too"].to_string()

    pd_result = scalars_pandas_df_index["int64_too"].to_string()

    assert bf_result == pd_result


def test_to_list(scalars_df_index, scalars_pandas_df_index):
    bf_result = scalars_df_index["int64_too"].to_list()

    pd_result = scalars_pandas_df_index["int64_too"].to_list()

    assert bf_result == pd_result


def test_to_numpy(scalars_df_index, scalars_pandas_df_index):
    bf_result = scalars_df_index["int64_too"].to_numpy()

    pd_result = scalars_pandas_df_index["int64_too"].to_numpy()

    assert (bf_result == pd_result).all()


def test_to_xarray(scalars_df_index, scalars_pandas_df_index):
    bf_result = scalars_df_index["int64_too"].to_xarray()

    pd_result = scalars_pandas_df_index["int64_too"].to_xarray()

    assert bf_result.equals(pd_result)


def test_to_markdown(scalars_df_index, scalars_pandas_df_index):
    bf_result = scalars_df_index["int64_too"].to_markdown()

    pd_result = scalars_pandas_df_index["int64_too"].to_markdown()

    assert bf_result == pd_result


def test_series_values(scalars_df_index, scalars_pandas_df_index):
    bf_result = scalars_df_index["int64_too"].values

    pd_result = scalars_pandas_df_index["int64_too"].values
    # Numpy isn't equipped to compare non-numeric objects, so convert back to dataframe
    pd.testing.assert_series_equal(
        pd.Series(bf_result), pd.Series(pd_result), check_dtype=False
    )


def test_series___array__(scalars_df_index, scalars_pandas_df_index):
    bf_result = scalars_df_index["float64_col"].__array__()

    pd_result = scalars_pandas_df_index["float64_col"].__array__()
    # Numpy isn't equipped to compare non-numeric objects, so convert back to dataframe
    numpy.array_equal(bf_result, pd_result)


@pytest.mark.parametrize(
    ("ascending", "na_position"),
    [
        (True, "first"),
        (True, "last"),
        (False, "first"),
        (False, "last"),
    ],
)
def test_sort_values(scalars_df_index, scalars_pandas_df_index, ascending, na_position):
    # Test needs values to be unique
    bf_result = (
        scalars_df_index["int64_col"]
        .sort_values(ascending=ascending, na_position=na_position)
        .to_pandas()
    )
    pd_result = scalars_pandas_df_index["int64_col"].sort_values(
        ascending=ascending, na_position=na_position
    )

    pd.testing.assert_series_equal(
        bf_result,
        pd_result,
    )


@pytest.mark.parametrize(
    ("ascending"),
    [
        (True,),
        (False,),
    ],
)
def test_sort_index(scalars_df_index, scalars_pandas_df_index, ascending):
    bf_result = (
        scalars_df_index["int64_too"].sort_index(ascending=ascending).to_pandas()
    )
    pd_result = scalars_pandas_df_index["int64_too"].sort_index(ascending=ascending)

    pd.testing.assert_series_equal(
        bf_result,
        pd_result,
    )


def test_mask_default_value(scalars_dfs):
    scalars_df, scalars_pandas_df = scalars_dfs

    bf_col = scalars_df["int64_col"]
    bf_col_masked = bf_col.mask(bf_col % 2 == 1)
    bf_result = bf_col.to_frame().assign(int64_col_masked=bf_col_masked).to_pandas()

    pd_col = scalars_pandas_df["int64_col"]
    pd_col_masked = pd_col.mask(pd_col % 2 == 1)
    pd_result = pd_col.to_frame().assign(int64_col_masked=pd_col_masked)

    assert_pandas_df_equal(bf_result, pd_result)


def test_mask_custom_value(scalars_dfs):
    scalars_df, scalars_pandas_df = scalars_dfs

    bf_col = scalars_df["int64_col"]
    bf_col_masked = bf_col.mask(bf_col % 2 == 1, -1)
    bf_result = bf_col.to_frame().assign(int64_col_masked=bf_col_masked).to_pandas()

    pd_col = scalars_pandas_df["int64_col"]
    pd_col_masked = pd_col.mask(pd_col % 2 == 1, -1)
    pd_result = pd_col.to_frame().assign(int64_col_masked=pd_col_masked)

    # TODO(shobs): There is a pd.NA value in the original series, which is not
    # odd so should be left as is, but it is being masked in pandas.
    # Accidentally the bigframes bahavior matches, but it should be updated
    # after the resolution of https://github.com/pandas-dev/pandas/issues/52955
    assert_pandas_df_equal(bf_result, pd_result)


@pytest.mark.parametrize(
    ("lambda_",),
    [
        pytest.param(lambda x: x > 0),
        pytest.param(
            lambda x: True if x > 0 else False,
            marks=pytest.mark.xfail(
                raises=ValueError,
            ),
        ),
    ],
    ids=[
        "lambda_arithmatic",
        "lambda_arbitrary",
    ],
)
def test_mask_lambda(scalars_dfs, lambda_):
    scalars_df, scalars_pandas_df = scalars_dfs

    bf_col = scalars_df["int64_col"]
    bf_result = bf_col.mask(lambda_).to_pandas()

    pd_col = scalars_pandas_df["int64_col"]
    pd_result = pd_col.mask(lambda_)

    # ignore dtype check, which are Int64 and object respectively
    assert_series_equal(bf_result, pd_result, check_dtype=False)


def test_mask_simple_udf(scalars_dfs):
    scalars_df, scalars_pandas_df = scalars_dfs

    def foo(x):
        return x < 1000000

    bf_col = scalars_df["int64_col"]
    bf_result = bf_col.mask(foo).to_pandas()

    pd_col = scalars_pandas_df["int64_col"]
    pd_result = pd_col.mask(foo)

    # ignore dtype check, which are Int64 and object respectively
    assert_series_equal(bf_result, pd_result, check_dtype=False)


@pytest.mark.parametrize("errors", ["raise", "null"])
@pytest.mark.parametrize(
    ("column", "to_type"),
    [
        ("int64_col", "Float64"),
        ("int64_col", "Int64"),  # No-op
        ("int64_col", pd.Float64Dtype()),
        ("int64_col", "string[pyarrow]"),
        ("int64_col", "boolean"),
        ("int64_col", pd.ArrowDtype(pa.decimal128(38, 9))),
        ("int64_col", pd.ArrowDtype(pa.decimal256(76, 38))),
        ("int64_col", pd.ArrowDtype(pa.timestamp("us"))),
        ("int64_col", pd.ArrowDtype(pa.timestamp("us", tz="UTC"))),
        ("int64_col", "time64[us][pyarrow]"),
        ("bool_col", "Int64"),
        ("bool_col", "string[pyarrow]"),
        ("bool_col", "Float64"),
        ("string_col", "binary[pyarrow]"),
        ("bytes_col", "string[pyarrow]"),
        # pandas actually doesn't let folks convert to/from naive timestamp and
        # raises a deprecation warning to use tz_localize/tz_convert instead,
        # but BigQuery always stores values as UTC and doesn't have to deal
        # with timezone conversions, so we'll allow it.
        ("timestamp_col", "date32[day][pyarrow]"),
        ("timestamp_col", "time64[us][pyarrow]"),
        ("timestamp_col", pd.ArrowDtype(pa.timestamp("us"))),
        ("datetime_col", "date32[day][pyarrow]"),
        pytest.param(
            "datetime_col",
            "string[pyarrow]",
            marks=pytest.mark.skipif(
                pd.__version__.startswith("2.2"),
                reason="pandas 2.2 uses T as date/time separator whereas earlier versions use space",
            ),
        ),
        ("datetime_col", "time64[us][pyarrow]"),
        ("datetime_col", pd.ArrowDtype(pa.timestamp("us", tz="UTC"))),
        ("date_col", "string[pyarrow]"),
        ("date_col", pd.ArrowDtype(pa.timestamp("us"))),
        ("date_col", pd.ArrowDtype(pa.timestamp("us", tz="UTC"))),
        ("time_col", "string[pyarrow]"),
        # TODO(bmil): fix Ibis bug: BigQuery backend rounds to nearest int
        # ("float64_col", "Int64"),
        # TODO(bmil): decide whether to fix Ibis bug: BigQuery backend
        # formats floats with no decimal places if they have no fractional
        # part, and does not switch to scientific notation for > 10^15
        # ("float64_col", "string[pyarrow]")
        # TODO(bmil): add any other compatible conversions per
        # https://cloud.google.com/bigquery/docs/reference/standard-sql/conversion_functions
    ],
)
@skip_legacy_pandas
def test_astype(scalars_df_index, scalars_pandas_df_index, column, to_type, errors):
    bf_result = scalars_df_index[column].astype(to_type, errors=errors).to_pandas()
    pd_result = scalars_pandas_df_index[column].astype(to_type)
    pd.testing.assert_series_equal(bf_result, pd_result)


def test_series_astype_python(session):
    input = pd.Series(["hello", "world", "3.11", "4000"])
    exepcted = pd.Series(
        [None, None, 3.11, 4000],
        dtype="Float64",
        index=pd.Index([0, 1, 2, 3], dtype="Int64"),
    )
    result = session.read_pandas(input).astype(float, errors="null").to_pandas()
    pd.testing.assert_series_equal(result, exepcted)


def test_astype_safe(session):
    input = pd.Series(["hello", "world", "3.11", "4000"])
    exepcted = pd.Series(
        [None, None, 3.11, 4000],
        dtype="Float64",
        index=pd.Index([0, 1, 2, 3], dtype="Int64"),
    )
    result = session.read_pandas(input).astype("Float64", errors="null").to_pandas()
    pd.testing.assert_series_equal(result, exepcted)


def test_series_astype_error_error(session):
    input = pd.Series(["hello", "world", "3.11", "4000"])
    with pytest.raises(ValueError):
        session.read_pandas(input).astype("Float64", errors="bad_value")


@skip_legacy_pandas
def test_astype_numeric_to_int(scalars_df_index, scalars_pandas_df_index):
    column = "numeric_col"
    to_type = "Int64"
    bf_result = scalars_df_index[column].astype(to_type).to_pandas()
    # Round to the nearest whole number to avoid TypeError
    pd_result = scalars_pandas_df_index[column].round(0).astype(to_type)
    pd.testing.assert_series_equal(bf_result, pd_result)


@pytest.mark.parametrize(
    ("column", "to_type"),
    [
        ("timestamp_col", "int64[pyarrow]"),
        ("datetime_col", "int64[pyarrow]"),
        ("time_col", "int64[pyarrow]"),
    ],
)
@skip_legacy_pandas
def test_date_time_astype_int(
    scalars_df_index, scalars_pandas_df_index, column, to_type
):
    bf_result = scalars_df_index[column].astype(to_type).to_pandas()
    pd_result = scalars_pandas_df_index[column].astype(to_type)
    pd.testing.assert_series_equal(bf_result, pd_result, check_dtype=False)
    assert bf_result.dtype == "Int64"


def test_string_astype_int():
    pd_series = pd.Series(["4", "-7", "0", "    -03"])
    bf_series = series.Series(pd_series)

    pd_result = pd_series.astype("Int64")
    bf_result = bf_series.astype("Int64").to_pandas()

    pd.testing.assert_series_equal(bf_result, pd_result, check_index_type=False)


def test_string_astype_float():
    pd_series = pd.Series(
        ["1", "-1", "-0", "000", "    -03.235", "naN", "-inf", "INf", ".33", "7.235e-8"]
    )

    bf_series = series.Series(pd_series)

    pd_result = pd_series.astype("Float64")
    bf_result = bf_series.astype("Float64").to_pandas()

    pd.testing.assert_series_equal(bf_result, pd_result, check_index_type=False)


def test_string_astype_date():
    if int(pa.__version__.split(".")[0]) < 15:
        pytest.skip(
            "Avoid pyarrow.lib.ArrowNotImplementedError: "
            "Unsupported cast from string to date32 using function cast_date32."
        )

    pd_series = pd.Series(["2014-08-15", "2215-08-15", "2016-02-29"]).astype(
        pd.ArrowDtype(pa.string())
    )

    bf_series = series.Series(pd_series)

    # TODO(b/340885567): fix type error
    pd_result = pd_series.astype("date32[day][pyarrow]")  # type: ignore
    bf_result = bf_series.astype("date32[day][pyarrow]").to_pandas()

    pd.testing.assert_series_equal(bf_result, pd_result, check_index_type=False)


def test_string_astype_datetime():
    pd_series = pd.Series(
        ["2014-08-15 08:15:12", "2015-08-15 08:15:12.654754", "2016-02-29 00:00:00"]
    ).astype(pd.ArrowDtype(pa.string()))

    bf_series = series.Series(pd_series)

    pd_result = pd_series.astype(pd.ArrowDtype(pa.timestamp("us")))
    bf_result = bf_series.astype(pd.ArrowDtype(pa.timestamp("us"))).to_pandas()

    pd.testing.assert_series_equal(bf_result, pd_result, check_index_type=False)


def test_string_astype_timestamp():
    pd_series = pd.Series(
        [
            "2014-08-15 08:15:12+00:00",
            "2015-08-15 08:15:12.654754+05:00",
            "2016-02-29 00:00:00+08:00",
        ]
    ).astype(pd.ArrowDtype(pa.string()))

    bf_series = series.Series(pd_series)

    pd_result = pd_series.astype(pd.ArrowDtype(pa.timestamp("us", tz="UTC")))
    bf_result = bf_series.astype(
        pd.ArrowDtype(pa.timestamp("us", tz="UTC"))
    ).to_pandas()

    pd.testing.assert_series_equal(bf_result, pd_result, check_index_type=False)


def test_timestamp_astype_string():
    bf_series = series.Series(
        [
            "2014-08-15 08:15:12+00:00",
            "2015-08-15 08:15:12.654754+05:00",
            "2016-02-29 00:00:00+08:00",
        ]
    ).astype(pd.ArrowDtype(pa.timestamp("us", tz="UTC")))

    expected_result = pd.Series(
        [
            "2014-08-15 08:15:12+00",
            "2015-08-15 03:15:12.654754+00",
            "2016-02-28 16:00:00+00",
        ]
    )
    bf_result = bf_series.astype(pa.string()).to_pandas()

    pd.testing.assert_series_equal(
        bf_result, expected_result, check_index_type=False, check_dtype=False
    )
    assert bf_result.dtype == "string[pyarrow]"


@pytest.mark.parametrize(
    "index",
    [0, 5, -2],
)
def test_iloc_single_integer(scalars_df_index, scalars_pandas_df_index, index):
    bf_result = scalars_df_index.string_col.iloc[index]
    pd_result = scalars_pandas_df_index.string_col.iloc[index]

    assert bf_result == pd_result


def test_iloc_single_integer_out_of_bound_error(
    scalars_df_index, scalars_pandas_df_index
):
    with pytest.raises(IndexError, match="single positional indexer is out-of-bounds"):
        scalars_df_index.string_col.iloc[99]


def test_loc_bool_series_explicit_index(scalars_df_index, scalars_pandas_df_index):
    bf_result = scalars_df_index.string_col.loc[scalars_df_index.bool_col].to_pandas()
    pd_result = scalars_pandas_df_index.string_col.loc[scalars_pandas_df_index.bool_col]

    pd.testing.assert_series_equal(
        bf_result,
        pd_result,
    )


def test_loc_bool_series_default_index(
    scalars_df_default_index, scalars_pandas_df_default_index
):
    bf_result = scalars_df_default_index.string_col.loc[
        scalars_df_default_index.bool_col
    ].to_pandas()
    pd_result = scalars_pandas_df_default_index.string_col.loc[
        scalars_pandas_df_default_index.bool_col
    ]

    assert_pandas_df_equal(
        bf_result.to_frame(),
        pd_result.to_frame(),
    )


def test_argmin(scalars_df_index, scalars_pandas_df_index):
    bf_result = scalars_df_index.string_col.argmin()
    pd_result = scalars_pandas_df_index.string_col.argmin()
    assert bf_result == pd_result


def test_argmax(scalars_df_index, scalars_pandas_df_index):
    bf_result = scalars_df_index.int64_too.argmax()
    pd_result = scalars_pandas_df_index.int64_too.argmax()
    assert bf_result == pd_result


def test_series_idxmin(scalars_df_index, scalars_pandas_df_index):
    bf_result = scalars_df_index.string_col.idxmin()
    pd_result = scalars_pandas_df_index.string_col.idxmin()
    assert bf_result == pd_result


def test_series_idxmax(scalars_df_index, scalars_pandas_df_index):
    bf_result = scalars_df_index.int64_too.idxmax()
    pd_result = scalars_pandas_df_index.int64_too.idxmax()
    assert bf_result == pd_result


def test_getattr_attribute_error_when_pandas_has(scalars_df_index):
    # asof is implemented in pandas but not in bigframes
    with pytest.raises(AttributeError):
        scalars_df_index.string_col.asof()


def test_getattr_attribute_error(scalars_df_index):
    with pytest.raises(AttributeError):
        scalars_df_index.string_col.not_a_method()


def test_rename(scalars_df_index, scalars_pandas_df_index):
    bf_result = scalars_df_index.string_col.rename("newname")
    pd_result = scalars_pandas_df_index.string_col.rename("newname")

    pd.testing.assert_series_equal(
        bf_result.to_pandas(),
        pd_result,
    )


def test_rename_nonstring(scalars_df_index, scalars_pandas_df_index):
    bf_result = scalars_df_index.string_col.rename((4, 2))
    pd_result = scalars_pandas_df_index.string_col.rename((4, 2))

    pd.testing.assert_series_equal(
        bf_result.to_pandas(),
        pd_result,
    )


def test_rename_dict_same_type(scalars_df_index, scalars_pandas_df_index):
    bf_result = scalars_df_index.string_col.rename({1: 100, 2: 200})
    pd_result = scalars_pandas_df_index.string_col.rename({1: 100, 2: 200})

    pd_result.index = pd_result.index.astype("Int64")

    pd.testing.assert_series_equal(
        bf_result.to_pandas(),
        pd_result,
    )


def test_rename_axis(scalars_df_index, scalars_pandas_df_index):
    bf_result = scalars_df_index.string_col.rename_axis("newindexname")
    pd_result = scalars_pandas_df_index.string_col.rename_axis("newindexname")

    pd.testing.assert_series_equal(
        bf_result.to_pandas(),
        pd_result,
    )


def test_loc_list_string_index(scalars_df_index, scalars_pandas_df_index):
    index_list = scalars_pandas_df_index.string_col.iloc[[0, 1, 1, 5]].values

    scalars_df_index = scalars_df_index.set_index("string_col", drop=False)
    scalars_pandas_df_index = scalars_pandas_df_index.set_index(
        "string_col", drop=False
    )

    bf_result = scalars_df_index.string_col.loc[index_list]
    pd_result = scalars_pandas_df_index.string_col.loc[index_list]

    pd.testing.assert_series_equal(
        bf_result.to_pandas(),
        pd_result,
    )


def test_loc_list_integer_index(scalars_df_index, scalars_pandas_df_index):
    index_list = [3, 2, 1, 3, 2, 1]

    bf_result = scalars_df_index.bool_col.loc[index_list]
    pd_result = scalars_pandas_df_index.bool_col.loc[index_list]

    pd.testing.assert_series_equal(
        bf_result.to_pandas(),
        pd_result,
    )


def test_loc_list_multiindex(scalars_df_index, scalars_pandas_df_index):
    scalars_df_multiindex = scalars_df_index.set_index(["string_col", "int64_col"])
    scalars_pandas_df_multiindex = scalars_pandas_df_index.set_index(
        ["string_col", "int64_col"]
    )
    index_list = [("Hello, World!", -234892), ("Hello, World!", 123456789)]

    bf_result = scalars_df_multiindex.int64_too.loc[index_list]
    pd_result = scalars_pandas_df_multiindex.int64_too.loc[index_list]

    pd.testing.assert_series_equal(
        bf_result.to_pandas(),
        pd_result,
    )


def test_iloc_list(scalars_df_index, scalars_pandas_df_index):
    index_list = [0, 0, 0, 5, 4, 7]

    bf_result = scalars_df_index.string_col.iloc[index_list]
    pd_result = scalars_pandas_df_index.string_col.iloc[index_list]

    pd.testing.assert_series_equal(
        bf_result.to_pandas(),
        pd_result,
    )


def test_iloc_list_nameless(scalars_df_index, scalars_pandas_df_index):
    index_list = [0, 0, 0, 5, 4, 7]

    bf_series = scalars_df_index.string_col.rename(None)
    bf_result = bf_series.iloc[index_list]
    pd_series = scalars_pandas_df_index.string_col.rename(None)
    pd_result = pd_series.iloc[index_list]

    pd.testing.assert_series_equal(
        bf_result.to_pandas(),
        pd_result,
    )


def test_loc_list_nameless(scalars_df_index, scalars_pandas_df_index):
    index_list = [0, 0, 0, 5, 4, 7]

    bf_series = scalars_df_index.string_col.rename(None)
    bf_result = bf_series.loc[index_list]

    pd_series = scalars_pandas_df_index.string_col.rename(None)
    pd_result = pd_series.loc[index_list]

    pd.testing.assert_series_equal(
        bf_result.to_pandas(),
        pd_result,
    )


def test_loc_bf_series_string_index(scalars_df_index, scalars_pandas_df_index):
    pd_string_series = scalars_pandas_df_index.string_col.iloc[[0, 5, 1, 1, 5]]
    bf_string_series = scalars_df_index.string_col.iloc[[0, 5, 1, 1, 5]]

    scalars_df_index = scalars_df_index.set_index("string_col")
    scalars_pandas_df_index = scalars_pandas_df_index.set_index("string_col")

    bf_result = scalars_df_index.date_col.loc[bf_string_series]
    pd_result = scalars_pandas_df_index.date_col.loc[pd_string_series]

    pd.testing.assert_series_equal(
        bf_result.to_pandas(),
        pd_result,
    )


def test_loc_bf_series_multiindex(scalars_df_index, scalars_pandas_df_index):
    pd_string_series = scalars_pandas_df_index.string_col.iloc[[0, 5, 1, 1, 5]]
    bf_string_series = scalars_df_index.string_col.iloc[[0, 5, 1, 1, 5]]

    scalars_df_multiindex = scalars_df_index.set_index(["string_col", "int64_col"])
    scalars_pandas_df_multiindex = scalars_pandas_df_index.set_index(
        ["string_col", "int64_col"]
    )

    bf_result = scalars_df_multiindex.int64_too.loc[bf_string_series]
    pd_result = scalars_pandas_df_multiindex.int64_too.loc[pd_string_series]

    pd.testing.assert_series_equal(
        bf_result.to_pandas(),
        pd_result,
    )


def test_loc_bf_index_integer_index(scalars_df_index, scalars_pandas_df_index):
    pd_index = scalars_pandas_df_index.iloc[[0, 5, 1, 1, 5]].index
    bf_index = scalars_df_index.iloc[[0, 5, 1, 1, 5]].index

    bf_result = scalars_df_index.date_col.loc[bf_index]
    pd_result = scalars_pandas_df_index.date_col.loc[pd_index]

    pd.testing.assert_series_equal(
        bf_result.to_pandas(),
        pd_result,
    )


def test_loc_single_index_with_duplicate(scalars_df_index, scalars_pandas_df_index):
    scalars_df_index = scalars_df_index.set_index("string_col", drop=False)
    scalars_pandas_df_index = scalars_pandas_df_index.set_index(
        "string_col", drop=False
    )
    index = "Hello, World!"
    bf_result = scalars_df_index.date_col.loc[index]
    pd_result = scalars_pandas_df_index.date_col.loc[index]
    pd.testing.assert_series_equal(
        bf_result.to_pandas(),
        pd_result,
    )


def test_loc_single_index_no_duplicate(scalars_df_index, scalars_pandas_df_index):
    scalars_df_index = scalars_df_index.set_index("int64_too", drop=False)
    scalars_pandas_df_index = scalars_pandas_df_index.set_index("int64_too", drop=False)
    index = -2345
    bf_result = scalars_df_index.date_col.loc[index]
    pd_result = scalars_pandas_df_index.date_col.loc[index]
    assert bf_result == pd_result


def test_series_bool_interpretation_error(scalars_df_index):
    with pytest.raises(ValueError):
        True if scalars_df_index["string_col"] else False


def test_query_job_setters(scalars_dfs):
    # if allow_large_results=False, might not create query job
    with bigframes.option_context("bigquery.allow_large_results", True):
        job_ids = set()
        df, _ = scalars_dfs
        series = df["int64_col"]
        assert series.query_job is not None
        repr(series)
        job_ids.add(series.query_job.job_id)
        series.to_pandas()
        job_ids.add(series.query_job.job_id)
        assert len(job_ids) == 2


@pytest.mark.parametrize(
    ("series_input",),
    [
        ([1, 2, 3, 4, 5],),
        ([1, 1, 3, 5, 5],),
        ([1, pd.NA, 4, 5, 5],),
        ([1, 3, 2, 5, 4],),
        ([pd.NA, pd.NA],),
        ([1, 1, 1, 1, 1],),
    ],
)
def test_is_monotonic_increasing(series_input):
    scalars_df = series.Series(series_input, dtype=pd.Int64Dtype())
    scalars_pandas_df = pd.Series(series_input, dtype=pd.Int64Dtype())
    assert (
        scalars_df.is_monotonic_increasing == scalars_pandas_df.is_monotonic_increasing
    )


@pytest.mark.parametrize(
    ("series_input",),
    [
        ([1],),
        ([5, 4, 3, 2, 1],),
        ([5, 5, 3, 1, 1],),
        ([1, pd.NA, 4, 5, 5],),
        ([5, pd.NA, 4, 2, 1],),
        ([1, 1, 1, 1, 1],),
    ],
)
def test_is_monotonic_decreasing(series_input):
    scalars_df = series.Series(series_input)
    scalars_pandas_df = pd.Series(series_input)
    assert (
        scalars_df.is_monotonic_decreasing == scalars_pandas_df.is_monotonic_decreasing
    )


def test_map_dict_input(scalars_dfs):
    scalars_df, scalars_pandas_df = scalars_dfs

    local_map = dict()
    # construct a local map, incomplete to cover <NA> behavior
    for s in scalars_pandas_df.string_col[:-3]:
        if isinstance(s, str):
            local_map[s] = ord(s[0])

    pd_result = scalars_pandas_df.string_col.map(local_map)
    pd_result = pd_result.astype("Int64")  # pandas type differences
    bf_result = scalars_df.string_col.map(local_map)

    pd.testing.assert_series_equal(
        bf_result.to_pandas(),
        pd_result,
    )


def test_map_series_input(scalars_dfs):
    scalars_df, scalars_pandas_df = scalars_dfs

    new_index = scalars_pandas_df.int64_too.drop_duplicates()
    pd_map_series = scalars_pandas_df.string_col.iloc[0 : len(new_index)]
    pd_map_series.index = new_index
    bf_map_series = series.Series(
        pd_map_series, session=scalars_df._get_block().expr.session
    )

    pd_result = scalars_pandas_df.int64_too.map(pd_map_series)
    bf_result = scalars_df.int64_too.map(bf_map_series)

    pd.testing.assert_series_equal(
        bf_result.to_pandas(),
        pd_result,
    )


def test_map_series_input_duplicates_error(scalars_dfs):
    scalars_df, scalars_pandas_df = scalars_dfs

    new_index = scalars_pandas_df.int64_too
    pd_map_series = scalars_pandas_df.string_col.iloc[0 : len(new_index)]
    pd_map_series.index = new_index
    bf_map_series = series.Series(
        pd_map_series, session=scalars_df._get_block().expr.session
    )

    with pytest.raises(pd.errors.InvalidIndexError):
        scalars_pandas_df.int64_too.map(pd_map_series)
    with pytest.raises(pd.errors.InvalidIndexError):
        scalars_df.int64_too.map(bf_map_series, verify_integrity=True)


@pytest.mark.parametrize(
    ("frac", "n", "random_state"),
    [
        (None, 4, None),
        (0.5, None, None),
        (None, 4, 10),
        (0.5, None, 10),
        (None, None, None),
    ],
    ids=[
        "n_wo_random_state",
        "frac_wo_random_state",
        "n_w_random_state",
        "frac_w_random_state",
        "n_default",
    ],
)
def test_sample(scalars_dfs, frac, n, random_state):
    scalars_df, _ = scalars_dfs
    df = scalars_df.int64_col.sample(frac=frac, n=n, random_state=random_state)
    bf_result = df.to_pandas()

    n = 1 if n is None else n
    expected_sample_size = round(frac * scalars_df.shape[0]) if frac is not None else n
    assert bf_result.shape[0] == expected_sample_size


def test_series_iter(
    scalars_df_index,
    scalars_pandas_df_index,
):
    for bf_i, pd_i in zip(
        scalars_df_index["int64_too"], scalars_pandas_df_index["int64_too"]
    ):
        assert bf_i == pd_i


@pytest.mark.parametrize(
    (
        "col",
        "lambda_",
    ),
    [
        pytest.param("int64_col", lambda x: x * x + x + 1),
        pytest.param("int64_col", lambda x: x % 2 == 1),
        pytest.param("string_col", lambda x: x + "_suffix"),
    ],
    ids=[
        "lambda_int_int",
        "lambda_int_bool",
        "lambda_str_str",
    ],
)
def test_apply_lambda(scalars_dfs, col, lambda_):
    scalars_df, scalars_pandas_df = scalars_dfs

    bf_col = scalars_df[col]

    # Can't be applied to BigFrames Series without by_row=False
    with pytest.raises(ValueError, match="by_row=False"):
        bf_col.apply(lambda_)

    bf_result = bf_col.apply(lambda_, by_row=False).to_pandas()

    pd_col = scalars_pandas_df[col]
    if pd.__version__.startswith("2.2"):
        pd_result = pd_col.apply(lambda_, by_row=False)
    else:
        pd_result = pd_col.apply(lambda_)

    # ignore dtype check, which are Int64 and object respectively
    assert_series_equal(bf_result, pd_result, check_dtype=False)


@pytest.mark.parametrize(
    ("ufunc",),
    [
        pytest.param(numpy.log),
        pytest.param(numpy.sqrt),
        pytest.param(numpy.sin),
    ],
    ids=[
        "log",
        "sqrt",
        "sin",
    ],
)
def test_apply_numpy_ufunc(scalars_dfs, ufunc):
    scalars_df, scalars_pandas_df = scalars_dfs

    bf_col = scalars_df["int64_col"]

    # Can't be applied to BigFrames Series without by_row=False
    with pytest.raises(ValueError, match="by_row=False"):
        bf_col.apply(ufunc)

    bf_result = bf_col.apply(ufunc, by_row=False).to_pandas()

    pd_col = scalars_pandas_df["int64_col"]
    pd_result = pd_col.apply(ufunc)

    assert_series_equal(bf_result, pd_result)


@pytest.mark.parametrize(
    ("ufunc",),
    [
        pytest.param(numpy.add),
        pytest.param(numpy.divide),
    ],
    ids=[
        "add",
        "divide",
    ],
)
def test_combine_series_ufunc(scalars_dfs, ufunc):
    scalars_df, scalars_pandas_df = scalars_dfs

    bf_col = scalars_df["int64_col"].dropna()
    bf_result = bf_col.combine(bf_col, ufunc).to_pandas()

    pd_col = scalars_pandas_df["int64_col"].dropna()
    pd_result = pd_col.combine(pd_col, ufunc)

    assert_series_equal(bf_result, pd_result, check_dtype=False)


def test_combine_scalar_ufunc(scalars_dfs):
    scalars_df, scalars_pandas_df = scalars_dfs

    bf_col = scalars_df["int64_col"].dropna()
    bf_result = bf_col.combine(2.5, numpy.add).to_pandas()

    pd_col = scalars_pandas_df["int64_col"].dropna()
    pd_result = pd_col.combine(2.5, numpy.add)

    assert_series_equal(bf_result, pd_result, check_dtype=False)


def test_apply_simple_udf(scalars_dfs):
    scalars_df, scalars_pandas_df = scalars_dfs

    def foo(x):
        return x * x + 2 * x + 3

    bf_col = scalars_df["int64_col"]

    # Can't be applied to BigFrames Series without by_row=False
    with pytest.raises(ValueError, match="by_row=False"):
        bf_col.apply(foo)

    bf_result = bf_col.apply(foo, by_row=False).to_pandas()

    pd_col = scalars_pandas_df["int64_col"]

    if pd.__version__.startswith("2.2"):
        pd_result = pd_col.apply(foo, by_row=False)
    else:
        pd_result = pd_col.apply(foo)

    # ignore dtype check, which are Int64 and object respectively
    assert_series_equal(bf_result, pd_result, check_dtype=False)


@pytest.mark.parametrize(
    ("col", "lambda_", "exception"),
    [
        pytest.param("int64_col", {1: 2, 3: 4}, ValueError),
        pytest.param("int64_col", numpy.square, TypeError),
        pytest.param("string_col", lambda x: x.capitalize(), AttributeError),
    ],
    ids=[
        "not_callable",
        "numpy_ufunc",
        "custom_lambda",
    ],
)
def test_apply_not_supported(scalars_dfs, col, lambda_, exception):
    scalars_df, _ = scalars_dfs

    bf_col = scalars_df[col]
    with pytest.raises(exception):
        bf_col.apply(lambda_, by_row=False)


def test_series_pipe(
    scalars_df_index,
    scalars_pandas_df_index,
):
    column = "int64_too"

    def foo(x: int, y: int, df):
        return (df + x) % y

    bf_result = (
        scalars_df_index[column]
        .pipe((foo, "df"), x=7, y=9)
        .pipe(lambda x: x**2)
        .to_pandas()
    )

    pd_result = (
        scalars_pandas_df_index[column]
        .pipe((foo, "df"), x=7, y=9)
        .pipe(lambda x: x**2)
    )

    assert_series_equal(bf_result, pd_result)


@pytest.mark.parametrize(
    ("data"),
    [
        pytest.param([1, 2, 3], id="int"),
        pytest.param([[1, 2, 3], [], numpy.nan, [3, 4]], id="int_array"),
        pytest.param(
            [["A", "AA", "AAA"], ["BB", "B"], numpy.nan, [], ["C"]], id="string_array"
        ),
        pytest.param(
            [
                {"A": {"x": 1.0}, "B": "b"},
                {"A": {"y": 2.0}, "B": "bb"},
                {"A": {"z": 4.0}},
                {},
                numpy.nan,
            ],
            id="struct_array",
        ),
    ],
)
def test_series_explode(data):
    s = bigframes.pandas.Series(data)
    pd_s = s.to_pandas()
    pd.testing.assert_series_equal(
        s.explode().to_pandas(),
        pd_s.explode(),
        check_index_type=False,
        check_dtype=False,
    )


@pytest.mark.parametrize(
    ("index", "ignore_index"),
    [
        pytest.param(None, True, id="default_index"),
        pytest.param(None, False, id="ignore_default_index"),
        pytest.param([5, 1, 3, 2], True, id="unordered_index"),
        pytest.param([5, 1, 3, 2], False, id="ignore_unordered_index"),
        pytest.param(["z", "x", "a", "b"], True, id="str_index"),
        pytest.param(["z", "x", "a", "b"], False, id="ignore_str_index"),
        pytest.param(
            pd.Index(["z", "x", "a", "b"], name="idx"), True, id="str_named_index"
        ),
        pytest.param(
            pd.Index(["z", "x", "a", "b"], name="idx"),
            False,
            id="ignore_str_named_index",
        ),
        pytest.param(
            pd.MultiIndex.from_frame(
                pd.DataFrame({"idx0": [5, 1, 3, 2], "idx1": ["z", "x", "a", "b"]})
            ),
            True,
            id="multi_index",
        ),
        pytest.param(
            pd.MultiIndex.from_frame(
                pd.DataFrame({"idx0": [5, 1, 3, 2], "idx1": ["z", "x", "a", "b"]})
            ),
            False,
            id="ignore_multi_index",
        ),
    ],
)
def test_series_explode_w_index(index, ignore_index):
    data = [[], [200.0, 23.12], [4.5, -9.0], [1.0]]
    s = bigframes.pandas.Series(data, index=index)
    pd_s = pd.Series(data, index=index)
    # TODO(b/340885567): fix type error
    pd.testing.assert_series_equal(
        s.explode(ignore_index=ignore_index).to_pandas(),  # type: ignore
        pd_s.explode(ignore_index=ignore_index).astype(pd.Float64Dtype()),  # type: ignore
        check_index_type=False,
    )


@pytest.mark.parametrize(
    ("ignore_index", "ordered"),
    [
        pytest.param(True, True, id="include_index_ordered"),
        pytest.param(True, False, id="include_index_unordered"),
        pytest.param(False, True, id="ignore_index_ordered"),
    ],
)
def test_series_explode_reserve_order(ignore_index, ordered):
    data = [numpy.random.randint(0, 10, 10) for _ in range(10)]
    s = bigframes.pandas.Series(data)
    pd_s = pd.Series(data)

    # TODO(b/340885567): fix type error
    res = s.explode(ignore_index=ignore_index).to_pandas(ordered=ordered)  # type: ignore
    # TODO(b/340885567): fix type error
    pd_res = pd_s.explode(ignore_index=ignore_index).astype(pd.Int64Dtype())  # type: ignore
    pd_res.index = pd_res.index.astype(pd.Int64Dtype())
    pd.testing.assert_series_equal(
        res if ordered else res.sort_index(),
        pd_res,
    )


def test_series_explode_w_aggregate():
    data = [[1, 2, 3], [], numpy.nan, [3, 4]]
    s = bigframes.pandas.Series(data)
    pd_s = pd.Series(data)
    assert s.explode().sum() == pd_s.explode().sum()


@pytest.mark.parametrize(
    ("data"),
    [
        pytest.param(numpy.nan, id="null"),
        pytest.param([numpy.nan], id="null_array"),
        pytest.param([[]], id="empty_array"),
        pytest.param([numpy.nan, []], id="null_and_empty_array"),
    ],
)
def test_series_explode_null(data):
    s = bigframes.pandas.Series(data)
    pd.testing.assert_series_equal(
        s.explode().to_pandas(),
        s.to_pandas().explode(),
        check_dtype=False,
    )


@skip_legacy_pandas
@pytest.mark.parametrize(
    ("append", "level", "col", "rule"),
    [
        pytest.param(False, None, "timestamp_col", "75D"),
        pytest.param(True, 1, "timestamp_col", "25W"),
        pytest.param(False, None, "datetime_col", "3ME"),
        pytest.param(True, "timestamp_col", "timestamp_col", "1YE"),
    ],
)
def test__resample(scalars_df_index, scalars_pandas_df_index, append, level, col, rule):
    scalars_df_index = scalars_df_index.set_index(col, append=append)["int64_col"]
    scalars_pandas_df_index = scalars_pandas_df_index.set_index(col, append=append)[
        "int64_col"
    ]
    bf_result = scalars_df_index._resample(rule=rule, level=level).min().to_pandas()
    pd_result = scalars_pandas_df_index.resample(rule=rule, level=level).min()
    pd.testing.assert_series_equal(bf_result, pd_result)


def test_series_struct_get_field_by_attribute(
    nested_structs_df, nested_structs_pandas_df, nested_structs_pandas_type
):
    if Version(pd.__version__) < Version("2.2.0"):
        pytest.skip("struct accessor is not supported before pandas 2.2")

    bf_series = nested_structs_df["person"]
    df_series = nested_structs_pandas_df["person"].astype(nested_structs_pandas_type)

    pd.testing.assert_series_equal(
        bf_series.address.city.to_pandas(),
        df_series.struct.field("address").struct.field("city"),
        check_dtype=False,
        check_index=False,
    )
    pd.testing.assert_series_equal(
        bf_series.address.country.to_pandas(),
        df_series.struct.field("address").struct.field("country"),
        check_dtype=False,
        check_index=False,
    )


def test_series_struct_fields_in_dir(nested_structs_df):
    series = nested_structs_df["person"]

    assert "age" in dir(series)
    assert "address" in dir(series)
    assert "city" in dir(series.address)
    assert "country" in dir(series.address)


def test_series_struct_class_attributes_shadow_struct_fields(nested_structs_df):
    series = nested_structs_df["person"]

    assert series.name == "person"<|MERGE_RESOLUTION|>--- conflicted
+++ resolved
@@ -304,44 +304,24 @@
 
 
 def test_series_construct_w_dtype_for_json():
-<<<<<<< HEAD
     # Until b/401630655 is resolved, json, not compatible with allow_large_results=False
     with bigframes.option_context("bigquery.allow_large_results", True):
         data = [
-            1,
-            "str",
-            False,
-            ["a", {"b": 1}, None],
+            "1",
+            '"str"',
+            "false",
+            '["a", {"b": 1}, null]',
             None,
-            {"a": {"b": [1, 2, 3], "c": True}},
+            '{"a": {"b": [1, 2, 3], "c": true}}',
         ]
-        s = bigframes.pandas.Series(data, dtype=db_dtypes.JSONDtype())
-
-        assert s[0] == 1
-        assert s[1] == "str"
-        assert s[2] is False
-        assert s[3][0] == "a"
-        assert s[3][1]["b"] == 1
+        s = bigframes.pandas.Series(data, dtype=dtypes.JSON_DTYPE)
+
+        assert s[0] == "1"
+        assert s[1] == '"str"'
+        assert s[2] == "false"
+        assert s[3] == '["a",{"b":1},null]'
         assert pd.isna(s[4])
-        assert s[5]["a"] == {"b": [1, 2, 3], "c": True}
-=======
-    data = [
-        "1",
-        '"str"',
-        "false",
-        '["a", {"b": 1}, null]',
-        None,
-        '{"a": {"b": [1, 2, 3], "c": true}}',
-    ]
-    s = bigframes.pandas.Series(data, dtype=dtypes.JSON_DTYPE)
-
-    assert s[0] == "1"
-    assert s[1] == '"str"'
-    assert s[2] == "false"
-    assert s[3] == '["a",{"b":1},null]'
-    assert pd.isna(s[4])
-    assert s[5] == '{"a":{"b":[1,2,3],"c":true}}'
->>>>>>> e720f41e
+        assert s[5] == '{"a":{"b":[1,2,3],"c":true}}'
 
 
 def test_series_keys(scalars_dfs):
@@ -404,14 +384,9 @@
 
 def test_get_column_w_json(json_df, json_pandas_df):
     series = json_df["json_col"]
-<<<<<<< HEAD
     # Until b/401630655 is resolved, json not compatible with allow_large_results=False
     series_pandas = series.to_pandas(allow_large_results=True)
-    assert series.dtype == db_dtypes.JSONDtype()
-=======
-    series_pandas = series.to_pandas()
     assert series.dtype == pd.ArrowDtype(db_dtypes.JSONArrowType())
->>>>>>> e720f41e
     assert series_pandas.shape[0] == json_pandas_df.shape[0]
 
 
