--- conflicted
+++ resolved
@@ -18,12 +18,7 @@
 
 import bigframes
 from bigframes import remote_function as rf
-<<<<<<< HEAD
-import bigframes.pandas as bpd
 from tests.system.utils import assert_pandas_df_equal
-=======
-from tests.system.utils import assert_pandas_df_equal_ignore_ordering
->>>>>>> 2d7128d9
 
 
 @pytest.fixture(scope="module")
@@ -399,83 +394,6 @@
 def test_dataframe_applymap(
     session_with_bq_connection_and_permanent_dataset, scalars_dfs
 ):
-<<<<<<< HEAD
-    # Creating a session scoped only to this test as we would be setting a
-    # property in it
-    context = bigframes.BigQueryOptions()
-    context.bq_connection = bq_cf_connection
-    session = bigframes.connect(context)
-
-    # Without an explicit bigquery connection, the one present in Session,
-    # set via context setter would be used. Without an explicit `reuse` the
-    # default behavior of reuse=True will take effect. Please note that the
-    # udf is same as the one used in other tests in this file so the underlying
-    # cloud function would be common with reuse=True. Since we are using a
-    # unique dataset_id, even though the cloud function would be reused, the bq
-    # remote function would still be created, making use of the bq connection
-    # set in the BigQueryOptions above.
-    @session.remote_function([int], int, dataset=dataset_id)
-    def square(x):
-        return x * x
-
-    scalars_df, scalars_pandas_df = scalars_dfs
-
-    bf_int64_col = scalars_df["int64_col"]
-    bf_int64_col_filter = bf_int64_col.notnull()
-    bf_int64_col_filtered = bf_int64_col[bf_int64_col_filter]
-    bf_result_col = bf_int64_col_filtered.apply(square)
-    bf_result = (
-        bf_int64_col_filtered.to_frame().assign(result=bf_result_col).to_pandas()
-    )
-
-    pd_int64_col = scalars_pandas_df["int64_col"]
-    pd_int64_col_filter = pd_int64_col.notnull()
-    pd_int64_col_filtered = pd_int64_col[pd_int64_col_filter]
-    pd_result_col = pd_int64_col_filtered.apply(lambda x: x * x)
-    # TODO(shobs): Figure why pandas .apply() changes the dtype, i.e.
-    # pd_int64_col_filtered.dtype is Int64Dtype()
-    # pd_int64_col_filtered.apply(lambda x: x * x).dtype is int64.
-    # For this test let's force the pandas dtype to be same as bigframes' dtype.
-    pd_result_col = pd_result_col.astype(pd.Int64Dtype())
-    pd_result = pd_int64_col_filtered.to_frame().assign(result=pd_result_col)
-
-    assert_pandas_df_equal(bf_result, pd_result)
-
-
-@pytest.mark.flaky(retries=2, delay=120)
-def test_remote_function_default_connection(scalars_dfs, dataset_id):
-    @bpd.remote_function([int], int, dataset=dataset_id)
-    def square(x):
-        return x * x
-
-    scalars_df, scalars_pandas_df = scalars_dfs
-
-    bf_int64_col = scalars_df["int64_col"]
-    bf_int64_col_filter = bf_int64_col.notnull()
-    bf_int64_col_filtered = bf_int64_col[bf_int64_col_filter]
-    bf_result_col = bf_int64_col_filtered.apply(square)
-    bf_result = (
-        bf_int64_col_filtered.to_frame().assign(result=bf_result_col).to_pandas()
-    )
-
-    pd_int64_col = scalars_pandas_df["int64_col"]
-    pd_int64_col_filter = pd_int64_col.notnull()
-    pd_int64_col_filtered = pd_int64_col[pd_int64_col_filter]
-    pd_result_col = pd_int64_col_filtered.apply(lambda x: x * x)
-    # TODO(shobs): Figure why pandas .apply() changes the dtype, i.e.
-    # pd_int64_col_filtered.dtype is Int64Dtype()
-    # pd_int64_col_filtered.apply(lambda x: x * x).dtype is int64.
-    # For this test let's force the pandas dtype to be same as bigframes' dtype.
-    pd_result_col = pd_result_col.astype(pd.Int64Dtype())
-    pd_result = pd_int64_col_filtered.to_frame().assign(result=pd_result_col)
-
-    assert_pandas_df_equal(bf_result, pd_result)
-
-
-@pytest.mark.flaky(retries=2, delay=120)
-def test_dataframe_applymap(session_with_bq_connection, scalars_dfs):
-=======
->>>>>>> 2d7128d9
     def add_one(x):
         return x + 1
 
