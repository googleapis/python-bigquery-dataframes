--- conflicted
+++ resolved
@@ -376,77 +376,6 @@
     pandas.testing.assert_series_equal(results[0].dtypes, empty.dtypes)
 
 
-<<<<<<< HEAD
-def test_to_pandas_batches_w_empty_dataframe_json_in_list(session):
-    """Tests to_pandas_batches() with an empty DataFrame containing a list of JSON.
-
-    Regression test for https://github.com/googleapis/python-bigquery-dataframes/issues/1273
-    """
-    import db_dtypes
-
-    json_list_dtype = pd.ArrowDtype(pa.list_(db_dtypes.JSONArrowType()))
-    empty_df_with_json_list = bpd.DataFrame(
-        {
-            "idx": pd.Series([], dtype="Int64"),
-            "json_list_col": pd.Series([], dtype=json_list_dtype),
-        },
-        session=session,
-    ).set_index("idx", drop=True)
-
-    results = list(empty_df_with_json_list.to_pandas_batches())
-
-    assert len(results) == 1
-    assert list(results[0].columns) == ["json_list_col"]
-    assert results[0].dtypes["json_list_col"] == json_list_dtype
-    assert len(results[0]) == 0
-
-
-def test_to_pandas_batches_w_empty_dataframe_json_in_struct(session):
-    """Tests to_pandas_batches() with an empty DataFrame containing a struct of JSON.
-
-    Regression test for https://github.com/googleapis/python-bigquery-dataframes/issues/1273
-    """
-    import db_dtypes
-
-    json_struct_dtype = pd.ArrowDtype(
-        pa.struct([("json_field", db_dtypes.JSONArrowType())])
-    )
-    empty_df_with_json_struct = bpd.DataFrame(
-        {
-            "idx": pd.Series([], dtype="Int64"),
-            "json_struct_col": pd.Series([], dtype=json_struct_dtype),
-        },
-        session=session,
-    ).set_index("idx", drop=True)
-
-    results = list(empty_df_with_json_struct.to_pandas_batches())
-
-    assert len(results) == 1
-    assert list(results[0].columns) == ["json_struct_col"]
-    assert results[0].dtypes["json_struct_col"] == json_struct_dtype
-    assert len(results[0]) == 0
-
-
-def test_to_pandas_batches_w_empty_dataframe_simple_json(session):
-    """Tests to_pandas_batches() with an empty DataFrame containing a simple JSON column.
-
-    Regression test for https://github.com/googleapis/python-bigquery-dataframes/issues/1273
-    """
-    empty_df_with_json = bpd.DataFrame(
-        {
-            "idx": pd.Series([], dtype="Int64"),
-            "json_col": pd.Series([], dtype=dtypes.JSON_DTYPE),
-        },
-        session=session,
-    ).set_index("idx", drop=True)
-
-    results = list(empty_df_with_json.to_pandas_batches())
-
-    assert len(results) == 1
-    assert list(results[0].columns) == ["json_col"]
-    assert results[0].dtypes["json_col"] == dtypes.JSON_DTYPE
-    assert len(results[0]) == 0
-=======
 @pytest.mark.skipif(
     bigframes.features.PANDAS_VERSIONS.is_arrow_list_dtype_usable,
     reason="Test for pandas 1.x behavior only",
@@ -531,7 +460,6 @@
     assert isinstance(batches[0].dtypes["json_array"], pd.ArrowDtype)
     assert isinstance(batches[0].dtypes["json_struct"], pd.ArrowDtype)
     assert isinstance(batches[0].dtypes["json_struct"].pyarrow_dtype, pa.StructType)
->>>>>>> 196f6df0
 
 
 @pytest.mark.parametrize("allow_large_results", (True, False))
