# Copyright 2025 Google LLC
#
# Licensed under the Apache License, Version 2.0 (the "License");
# you may not use this file except in compliance with the License.
# You may obtain a copy of the License at
#
#     http://www.apache.org/licenses/LICENSE-2.0
#
# Unless required by applicable law or agreed to in writing, software
# distributed under the License is distributed on an "AS IS" BASIS,
# WITHOUT WARRANTIES OR CONDITIONS OF ANY KIND, either express or implied.
# See the License for the specific language governing permissions and
# limitations under the License.

"""System tests for the anywidget-based table widget."""

from typing import Any
from unittest import mock

import pandas as pd
import pytest

import bigframes as bf
import bigframes.core.blocks
import bigframes.dataframe
import bigframes.display

pytest.importorskip("anywidget")

# Test constants to avoid change detector tests
EXPECTED_ROW_COUNT = 6
EXPECTED_PAGE_SIZE = 2
EXPECTED_TOTAL_PAGES = 3


@pytest.fixture(scope="module")
def paginated_pandas_df() -> pd.DataFrame:
    """Create a minimal test DataFrame with exactly 3 pages of 2 rows each."""
    test_data = pd.DataFrame(
        {
            "id": [5, 4, 3, 2, 1, 0],
            "page_indicator": [
                "page_3_row_2",
                "page_3_row_1",
                "page_2_row_2",
                "page_2_row_1",
                "page_1_row_2",
                "page_1_row_1",
            ],
            "value": [5, 4, 3, 2, 1, 0],
        }
    )
    return test_data


@pytest.fixture(scope="module")
def paginated_bf_df(
    session: bf.Session, paginated_pandas_df: pd.DataFrame
) -> bigframes.dataframe.DataFrame:
    return session.read_pandas(paginated_pandas_df)


@pytest.fixture
def table_widget(paginated_bf_df: bigframes.dataframe.DataFrame):
    """
    Helper fixture to create a TableWidget instance with a fixed page size.
    This reduces duplication across tests that use the same widget configuration.
    """

    from bigframes.display import TableWidget

    with bigframes.option_context(
        "display.repr_mode", "anywidget", "display.max_rows", 2
    ):
        # Delay context manager cleanup of `max_rows` until after tests finish.
        yield TableWidget(paginated_bf_df)


@pytest.fixture(scope="module")
def small_pandas_df() -> pd.DataFrame:
    """Create a DataFrame smaller than the page size for edge case testing."""
    return pd.DataFrame(
        {
            "id": [0, 1],
            "page_indicator": ["small_row_1", "small_row_2"],
            "value": [0, 1],
        }
    )


@pytest.fixture(scope="module")
def small_bf_df(
    session: bf.Session, small_pandas_df: pd.DataFrame
) -> bf.dataframe.DataFrame:
    return session.read_pandas(small_pandas_df)


@pytest.fixture
def small_widget(small_bf_df):
    """Helper fixture for tests using a DataFrame smaller than the page size."""
    from bigframes.display import TableWidget

    with bf.option_context("display.repr_mode", "anywidget", "display.max_rows", 5):
        yield TableWidget(small_bf_df)


@pytest.fixture
def unknown_row_count_widget(session):
    """Fixture to create a TableWidget with an unknown row count."""
    from bigframes.core import blocks
    from bigframes.display import TableWidget

    # Create a small DataFrame with known content
    test_data = pd.DataFrame(
        {
            "id": [0, 1, 2, 3, 4],
            "value": ["row_0", "row_1", "row_2", "row_3", "row_4"],
        }
    )
    bf_df = session.read_pandas(test_data)

    # Simulate a scenario where total_rows is not available from the iterator
    with mock.patch.object(bf_df, "_to_pandas_batches") as mock_batches:
        # We need to provide an iterator of DataFrames, not Series
        batches_iterator = iter([test_data])
        mock_batches.return_value = blocks.PandasBatches(
            batches_iterator, total_rows=None
        )
        with bf.option_context("display.repr_mode", "anywidget", "display.max_rows", 2):
            widget = TableWidget(bf_df)
            yield widget


@pytest.fixture(scope="module")
def empty_pandas_df() -> pd.DataFrame:
    """Create an empty DataFrame for edge case testing."""
    return pd.DataFrame(columns=["id", "page_indicator", "value"])


@pytest.fixture(scope="module")
def empty_bf_df(
    session: bf.Session, empty_pandas_df: pd.DataFrame
) -> bf.dataframe.DataFrame:
    return session.read_pandas(empty_pandas_df)


def mock_execute_result_with_params(
    self, schema, total_rows_val, arrow_batches_val, *args, **kwargs
):
    """
    Mocks an execution result with configurable total_rows and arrow_batches.
    """
    from bigframes.session.executor import (
        ExecuteResult,
        ExecutionMetadata,
        ResultsIterator,
    )

    class MockExecuteResult(ExecuteResult):
        @property
        def execution_metadata(self) -> ExecutionMetadata:
            return ExecutionMetadata()

        @property
        def schema(self) -> Any:
            return schema

        def batches(self) -> ResultsIterator:
            return ResultsIterator(
                arrow_batches_val,
                self.schema,
                total_rows_val,
                None,
            )

    return MockExecuteResult()


def _assert_html_matches_pandas_slice(
    table_html: str,
    expected_pd_slice: pd.DataFrame,
    full_pd_df: pd.DataFrame,
):
    """
    Assertion helper to verify that the rendered HTML contains exactly the
    rows from the expected pandas DataFrame slice and no others. This is
    inspired by the pattern of comparing BigFrames output to pandas output.
    """
    # Check that the unique indicator from each expected row is present.
    for _, row in expected_pd_slice.iterrows():
        assert row["page_indicator"] in table_html

    # Create a DataFrame of all rows that should NOT be present.
    unexpected_pd_df = full_pd_df.drop(expected_pd_slice.index)

    # Check that no unique indicators from unexpected rows are present.
    for _, row in unexpected_pd_df.iterrows():
        assert row["page_indicator"] not in table_html


def test_widget_initialization_should_calculate_total_row_count(
    paginated_bf_df: bf.dataframe.DataFrame,
):
    """A TableWidget should correctly calculate the total row count on creation."""
    from bigframes.display import TableWidget

    with bigframes.option_context(
        "display.repr_mode", "anywidget", "display.max_rows", 2
    ):
        widget = TableWidget(paginated_bf_df)

    assert widget.row_count == EXPECTED_ROW_COUNT


def test_widget_initialization_should_default_to_page_zero(
    table_widget,
):
    """
    Given a new TableWidget, when it is initialized,
    then its page number should default to 0.
    """
    # The `table_widget` fixture already creates the widget.
    # Assert its state.
    assert table_widget.page == 0
    assert table_widget.page_size == EXPECTED_PAGE_SIZE


def test_widget_display_should_show_first_page_on_load(
    table_widget, paginated_pandas_df: pd.DataFrame
):
    """
    Given a widget, when it is first loaded, then it should display
    the first page of data.
    """
    expected_slice = paginated_pandas_df.iloc[0:2]

    html = table_widget.table_html

    _assert_html_matches_pandas_slice(html, expected_slice, paginated_pandas_df)


@pytest.mark.parametrize(
    "page_number, start_row, end_row",
    [
        (1, 2, 4),  # Second page
        (2, 4, 6),  # Last page
    ],
    ids=["second_page", "last_page"],
)
def test_widget_navigation_should_display_correct_page(
    table_widget,
    paginated_pandas_df: pd.DataFrame,
    page_number: int,
    start_row: int,
    end_row: int,
):
    """
    Given a widget, when the page is set, then it should display the correct
    slice of data.
    """
    expected_slice = paginated_pandas_df.iloc[start_row:end_row]

    table_widget.page = page_number
    html = table_widget.table_html

    assert table_widget.page == page_number
    _assert_html_matches_pandas_slice(html, expected_slice, paginated_pandas_df)


def test_setting_negative_page_should_raise_error(
    table_widget,
):
    """
    Given a widget, when a negative page number is set,
    then a ValueError should be raised.
    """
    with pytest.raises(ValueError, match="Page number cannot be negative."):
        table_widget.page = -1


def test_setting_page_beyond_max_should_clamp_to_last_page(
    table_widget, paginated_pandas_df: pd.DataFrame
):
    """
    Given a widget,
    when a page number greater than the max is set,
    then the page number should be clamped to the last valid page.
    """
    expected_slice = paginated_pandas_df.iloc[4:6]  # Last page data

    table_widget.page = 100  # Set page far beyond the total of 3 pages
    html = table_widget.table_html

    assert table_widget.page == 2  # Page is clamped to the last valid page (0-indexed)
    _assert_html_matches_pandas_slice(html, expected_slice, paginated_pandas_df)


@pytest.mark.parametrize(
    "page, start_row, end_row",
    [
        (0, 0, 3),  # Page 0: rows 0-2
        (1, 3, 6),  # Page 1: rows 3-5
    ],
    ids=[
        "Page 0 (Rows 0-2)",
        "Page 1 (Rows 3-5)",
    ],
)
def test_widget_pagination_should_work_with_custom_page_size(
    paginated_bf_df: bf.dataframe.DataFrame,
    paginated_pandas_df: pd.DataFrame,
    page: int,
    start_row: int,
    end_row: int,
):
    """
    A widget should paginate correctly with a custom page size of 3.
    """
    with bigframes.option_context(
        "display.repr_mode", "anywidget", "display.max_rows", 3
    ):
        from bigframes.display import TableWidget

        widget = TableWidget(paginated_bf_df)
        assert widget.page_size == 3

        expected_slice = paginated_pandas_df.iloc[start_row:end_row]

        widget.page = page
        html = widget.table_html

        assert widget.page == page
        _assert_html_matches_pandas_slice(html, expected_slice, paginated_pandas_df)


def test_widget_with_few_rows_should_display_all_rows(small_widget, small_pandas_df):
    """
    Given a DataFrame smaller than the page size, the widget should
    display all rows on the first page.
    """
    html = small_widget.table_html

    _assert_html_matches_pandas_slice(html, small_pandas_df, small_pandas_df)


def test_navigation_beyond_last_page_should_be_clamped(small_widget):
    """
    Given a DataFrame smaller than the page size,
    when navigating beyond the last page,
    then the page should be clamped to the last valid page (page 0).
    """
    # For a DataFrame with 2 rows and page_size 5 (from small_widget fixture),
    # the frontend should calculate 1 total page.
    assert small_widget.row_count == 2

    # The widget should always be on page 0 for a single-page dataset.
    assert small_widget.page == 0

    # Attempting to navigate to page 1 should be clamped back to page 0,
    # confirming that only one page is recognized by the backend.
    small_widget.page = 1
    assert small_widget.page == 0


def test_global_options_change_should_not_affect_existing_widget_page_size(
    paginated_bf_df: bf.dataframe.DataFrame,
):
    """
    Given an existing widget,
    when global display options are changed,
    then the widget's page size should remain unchanged.
    """
    with bigframes.option_context(
        "display.repr_mode", "anywidget", "display.max_rows", 2
    ):
        from bigframes.display import TableWidget

        widget = TableWidget(paginated_bf_df)
        initial_page_size = widget.page_size
        assert initial_page_size == 2
        widget.page = 1  # a non-default state
        assert widget.page == 1

    bf.options.display.max_rows = 10  # Change global setting

    assert widget.page_size == initial_page_size  # Should remain unchanged
    assert widget.page == 1  # Page should not be reset


def test_widget_with_empty_dataframe_should_have_zero_row_count(
    empty_bf_df: bf.dataframe.DataFrame,
):
    """
    Given an empty DataFrame,
    when a widget is created from it,
    then its row_count should be 0.
    """

    with bigframes.option_context("display.repr_mode", "anywidget"):
        from bigframes.display import TableWidget

        widget = TableWidget(empty_bf_df)

    assert widget.row_count == 0


def test_widget_with_empty_dataframe_should_render_table_headers(
    empty_bf_df: bf.dataframe.DataFrame,
):

    """


    Given an empty DataFrame,


    when a widget is created from it,


    then its HTML representation should still render the table headers.


    """

    with bigframes.option_context("display.repr_mode", "anywidget"):

        from bigframes.display import TableWidget

        widget = TableWidget(empty_bf_df)

        html = widget.table_html

        assert "<table" in html

        assert "id" in html  # Check for a column header


def test_page_size_change_should_reset_current_page_to_zero(table_widget):
    """
    Given a widget on a non-default page, When the page_size is changed,
    Then the current page attribute should reset to 0.
    """
    # Start on page 1 with an initial page size of 2.
    table_widget.page = 1
    assert table_widget.page == 1

    # Change the page size.
    table_widget.page_size = 3

    # The page number is reset to 0.
    assert table_widget.page == 0


def test_page_size_change_should_render_html_with_new_size(
    table_widget, paginated_pandas_df: pd.DataFrame
):
    """
    Given a widget, when the page_size is changed,
    the rendered HTML should immediately reflect the new page size.
    """
    # The widget is in its initial state with page_size=2.
    # We expect the first 3 rows after the change.
    expected_slice = paginated_pandas_df.iloc[0:3]

    # Change the page size.
    table_widget.page_size = 3

    # The HTML now contains the first 3 rows.
    html = table_widget.table_html
    _assert_html_matches_pandas_slice(html, expected_slice, paginated_pandas_df)


def test_navigation_after_page_size_change_should_use_new_size(
    table_widget, paginated_pandas_df: pd.DataFrame
):
    """
    Given a widget whose page size has been changed, When we navigate to the
    next page, Then the pagination should use the new page size.
    """
    # Change the page size to 3.
    table_widget.page_size = 3
    # We expect the second page to contain rows 4-6 (indices 3-6).
    expected_slice = paginated_pandas_df.iloc[3:6]

    # Navigate to the next page.
    table_widget.page = 1

    # The second page's HTML correctly reflects the new page size.
    html = table_widget.table_html
    _assert_html_matches_pandas_slice(html, expected_slice, paginated_pandas_df)


@pytest.mark.parametrize("invalid_size", [0, -5], ids=["zero", "negative"])
def test_setting_invalid_page_size_should_be_ignored(table_widget, invalid_size: int):
    """
    When the page size is set to an invalid number (<=0), the change should
    be ignored.
    """
    # Set the initial page to 2.
    initial_size = table_widget.page_size
    assert initial_size == 2

    # Attempt to set the page size to a invlaid size.
    table_widget.page_size = invalid_size

    # The page size remains unchanged.
    assert table_widget.page_size == initial_size


def test_setting_page_size_above_max_should_be_clamped(table_widget):
    """
    Given a widget, when the page size is set to a value greater than the
    allowed maximum, the page size should be clamped to the maximum value.
    """
    # The maximum is hardcoded to 1000 in the implementation.
    expected_clamped_size = 1000

    # Attempt to set a very large page size.
    table_widget.page_size = 9001

    # The page size is clamped to the maximum.
    assert table_widget.page_size == expected_clamped_size


def test_widget_creation_should_load_css_for_rendering(table_widget):
    """
    Given a TableWidget is created, when its resources are accessed,
    it should contain the CSS content required for styling.
    """
    # The table_widget fixture creates the widget.
    # No additional setup is needed.

    # Access the CSS content.
    css_content = table_widget._css

    # The content is a non-empty string containing a known selector.
    assert isinstance(css_content, str)
    assert len(css_content) > 0
    assert ".bigframes-widget .footer" in css_content


def test_widget_row_count_should_be_immutable_after_creation(
    paginated_bf_df: bf.dataframe.DataFrame,
):
    """
    Given a widget created with a specific configuration when global display
    options are changed later, the widget's original row_count should remain
    unchanged.
    """
    from bigframes.display import TableWidget

    # Use a context manager to ensure the option is reset
    with bigframes.option_context(
        "display.repr_mode", "anywidget", "display.max_rows", 2
    ):
        widget = TableWidget(paginated_bf_df)
        initial_row_count = widget.row_count

    # Change a global option that could influence row count
    bf.options.display.max_rows = 10

    # Verify the row count remains immutable.
    assert widget.row_count == initial_row_count


class FaultyIterator:
    def __iter__(self):
        return self

    def __next__(self):
        raise ValueError("Simulated read error")


def test_widget_should_show_error_on_batch_failure(
    paginated_bf_df: bf.dataframe.DataFrame,
    monkeypatch: pytest.MonkeyPatch,
):
    """
    Given that the internal call to `_to_pandas_batches` fails and returns None,
    when the TableWidget is created, its `error_message` should be set and displayed.
    """
    # Patch the DataFrame's batch creation method to simulate a failure.
    monkeypatch.setattr(
        "bigframes.dataframe.DataFrame._to_pandas_batches",
        lambda self, *args, **kwargs: None,
    )

    # Create the TableWidget under the error condition.
    with bigframes.option_context("display.repr_mode", "anywidget"):
        from bigframes.display import TableWidget

        # The widget should handle the faulty data from the mock without crashing.
        widget = TableWidget(paginated_bf_df)

    # The widget should have an error message and display it in the HTML.
    assert widget.row_count is None
    assert widget._error_message is not None
    assert "Could not retrieve data batches" in widget._error_message
    assert widget._error_message in widget.table_html


def test_widget_row_count_reflects_actual_data_available(
    paginated_bf_df: bf.dataframe.DataFrame,
):
    """
    Test that widget row_count reflects the actual data available,
    regardless of theoretical limits.
    """
    from bigframes.display import TableWidget

    # Set up display options that define a page size.
    with bigframes.option_context(
        "display.repr_mode", "anywidget", "display.max_rows", 2
    ):
        widget = TableWidget(paginated_bf_df)

    # The widget should report the total rows in the DataFrame,
    # not limited by page_size (which only affects pagination)
    assert widget.row_count == EXPECTED_ROW_COUNT
    assert widget.page_size == 2  # Respects the display option


def test_widget_with_unknown_row_count_should_auto_navigate_to_last_page(
    session: bf.Session,
):
    """
    Given a widget with unknown row count (row_count=None), when a user
    navigates beyond the available data and all data is loaded, then the
    widget should automatically navigate back to the last valid page.
    """
    from bigframes.display import TableWidget

    # Create a small DataFrame with known content
    test_data = pd.DataFrame(
        {
            "id": [0, 1, 2, 3, 4],
            "value": ["row_0", "row_1", "row_2", "row_3", "row_4"],
        }
    )
    bf_df = session.read_pandas(test_data)

    with bigframes.option_context(
        "display.repr_mode", "anywidget", "display.max_rows", 2
    ):
        widget = TableWidget(bf_df)

        # Manually set row_count to None to simulate unknown total
        widget.row_count = None

        # Navigate to a page beyond available data (page 10)
        # With page_size=2 and 5 rows, valid pages are 0, 1, 2
        widget.page = 10

        # Force data loading by accessing table_html
        _ = widget.table_html

        # After all data is loaded, widget should auto-navigate to last valid page
        # Last valid page = ceil(5 / 2) - 1 = 2
        assert widget.page == 2

        # Verify the displayed content is the last page
        html = widget.table_html
        assert "row_4" in html  # Last row should be visible
        assert "row_0" not in html  # First row should not be visible


def test_widget_with_unknown_row_count_should_set_none_state_for_frontend(
    session: bf.Session,
):
    """
    Given a widget with unknown row count, its `row_count` traitlet should be
    `None`, which signals the frontend to display 'Page X of many'.
    """
    from bigframes.display import TableWidget

    test_data = pd.DataFrame(
        {
            "id": [0, 1, 2],
            "value": ["a", "b", "c"],
        }
    )
    bf_df = session.read_pandas(test_data)

    with bigframes.option_context(
        "display.repr_mode", "anywidget", "display.max_rows", 2
    ):
        widget = TableWidget(bf_df)

        # Set row_count to None
        widget.row_count = None

        # Verify row_count is None (not 0)
        assert widget.row_count is None

        # The widget should still function normally
        assert widget.page == 0
        assert widget.page_size == 2

        # Force data loading by accessing table_html. This also ensures that
        # rendering does not raise an exception.
        _ = widget.table_html


def test_widget_with_unknown_row_count_should_allow_forward_navigation(
    session: bf.Session,
):
    """
    Given a widget with unknown row count, users should be able to navigate
    forward until they reach the end of available data.
    """
    from bigframes.display import TableWidget

    test_data = pd.DataFrame(
        {
            "id": [0, 1, 2, 3, 4, 5],
            "value": ["p0_r0", "p0_r1", "p1_r0", "p1_r1", "p2_r0", "p2_r1"],
        }
    )
    bf_df = session.read_pandas(test_data)

    with bigframes.option_context(
        "display.repr_mode", "anywidget", "display.max_rows", 2
    ):
        widget = TableWidget(bf_df)
        widget.row_count = None

        # Navigate to page 1
        widget.page = 1
        html = widget.table_html
        assert "p1_r0" in html
        assert "p1_r1" in html

        # Navigate to page 2
        widget.page = 2
        html = widget.table_html
        assert "p2_r0" in html
        assert "p2_r1" in html

        # Navigate beyond available data (page 5)
        widget.page = 5
        _ = widget.table_html

        # Should auto-navigate back to last valid page (page 2)
        assert widget.page == 2


def test_widget_with_unknown_row_count_empty_dataframe(
    session: bf.Session,
):
    """
    Given an empty DataFrame with unknown row count, the widget should
    stay on page 0 and display empty content.
    """
    from bigframes.display import TableWidget

    empty_data = pd.DataFrame(columns=["id", "value"])
    bf_df = session.read_pandas(empty_data)

    with bigframes.option_context("display.repr_mode", "anywidget"):
        widget = TableWidget(bf_df)
        widget.row_count = None

        # Attempt to navigate to page 5
        widget.page = 5
        _ = widget.table_html

        # Should stay on page 0 for empty DataFrame
        assert widget.page == 0


def test_widget_sort_should_sort_ascending_on_first_click(
    table_widget, paginated_pandas_df: pd.DataFrame
):
    """
    Given a widget, when a column header is clicked for the first time,
    then the data should be sorted by that column in ascending order.
    """
    table_widget.sort_column = "id"
    table_widget.sort_ascending = True

    expected_slice = paginated_pandas_df.sort_values("id", ascending=True).iloc[0:2]
    html = table_widget.table_html

    _assert_html_matches_pandas_slice(html, expected_slice, paginated_pandas_df)


def test_widget_sort_should_sort_descending_on_second_click(
    table_widget, paginated_pandas_df: pd.DataFrame
):
    """
    Given a widget sorted by a column, when the same column header is clicked again,
    then the data should be sorted by that column in descending order.
    """
    table_widget.sort_column = "id"
    table_widget.sort_ascending = True

    # Second click
    table_widget.sort_ascending = False

    expected_slice = paginated_pandas_df.sort_values("id", ascending=False).iloc[0:2]
    html = table_widget.table_html

    _assert_html_matches_pandas_slice(html, expected_slice, paginated_pandas_df)


def test_widget_sort_should_switch_column_and_sort_ascending(
    table_widget, paginated_pandas_df: pd.DataFrame
):
    """
    Given a widget sorted by a column, when a different column header is clicked,
    then the data should be sorted by the new column in ascending order.
    """
    table_widget.sort_column = "id"
    table_widget.sort_ascending = True

    # Click on a different column
    table_widget.sort_column = "value"
    table_widget.sort_ascending = True

    expected_slice = paginated_pandas_df.sort_values("value", ascending=True).iloc[0:2]
    html = table_widget.table_html

    _assert_html_matches_pandas_slice(html, expected_slice, paginated_pandas_df)


def test_widget_sort_should_be_maintained_after_pagination(
    table_widget, paginated_pandas_df: pd.DataFrame
):
    """
    Given a sorted widget, when the user navigates to the next page,
    then the sorting should be maintained.
    """
    table_widget.sort_column = "id"
    table_widget.sort_ascending = True

    # Go to the second page
    table_widget.page = 1

    expected_slice = paginated_pandas_df.sort_values("id", ascending=True).iloc[2:4]
    html = table_widget.table_html

    _assert_html_matches_pandas_slice(html, expected_slice, paginated_pandas_df)


def test_widget_sort_should_reset_on_page_size_change(
    table_widget, paginated_pandas_df: pd.DataFrame
):
    """
    Given a sorted widget, when the page size is changed,
    then the sorting should be reset.
    """
    table_widget.sort_column = "id"
    table_widget.sort_ascending = True

    table_widget.page_size = 3

    # Sorting is not reset in the backend, but the view should be of the unsorted df
    expected_slice = paginated_pandas_df.iloc[0:3]
    html = table_widget.table_html

    _assert_html_matches_pandas_slice(html, expected_slice, paginated_pandas_df)


@pytest.fixture(scope="module")
def integer_column_df(session):
    """Create a DataFrame with integer column labels."""
    pandas_df = pd.DataFrame([[0, 1], [2, 3]], columns=pd.Index([1, 2]))
    return session.read_pandas(pandas_df)


@pytest.fixture(scope="module")
def multiindex_column_df(session):
    """Create a DataFrame with MultiIndex column labels."""
    pandas_df = pd.DataFrame(
        {
            "foo": ["one", "one", "one", "two", "two", "two"],
            "bar": ["A", "B", "C", "A", "B", "C"],
            "baz": [1, 2, 3, 4, 5, 6],
            "zoo": ["x", "y", "z", "q", "w", "t"],
        }
    )
    df = session.read_pandas(pandas_df)
    # The session is attached to `df` through the constructor.
    # We can pass it to the pivoted DataFrame.
    pdf = df.pivot(index="foo", columns="bar", values=["baz", "zoo"])
    return pdf


def test_table_widget_integer_columns_disables_sorting(integer_column_df):
    """
    Given a DataFrame with integer column labels, the widget should
    disable sorting.
    """
    from bigframes.display import TableWidget

    widget = TableWidget(integer_column_df)
    assert widget.orderable_columns == []


def test_table_widget_multiindex_columns_disables_sorting(multiindex_column_df):
    """
    Given a DataFrame with a MultiIndex for columns, the widget should
    disable sorting.
    """
    from bigframes.display import TableWidget

    widget = TableWidget(multiindex_column_df)
    assert widget.orderable_columns == []


def test_repr_mimebundle_should_fallback_to_html_if_anywidget_is_unavailable(
    paginated_bf_df: bf.dataframe.DataFrame,
):
    """
    Test that _repr_mimebundle_ falls back to static html when anywidget is not available.
    """
    with bigframes.option_context(
        "display.repr_mode", "anywidget", "display.max_rows", 2
    ):
        # Mock the ANYWIDGET_INSTALLED flag to simulate absence of anywidget
        with mock.patch("bigframes.display.anywidget.ANYWIDGET_INSTALLED", False):
            bundle = paginated_bf_df._repr_mimebundle_()
            assert "application/vnd.jupyter.widget-view+json" not in bundle
            assert "text/html" in bundle
            html = bundle["text/html"]
            assert "page_3_row_2" in html
            assert "page_3_row_1" in html
            assert "page_1_row_1" not in html


def test_repr_mimebundle_should_return_widget_view_if_anywidget_is_available(
    paginated_bf_df: bf.dataframe.DataFrame,
):
    """
    Test that _repr_mimebundle_ returns a widget view when anywidget is available.
    """
    with bigframes.option_context("display.repr_mode", "anywidget"):
        bundle = paginated_bf_df._repr_mimebundle_()
        assert isinstance(bundle, tuple)
        data, metadata = bundle
        assert "application/vnd.jupyter.widget-view+json" in data
        assert "text/html" in data
        assert "text/plain" in data


def test_repr_in_anywidget_mode_should_not_be_deferred(
    paginated_bf_df: bf.dataframe.DataFrame,
):
    """
    Test that repr(df) is not deferred in anywidget mode.
    This is to ensure that print(df) works as expected.
    """
    with bigframes.option_context("display.repr_mode", "anywidget"):
        representation = repr(paginated_bf_df)
        assert "Computation deferred" not in representation
        assert "page_1_row_1" in representation


<<<<<<< HEAD
@pytest.fixture(scope="module")
def custom_index_pandas_df() -> pd.DataFrame:
    """Create a DataFrame with a custom named index for testing."""
    test_data = pd.DataFrame(
        {
            "value_a": [10, 20, 30, 40, 50, 60],
            "value_b": ["a", "b", "c", "d", "e", "f"],
        }
    )
    test_data.index = pd.Index(
        ["row_1", "row_2", "row_3", "row_4", "row_5", "row_6"], name="custom_idx"
    )
    return test_data


@pytest.fixture(scope="module")
def custom_index_bf_df(
    session: bf.Session, custom_index_pandas_df: pd.DataFrame
) -> bf.dataframe.DataFrame:
    return session.read_pandas(custom_index_pandas_df)


@pytest.fixture(scope="module")
def multiindex_pandas_df() -> pd.DataFrame:
    """Create a DataFrame with MultiIndex for testing."""
    test_data = pd.DataFrame(
        {
            "value": [100, 200, 300, 400, 500, 600],
            "category": ["X", "Y", "Z", "X", "Y", "Z"],
        }
    )
    test_data.index = pd.MultiIndex.from_arrays(
        [
            ["group_A", "group_A", "group_A", "group_B", "group_B", "group_B"],
            [1, 2, 3, 1, 2, 3],
        ],
        names=["group", "item"],
    )
    return test_data


@pytest.fixture(scope="module")
def multiindex_bf_df(
    session: bf.Session, multiindex_pandas_df: pd.DataFrame
) -> bf.dataframe.DataFrame:
    return session.read_pandas(multiindex_pandas_df)


def test_widget_with_default_index_should_display_row_column(
    paginated_bf_df: bf.dataframe.DataFrame,
):
    """
    Given a DataFrame with a default index, when rendered,
    then a "Row" index column should be visible.
    """
    from bigframes.display.anywidget import TableWidget

    with bf.option_context("display.repr_mode", "anywidget", "display.max_rows", 2):
        widget = TableWidget(paginated_bf_df)
        html = widget.table_html

    # The header for the index should now be "Row".
    thead = html.split("<thead>")[1].split("</thead>")[0]
    assert "Row" in thead

    # The body rows should contain one header cell (`<th>`) for the "Row" index.
    tbody = html.split("<tbody>")[1].split("</tbody>")[0]
    first_row = tbody.split("<tr>")[1].split("</tr>")[0]
    assert "<td" in first_row


def test_widget_with_custom_index_should_display_index_column(
    custom_index_bf_df: bf.dataframe.DataFrame,
):
    """
    Given a DataFrame with a custom named index, when rendered,
    then the index column and first page of rows should be visible.
    """
    from bigframes.display.anywidget import TableWidget

    with bf.option_context("display.repr_mode", "anywidget", "display.max_rows", 2):
        widget = TableWidget(custom_index_bf_df)
        html = widget.table_html

    assert "custom_idx" in html
    assert "row_1" in html
    assert "row_2" in html
    assert "row_3" not in html  # Verify pagination is working
    assert "row_4" not in html


def test_widget_with_custom_index_pagination_preserves_index(
    custom_index_bf_df: bf.dataframe.DataFrame,
):
    """
    Given a DataFrame with a custom index, when navigating to the second page,
    then the second page's index values should be visible.
    """
    from bigframes.display.anywidget import TableWidget

    with bf.option_context("display.repr_mode", "anywidget", "display.max_rows", 2):
        widget = TableWidget(custom_index_bf_df)

        widget.page = 1  # Navigate to page 2
        html = widget.table_html

    assert "row_3" in html
    assert "row_4" in html
    assert "row_1" not in html  # Verify page 1 content is gone
    assert "row_2" not in html


def test_widget_with_custom_index_matches_pandas_output(
    custom_index_bf_df: bf.dataframe.DataFrame,
):
    """
    Given a DataFrame with a custom index and max_rows=3, the widget's HTML
    output should contain the first three index values.
    """
    from bigframes.display.anywidget import TableWidget

    with bf.option_context("display.repr_mode", "anywidget", "display.max_rows", 3):
        widget = TableWidget(custom_index_bf_df)
        html = widget.table_html

    assert "row_1" in html
    assert "row_2" in html
    assert "row_3" in html
    assert "row_4" not in html  # Verify it respects max_rows


# TODO(b/332316283): Add tests for custom multiindex
=======
def test_dataframe_repr_mimebundle_anywidget_with_metadata(
    monkeypatch: pytest.MonkeyPatch,
    session: bigframes.Session,  # Add session as a fixture
):
    with bigframes.option_context("display.repr_mode", "anywidget"):
        # Create a real DataFrame object (or a mock that behaves like one minimally)
        # for _repr_mimebundle_ to operate on.
        test_df = bigframes.dataframe.DataFrame(
            pd.DataFrame({"col1": [1, 2], "col2": [3, 4]}), session=session
        )

        mock_get_anywidget_bundle_return_value: tuple[
            dict[str, Any], dict[str, Any]
        ] = (
            {
                "application/vnd.jupyter.widget-view+json": {"model_id": "123"},
                "text/html": "<div>My Table HTML</div>",
                "text/plain": "My Table Plain Text",
            },
            {
                "application/vnd.jupyter.widget-view+json": {
                    "colab": {"custom_widget_manager": {}}
                }
            },
        )

        # Patch the class method directly
        with mock.patch(
            "bigframes.dataframe.DataFrame._get_anywidget_bundle",
            return_value=mock_get_anywidget_bundle_return_value,
        ):
            result = test_df._repr_mimebundle_()

        assert isinstance(result, tuple)
        data, metadata = result
        assert "application/vnd.jupyter.widget-view+json" in data
        assert "text/html" in data
        assert "text/plain" in data
        assert "application/vnd.jupyter.widget-view+json" in metadata
        assert "colab" in metadata["application/vnd.jupyter.widget-view+json"]


# TODO(b/332316283): Add tests for custom index and multiindex
>>>>>>> 7f1d3df3
# This may not be necessary for the SQL Cell use case but should be
# considered for completeness.<|MERGE_RESOLUTION|>--- conflicted
+++ resolved
@@ -956,140 +956,6 @@
         assert "page_1_row_1" in representation
 
 
-<<<<<<< HEAD
-@pytest.fixture(scope="module")
-def custom_index_pandas_df() -> pd.DataFrame:
-    """Create a DataFrame with a custom named index for testing."""
-    test_data = pd.DataFrame(
-        {
-            "value_a": [10, 20, 30, 40, 50, 60],
-            "value_b": ["a", "b", "c", "d", "e", "f"],
-        }
-    )
-    test_data.index = pd.Index(
-        ["row_1", "row_2", "row_3", "row_4", "row_5", "row_6"], name="custom_idx"
-    )
-    return test_data
-
-
-@pytest.fixture(scope="module")
-def custom_index_bf_df(
-    session: bf.Session, custom_index_pandas_df: pd.DataFrame
-) -> bf.dataframe.DataFrame:
-    return session.read_pandas(custom_index_pandas_df)
-
-
-@pytest.fixture(scope="module")
-def multiindex_pandas_df() -> pd.DataFrame:
-    """Create a DataFrame with MultiIndex for testing."""
-    test_data = pd.DataFrame(
-        {
-            "value": [100, 200, 300, 400, 500, 600],
-            "category": ["X", "Y", "Z", "X", "Y", "Z"],
-        }
-    )
-    test_data.index = pd.MultiIndex.from_arrays(
-        [
-            ["group_A", "group_A", "group_A", "group_B", "group_B", "group_B"],
-            [1, 2, 3, 1, 2, 3],
-        ],
-        names=["group", "item"],
-    )
-    return test_data
-
-
-@pytest.fixture(scope="module")
-def multiindex_bf_df(
-    session: bf.Session, multiindex_pandas_df: pd.DataFrame
-) -> bf.dataframe.DataFrame:
-    return session.read_pandas(multiindex_pandas_df)
-
-
-def test_widget_with_default_index_should_display_row_column(
-    paginated_bf_df: bf.dataframe.DataFrame,
-):
-    """
-    Given a DataFrame with a default index, when rendered,
-    then a "Row" index column should be visible.
-    """
-    from bigframes.display.anywidget import TableWidget
-
-    with bf.option_context("display.repr_mode", "anywidget", "display.max_rows", 2):
-        widget = TableWidget(paginated_bf_df)
-        html = widget.table_html
-
-    # The header for the index should now be "Row".
-    thead = html.split("<thead>")[1].split("</thead>")[0]
-    assert "Row" in thead
-
-    # The body rows should contain one header cell (`<th>`) for the "Row" index.
-    tbody = html.split("<tbody>")[1].split("</tbody>")[0]
-    first_row = tbody.split("<tr>")[1].split("</tr>")[0]
-    assert "<td" in first_row
-
-
-def test_widget_with_custom_index_should_display_index_column(
-    custom_index_bf_df: bf.dataframe.DataFrame,
-):
-    """
-    Given a DataFrame with a custom named index, when rendered,
-    then the index column and first page of rows should be visible.
-    """
-    from bigframes.display.anywidget import TableWidget
-
-    with bf.option_context("display.repr_mode", "anywidget", "display.max_rows", 2):
-        widget = TableWidget(custom_index_bf_df)
-        html = widget.table_html
-
-    assert "custom_idx" in html
-    assert "row_1" in html
-    assert "row_2" in html
-    assert "row_3" not in html  # Verify pagination is working
-    assert "row_4" not in html
-
-
-def test_widget_with_custom_index_pagination_preserves_index(
-    custom_index_bf_df: bf.dataframe.DataFrame,
-):
-    """
-    Given a DataFrame with a custom index, when navigating to the second page,
-    then the second page's index values should be visible.
-    """
-    from bigframes.display.anywidget import TableWidget
-
-    with bf.option_context("display.repr_mode", "anywidget", "display.max_rows", 2):
-        widget = TableWidget(custom_index_bf_df)
-
-        widget.page = 1  # Navigate to page 2
-        html = widget.table_html
-
-    assert "row_3" in html
-    assert "row_4" in html
-    assert "row_1" not in html  # Verify page 1 content is gone
-    assert "row_2" not in html
-
-
-def test_widget_with_custom_index_matches_pandas_output(
-    custom_index_bf_df: bf.dataframe.DataFrame,
-):
-    """
-    Given a DataFrame with a custom index and max_rows=3, the widget's HTML
-    output should contain the first three index values.
-    """
-    from bigframes.display.anywidget import TableWidget
-
-    with bf.option_context("display.repr_mode", "anywidget", "display.max_rows", 3):
-        widget = TableWidget(custom_index_bf_df)
-        html = widget.table_html
-
-    assert "row_1" in html
-    assert "row_2" in html
-    assert "row_3" in html
-    assert "row_4" not in html  # Verify it respects max_rows
-
-
-# TODO(b/332316283): Add tests for custom multiindex
-=======
 def test_dataframe_repr_mimebundle_anywidget_with_metadata(
     monkeypatch: pytest.MonkeyPatch,
     session: bigframes.Session,  # Add session as a fixture
@@ -1132,7 +998,137 @@
         assert "colab" in metadata["application/vnd.jupyter.widget-view+json"]
 
 
-# TODO(b/332316283): Add tests for custom index and multiindex
->>>>>>> 7f1d3df3
+@pytest.fixture(scope="module")
+def custom_index_pandas_df() -> pd.DataFrame:
+    """Create a DataFrame with a custom named index for testing."""
+    test_data = pd.DataFrame(
+        {
+            "value_a": [10, 20, 30, 40, 50, 60],
+            "value_b": ["a", "b", "c", "d", "e", "f"],
+        }
+    )
+    test_data.index = pd.Index(
+        ["row_1", "row_2", "row_3", "row_4", "row_5", "row_6"], name="custom_idx"
+    )
+    return test_data
+
+
+@pytest.fixture(scope="module")
+def custom_index_bf_df(
+    session: bf.Session, custom_index_pandas_df: pd.DataFrame
+) -> bf.dataframe.DataFrame:
+    return session.read_pandas(custom_index_pandas_df)
+
+
+@pytest.fixture(scope="module")
+def multiindex_pandas_df() -> pd.DataFrame:
+    """Create a DataFrame with MultiIndex for testing."""
+    test_data = pd.DataFrame(
+        {
+            "value": [100, 200, 300, 400, 500, 600],
+            "category": ["X", "Y", "Z", "X", "Y", "Z"],
+        }
+    )
+    test_data.index = pd.MultiIndex.from_arrays(
+        [
+            ["group_A", "group_A", "group_A", "group_B", "group_B", "group_B"],
+            [1, 2, 3, 1, 2, 3],
+        ],
+        names=["group", "item"],
+    )
+    return test_data
+
+
+@pytest.fixture(scope="module")
+def multiindex_bf_df(
+    session: bf.Session, multiindex_pandas_df: pd.DataFrame
+) -> bf.dataframe.DataFrame:
+    return session.read_pandas(multiindex_pandas_df)
+
+
+def test_widget_with_default_index_should_display_row_column(
+    paginated_bf_df: bf.dataframe.DataFrame,
+):
+    """
+    Given a DataFrame with a default index, when rendered,
+    then a "Row" index column should be visible.
+    """
+    from bigframes.display.anywidget import TableWidget
+
+    with bf.option_context("display.repr_mode", "anywidget", "display.max_rows", 2):
+        widget = TableWidget(paginated_bf_df)
+        html = widget.table_html
+
+    # The header for the index should now be "Row".
+    thead = html.split("<thead>")[1].split("</thead>")[0]
+    assert "Row" in thead
+
+    # The body rows should contain one header cell (`<th>`) for the "Row" index.
+    tbody = html.split("<tbody>")[1].split("</tbody>")[0]
+    first_row = tbody.split("<tr>")[1].split("</tr>")[0]
+    assert "<td" in first_row
+
+
+def test_widget_with_custom_index_should_display_index_column(
+    custom_index_bf_df: bf.dataframe.DataFrame,
+):
+    """
+    Given a DataFrame with a custom named index, when rendered,
+    then the index column and first page of rows should be visible.
+    """
+    from bigframes.display.anywidget import TableWidget
+
+    with bf.option_context("display.repr_mode", "anywidget", "display.max_rows", 2):
+        widget = TableWidget(custom_index_bf_df)
+        html = widget.table_html
+
+    assert "custom_idx" in html
+    assert "row_1" in html
+    assert "row_2" in html
+    assert "row_3" not in html  # Verify pagination is working
+    assert "row_4" not in html
+
+
+def test_widget_with_custom_index_pagination_preserves_index(
+    custom_index_bf_df: bf.dataframe.DataFrame,
+):
+    """
+    Given a DataFrame with a custom index, when navigating to the second page,
+    then the second page's index values should be visible.
+    """
+    from bigframes.display.anywidget import TableWidget
+
+    with bf.option_context("display.repr_mode", "anywidget", "display.max_rows", 2):
+        widget = TableWidget(custom_index_bf_df)
+
+        widget.page = 1  # Navigate to page 2
+        html = widget.table_html
+
+    assert "row_3" in html
+    assert "row_4" in html
+    assert "row_1" not in html  # Verify page 1 content is gone
+    assert "row_2" not in html
+
+
+def test_widget_with_custom_index_matches_pandas_output(
+    custom_index_bf_df: bf.dataframe.DataFrame,
+):
+    """
+    Given a DataFrame with a custom index and max_rows=3, the widget's HTML
+    output should contain the first three index values.
+    """
+    from bigframes.display.anywidget import TableWidget
+
+    with bf.option_context("display.repr_mode", "anywidget", "display.max_rows", 3):
+        widget = TableWidget(custom_index_bf_df)
+        html = widget.table_html
+
+    assert "row_1" in html
+    assert "row_2" in html
+    assert "row_3" in html
+    assert "row_4" not in html  # Verify it respects max_rows
+
+
+# TODO(b/332316283): Add tests for custom multiindex
 # This may not be necessary for the SQL Cell use case but should be
 # considered for completeness.