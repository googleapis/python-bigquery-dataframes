--- conflicted
+++ resolved
@@ -732,53 +732,6 @@
         assert widget.page == 0
 
 
-<<<<<<< HEAD
-def test_repr_mimebundle_should_fallback_to_html_if_anywidget_is_unavailable(
-    paginated_bf_df: bf.dataframe.DataFrame,
-):
-    """
-    Test that _repr_mimebundle_ falls back to static html when anywidget is not available.
-    """
-    with bf.option_context("display.repr_mode", "anywidget", "display.max_rows", 2):
-        # Mock the ANYWIDGET_INSTALLED flag to simulate absence of anywidget
-        with mock.patch("bigframes.display.anywidget.ANYWIDGET_INSTALLED", False):
-            bundle = paginated_bf_df._repr_mimebundle_()
-            assert "application/vnd.jupyter.widget-view+json" not in bundle
-            assert "text/html" in bundle
-            html = bundle["text/html"]
-            assert "page_1_row_1" in html
-            assert "page_1_row_2" in html
-            assert "page_2_row_1" not in html
-
-
-def test_repr_mimebundle_should_return_widget_view_if_anywidget_is_available(
-    paginated_bf_df: bf.dataframe.DataFrame,
-):
-    """
-    Test that _repr_mimebundle_ returns a widget view when anywidget is available.
-    """
-    with bf.option_context("display.repr_mode", "anywidget"):
-        bundle = paginated_bf_df._repr_mimebundle_()
-        assert "application/vnd.jupyter.widget-view+json" in bundle
-        assert "text/html" in bundle
-        assert "text/plain" in bundle
-
-
-def test_repr_in_anywidget_mode_should_not_be_deferred(
-    paginated_bf_df: bf.dataframe.DataFrame,
-):
-    """
-    Test that repr(df) is not deferred in anywidget mode.
-    This is to ensure that print(df) works as expected.
-    """
-    with bf.option_context("display.repr_mode", "anywidget"):
-        representation = repr(paginated_bf_df)
-        assert "Computation deferred" not in representation
-        assert "page_1_row_1" in representation
-
-
-# TODO(b/332316283): Add tests for custom index and multiindex
-=======
 def test_widget_sort_should_sort_ascending_on_first_click(
     table_widget, paginated_pandas_df: pd.DataFrame
 ):
@@ -919,7 +872,50 @@
     assert widget.orderable_columns == []
 
 
-# TODO(shuowei): Add tests for custom index and multiindex
->>>>>>> 2dcf6ae2
+def test_repr_mimebundle_should_fallback_to_html_if_anywidget_is_unavailable(
+    paginated_bf_df: bf.dataframe.DataFrame,
+):
+    """
+    Test that _repr_mimebundle_ falls back to static html when anywidget is not available.
+    """
+    with bf.option_context("display.repr_mode", "anywidget", "display.max_rows", 2):
+        # Mock the ANYWIDGET_INSTALLED flag to simulate absence of anywidget
+        with mock.patch("bigframes.display.anywidget.ANYWIDGET_INSTALLED", False):
+            bundle = paginated_bf_df._repr_mimebundle_()
+            assert "application/vnd.jupyter.widget-view+json" not in bundle
+            assert "text/html" in bundle
+            html = bundle["text/html"]
+            assert "page_1_row_1" in html
+            assert "page_1_row_2" in html
+            assert "page_2_row_1" not in html
+
+
+def test_repr_mimebundle_should_return_widget_view_if_anywidget_is_available(
+    paginated_bf_df: bf.dataframe.DataFrame,
+):
+    """
+    Test that _repr_mimebundle_ returns a widget view when anywidget is available.
+    """
+    with bf.option_context("display.repr_mode", "anywidget"):
+        bundle = paginated_bf_df._repr_mimebundle_()
+        assert "application/vnd.jupyter.widget-view+json" in bundle
+        assert "text/html" in bundle
+        assert "text/plain" in bundle
+
+
+def test_repr_in_anywidget_mode_should_not_be_deferred(
+    paginated_bf_df: bf.dataframe.DataFrame,
+):
+    """
+    Test that repr(df) is not deferred in anywidget mode.
+    This is to ensure that print(df) works as expected.
+    """
+    with bf.option_context("display.repr_mode", "anywidget"):
+        representation = repr(paginated_bf_df)
+        assert "Computation deferred" not in representation
+        assert "page_1_row_1" in representation
+
+
+# TODO(b/332316283): Add tests for custom index and multiindex
 # This may not be necessary for the SQL Cell use case but should be
 # considered for completeness.