# Copyright 2024 Google LLC
#
# Licensed under the Apache License, Version 2.0 (the "License");
# you may not use this file except in compliance with the License.
# You may obtain a copy of the License at
#
#     http://www.apache.org/licenses/LICENSE-2.0
#
# Unless required by applicable law or agreed to in writing, software
# distributed under the License is distributed on an "AS IS" BASIS,
# WITHOUT WARRANTIES OR CONDITIONS OF ANY KIND, either express or implied.
# See the License for the specific language governing permissions and
# limitations under the License.
import pandas as pd
import pyarrow as pa
import pytest

import bigframes.exceptions
import bigframes.pandas as bpd
from tests.system.utils import assert_pandas_df_equal, skip_legacy_pandas


<<<<<<< HEAD
def test_unordered_mode_sql_no_hash(unordered_session):
    bf_df = unordered_session.read_gbq(
        "bigquery-public-data.ethereum_blockchain.blocks"
    )
    sql = bf_df.sql
    assert "ORDER BY" not in sql.upper()
    assert "farm_fingerprint" not in sql
=======
def test_unordered_mode_job_label(unordered_session):
    pd_df = pd.DataFrame({"a": [1, 2, 3], "b": [4, 5, 6]}, dtype=pd.Int64Dtype())
    df = bpd.DataFrame(pd_df, session=unordered_session)
    df.to_pandas()
    job_labels = df.query_job.labels  # type:ignore
    assert "bigframes-mode" in job_labels
    assert job_labels["bigframes-mode"] == "unordered"
>>>>>>> 01d6bbb7


def test_unordered_mode_cache_aggregate(unordered_session):
    pd_df = pd.DataFrame({"a": [1, 2, 3], "b": [4, 5, 6]}, dtype=pd.Int64Dtype())
    df = bpd.DataFrame(pd_df, session=unordered_session)
    mean_diff = df - df.mean()
    mean_diff.cache()
    bf_result = mean_diff.to_pandas(ordered=False)
    pd_result = pd_df - pd_df.mean()

    assert_pandas_df_equal(bf_result, pd_result, ignore_order=True)


def test_unordered_mode_single_aggregate(unordered_session):
    pd_df = pd.DataFrame({"a": [1, 2, 3], "b": [4, 5, 6]}, dtype=pd.Int64Dtype())
    bf_df = bpd.DataFrame(pd_df, session=unordered_session)

    assert bf_df.a.mean() == pd_df.a.mean()


def test_unordered_mode_print(unordered_session):
    pd_df = pd.DataFrame({"a": [1, 2, 3], "b": [4, 5, 6]}, dtype=pd.Int64Dtype())
    df = bpd.DataFrame(pd_df, session=unordered_session).cache()
    print(df)


@skip_legacy_pandas
def test_unordered_mode_read_gbq(unordered_session):
    df = unordered_session.read_gbq(
        """SELECT
        [1, 3, 2] AS array_column,
        STRUCT(
            "a" AS string_field,
            1.2 AS float_field) AS struct_column"""
    )
    expected = pd.DataFrame(
        {
            "array_column": pd.Series(
                [[1, 3, 2]],
                dtype=(pd.ArrowDtype(pa.list_(pa.int64()))),
            ),
            "struct_column": pd.Series(
                [{"string_field": "a", "float_field": 1.2}],
                dtype=pd.ArrowDtype(
                    pa.struct(
                        [
                            ("string_field", pa.string()),
                            ("float_field", pa.float64()),
                        ]
                    )
                ),
            ),
        }
    )
    # Don't need ignore_order as there is only 1 row
    assert_pandas_df_equal(df.to_pandas(), expected)


@pytest.mark.parametrize(
    ("keep"),
    [
        pytest.param(
            "first",
            marks=pytest.mark.xfail(raises=bigframes.exceptions.OrderRequiredError),
        ),
        pytest.param(
            False,
        ),
    ],
)
def test_unordered_drop_duplicates(unordered_session, keep):
    pd_df = pd.DataFrame({"a": [1, 1, 3], "b": [4, 4, 6]}, dtype=pd.Int64Dtype())
    bf_df = bpd.DataFrame(pd_df, session=unordered_session)

    bf_result = bf_df.drop_duplicates(keep=keep)
    pd_result = pd_df.drop_duplicates(keep=keep)

    assert_pandas_df_equal(bf_result.to_pandas(), pd_result, ignore_order=True)


@pytest.mark.parametrize(
    ("function"),
    [
        pytest.param(
            lambda x: x.cumsum(),
            id="cumsum",
        ),
        pytest.param(
            lambda x: x.idxmin(),
            id="idxmin",
        ),
        pytest.param(
            lambda x: x.a.iloc[1::2],
            id="series_iloc",
        ),
    ],
)
def test_unordered_mode_blocks_windowing(unordered_session, function):
    pd_df = pd.DataFrame({"a": [1, 2, 3], "b": [4, 5, 6]}, dtype=pd.Int64Dtype())
    df = bpd.DataFrame(pd_df, session=unordered_session)
    with pytest.raises(
        bigframes.exceptions.OrderRequiredError,
        match=r"Op.*not supported when strict ordering is disabled",
    ):
        function(df)


def test_unordered_mode_cache_preserves_order(unordered_session):
    pd_df = pd.DataFrame(
        {"a": [1, 2, 3, 4, 5, 6], "b": [4, 5, 9, 3, 1, 6]}, dtype=pd.Int64Dtype()
    )
    pd_df.index = pd_df.index.astype(pd.Int64Dtype())
    df = bpd.DataFrame(pd_df, session=unordered_session)
    sorted_df = df.sort_values("b").cache()
    bf_result = sorted_df.to_pandas()
    pd_result = pd_df.sort_values("b")

    # B is unique so unstrict order mode result here should be equivalent to strictly ordered
    assert_pandas_df_equal(bf_result, pd_result, ignore_order=False)<|MERGE_RESOLUTION|>--- conflicted
+++ resolved
@@ -20,7 +20,6 @@
 from tests.system.utils import assert_pandas_df_equal, skip_legacy_pandas
 
 
-<<<<<<< HEAD
 def test_unordered_mode_sql_no_hash(unordered_session):
     bf_df = unordered_session.read_gbq(
         "bigquery-public-data.ethereum_blockchain.blocks"
@@ -28,7 +27,8 @@
     sql = bf_df.sql
     assert "ORDER BY" not in sql.upper()
     assert "farm_fingerprint" not in sql
-=======
+
+
 def test_unordered_mode_job_label(unordered_session):
     pd_df = pd.DataFrame({"a": [1, 2, 3], "b": [4, 5, 6]}, dtype=pd.Int64Dtype())
     df = bpd.DataFrame(pd_df, session=unordered_session)
@@ -36,7 +36,6 @@
     job_labels = df.query_job.labels  # type:ignore
     assert "bigframes-mode" in job_labels
     assert job_labels["bigframes-mode"] == "unordered"
->>>>>>> 01d6bbb7
 
 
 def test_unordered_mode_cache_aggregate(unordered_session):
