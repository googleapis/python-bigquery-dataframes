--- conflicted
+++ resolved
@@ -179,7 +179,6 @@
 
 
 @pytest.mark.parametrize(
-<<<<<<< HEAD
     ("column", "pd_dtype"),
     [
         ("datetime_col", "<M8[ns]"),
@@ -194,7 +193,85 @@
     )
 
     expected_result = pd_df[column] - pd_df["timedelta_col"]
-=======
+    pandas.testing.assert_series_equal(
+        actual_result, expected_result, check_index_type=False
+    )
+    
+
+
+
+
+@pytest.mark.parametrize(
+    ("column", "pd_dtype"),
+    [
+        ("datetime_col", "<M8[ns]"),
+        ("timestamp_col", "datetime64[ns, UTC]"),
+    ],
+)
+def test_timestamp_sub__ts_series_minus_td_literal(temporal_dfs, column, pd_dtype):
+    bf_df, pd_df = temporal_dfs
+    literal = pd.Timedelta(1, "h")
+
+    actual_result = (bf_df[column] - literal).to_pandas().astype(pd_dtype)
+
+    expected_result = pd_df[column] - literal
+    pandas.testing.assert_series_equal(
+        actual_result, expected_result, check_index_type=False
+    )
+
+
+
+def test_timestamp_sub__ts_literal_minus_td_series(temporal_dfs):
+    bf_df, pd_df = temporal_dfs
+    literal = pd.Timestamp("2025-01-01 01:00:00")
+
+    actual_result = (literal - bf_df["timedelta_col"]).to_pandas().astype("<M8[ns]")
+
+    expected_result = literal - pd_df["timedelta_col"]
+    pandas.testing.assert_series_equal(
+        actual_result, expected_result, check_index_type=False
+    )
+
+
+@pytest.mark.parametrize(
+    ("column", "pd_dtype"),
+    [
+        ("datetime_col", "<M8[ns]"),
+        ("timestamp_col", "datetime64[ns, UTC]"),
+    ],
+)
+def test_timestamp_sub_with_numpy_op(temporal_dfs, column, pd_dtype):
+    bf_df, pd_df = temporal_dfs
+
+    actual_result = (
+        np.subtract(bf_df[column], bf_df["timedelta_col"]).to_pandas().astype(pd_dtype)
+    )
+
+    expected_result = np.subtract(pd_df[column], pd_df["timedelta_col"])
+    pandas.testing.assert_series_equal(
+        actual_result, expected_result, check_index_type=False
+    )
+
+
+
+def test_timestamp_sub_dataframes(temporal_dfs):
+    columns = ["datetime_col", "timestamp_col"]
+    timedelta = pd.Timedelta(1, unit="s")
+    bf_df, pd_df = temporal_dfs
+
+    actual_result = (bf_df[columns] - timedelta).to_pandas()
+    actual_result["datetime_col"] = actual_result["datetime_col"].astype("<M8[ns]")
+    actual_result["timestamp_col"] = actual_result["timestamp_col"].astype(
+        "datetime64[ns, UTC]"
+    )
+
+    expected_result = pd_df[columns] - timedelta
+    pandas.testing.assert_frame_equal(
+        actual_result, expected_result, check_index_type=False
+    )
+    
+    
+@pytest.mark.parametrize(
     "compare_func",
     [
         pytest.param(operator.gt, id="gt"),
@@ -215,28 +292,13 @@
     expected_result = compare_func(
         pd_df["timedelta_col_1"], pd_df["timedelta_col_2"]
     ).astype("boolean")
->>>>>>> 34d01b27
-    pandas.testing.assert_series_equal(
-        actual_result, expected_result, check_index_type=False
-    )
-
-
-@pytest.mark.parametrize(
-<<<<<<< HEAD
-    ("column", "pd_dtype"),
-    [
-        ("datetime_col", "<M8[ns]"),
-        ("timestamp_col", "datetime64[ns, UTC]"),
-    ],
-)
-def test_timestamp_sub__ts_series_minus_td_literal(temporal_dfs, column, pd_dtype):
-    bf_df, pd_df = temporal_dfs
-    literal = pd.Timedelta(1, "h")
-
-    actual_result = (bf_df[column] - literal).to_pandas().astype(pd_dtype)
-
-    expected_result = pd_df[column] - literal
-=======
+    pandas.testing.assert_series_equal(
+        actual_result, expected_result, check_index_type=False
+    )
+
+  
+  
+@pytest.mark.parametrize(
     "compare_func",
     [
         pytest.param(operator.gt, id="gt"),
@@ -254,41 +316,13 @@
     actual_result = compare_func(literal, bf_df["timedelta_col_2"]).to_pandas()
 
     expected_result = compare_func(literal, pd_df["timedelta_col_2"]).astype("boolean")
->>>>>>> 34d01b27
-    pandas.testing.assert_series_equal(
-        actual_result, expected_result, check_index_type=False
-    )
-
-
-<<<<<<< HEAD
-def test_timestamp_sub__ts_literal_minus_td_series(temporal_dfs):
-    bf_df, pd_df = temporal_dfs
-    literal = pd.Timestamp("2025-01-01 01:00:00")
-
-    actual_result = (literal - bf_df["timedelta_col"]).to_pandas().astype("<M8[ns]")
-
-    expected_result = literal - pd_df["timedelta_col"]
-    pandas.testing.assert_series_equal(
-        actual_result, expected_result, check_index_type=False
-    )
-
-
-@pytest.mark.parametrize(
-    ("column", "pd_dtype"),
-    [
-        ("datetime_col", "<M8[ns]"),
-        ("timestamp_col", "datetime64[ns, UTC]"),
-    ],
-)
-def test_timestamp_sub_with_numpy_op(temporal_dfs, column, pd_dtype):
-    bf_df, pd_df = temporal_dfs
-
-    actual_result = (
-        np.subtract(bf_df[column], bf_df["timedelta_col"]).to_pandas().astype(pd_dtype)
-    )
-
-    expected_result = np.subtract(pd_df[column], pd_df["timedelta_col"])
-=======
+    pandas.testing.assert_series_equal(
+        actual_result, expected_result, check_index_type=False
+    )
+    
+    
+    
+
 def test_timedelta_filtering(session):
     pd_series = pd.Series(
         [
@@ -307,27 +341,12 @@
     )
 
     expected_result = pd_series[(pd_series - timestamp) > pd.Timedelta(1, "h")]
->>>>>>> 34d01b27
-    pandas.testing.assert_series_equal(
-        actual_result, expected_result, check_index_type=False
-    )
-
-
-<<<<<<< HEAD
-def test_timestamp_sub_dataframes(temporal_dfs):
-    columns = ["datetime_col", "timestamp_col"]
-    timedelta = pd.Timedelta(1, unit="s")
-    bf_df, pd_df = temporal_dfs
-
-    actual_result = (bf_df[columns] - timedelta).to_pandas()
-    actual_result["datetime_col"] = actual_result["datetime_col"].astype("<M8[ns]")
-    actual_result["timestamp_col"] = actual_result["timestamp_col"].astype(
-        "datetime64[ns, UTC]"
-    )
-
-    expected_result = pd_df[columns] - timedelta
-    pandas.testing.assert_frame_equal(
-=======
+
+    pandas.testing.assert_series_equal(
+        actual_result, expected_result, check_index_type=False
+    )
+      
+
 def test_timedelta_ordering(session):
     pd_df = pd.DataFrame(
         {
@@ -354,6 +373,5 @@
 
     expected_result = (pd_df["col_2"] - pd_df["col_1"]).sort_values()
     pandas.testing.assert_series_equal(
->>>>>>> 34d01b27
         actual_result, expected_result, check_index_type=False
     )