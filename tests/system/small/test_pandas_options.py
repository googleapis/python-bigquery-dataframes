--- conflicted
+++ resolved
@@ -294,8 +294,7 @@
         with pytest.raises(google.auth.exceptions.RefreshError):
             bpd.read_gbq(test_query)
 
-<<<<<<< HEAD
-        # Now verify that closing the session works. We look at the
+        # Now verify that closing the session works We look at the
         # thread-local session because of the
         # reset_default_session_and_location fixture and that this test mutates
         # state that might otherwise be used by tests running in parallel.
@@ -303,20 +302,17 @@
             bigframes.core.global_session._global_session_state.thread_local_session
             is not None
         )
-        bpd.close_session()
+
+        with warnings.catch_warnings(record=True) as warned:
+            bpd.close_session()  # CleanupFailedWarning: can't clean up
+
+        assert len(warned) == 1
+        assert warned[0].category == bigframes.exceptions.CleanupFailedWarning
+
         assert (
             bigframes.core.global_session._global_session_state.thread_local_session
             is None
         )
-=======
-        # Now verify that closing the session works and we throw
-        # the expected warning
-        with warnings.catch_warnings(record=True) as warned:
-            bpd.close_session()  # CleanupFailedWarning: can't clean up
-        assert len(warned) == 1
-        assert warned[0].category == bigframes.exceptions.CleanupFailedWarning
-        assert bigframes.core.global_session._global_session is None
->>>>>>> 36578ab4
 
     # Now verify that use is able to start over
     df = bpd.read_gbq(test_query)
