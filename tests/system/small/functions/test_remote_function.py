--- conflicted
+++ resolved
@@ -171,18 +171,9 @@
         return x * x
 
     square = bff.remote_function(
-<<<<<<< HEAD
-        int,
-        int,
-        session=session,
-=======
         input_types=int,
         output_type=int,
-        bigquery_client=bigquery_client,
-        bigquery_connection_client=bigqueryconnection_client,
-        cloud_functions_client=cloudfunctions_client,
-        resource_manager_client=resourcemanager_client,
->>>>>>> 3104fab0
+        session=session,
         dataset=dataset_id_permanent,
         bigquery_connection=bq_cf_connection_location,
         # See e2e tests for tests that actually deploy the Cloud Function.
@@ -229,7 +220,6 @@
         # connection doesn't match the location of the dataset.
         return x * x  # pragma: NO COVER
 
-<<<<<<< HEAD
     bq_cf_connection_location_mismatched_path_fmt = get_bq_connection_id_path_format(
         bigframes.clients.get_canonical_bq_connection_id(
             bq_cf_connection_location_mismatched,
@@ -250,8 +240,8 @@
             ),
         ):
             bff.remote_function(
-                int,
-                int,
+                input_types=int,
+                output_type=int,
                 session=session,
                 dataset=dataset_id_permanent,
                 bigquery_connection=connection_id,
@@ -259,26 +249,6 @@
                 reuse=True,
                 name=get_function_name(square),
             )(square)
-=======
-    with pytest.raises(
-        ValueError,
-        match=re.escape("The location does not match BigQuery connection location:"),
-    ):
-        bff.remote_function(
-            input_types=int,
-            output_type=int,
-            bigquery_client=bigquery_client,
-            bigquery_connection_client=bigqueryconnection_client,
-            cloud_functions_client=cloudfunctions_client,
-            resource_manager_client=resourcemanager_client,
-            dataset=dataset_id_permanent,
-            bigquery_connection=bq_cf_connection_location_mismatched,
-            # See e2e tests for tests that actually deploy the Cloud Function.
-            reuse=True,
-            name=get_function_name(square),
-            cloud_function_service_account="default",
-        )(square)
->>>>>>> 3104fab0
 
 
 @pytest.mark.flaky(retries=2, delay=120)
@@ -292,18 +262,9 @@
         return x * x
 
     square = bff.remote_function(
-<<<<<<< HEAD
-        int,
-        int,
-        session=session,
-=======
         input_types=int,
         output_type=int,
-        bigquery_client=bigquery_client,
-        bigquery_connection_client=bigqueryconnection_client,
-        cloud_functions_client=cloudfunctions_client,
-        resource_manager_client=resourcemanager_client,
->>>>>>> 3104fab0
+        session=session,
         dataset=dataset_id_permanent,
         bigquery_connection=bq_cf_connection_location_project,
         # See e2e tests for tests that actually deploy the Cloud Function.
@@ -350,7 +311,6 @@
         # connection doesn't match the project of the dataset.
         return x * x  # pragma: NO COVER
 
-<<<<<<< HEAD
     bq_cf_connection_location_project_mismatched_path_fmt = (
         get_bq_connection_id_path_format(
             bigframes.clients.get_canonical_bq_connection_id(
@@ -373,8 +333,8 @@
             ),
         ):
             bff.remote_function(
-                int,
-                int,
+                input_types=int,
+                output_type=int,
                 session=session,
                 dataset=dataset_id_permanent,
                 bigquery_connection=connection_id,
@@ -382,28 +342,6 @@
                 reuse=True,
                 name=get_function_name(square),
             )(square)
-=======
-    with pytest.raises(
-        ValueError,
-        match=re.escape(
-            "The project_id does not match BigQuery connection gcp_project_id:"
-        ),
-    ):
-        bff.remote_function(
-            input_types=int,
-            output_type=int,
-            bigquery_client=bigquery_client,
-            bigquery_connection_client=bigqueryconnection_client,
-            cloud_functions_client=cloudfunctions_client,
-            resource_manager_client=resourcemanager_client,
-            dataset=dataset_id_permanent,
-            bigquery_connection=bq_cf_connection_location_project_mismatched,
-            # See e2e tests for tests that actually deploy the Cloud Function.
-            reuse=True,
-            name=get_function_name(square),
-            cloud_function_service_account="default",
-        )(square)
->>>>>>> 3104fab0
 
 
 @pytest.mark.flaky(retries=2, delay=120)
