--- conflicted
+++ resolved
@@ -1093,17 +1093,11 @@
     with pytest.raises(NotImplementedError) as context:
         bdf.apply(func_ref)
     assert str(context.value) == (
-<<<<<<< HEAD
-        "BigFrames DataFrame '.apply()' does not support BigFrames BigQuery "
+        "BigFrames DataFrame '.apply()' does not support BigFrames Bigquery "
         "function for column-wise (i.e. with axis=0) operations, please use a "
         "regular python function instead. For element-wise operations of the "
-        "BigFrames BigQuery function, please use '.map()'."
-=======
-        "BigFrames DataFrame '.apply()' does not support remote function for "
-        "column-wise (i.e. with axis=0) operations, please use a regular python "
-        "function instead. For element-wise operations of the remote function, "
-        f"please use '.map()'. {constants.FEEDBACK_LINK}"
->>>>>>> 3a0dbe1a
+        "BigFrames BigQuery function, please use '.map()'. "
+        f"{constants.FEEDBACK_LINK}"
     )
 
 
