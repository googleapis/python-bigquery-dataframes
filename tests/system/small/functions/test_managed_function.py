# Copyright 2023 Google LLC
#
# Licensed under the Apache License, Version 2.0 (the "License");
# you may not use this file except in compliance with the License.
# You may obtain a copy of the License at
#
#     http://www.apache.org/licenses/LICENSE-2.0
#
# Unless required by applicable law or agreed to in writing, software
# distributed under the License is distributed on an "AS IS" BASIS,
# WITHOUT WARRANTIES OR CONDITIONS OF ANY KIND, either express or implied.
# See the License for the specific language governing permissions and
# limitations under the License.

import google.api_core.exceptions
import pandas as pd
import pytest

import bigframes.exceptions
from bigframes.functions import _function_session as bff_session
from bigframes.functions import function as bff
from bigframes.functions._utils import get_python_version
from bigframes.pandas import udf
import bigframes.pandas as bpd
import bigframes.series
from tests.system.utils import assert_pandas_df_equal, get_function_name

pytestmark = pytest.mark.skipif(
    get_python_version() not in bff_session._MANAGED_FUNC_PYTHON_VERSIONS,
    reason=f"Supported version: {bff_session._MANAGED_FUNC_PYTHON_VERSIONS}",
)


bpd.options.experiments.udf = True


@pytest.mark.parametrize(
    ("typ",),
    [
        pytest.param(int),
        pytest.param(float),
        pytest.param(bool),
        pytest.param(str),
        pytest.param(bytes),
    ],
)
def test_managed_function_series_apply(
    session,
    typ,
    scalars_dfs,
    dataset_id_permanent,
):
    def foo(x):
        # The bytes() constructor expects a non-negative interger as its arg.
        return typ(abs(x))

    foo = udf(
        input_types=int,
        output_type=typ,
        dataset=dataset_id_permanent,
        name=get_function_name(foo),
    )(foo)

    # Function should still work normally.
    assert foo(-2) == typ(2)

    assert hasattr(foo, "bigframes_bigquery_function")
    assert hasattr(foo, "ibis_node")
    assert hasattr(foo, "input_dtypes")
    assert hasattr(foo, "output_dtype")
    assert hasattr(foo, "bigframes_bigquery_function_output_dtype")

    scalars_df, scalars_pandas_df = scalars_dfs

    bf_result_col = scalars_df["int64_too"].apply(foo)
    bf_result = (
        scalars_df["int64_too"].to_frame().assign(result=bf_result_col).to_pandas()
    )

    pd_result_col = scalars_pandas_df["int64_too"].apply(foo)
    pd_result = scalars_pandas_df["int64_too"].to_frame().assign(result=pd_result_col)

    assert_pandas_df_equal(bf_result, pd_result, check_dtype=False)

    # Make sure the read_gbq_function path works for this function.
    foo_ref = bff.read_gbq_function(
        function_name=foo.bigframes_bigquery_function,  # type: ignore
        session=session,
    )
    assert hasattr(foo_ref, "bigframes_bigquery_function")
    assert not hasattr(foo_ref, "bigframes_remote_function")
    assert foo.bigframes_bigquery_function == foo_ref.bigframes_bigquery_function  # type: ignore

    bf_result_col_gbq = scalars_df["int64_too"].apply(foo_ref)
    bf_result_gbq = (
        scalars_df["int64_too"].to_frame().assign(result=bf_result_col_gbq).to_pandas()
    )

    assert_pandas_df_equal(bf_result_gbq, pd_result, check_dtype=False)


def test_managed_function_series_combine(dataset_id_permanent, scalars_dfs):
    # This function is deliberately written to not work with NA input.
    def add(x: int, y: int) -> int:
        return x + y

    scalars_df, scalars_pandas_df = scalars_dfs
    int_col_name_with_nulls = "int64_col"
    int_col_name_no_nulls = "int64_too"
    bf_df = scalars_df[[int_col_name_with_nulls, int_col_name_no_nulls]]
    pd_df = scalars_pandas_df[[int_col_name_with_nulls, int_col_name_no_nulls]]

    # make sure there are NA values in the test column.
    assert any([pd.isna(val) for val in bf_df[int_col_name_with_nulls]])

    add_managed_func = udf(
        dataset=dataset_id_permanent,
        name=get_function_name(add),
    )(add)

    # with nulls in the series the managed function application would fail.
    with pytest.raises(
        google.api_core.exceptions.BadRequest, match="unsupported operand"
    ):
        bf_df[int_col_name_with_nulls].combine(
            bf_df[int_col_name_no_nulls], add_managed_func
        ).to_pandas()

    # after filtering out nulls the managed function application should work
    # similar to pandas.
    pd_filter = pd_df[int_col_name_with_nulls].notnull()
    pd_result = pd_df[pd_filter][int_col_name_with_nulls].combine(
        pd_df[pd_filter][int_col_name_no_nulls], add
    )
    bf_filter = bf_df[int_col_name_with_nulls].notnull()
    bf_result = (
        bf_df[bf_filter][int_col_name_with_nulls]
        .combine(bf_df[bf_filter][int_col_name_no_nulls], add_managed_func)
        .to_pandas()
    )

    # ignore any dtype difference.
    pd.testing.assert_series_equal(pd_result, bf_result, check_dtype=False)


@pytest.mark.parametrize(
    ("typ",),
    [
        pytest.param(int),
        pytest.param(float),
        pytest.param(bool),
        pytest.param(str),
    ],
)
def test_managed_function_series_apply_list_output(
    typ,
    scalars_dfs,
    dataset_id_permanent,
):
    def foo_list(x):
        # The bytes() constructor expects a non-negative interger as its arg.
        return [typ(abs(x)), typ(abs(x) + 1)]

    foo_list = udf(
        input_types=int,
        output_type=list[typ],  # type: ignore
        dataset=dataset_id_permanent,
        name=get_function_name(foo_list),
    )(foo_list)

    scalars_df, scalars_pandas_df = scalars_dfs

    bf_result_col = scalars_df["int64_too"].apply(foo_list)
    bf_result = (
        scalars_df["int64_too"].to_frame().assign(result=bf_result_col).to_pandas()
    )

    pd_result_col = scalars_pandas_df["int64_too"].apply(foo_list)
    pd_result = scalars_pandas_df["int64_too"].to_frame().assign(result=pd_result_col)

    # Ignore any dtype difference.
    assert_pandas_df_equal(bf_result, pd_result, check_dtype=False)


<<<<<<< HEAD
@pytest.mark.skipif(
    get_python_version() not in bff_session._MANAGED_FUNC_PYTHON_VERSIONS,
    reason=f"Supported version: {bff_session._MANAGED_FUNC_PYTHON_VERSIONS}",
)
def test_managed_function_series_combine_list_output(
    session, dataset_id_permanent, scalars_dfs
):
=======
def test_managed_function_series_combine_list_output(dataset_id_permanent, scalars_dfs):
>>>>>>> c382a445
    def add_list(x: int, y: int) -> list[int]:
        return [x, y]

    scalars_df, scalars_pandas_df = scalars_dfs
    int_col_name_with_nulls = "int64_col"
    int_col_name_no_nulls = "int64_too"
    bf_df = scalars_df[[int_col_name_with_nulls, int_col_name_no_nulls]]
    pd_df = scalars_pandas_df[[int_col_name_with_nulls, int_col_name_no_nulls]]

    # Make sure there are NA values in the test column.
    assert any([pd.isna(val) for val in bf_df[int_col_name_with_nulls]])

    add_list_managed_func = udf(
        dataset=dataset_id_permanent,
        name=get_function_name(add_list),
    )(add_list)

    # After filtering out nulls the managed function application should work
    # similar to pandas.
    pd_filter = pd_df[int_col_name_with_nulls].notnull()
    pd_result = pd_df[pd_filter][int_col_name_with_nulls].combine(
        pd_df[pd_filter][int_col_name_no_nulls], add_list
    )
    bf_filter = bf_df[int_col_name_with_nulls].notnull()
    bf_result = (
        bf_df[bf_filter][int_col_name_with_nulls]
        .combine(bf_df[bf_filter][int_col_name_no_nulls], add_list_managed_func)
        .to_pandas()
    )

    # Ignore any dtype difference.
    pd.testing.assert_series_equal(pd_result, bf_result, check_dtype=False)

    # Make sure the read_gbq_function path works for this function.
    add_list_managed_func_ref = bff.read_gbq_function(
        function_name=add_list_managed_func.bigframes_bigquery_function,  # type: ignore
        session=session,
    )

    assert hasattr(add_list_managed_func_ref, "bigframes_bigquery_function")
    assert not hasattr(add_list_managed_func_ref, "bigframes_remote_function")
    assert (
        add_list_managed_func_ref.bigframes_bigquery_function
        == add_list_managed_func.bigframes_bigquery_function
    )

    # Test on the function from read_gbq_function.
    got = add_list_managed_func_ref(10, 38)
    assert got == [10, 38]

    bf_result_gbq = (
        bf_df[bf_filter][int_col_name_with_nulls]
        .combine(bf_df[bf_filter][int_col_name_no_nulls], add_list_managed_func_ref)
        .to_pandas()
    )

    pd.testing.assert_series_equal(bf_result_gbq, pd_result, check_dtype=False)


def test_managed_function_dataframe_map(scalars_dfs, dataset_id_permanent):
    def add_one(x):
        return x + 1

    mf_add_one = udf(
        input_types=[int],
        output_type=int,
        dataset=dataset_id_permanent,
        name=get_function_name(add_one),
    )(add_one)

    scalars_df, scalars_pandas_df = scalars_dfs
    int64_cols = ["int64_col", "int64_too"]

    bf_int64_df = scalars_df[int64_cols]
    bf_int64_df_filtered = bf_int64_df.dropna()
    bf_result = bf_int64_df_filtered.map(mf_add_one).to_pandas()

    pd_int64_df = scalars_pandas_df[int64_cols]
    pd_int64_df_filtered = pd_int64_df.dropna()
    pd_result = pd_int64_df_filtered.map(add_one)
    # TODO(shobs): Figure why pandas .map() changes the dtype, i.e.
    # pd_int64_df_filtered.dtype is Int64Dtype()
    # pd_int64_df_filtered.map(lambda x: x).dtype is int64.
    # For this test let's force the pandas dtype to be same as input.
    for col in pd_result:
        pd_result[col] = pd_result[col].astype(pd_int64_df_filtered[col].dtype)

    assert_pandas_df_equal(bf_result, pd_result)


def test_managed_function_dataframe_apply_axis_1(
    session, scalars_dfs, dataset_id_permanent
):
    scalars_df, scalars_pandas_df = scalars_dfs
    series = scalars_df["int64_too"]
    series_pandas = scalars_pandas_df["int64_too"]

    def add_ints(x, y):
        return x + y

    add_ints_mf = session.udf(
        input_types=[int, int],
        output_type=int,
        dataset=dataset_id_permanent,
        name=get_function_name(add_ints, is_row_processor=True),
    )(add_ints)
    assert add_ints_mf.bigframes_bigquery_function  # type: ignore

    with pytest.warns(
        bigframes.exceptions.PreviewWarning, match="axis=1 scenario is in preview."
    ):
        bf_result = (
            bpd.DataFrame({"x": series, "y": series})
            .apply(add_ints_mf, axis=1)
            .to_pandas()
        )

    pd_result = pd.DataFrame({"x": series_pandas, "y": series_pandas}).apply(
        lambda row: add_ints(row["x"], row["y"]), axis=1
    )

    pd.testing.assert_series_equal(
        pd_result, bf_result, check_dtype=False, check_exact=True
    )


<<<<<<< HEAD
@pytest.mark.skipif(
    get_python_version() not in bff_session._MANAGED_FUNC_PYTHON_VERSIONS,
    reason=f"Supported version: {bff_session._MANAGED_FUNC_PYTHON_VERSIONS}",
)
def test_managed_function_dataframe_map_list_output(
    session, scalars_dfs, dataset_id_permanent
):
=======
def test_managed_function_dataframe_map_list_output(scalars_dfs, dataset_id_permanent):
>>>>>>> c382a445
    def add_one_list(x):
        return [x + 1] * 3

    mf_add_one_list = udf(
        input_types=[int],
        output_type=list[int],
        dataset=dataset_id_permanent,
        name=get_function_name(add_one_list),
    )(add_one_list)

    scalars_df, scalars_pandas_df = scalars_dfs
    int64_cols = ["int64_col", "int64_too"]

    bf_int64_df = scalars_df[int64_cols]
    bf_int64_df_filtered = bf_int64_df.dropna()
    bf_result = bf_int64_df_filtered.map(mf_add_one_list).to_pandas()

    pd_int64_df = scalars_pandas_df[int64_cols]
    pd_int64_df_filtered = pd_int64_df.dropna()
    pd_result = pd_int64_df_filtered.map(add_one_list)

    # Ignore any dtype difference.
    assert_pandas_df_equal(bf_result, pd_result, check_dtype=False)

    # Make sure the read_gbq_function path works for this function.
    mf_add_one_list_ref = bff.read_gbq_function(
        function_name=mf_add_one_list.bigframes_bigquery_function,  # type: ignore
        session=session,
    )

    bf_result_gbq = bf_int64_df_filtered.map(mf_add_one_list_ref).to_pandas()
    assert_pandas_df_equal(bf_result_gbq, pd_result, check_dtype=False)


def test_managed_function_dataframe_apply_axis_1_list_output(
    session, scalars_dfs, dataset_id_permanent
):
    scalars_df, scalars_pandas_df = scalars_dfs
    series = scalars_df["int64_too"]
    series_pandas = scalars_pandas_df["int64_too"]

    def add_ints_list(x, y):
        return [x + y] * 2

    add_ints_list_mf = session.udf(
        input_types=[int, int],
        output_type=list[int],
        dataset=dataset_id_permanent,
        name=get_function_name(add_ints_list, is_row_processor=True),
    )(add_ints_list)
    assert add_ints_list_mf.bigframes_bigquery_function  # type: ignore

    with pytest.warns(
        bigframes.exceptions.PreviewWarning,
        match="axis=1 scenario is in preview.",
    ):
        bf_result = (
            bpd.DataFrame({"x": series, "y": series})
            .apply(add_ints_list_mf, axis=1)
            .to_pandas()
        )

    pd_result = pd.DataFrame({"x": series_pandas, "y": series_pandas}).apply(
        lambda row: add_ints_list(row["x"], row["y"]), axis=1
    )

    # Ignore any dtype difference.
    pd.testing.assert_series_equal(pd_result, bf_result, check_dtype=False)

    # Make sure the read_gbq_function path works for this function.
    add_ints_list_mf_ref = bff.read_gbq_function(
        function_name=add_ints_list_mf.bigframes_bigquery_function,  # type: ignore
        session=session,
    )
    assert hasattr(add_ints_list_mf_ref, "bigframes_bigquery_function")
    assert not hasattr(add_ints_list_mf_ref, "bigframes_remote_function")
    assert (
        add_ints_list_mf_ref.bigframes_bigquery_function
        == add_ints_list_mf.bigframes_bigquery_function
    )

    with pytest.warns(
        bigframes.exceptions.PreviewWarning,
        match="axis=1 scenario is in preview.",
    ):
        bf_result_gbq = (
            bpd.DataFrame({"x": series, "y": series})
            .apply(add_ints_list_mf_ref, axis=1)
            .to_pandas()
        )

    pd.testing.assert_series_equal(bf_result_gbq, pd_result, check_dtype=False)<|MERGE_RESOLUTION|>--- conflicted
+++ resolved
@@ -182,17 +182,7 @@
     assert_pandas_df_equal(bf_result, pd_result, check_dtype=False)
 
 
-<<<<<<< HEAD
-@pytest.mark.skipif(
-    get_python_version() not in bff_session._MANAGED_FUNC_PYTHON_VERSIONS,
-    reason=f"Supported version: {bff_session._MANAGED_FUNC_PYTHON_VERSIONS}",
-)
-def test_managed_function_series_combine_list_output(
-    session, dataset_id_permanent, scalars_dfs
-):
-=======
 def test_managed_function_series_combine_list_output(dataset_id_permanent, scalars_dfs):
->>>>>>> c382a445
     def add_list(x: int, y: int) -> list[int]:
         return [x, y]
 
@@ -319,17 +309,7 @@
     )
 
 
-<<<<<<< HEAD
-@pytest.mark.skipif(
-    get_python_version() not in bff_session._MANAGED_FUNC_PYTHON_VERSIONS,
-    reason=f"Supported version: {bff_session._MANAGED_FUNC_PYTHON_VERSIONS}",
-)
-def test_managed_function_dataframe_map_list_output(
-    session, scalars_dfs, dataset_id_permanent
-):
-=======
 def test_managed_function_dataframe_map_list_output(scalars_dfs, dataset_id_permanent):
->>>>>>> c382a445
     def add_one_list(x):
         return [x + 1] * 3
 
