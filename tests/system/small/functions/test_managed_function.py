# Copyright 2023 Google LLC
#
# Licensed under the Apache License, Version 2.0 (the "License");
# you may not use this file except in compliance with the License.
# You may obtain a copy of the License at
#
#     http://www.apache.org/licenses/LICENSE-2.0
#
# Unless required by applicable law or agreed to in writing, software
# distributed under the License is distributed on an "AS IS" BASIS,
# WITHOUT WARRANTIES OR CONDITIONS OF ANY KIND, either express or implied.
# See the License for the specific language governing permissions and
# limitations under the License.

import google.api_core.exceptions
import pandas as pd
import pytest

import bigframes.exceptions
from bigframes.functions import _function_session as bff_session
from bigframes.functions._utils import get_python_version
from bigframes.pandas import udf
import bigframes.pandas as bpd
import bigframes.series
from tests.system.utils import assert_pandas_df_equal, get_function_name

pytestmark = pytest.mark.skipif(
    get_python_version() not in bff_session._MANAGED_FUNC_PYTHON_VERSIONS,
    reason=f"Supported version: {bff_session._MANAGED_FUNC_PYTHON_VERSIONS}",
)


bpd.options.experiments.udf = True


@pytest.mark.parametrize(
    ("typ",),
    [
        pytest.param(int),
        pytest.param(float),
        pytest.param(bool),
        pytest.param(str),
        pytest.param(bytes),
    ],
)
def test_managed_function_series_apply(
    typ,
    scalars_dfs,
    dataset_id_permanent,
):
    def foo(x):
        # The bytes() constructor expects a non-negative interger as its arg.
        return typ(abs(x))

    foo = udf(
        input_types=int,
        output_type=typ,
        dataset=dataset_id_permanent,
        name=get_function_name(foo),
    )(foo)

    # Function should still work normally.
    assert foo(-2) == typ(2)

    assert hasattr(foo, "bigframes_bigquery_function")
    assert hasattr(foo, "ibis_node")

    scalars_df, scalars_pandas_df = scalars_dfs

    bf_result_col = scalars_df["int64_too"].apply(foo)
    bf_result = (
        scalars_df["int64_too"].to_frame().assign(result=bf_result_col).to_pandas()
    )

    pd_result_col = scalars_pandas_df["int64_too"].apply(foo)
    pd_result = scalars_pandas_df["int64_too"].to_frame().assign(result=pd_result_col)

    assert_pandas_df_equal(bf_result, pd_result, check_dtype=False)


def test_managed_function_series_combine(dataset_id_permanent, scalars_dfs):
    # This function is deliberately written to not work with NA input.
    def add(x: int, y: int) -> int:
        return x + y

    scalars_df, scalars_pandas_df = scalars_dfs
    int_col_name_with_nulls = "int64_col"
    int_col_name_no_nulls = "int64_too"
    bf_df = scalars_df[[int_col_name_with_nulls, int_col_name_no_nulls]]
    pd_df = scalars_pandas_df[[int_col_name_with_nulls, int_col_name_no_nulls]]

    # make sure there are NA values in the test column.
    assert any([pd.isna(val) for val in bf_df[int_col_name_with_nulls]])

    add_managed_func = udf(
        dataset=dataset_id_permanent,
        name=get_function_name(add),
    )(add)

    # with nulls in the series the managed function application would fail.
    with pytest.raises(
        google.api_core.exceptions.BadRequest, match="unsupported operand"
    ):
        bf_df[int_col_name_with_nulls].combine(
            bf_df[int_col_name_no_nulls], add_managed_func
        ).to_pandas()

    # after filtering out nulls the managed function application should work
    # similar to pandas.
    pd_filter = pd_df[int_col_name_with_nulls].notnull()
    pd_result = pd_df[pd_filter][int_col_name_with_nulls].combine(
        pd_df[pd_filter][int_col_name_no_nulls], add
    )
    bf_filter = bf_df[int_col_name_with_nulls].notnull()
    bf_result = (
        bf_df[bf_filter][int_col_name_with_nulls]
        .combine(bf_df[bf_filter][int_col_name_no_nulls], add_managed_func)
        .to_pandas()
    )

    # ignore any dtype difference.
    pd.testing.assert_series_equal(pd_result, bf_result, check_dtype=False)


<<<<<<< HEAD
@pytest.mark.skipif(
    get_python_version() not in bff_session._MANAGED_FUNC_PYTHON_VERSIONS,
    reason=f"Supported version: {bff_session._MANAGED_FUNC_PYTHON_VERSIONS}",
)
=======
@pytest.mark.parametrize(
    ("typ",),
    [
        pytest.param(int),
        pytest.param(float),
        pytest.param(bool),
        pytest.param(str),
    ],
)
def test_managed_function_series_apply_list_output(
    typ,
    scalars_dfs,
    dataset_id_permanent,
):
    def foo_list(x):
        # The bytes() constructor expects a non-negative interger as its arg.
        return [typ(abs(x)), typ(abs(x) + 1)]

    foo_list = udf(
        input_types=int,
        output_type=list[typ],  # type: ignore
        dataset=dataset_id_permanent,
        name=get_function_name(foo_list),
    )(foo_list)

    scalars_df, scalars_pandas_df = scalars_dfs

    bf_result_col = scalars_df["int64_too"].apply(foo_list)
    bf_result = (
        scalars_df["int64_too"].to_frame().assign(result=bf_result_col).to_pandas()
    )

    pd_result_col = scalars_pandas_df["int64_too"].apply(foo_list)
    pd_result = scalars_pandas_df["int64_too"].to_frame().assign(result=pd_result_col)

    # Ignore any dtype difference.
    assert_pandas_df_equal(bf_result, pd_result, check_dtype=False)


def test_managed_function_series_combine_list_output(dataset_id_permanent, scalars_dfs):
    def add_list(x: int, y: int) -> list[int]:
        return [x, y]

    scalars_df, scalars_pandas_df = scalars_dfs
    int_col_name_with_nulls = "int64_col"
    int_col_name_no_nulls = "int64_too"
    bf_df = scalars_df[[int_col_name_with_nulls, int_col_name_no_nulls]]
    pd_df = scalars_pandas_df[[int_col_name_with_nulls, int_col_name_no_nulls]]

    # Make sure there are NA values in the test column.
    assert any([pd.isna(val) for val in bf_df[int_col_name_with_nulls]])

    add_list_managed_func = udf(
        dataset=dataset_id_permanent,
        name=get_function_name(add_list),
    )(add_list)

    # After filtering out nulls the managed function application should work
    # similar to pandas.
    pd_filter = pd_df[int_col_name_with_nulls].notnull()
    pd_result = pd_df[pd_filter][int_col_name_with_nulls].combine(
        pd_df[pd_filter][int_col_name_no_nulls], add_list
    )
    bf_filter = bf_df[int_col_name_with_nulls].notnull()
    bf_result = (
        bf_df[bf_filter][int_col_name_with_nulls]
        .combine(bf_df[bf_filter][int_col_name_no_nulls], add_list_managed_func)
        .to_pandas()
    )

    # Ignore any dtype difference.
    pd.testing.assert_series_equal(pd_result, bf_result, check_dtype=False)


>>>>>>> de46d2fd
def test_managed_function_dataframe_map(scalars_dfs, dataset_id_permanent):
    def add_one(x):
        return x + 1

    mf_add_one = udf(
        input_types=[int],
        output_type=int,
        dataset=dataset_id_permanent,
        name=get_function_name(add_one),
    )(add_one)

    scalars_df, scalars_pandas_df = scalars_dfs
    int64_cols = ["int64_col", "int64_too"]

    bf_int64_df = scalars_df[int64_cols]
    bf_int64_df_filtered = bf_int64_df.dropna()
    bf_result = bf_int64_df_filtered.map(mf_add_one).to_pandas()

    pd_int64_df = scalars_pandas_df[int64_cols]
    pd_int64_df_filtered = pd_int64_df.dropna()
    pd_result = pd_int64_df_filtered.map(add_one)
    # TODO(shobs): Figure why pandas .map() changes the dtype, i.e.
    # pd_int64_df_filtered.dtype is Int64Dtype()
    # pd_int64_df_filtered.map(lambda x: x).dtype is int64.
    # For this test let's force the pandas dtype to be same as input.
    for col in pd_result:
        pd_result[col] = pd_result[col].astype(pd_int64_df_filtered[col].dtype)

    assert_pandas_df_equal(bf_result, pd_result)


def test_managed_function_dataframe_apply_axis_1(
    session, scalars_dfs, dataset_id_permanent
):
    scalars_df, scalars_pandas_df = scalars_dfs
    series = scalars_df["int64_too"]
    series_pandas = scalars_pandas_df["int64_too"]

    def add_ints(x, y):
        return x + y

    add_ints_mf = session.udf(
        input_types=[int, int],
        output_type=int,
        dataset=dataset_id_permanent,
        name=get_function_name(add_ints, is_row_processor=True),
    )(add_ints)
    assert add_ints_mf.bigframes_bigquery_function  # type: ignore

    with pytest.warns(
        bigframes.exceptions.PreviewWarning, match="axis=1 scenario is in preview."
    ):
        bf_result = (
            bpd.DataFrame({"x": series, "y": series})
            .apply(add_ints_mf, axis=1)
            .to_pandas()
        )

    pd_result = pd.DataFrame({"x": series_pandas, "y": series_pandas}).apply(
        lambda row: add_ints(row["x"], row["y"]), axis=1
    )

    pd.testing.assert_series_equal(
        pd_result, bf_result, check_dtype=False, check_exact=True
<<<<<<< HEAD
    )
=======
    )


def test_managed_function_dataframe_map_list_output(scalars_dfs, dataset_id_permanent):
    def add_one_list(x):
        return [x + 1] * 3

    mf_add_one_list = udf(
        input_types=[int],
        output_type=list[int],
        dataset=dataset_id_permanent,
        name=get_function_name(add_one_list),
    )(add_one_list)

    scalars_df, scalars_pandas_df = scalars_dfs
    int64_cols = ["int64_col", "int64_too"]

    bf_int64_df = scalars_df[int64_cols]
    bf_int64_df_filtered = bf_int64_df.dropna()
    bf_result = bf_int64_df_filtered.map(mf_add_one_list).to_pandas()

    pd_int64_df = scalars_pandas_df[int64_cols]
    pd_int64_df_filtered = pd_int64_df.dropna()
    pd_result = pd_int64_df_filtered.map(add_one_list)

    # Ignore any dtype difference.
    assert_pandas_df_equal(bf_result, pd_result, check_dtype=False)


def test_managed_function_dataframe_apply_axis_1_list_output(
    session, scalars_dfs, dataset_id_permanent
):
    scalars_df, scalars_pandas_df = scalars_dfs
    series = scalars_df["int64_too"]
    series_pandas = scalars_pandas_df["int64_too"]

    def add_ints_list(x, y):
        return [x + y] * 2

    add_ints_list_mf = session.udf(
        input_types=[int, int],
        output_type=list[int],
        dataset=dataset_id_permanent,
        name=get_function_name(add_ints_list, is_row_processor=True),
    )(add_ints_list)
    assert add_ints_list_mf.bigframes_bigquery_function  # type: ignore

    with pytest.warns(
        bigframes.exceptions.PreviewWarning,
        match="axis=1 scenario is in preview.",
    ):
        bf_result = (
            bpd.DataFrame({"x": series, "y": series})
            .apply(add_ints_list_mf, axis=1)
            .to_pandas()
        )

    pd_result = pd.DataFrame({"x": series_pandas, "y": series_pandas}).apply(
        lambda row: add_ints_list(row["x"], row["y"]), axis=1
    )

    # Ignore any dtype difference.
    pd.testing.assert_series_equal(pd_result, bf_result, check_dtype=False)
>>>>>>> de46d2fd
<|MERGE_RESOLUTION|>--- conflicted
+++ resolved
@@ -122,12 +122,6 @@
     pd.testing.assert_series_equal(pd_result, bf_result, check_dtype=False)
 
 
-<<<<<<< HEAD
-@pytest.mark.skipif(
-    get_python_version() not in bff_session._MANAGED_FUNC_PYTHON_VERSIONS,
-    reason=f"Supported version: {bff_session._MANAGED_FUNC_PYTHON_VERSIONS}",
-)
-=======
 @pytest.mark.parametrize(
     ("typ",),
     [
@@ -202,7 +196,6 @@
     pd.testing.assert_series_equal(pd_result, bf_result, check_dtype=False)
 
 
->>>>>>> de46d2fd
 def test_managed_function_dataframe_map(scalars_dfs, dataset_id_permanent):
     def add_one(x):
         return x + 1
@@ -267,9 +260,6 @@
 
     pd.testing.assert_series_equal(
         pd_result, bf_result, check_dtype=False, check_exact=True
-<<<<<<< HEAD
-    )
-=======
     )
 
 
@@ -332,5 +322,4 @@
     )
 
     # Ignore any dtype difference.
-    pd.testing.assert_series_equal(pd_result, bf_result, check_dtype=False)
->>>>>>> de46d2fd
+    pd.testing.assert_series_equal(pd_result, bf_result, check_dtype=False)