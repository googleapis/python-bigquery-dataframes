# Copyright 2025 Google LLC
#
# Licensed under the Apache License, Version 2.0 (the "License");
# you may not use this file except in compliance with the License.
# You may obtain a copy of the License at
#
#     http://www.apache.org/licenses/LICENSE-2.0
#
# Unless required by applicable law or agreed to in writing, software
# distributed under the License is distributed on an "AS IS" BASIS,
# WITHOUT WARRANTIES OR CONDITIONS OF ANY KIND, either express or implied.
# See the License for the specific language governing permissions and
# limitations under the License.

"""System tests for read_gbq_colab helper functions."""

import pandas
import pandas.testing


def test_read_gbq_colab_to_pandas_batches_preserves_order_by(maybe_ordered_session):
<<<<<<< HEAD
    # This query should return enough results to be too big to fit in a single
    # page from jobs.query.
=======
    executions_before_sql = maybe_ordered_session._metrics.execution_count
>>>>>>> 2bc4fbc7
    df = maybe_ordered_session._read_gbq_colab(
        """
        SELECT
            name,
            state,
            gender,
            year,
            SUM(number) AS total
        FROM
            `bigquery-public-data.usa_names.usa_1910_2013`
        WHERE state LIKE 'W%'
        GROUP BY name, state, gender, year
        ORDER BY total DESC
        """
    )
    executions_before_python = maybe_ordered_session._metrics.execution_count
    batches = df.to_pandas_batches(
        page_size=100,
    )
    executions_after = maybe_ordered_session._metrics.execution_count

    num_batches = 0
    for batch in batches:
        assert batch["total"].is_monotonic_decreasing
        assert len(batch.index) == 100
        num_batches += 1

<<<<<<< HEAD
        # Only test the first few pages to avoid downloading unnecessary data
        # and so we can confirm we have full pages in each batch.
        if num_batches >= 3:
            break
=======
    assert total_rows > 0
    assert executions_after == executions_before_python == executions_before_sql + 1


def test_read_gbq_colab_peek_avoids_requery(maybe_ordered_session):
    executions_before_sql = maybe_ordered_session._metrics.execution_count
    df = maybe_ordered_session._read_gbq_colab(
        """
        SELECT
            name,
            SUM(number) AS total
        FROM
            `bigquery-public-data.usa_names.usa_1910_2013`
        WHERE state LIKE 'W%'
        GROUP BY name
        ORDER BY total DESC
        LIMIT 300
        """
    )
    executions_before_python = maybe_ordered_session._metrics.execution_count
    result = df.peek(100)
    executions_after = maybe_ordered_session._metrics.execution_count

    # Ok, this isn't guaranteed by peek, but should happen with read api based impl
    # if starts failing, maybe stopped using read api?
    assert result["total"].is_monotonic_decreasing

    assert len(result) == 100
    assert executions_after == executions_before_python == executions_before_sql + 1


def test_read_gbq_colab_repr_avoids_requery(maybe_ordered_session):
    executions_before_sql = maybe_ordered_session._metrics.execution_count
    df = maybe_ordered_session._read_gbq_colab(
        """
        SELECT
            name,
            SUM(number) AS total
        FROM
            `bigquery-public-data.usa_names.usa_1910_2013`
        WHERE state LIKE 'W%'
        GROUP BY name
        ORDER BY total DESC
        LIMIT 300
        """
    )
    executions_before_python = maybe_ordered_session._metrics.execution_count
    _ = repr(df)
    executions_after = maybe_ordered_session._metrics.execution_count
    assert executions_after == executions_before_python == executions_before_sql + 1
>>>>>>> 2bc4fbc7


def test_read_gbq_colab_includes_formatted_scalars(session):
    pyformat_args = {
        "some_integer": 123,
        "some_string": "This could be dangerous, but we escape it",
        # This is not a supported type, but ignored if not referenced.
        "some_object": object(),
    }

    # This query should return few enough results to be small enough to fit in a
    # single page from jobs.query.
    df = session._read_gbq_colab(
        """
        SELECT {some_integer} as some_integer,
        {some_string} as some_string,
        '{{escaped}}' as escaped
        """,
        pyformat_args=pyformat_args,
    )
    result = df.to_pandas()
    pandas.testing.assert_frame_equal(
        result,
        pandas.DataFrame(
            {
                "some_integer": pandas.Series([123], dtype=pandas.Int64Dtype()),
                "some_string": pandas.Series(
                    ["This could be dangerous, but we escape it"],
                    dtype="string[pyarrow]",
                ),
                "escaped": pandas.Series(["{escaped}"], dtype="string[pyarrow]"),
            }
        ),
    )


def test_read_gbq_colab_includes_formatted_bigframes_dataframe(
    session, scalars_df_index, scalars_pandas_df_index
):
    pyformat_args = {
        # Apply some operations to make sure the columns aren't renamed.
        "some_dataframe": scalars_df_index[scalars_df_index["int64_col"] > 0].assign(
            int64_col=scalars_df_index["int64_too"]
        ),
        # This is not a supported type, but ignored if not referenced.
        "some_object": object(),
    }
    df = session._read_gbq_colab(
        """
        SELECT int64_col, rowindex
        FROM {some_dataframe}
        ORDER BY rowindex ASC
        """,
        pyformat_args=pyformat_args,
    )
    result = df.to_pandas()
    expected = (
        scalars_pandas_df_index[scalars_pandas_df_index["int64_col"] > 0]
        .assign(int64_col=scalars_pandas_df_index["int64_too"])
        .reset_index(drop=False)[["int64_col", "rowindex"]]
    )
    pandas.testing.assert_frame_equal(result, expected)<|MERGE_RESOLUTION|>--- conflicted
+++ resolved
@@ -19,12 +19,9 @@
 
 
 def test_read_gbq_colab_to_pandas_batches_preserves_order_by(maybe_ordered_session):
-<<<<<<< HEAD
     # This query should return enough results to be too big to fit in a single
     # page from jobs.query.
-=======
     executions_before_sql = maybe_ordered_session._metrics.execution_count
->>>>>>> 2bc4fbc7
     df = maybe_ordered_session._read_gbq_colab(
         """
         SELECT
@@ -52,13 +49,11 @@
         assert len(batch.index) == 100
         num_batches += 1
 
-<<<<<<< HEAD
         # Only test the first few pages to avoid downloading unnecessary data
         # and so we can confirm we have full pages in each batch.
         if num_batches >= 3:
             break
-=======
-    assert total_rows > 0
+
     assert executions_after == executions_before_python == executions_before_sql + 1
 
 
@@ -108,7 +103,6 @@
     _ = repr(df)
     executions_after = maybe_ordered_session._metrics.execution_count
     assert executions_after == executions_before_python == executions_before_sql + 1
->>>>>>> 2bc4fbc7
 
 
 def test_read_gbq_colab_includes_formatted_scalars(session):
