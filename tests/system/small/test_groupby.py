# Copyright 2023 Google LLC
#
# Licensed under the Apache License, Version 2.0 (the "License");
# you may not use this file except in compliance with the License.
# You may obtain a copy of the License at
#
#     http://www.apache.org/licenses/LICENSE-2.0
#
# Unless required by applicable law or agreed to in writing, software
# distributed under the License is distributed on an "AS IS" BASIS,
# WITHOUT WARRANTIES OR CONDITIONS OF ANY KIND, either express or implied.
# See the License for the specific language governing permissions and
# limitations under the License.

import pandas as pd
import pytest

import bigframes.pandas as bpd
from tests.system.utils import assert_pandas_df_equal

# =================
# DataFrame.groupby
# =================


@pytest.mark.parametrize(
    ("operator"),
    [
        (lambda x: x.sum(numeric_only=True)),
        (lambda x: x.mean(numeric_only=True)),
        (lambda x: x.min(numeric_only=True)),
        (lambda x: x.max(numeric_only=True)),
        (lambda x: x.std(numeric_only=True)),
        (lambda x: x.var(numeric_only=True)),
    ],
    ids=[
        "sum",
        "mean",
        "min",
        "max",
        "std",
        "var",
    ],
)
def test_dataframe_groupby_numeric_aggregate(
    scalars_df_index, scalars_pandas_df_index, operator
):
    col_names = ["int64_too", "float64_col", "int64_col", "bool_col", "string_col"]
    bf_result = operator(scalars_df_index[col_names].groupby("string_col"))
    pd_result = operator(scalars_pandas_df_index[col_names].groupby("string_col"))
    bf_result_computed = bf_result.to_pandas()
    # Pandas std function produces float64, not matching Float64 from bigframes
    pd.testing.assert_frame_equal(pd_result, bf_result_computed, check_dtype=False)


def test_dataframe_groupby_median(scalars_df_index, scalars_pandas_df_index):
    col_names = ["int64_too", "float64_col", "int64_col", "bool_col", "string_col"]
    bf_result = (
        scalars_df_index[col_names].groupby("string_col").median(numeric_only=True)
    )
    pd_min = (
        scalars_pandas_df_index[col_names].groupby("string_col").min(numeric_only=True)
    )
    pd_max = (
        scalars_pandas_df_index[col_names].groupby("string_col").max(numeric_only=True)
    )
    bf_result_computed = bf_result.to_pandas()
    # Median is approximate. Just check for plausibility.
    assert ((pd_min <= bf_result_computed) & (bf_result_computed <= pd_max)).all().all()


@pytest.mark.parametrize(
    ("q"),
    [
        ([0.2, 0.4, 0.6, 0.8]),
        (0.11),
    ],
)
def test_dataframe_groupby_quantile(scalars_df_index, scalars_pandas_df_index, q):
    col_names = ["int64_too", "float64_col", "int64_col", "string_col"]
    bf_result = (
        scalars_df_index[col_names].groupby("string_col").quantile(q)
    ).to_pandas()
    pd_result = scalars_pandas_df_index[col_names].groupby("string_col").quantile(q)
    pd.testing.assert_frame_equal(
        pd_result, bf_result, check_dtype=False, check_index_type=False
    )


@pytest.mark.parametrize(
    ("operator"),
    [
        (lambda x: x.count()),
        (lambda x: x.nunique()),
        (lambda x: x.any()),
        (lambda x: x.all()),
    ],
    ids=[
        "count",
        "nunique",
        "any",
        "all",
    ],
)
def test_dataframe_groupby_aggregate(
    scalars_df_index, scalars_pandas_df_index, operator
):
    col_names = ["int64_too", "float64_col", "int64_col", "bool_col", "string_col"]
    bf_result = operator(scalars_df_index[col_names].groupby("string_col"))
    pd_result = operator(scalars_pandas_df_index[col_names].groupby("string_col"))
    bf_result_computed = bf_result.to_pandas()

    pd.testing.assert_frame_equal(pd_result, bf_result_computed, check_dtype=False)


@pytest.mark.parametrize(
    ("ordered"),
    [
        (True),
        (False),
    ],
)
def test_dataframe_groupby_agg_string(
    scalars_df_index, scalars_pandas_df_index, ordered
):
    col_names = ["int64_too", "float64_col", "int64_col", "bool_col", "string_col"]
    bf_result = scalars_df_index[col_names].groupby("string_col").agg("count")
    pd_result = scalars_pandas_df_index[col_names].groupby("string_col").agg("count")
    bf_result_computed = bf_result.to_pandas(ordered=ordered)

    assert_pandas_df_equal(
        pd_result, bf_result_computed, check_dtype=False, ignore_order=not ordered
    )


def test_dataframe_groupby_agg_list(scalars_df_index, scalars_pandas_df_index):
    col_names = ["int64_too", "float64_col", "int64_col", "bool_col", "string_col"]
    bf_result = scalars_df_index[col_names].groupby("string_col").agg(["count", "min"])
    pd_result = (
        scalars_pandas_df_index[col_names].groupby("string_col").agg(["count", "min"])
    )
    bf_result_computed = bf_result.to_pandas()

    pd.testing.assert_frame_equal(pd_result, bf_result_computed, check_dtype=False)


@pytest.mark.parametrize(
    ("as_index"),
    [
        (True),
        (False),
    ],
)
def test_dataframe_groupby_agg_dict_with_list(
    scalars_df_index, scalars_pandas_df_index, as_index
):
    col_names = ["int64_too", "float64_col", "int64_col", "bool_col", "string_col"]
    bf_result = (
        scalars_df_index[col_names]
        .groupby("string_col", as_index=as_index)
        .agg({"int64_too": ["mean", "max"], "string_col": "count"})
    )
    pd_result = (
        scalars_pandas_df_index[col_names]
        .groupby("string_col", as_index=as_index)
        .agg({"int64_too": ["mean", "max"], "string_col": "count"})
    )
    bf_result_computed = bf_result.to_pandas()

    pd.testing.assert_frame_equal(
        pd_result, bf_result_computed, check_dtype=False, check_index_type=False
    )


def test_dataframe_groupby_agg_dict_no_lists(scalars_df_index, scalars_pandas_df_index):
    col_names = ["int64_too", "float64_col", "int64_col", "bool_col", "string_col"]
    bf_result = (
        scalars_df_index[col_names]
        .groupby("string_col")
        .agg({"int64_too": "mean", "string_col": "count"})
    )
    pd_result = (
        scalars_pandas_df_index[col_names]
        .groupby("string_col")
        .agg({"int64_too": "mean", "string_col": "count"})
    )
    bf_result_computed = bf_result.to_pandas()

    pd.testing.assert_frame_equal(pd_result, bf_result_computed, check_dtype=False)


def test_dataframe_groupby_agg_named(scalars_df_index, scalars_pandas_df_index):
    col_names = ["int64_too", "float64_col", "int64_col", "bool_col", "string_col"]
    bf_result = (
        scalars_df_index[col_names]
        .groupby("string_col")
        .agg(
            agg1=bpd.NamedAgg("int64_too", "sum"),
            agg2=bpd.NamedAgg("float64_col", "max"),
        )
    )
    pd_result = (
        scalars_pandas_df_index[col_names]
        .groupby("string_col")
        .agg(
            agg1=pd.NamedAgg("int64_too", "sum"), agg2=pd.NamedAgg("float64_col", "max")
        )
    )
    bf_result_computed = bf_result.to_pandas()

    pd.testing.assert_frame_equal(pd_result, bf_result_computed, check_dtype=False)


@pytest.mark.parametrize(
    ("as_index"),
    [
        (True),
        (False),
    ],
)
def test_dataframe_groupby_multi_sum(
    scalars_df_index, scalars_pandas_df_index, as_index
):
    col_names = ["int64_too", "float64_col", "int64_col", "bool_col", "string_col"]
    bf_series = (
        scalars_df_index[col_names]
        .groupby(["bool_col", "int64_col"], as_index=as_index)
        .sum(numeric_only=True)
    )
    pd_series = (
        scalars_pandas_df_index[col_names]
        .groupby(["bool_col", "int64_col"], as_index=as_index)
        .sum(numeric_only=True)
    )
    bf_result = bf_series.to_pandas()

    if not as_index:
        # BigQuery DataFrames default indices use nullable Int64 always
        pd_series.index = pd_series.index.astype("Int64")

    pd.testing.assert_frame_equal(
        pd_series,
        bf_result,
    )


@pytest.mark.parametrize(
    ("operator"),
    [
        (lambda x: x.cumsum(numeric_only=True)),
        (lambda x: x.cummax(numeric_only=True)),
        (lambda x: x.cummin(numeric_only=True)),
        # Pre-pandas 2.2 doesn't always proeduce float.
        (lambda x: x.cumprod().astype("Float64")),
        (lambda x: x.shift(periods=2)),
    ],
    ids=[
        "cumsum",
        "cummax",
        "cummin",
        "cumprod",
        "shift",
    ],
)
def test_dataframe_groupby_analytic(
    scalars_df_index, scalars_pandas_df_index, operator
):
    col_names = ["float64_col", "int64_col", "bool_col", "string_col"]
    bf_result = operator(scalars_df_index[col_names].groupby("string_col"))
    pd_result = operator(scalars_pandas_df_index[col_names].groupby("string_col"))
    bf_result_computed = bf_result.to_pandas()

    pd.testing.assert_frame_equal(pd_result, bf_result_computed, check_dtype=False)


def test_dataframe_groupby_size_as_index_false(
    scalars_df_index, scalars_pandas_df_index
):
    bf_result = scalars_df_index.groupby("string_col", as_index=False).size()
    bf_result_computed = bf_result.to_pandas()
    pd_result = scalars_pandas_df_index.groupby("string_col", as_index=False).size()

    pd.testing.assert_frame_equal(
        pd_result, bf_result_computed, check_dtype=False, check_index_type=False
    )


def test_dataframe_groupby_size_as_index_true(
    scalars_df_index, scalars_pandas_df_index
):
    bf_result = scalars_df_index.groupby("string_col", as_index=True).size()
    pd_result = scalars_pandas_df_index.groupby("string_col", as_index=True).size()
    bf_result_computed = bf_result.to_pandas()

    pd.testing.assert_series_equal(pd_result, bf_result_computed, check_dtype=False)


def test_dataframe_groupby_skew(scalars_df_index, scalars_pandas_df_index):
    col_names = ["float64_col", "int64_col", "bool_col"]
    bf_result = scalars_df_index[col_names].groupby("bool_col").skew().to_pandas()
    pd_result = scalars_pandas_df_index[col_names].groupby("bool_col").skew()

    pd.testing.assert_frame_equal(pd_result, bf_result, check_dtype=False)


def test_dataframe_groupby_kurt(scalars_df_index, scalars_pandas_df_index):
    col_names = ["float64_col", "int64_col", "bool_col"]
    bf_result = scalars_df_index[col_names].groupby("bool_col").kurt().to_pandas()
    # Pandas doesn't have groupby.kurt yet: https://github.com/pandas-dev/pandas/issues/40139
    pd_result = (
        scalars_pandas_df_index[col_names]
        .groupby("bool_col")
        .apply(pd.Series.kurt)
        .drop("bool_col", axis=1)
    )

    pd.testing.assert_frame_equal(pd_result, bf_result, check_dtype=False)


@pytest.mark.parametrize(
    ("ordered"),
    [
        (True),
        (False),
    ],
)
def test_dataframe_groupby_diff(scalars_df_index, scalars_pandas_df_index, ordered):
    col_names = ["float64_col", "int64_col", "string_col"]
    bf_result = scalars_df_index[col_names].groupby("string_col").diff(-1)
    pd_result = scalars_pandas_df_index[col_names].groupby("string_col").diff(-1)
    bf_result_computed = bf_result.to_pandas(ordered=ordered)

    assert_pandas_df_equal(
        pd_result, bf_result_computed, check_dtype=False, ignore_order=not ordered
    )


def test_dataframe_groupby_getitem(
    scalars_df_index,
    scalars_pandas_df_index,
):
    col_names = ["float64_col", "int64_col", "bool_col", "string_col"]
    bf_result = (
        scalars_df_index[col_names].groupby("string_col")["int64_col"].min().to_pandas()
    )
    pd_result = (
        scalars_pandas_df_index[col_names].groupby("string_col")["int64_col"].min()
    )

    pd.testing.assert_series_equal(pd_result, bf_result, check_dtype=False)


def test_dataframe_groupby_getitem_list(
    scalars_df_index,
    scalars_pandas_df_index,
):
    col_names = ["float64_col", "int64_col", "bool_col", "string_col"]
    bf_result = (
        scalars_df_index[col_names].groupby("string_col")[col_names].min().to_pandas()
    )
    pd_result = (
        scalars_pandas_df_index[col_names].groupby("string_col")[col_names].min()
    )

    pd.testing.assert_frame_equal(pd_result, bf_result, check_dtype=False)


def test_dataframe_groupby_nonnumeric_with_mean():
    df = pd.DataFrame(
        {
            "key1": ["a", "a", "a", "b"],
            "key2": ["a", "a", "c", "c"],
            "key3": [1, 2, 3, 4],
            "key4": [1.6, 2, 3, 4],
        }
    )
    pd_result = df.groupby(["key1", "key2"]).mean()
    bf_result = bpd.DataFrame(df).groupby(["key1", "key2"]).mean().to_pandas()

    pd.testing.assert_frame_equal(
        pd_result, bf_result, check_index_type=False, check_dtype=False
    )


# ==============
# Series.groupby
# ==============


def test_series_groupby_agg_string(scalars_df_index, scalars_pandas_df_index):
    bf_result = (
        scalars_df_index["int64_col"]
        .groupby(scalars_df_index["string_col"])
        .agg("count")
    )
    pd_result = (
        scalars_pandas_df_index["int64_col"]
        .groupby(scalars_pandas_df_index["string_col"])
        .agg("count")
    )
    bf_result_computed = bf_result.to_pandas()

    pd.testing.assert_series_equal(
        pd_result, bf_result_computed, check_dtype=False, check_names=False
    )


def test_series_groupby_agg_list(scalars_df_index, scalars_pandas_df_index):
    bf_result = (
        scalars_df_index["int64_col"]
        .groupby(scalars_df_index["string_col"])
        .agg(["sum", "mean"])
    )
    pd_result = (
        scalars_pandas_df_index["int64_col"]
        .groupby(scalars_pandas_df_index["string_col"])
        .agg(["sum", "mean"])
    )
    bf_result_computed = bf_result.to_pandas()

    pd.testing.assert_frame_equal(
        pd_result, bf_result_computed, check_dtype=False, check_names=False
    )


def test_series_groupby_kurt(scalars_df_index, scalars_pandas_df_index):
    bf_result = (
        scalars_df_index["int64_too"]
        .groupby(scalars_df_index["bool_col"])
        .kurt()
        .to_pandas()
    )
    # Pandas doesn't have groupby.kurt yet: https://github.com/pandas-dev/pandas/issues/40139
    pd_result = scalars_pandas_df_index.groupby("bool_col")["int64_too"].apply(
        pd.Series.kurt
    )

<<<<<<< HEAD
    pd.testing.assert_series_equal(pd_result, bf_result, check_dtype=False)


def test_series_groupby_size(scalars_df_index, scalars_pandas_df_index):
    bf_result = (
        scalars_df_index["int64_too"].groupby(scalars_df_index["bool_col"]).size()
    )
    pd_result = (
        scalars_pandas_df_index["int64_too"]
        .groupby(scalars_pandas_df_index["bool_col"])
        .size()
    )
    bf_result_computed = bf_result.to_pandas()

    pd.testing.assert_series_equal(pd_result, bf_result_computed, check_dtype=False)


def test_series_groupby_skew(scalars_df_index, scalars_pandas_df_index):
    bf_result = (
        scalars_df_index["int64_too"]
        .groupby(scalars_df_index["bool_col"])
        .skew()
        .to_pandas()
    )
    pd_result = (
        scalars_pandas_df_index["int64_too"]
        .groupby(scalars_pandas_df_index["bool_col"])
        .skew()
    )

    pd.testing.assert_series_equal(pd_result, bf_result, check_dtype=False)
=======
    pd.testing.assert_frame_equal(
        pd_result, bf_result, check_index_type=False, check_dtype=False
    )


@pytest.mark.parametrize(
    ("q"),
    [
        ([0.2, 0.4, 0.6, 0.8]),
        (0.11),
    ],
)
def test_series_groupby_quantile(scalars_df_index, scalars_pandas_df_index, q):
    bf_result = (
        scalars_df_index.groupby("string_col")["int64_col"].quantile(q)
    ).to_pandas()
    pd_result = scalars_pandas_df_index.groupby("string_col")["int64_col"].quantile(q)
    pd.testing.assert_series_equal(
        pd_result, bf_result, check_dtype=False, check_index_type=False
    )
>>>>>>> 354abc17
<|MERGE_RESOLUTION|>--- conflicted
+++ resolved
@@ -375,7 +375,9 @@
         }
     )
     pd_result = df.groupby(["key1", "key2"]).mean()
-    bf_result = bpd.DataFrame(df).groupby(["key1", "key2"]).mean().to_pandas()
+
+    with bpd.option_context("bigquery.location", "US"):
+        bf_result = bpd.DataFrame(df).groupby(["key1", "key2"]).mean().to_pandas()
 
     pd.testing.assert_frame_equal(
         pd_result, bf_result, check_index_type=False, check_dtype=False
@@ -435,7 +437,6 @@
         pd.Series.kurt
     )
 
-<<<<<<< HEAD
     pd.testing.assert_series_equal(pd_result, bf_result, check_dtype=False)
 
 
@@ -467,10 +468,6 @@
     )
 
     pd.testing.assert_series_equal(pd_result, bf_result, check_dtype=False)
-=======
-    pd.testing.assert_frame_equal(
-        pd_result, bf_result, check_index_type=False, check_dtype=False
-    )
 
 
 @pytest.mark.parametrize(
@@ -487,5 +484,4 @@
     pd_result = scalars_pandas_df_index.groupby("string_col")["int64_col"].quantile(q)
     pd.testing.assert_series_equal(
         pd_result, bf_result, check_dtype=False, check_index_type=False
-    )
->>>>>>> 354abc17
+    )