--- conflicted
+++ resolved
@@ -463,103 +463,6 @@
     )
 
 
-<<<<<<< HEAD
-@pytest.mark.parametrize(
-    "model_name",
-    (
-        "gemini-pro",
-        "gemini-1.5-pro-preview-0514",
-        "gemini-1.5-flash-preview-0514",
-        "gemini-1.5-pro-001",
-        "gemini-1.5-flash-001",
-    ),
-)
-# @pytest.mark.flaky(retries=2)
-def test_gemini_text_generator_multi_cols_predict_success(
-    llm_text_df, model_name, session, bq_connection
-):
-    llm_text_df["additional_col"] = 1
-    gemini_text_generator_model = llm.GeminiTextGenerator(
-        model_name=model_name, connection_name=bq_connection, session=session
-    )
-    df = gemini_text_generator_model.predict(llm_text_df).to_pandas()
-    utils.check_pandas_df_schema_and_index(
-        df,
-        columns=utils.ML_GENERATE_TEXT_OUTPUT + ["additional_col"],
-        index=3,
-        col_exact=False,
-    )
-
-
-@pytest.mark.parametrize(
-    "model_name",
-    ("claude-3-sonnet", "claude-3-haiku", "claude-3-5-sonnet", "claude-3-opus"),
-)
-@pytest.mark.flaky(retries=3, delay=120)
-def test_claude3_text_generator_create_load(
-    dataset_id, model_name, session, session_us_east5, bq_connection
-):
-    if model_name in ("claude-3-5-sonnet", "claude-3-opus"):
-        session = session_us_east5
-    claude3_text_generator_model = llm.Claude3TextGenerator(
-        model_name=model_name, connection_name=bq_connection, session=session
-    )
-    assert claude3_text_generator_model is not None
-    assert claude3_text_generator_model._bqml_model is not None
-
-    # save, load to ensure configuration was kept
-    reloaded_model = claude3_text_generator_model.to_gbq(
-        f"{dataset_id}.temp_text_model", replace=True
-    )
-    assert f"{dataset_id}.temp_text_model" == reloaded_model._bqml_model.model_name
-    assert reloaded_model.connection_name == bq_connection
-    assert reloaded_model.model_name == model_name
-
-
-@pytest.mark.skip("b/366290533 too many requests are exhausting bqml capacity")
-@pytest.mark.parametrize(
-    "model_name",
-    ("claude-3-sonnet", "claude-3-haiku", "claude-3-5-sonnet", "claude-3-opus"),
-)
-@pytest.mark.flaky(retries=3, delay=120)
-def test_claude3_text_generator_predict_default_params_success(
-    llm_text_df, model_name, session, session_us_east5, bq_connection
-):
-    if model_name in ("claude-3-5-sonnet", "claude-3-opus"):
-        session = session_us_east5
-    claude3_text_generator_model = llm.Claude3TextGenerator(
-        model_name=model_name, connection_name=bq_connection, session=session
-    )
-    df = claude3_text_generator_model.predict(llm_text_df).to_pandas()
-    utils.check_pandas_df_schema_and_index(
-        df, columns=utils.ML_GENERATE_TEXT_OUTPUT, index=3, col_exact=False
-    )
-
-
-@pytest.mark.skip("b/366290533 too many requests are exhausting bqml capacity")
-@pytest.mark.parametrize(
-    "model_name",
-    ("claude-3-sonnet", "claude-3-haiku", "claude-3-5-sonnet", "claude-3-opus"),
-)
-@pytest.mark.flaky(retries=3, delay=120)
-def test_claude3_text_generator_predict_with_params_success(
-    llm_text_df, model_name, session, session_us_east5, bq_connection
-):
-    if model_name in ("claude-3-5-sonnet", "claude-3-opus"):
-        session = session_us_east5
-    claude3_text_generator_model = llm.Claude3TextGenerator(
-        model_name=model_name, connection_name=bq_connection, session=session
-    )
-    df = claude3_text_generator_model.predict(
-        llm_text_df, max_output_tokens=100, top_k=20, top_p=0.5
-    ).to_pandas()
-    utils.check_pandas_df_schema_and_index(
-        df, columns=utils.ML_GENERATE_TEXT_OUTPUT, index=3, col_exact=False
-    )
-
-
-=======
->>>>>>> cc48f58c
 @pytest.mark.flaky(retries=2)
 def test_llm_palm_score(llm_fine_tune_df_default_index):
     model = llm.PaLM2TextGenerator(model_name="text-bison")
