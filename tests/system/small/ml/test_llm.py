--- conflicted
+++ resolved
@@ -192,142 +192,6 @@
     )
 
 
-<<<<<<< HEAD
-def test_create_embedding_generator_model(
-    palm2_embedding_generator_model, dataset_id, bq_connection
-):
-    # Model creation doesn't return error
-    assert palm2_embedding_generator_model is not None
-    assert palm2_embedding_generator_model._bqml_model is not None
-
-    # save, load to ensure configuration was kept
-    reloaded_model = palm2_embedding_generator_model.to_gbq(
-        f"{dataset_id}.temp_embedding_model", replace=True
-    )
-    assert f"{dataset_id}.temp_embedding_model" == reloaded_model._bqml_model.model_name
-    assert reloaded_model.model_name == "textembedding-gecko"
-    assert reloaded_model.connection_name == bq_connection
-
-
-def test_create_embedding_generator_model_002(
-    palm2_embedding_generator_model_002, dataset_id, bq_connection
-):
-    # Model creation doesn't return error
-    assert palm2_embedding_generator_model_002 is not None
-    assert palm2_embedding_generator_model_002._bqml_model is not None
-
-    # save, load to ensure configuration was kept
-    reloaded_model = palm2_embedding_generator_model_002.to_gbq(
-        f"{dataset_id}.temp_embedding_model", replace=True
-    )
-    assert f"{dataset_id}.temp_embedding_model" == reloaded_model._bqml_model.model_name
-    assert reloaded_model.model_name == "textembedding-gecko"
-    assert reloaded_model.version == "002"
-    assert reloaded_model.connection_name == bq_connection
-
-
-def test_create_embedding_generator_multilingual_model(
-    palm2_embedding_generator_multilingual_model,
-    dataset_id,
-    bq_connection,
-):
-    # Model creation doesn't return error
-    assert palm2_embedding_generator_multilingual_model is not None
-    assert palm2_embedding_generator_multilingual_model._bqml_model is not None
-
-    # save, load to ensure configuration was kept
-    reloaded_model = palm2_embedding_generator_multilingual_model.to_gbq(
-        f"{dataset_id}.temp_embedding_model", replace=True
-    )
-    assert f"{dataset_id}.temp_embedding_model" == reloaded_model._bqml_model.model_name
-    assert reloaded_model.model_name == "textembedding-gecko-multilingual"
-    assert reloaded_model.connection_name == bq_connection
-
-
-def test_create_text_embedding_generator_model_defaults(bq_connection):
-    import bigframes.pandas as bpd
-
-    # Note: This starts a thread-local session.
-    with bpd.option_context(
-        "bigquery.bq_connection",
-        bq_connection,
-        "bigquery.location",
-        "US",
-    ):
-        model = llm.PaLM2TextEmbeddingGenerator()
-        assert model is not None
-        assert model._bqml_model is not None
-
-
-def test_create_text_embedding_generator_multilingual_model_defaults(bq_connection):
-    import bigframes.pandas as bpd
-
-    # Note: This starts a thread-local session.
-    with bpd.option_context(
-        "bigquery.bq_connection",
-        bq_connection,
-        "bigquery.location",
-        "US",
-    ):
-        model = llm.PaLM2TextEmbeddingGenerator(
-            model_name="textembedding-gecko-multilingual"
-        )
-        assert model is not None
-        assert model._bqml_model is not None
-
-
-@pytest.mark.flaky(retries=2)
-def test_embedding_generator_predict_success(
-    palm2_embedding_generator_model, llm_text_df
-):
-    df = palm2_embedding_generator_model.predict(llm_text_df).to_pandas()
-    assert df.shape == (3, 4)
-    assert "text_embedding" in df.columns
-    series = df["text_embedding"]
-    value = series[0]
-    assert len(value) == 768
-
-
-@pytest.mark.flaky(retries=2)
-def test_embedding_generator_multilingual_predict_success(
-    palm2_embedding_generator_multilingual_model, llm_text_df
-):
-    df = palm2_embedding_generator_multilingual_model.predict(llm_text_df).to_pandas()
-    assert df.shape == (3, 4)
-    assert "text_embedding" in df.columns
-    series = df["text_embedding"]
-    value = series[0]
-    assert len(value) == 768
-
-
-@pytest.mark.flaky(retries=2)
-def test_embedding_generator_predict_series_success(
-    palm2_embedding_generator_model, llm_text_df
-):
-    df = palm2_embedding_generator_model.predict(llm_text_df["prompt"]).to_pandas()
-    assert df.shape == (3, 4)
-    assert "text_embedding" in df.columns
-    series = df["text_embedding"]
-    value = series[0]
-    assert len(value) == 768
-
-
-# @pytest.mark.flaky(retries=2)
-def test_embedding_generator_multi_cols_predict_success(
-    palm2_embedding_generator_model, llm_text_df
-):
-    llm_text_df["additional_col"] = 1
-    llm_text_df = llm_text_df.rename(columns={"prompt": "content"})
-    df = palm2_embedding_generator_model.predict(llm_text_df).to_pandas()
-    assert df.shape == (3, 5)
-    assert "text_embedding" in df.columns
-    series = df["text_embedding"]
-    value = series[0]
-    assert len(value) == 768
-
-
-=======
->>>>>>> 1b5b0eea
 @pytest.mark.parametrize(
     "model_name",
     ("text-embedding-004", "text-multilingual-embedding-002"),
