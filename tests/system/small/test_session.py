# Copyright 2023 Google LLC
#
# Licensed under the Apache License, Version 2.0 (the "License");
# you may not use this file except in compliance with the License.
# You may obtain a copy of the License at
#
#     http://www.apache.org/licenses/LICENSE-2.0
#
# Unless required by applicable law or agreed to in writing, software
# distributed under the License is distributed on an "AS IS" BASIS,
# WITHOUT WARRANTIES OR CONDITIONS OF ANY KIND, either express or implied.
# See the License for the specific language governing permissions and
# limitations under the License.

import io
import random
import tempfile
import textwrap
import time
import typing
from typing import List

import google
import google.cloud.bigquery as bigquery
import numpy as np
import pandas as pd
import pyarrow as pa
import pytest

import bigframes
import bigframes.core.indexes.base
import bigframes.dataframe
import bigframes.dtypes
import bigframes.ml.linear_model
from tests.system import utils


def test_read_gbq_tokyo(
    session_tokyo: bigframes.Session,
    scalars_table_tokyo: str,
    scalars_pandas_df_index: pd.DataFrame,
    tokyo_location: str,
):
    df = session_tokyo.read_gbq(scalars_table_tokyo, index_col=["rowindex"])
    result = df.sort_index().to_pandas()
    expected = scalars_pandas_df_index

    _, query_job = session_tokyo._execute(df._block.expr)
    assert query_job.location == tokyo_location

    pd.testing.assert_frame_equal(result, expected)


@pytest.mark.parametrize(
    ("query_or_table", "columns"),
    [
        pytest.param(
            "{scalars_table_id}", ["bool_col", "int64_col"], id="two_cols_in_table"
        ),
        pytest.param(
            """SELECT
                t.int64_col + 1 as my_ints,
                t.float64_col * 2 AS my_floats,
                CONCAT(t.string_col, "_2") AS my_strings,
                t.int64_col > 0 AS my_bools,
            FROM `{scalars_table_id}` AS t
            """,
            ["my_strings"],
            id="one_cols_in_query",
        ),
        pytest.param(
            "{scalars_table_id}",
            ["unknown"],
            marks=pytest.mark.xfail(
                raises=ValueError,
                reason="Column `unknown` not found in this table.",
            ),
            id="unknown_col",
        ),
    ],
)
def test_read_gbq_w_columns(
    session: bigframes.Session,
    scalars_table_id: str,
    query_or_table: str,
    columns: List[str],
):
    df = session.read_gbq(
        query_or_table.format(scalars_table_id=scalars_table_id), columns=columns
    )
    assert df.columns.tolist() == columns


@pytest.mark.parametrize(
    ("query_or_table", "index_col"),
    [
        pytest.param(
            "{scalars_table_id}",
            ["bool_col", "int64_col"],
            id="unique_multiindex_table",
        ),
        pytest.param(
            """SELECT
                t.float64_col * 2 AS my_floats,
                CONCAT(t.string_col, "_2") AS my_strings,
                t.int64_col > 0 AS my_bools,
            FROM `{scalars_table_id}` AS t
            """,
            ["my_strings"],
            id="string_index",
        ),
        pytest.param(
            "SELECT GENERATE_UUID() AS uuid, 0 AS my_value FROM UNNEST(GENERATE_ARRAY(1, 20))",
            ["uuid"],
            id="unique_uuid_index_query",
        ),
        pytest.param(
            """
            SELECT my_index, my_value
            FROM UNNEST(
                [
                    STRUCT<my_index INT64, my_value INT64>(0, 12),
                    STRUCT<my_index INT64, my_value INT64>(1, 12),
                    STRUCT<my_index INT64, my_value INT64>(2, 24)
                ]
            )
            -- Can't normally cluster tables with ORDER BY clause.
            ORDER BY my_index DESC
            """,
            ["my_index"],
            id="unique_index_query_has_order_by",
        ),
        pytest.param(
            """
            WITH my_table AS (
                SELECT *
                FROM UNNEST(
                    [
                        STRUCT<my_index INT64, my_value INT64>(0, 12),
                        STRUCT<my_index INT64, my_value INT64>(1, 12),
                        STRUCT<my_index INT64, my_value INT64>(2, 24)
                    ]
                )
            )
            SELECT my_index, my_value FROM my_table
            """,
            ["my_index"],
            id="unique_index_query_with_named_table_expression",
        ),
        pytest.param(
            """
            CREATE TEMP TABLE test_read_gbq_w_index_col_unique_index_query_with_script
            AS SELECT * FROM UNNEST(
                [
                    STRUCT<my_index INT64, my_value INT64>(0, 12),
                    STRUCT<my_index INT64, my_value INT64>(1, 12),
                    STRUCT<my_index INT64, my_value INT64>(2, 24)
                ]
            );
            SELECT my_index, my_value FROM test_read_gbq_w_index_col_unique_index_query_with_script
            """,
            ["my_index"],
            id="unique_index_query_with_script",
        ),
        pytest.param(
            "{scalars_table_id}",
            ["bool_col"],
            id="non_unique_index",
        ),
        pytest.param(
            "{scalars_table_id}",
            ["float64_col"],
            id="non_unique_float_index",
        ),
        pytest.param(
            "{scalars_table_id}",
            [
                "timestamp_col",
                "float64_col",
                "datetime_col",
                "int64_too",
            ],
            id="multi_part_index_direct",
        ),
        pytest.param(
            "SELECT * FROM {scalars_table_id}",
            [
                "timestamp_col",
                "float64_col",
                "string_col",
                "bool_col",
                "int64_col",
                "int64_too",
            ],
            id="multi_part_index_w_query",
        ),
    ],
)
def test_read_gbq_w_index_col(
    session: bigframes.Session,
    scalars_table_id: str,
    query_or_table: str,
    index_col: List[str],
):
    df = session.read_gbq(
        query_or_table.format(scalars_table_id=scalars_table_id),
        index_col=index_col,
    )
    assert list(df.index.names) == index_col

    # Verify that we get the expected number of results.
    bf_shape = df.shape
    result = df.to_pandas()
    assert bf_shape == result.shape


def test_read_gbq_w_anonymous_query_results_table(session: bigframes.Session):
    """Ensure BigQuery DataFrames can be used to inspect the results of a query job."""
    query = textwrap.dedent(
        """
        SELECT SUM(`number`) AS total_people, name
        FROM `bigquery-public-data.usa_names.usa_1910_2013`
        GROUP BY name
        HAVING name < "B"
        """
    )
    job = session.bqclient.query(query)
    expected = job.to_dataframe().set_index("name").sort_index()
    destination = f"{job.destination.project}.{job.destination.dataset_id}.{job.destination.table_id}"
    df = session.read_gbq(destination, index_col="name")
    result = df.to_pandas()
    expected.index = expected.index.astype(result.index.dtype)
    pd.testing.assert_frame_equal(result, expected, check_dtype=False)


def test_read_gbq_w_primary_keys_table(
    session: bigframes.Session, usa_names_grouped_table: bigquery.Table
):
    # Validate that the table we're querying has a primary key.
    table = usa_names_grouped_table
<<<<<<< HEAD
    primary_keys = table.table_constraints.primary_key.columns
=======
    table_constraints = table.table_constraints
    assert table_constraints is not None
    primary_key = table_constraints.primary_key
    assert primary_key is not None
    primary_keys = primary_key.columns
>>>>>>> 8c4e31c4
    assert len(primary_keys) != 0

    df = session.read_gbq(f"{table.project}.{table.dataset_id}.{table.table_id}")
    result = df.head(100).to_pandas()

    # Verify that the DataFrame is already sorted by primary keys.
    sorted_result = result.sort_values(primary_keys)
    pd.testing.assert_frame_equal(result, sorted_result)

    # Verify that we're working from a snapshot rather than a copy of the table.
    assert "FOR SYSTEM_TIME AS OF TIMESTAMP" in df.sql


@pytest.mark.parametrize(
    ("query_or_table", "max_results"),
    [
        pytest.param("{scalars_table_id}", 2, id="two_rows_in_table"),
        pytest.param(
            """SELECT
                t.float64_col * 2 AS my_floats,
                CONCAT(t.string_col, "_2") AS my_strings,
                t.int64_col > 0 AS my_bools,
            FROM `{scalars_table_id}` AS t
            """,
            2,
            id="three_rows_in_query",
        ),
        pytest.param(
            "{scalars_table_id}",
            -1,
            marks=pytest.mark.xfail(
                raises=ValueError,
                reason="`max_results` should be a positive number.",
            ),
            id="neg_rows",
        ),
    ],
)
def test_read_gbq_w_max_results(
    session: bigframes.Session,
    scalars_table_id: str,
    query_or_table: str,
    max_results: int,
):
    df = session.read_gbq(
        query_or_table.format(scalars_table_id=scalars_table_id),
        max_results=max_results,
    )
    bf_result = df.to_pandas()
    assert bf_result.shape[0] == max_results


def test_read_gbq_w_script_no_select(session, dataset_id: str):
    ddl = f"""
    CREATE TABLE `{dataset_id}.test_read_gbq_w_ddl` (
        `col_a` INT64,
        `col_b` STRING
    );

    INSERT INTO `{dataset_id}.test_read_gbq_w_ddl`
    VALUES (123, 'hello world');
    """
    df = session.read_gbq(ddl).to_pandas()
    assert df["statement_type"][0] == "SCRIPT"


def test_read_gbq_twice_with_same_timestamp(session, penguins_table_id):
    df1 = session.read_gbq(penguins_table_id)
    time.sleep(1)
    df2 = session.read_gbq(penguins_table_id)
    df1.columns = [
        "species1",
        "island1",
        "culmen_length_mm1",
        "culmen_depth_mm1",
        "flipper_length_mm1",
        "body_mass_g1",
        "sex1",
    ]
    df3 = df1.join(df2)
    assert df3 is not None


def test_read_gbq_table_clustered_with_filter(session: bigframes.Session):
    df = session.read_gbq_table(
        "bigquery-public-data.cloud_storage_geo_index.landsat_index",
        filters=[[("sensor_id", "LIKE", "OLI%")], [("sensor_id", "LIKE", "%TIRS")]],  # type: ignore
        columns=["sensor_id"],
    )
    sensors = df.groupby(["sensor_id"]).agg("count").to_pandas(ordered=False)
    assert "OLI" in sensors.index
    assert "TIRS" in sensors.index
    assert "OLI_TIRS" in sensors.index


def test_read_gbq_wildcard(session: bigframes.Session):
    df = session.read_gbq("bigquery-public-data.noaa_gsod.gsod193*")
    assert df.shape == (348485, 32)


def test_read_gbq_wildcard_with_filter(session: bigframes.Session):
    df = session.read_gbq(
        "bigquery-public-data.noaa_gsod.gsod19*",
        filters=[("_table_suffix", ">=", "30"), ("_table_suffix", "<=", "39")],  # type: ignore
    )
    assert df.shape == (348485, 32)


def test_read_gbq_table_wildcard(session: bigframes.Session):
    df = session.read_gbq_table("bigquery-public-data.noaa_gsod.gsod193*")
    assert df.shape == (348485, 32)


def test_read_gbq_table_wildcard_with_filter(session: bigframes.Session):
    df = session.read_gbq_table(
        "bigquery-public-data.noaa_gsod.gsod19*",
        filters=[("_table_suffix", ">=", "30"), ("_table_suffix", "<=", "39")],  # type: ignore
    )
    assert df.shape == (348485, 32)


@pytest.mark.parametrize(
    ("config"),
    [
        {
            "query": {
                "useQueryCache": True,
                "maximumBytesBilled": "1000000000",
                "timeoutMs": 10000,
            }
        },
        pytest.param(
            {"query": {"useQueryCache": True, "timeoutMs": 50}},
            marks=pytest.mark.xfail(
                raises=google.api_core.exceptions.BadRequest,
                reason="Expected failure due to timeout being set too short.",
            ),
        ),
        pytest.param(
            {"query": {"useQueryCache": False, "maximumBytesBilled": "100"}},
            marks=pytest.mark.xfail(
                raises=google.api_core.exceptions.InternalServerError,
                reason="Expected failure when the query exceeds the maximum bytes billed limit.",
            ),
        ),
    ],
)
def test_read_gbq_with_configuration(
    session: bigframes.Session, scalars_table_id: str, config: dict
):
    query = f"""SELECT
                t.float64_col * 2 AS my_floats,
                CONCAT(t.string_col, "_2") AS my_strings,
                t.int64_col > 0 AS my_bools,
            FROM `{scalars_table_id}` AS t
            """

    df = session.read_gbq(query, configuration=config)

    assert df.shape == (9, 3)


def test_read_gbq_model(session, penguins_linear_model_name):
    model = session.read_gbq_model(penguins_linear_model_name)
    assert isinstance(model, bigframes.ml.linear_model.LinearRegression)


def test_read_pandas(session, scalars_dfs):
    _, scalars_pandas_df = scalars_dfs

    df = session.read_pandas(scalars_pandas_df)

    result = df.to_pandas()
    expected = scalars_pandas_df

    pd.testing.assert_frame_equal(result, expected)


def test_read_pandas_series(session):
    idx = pd.Index([2, 7, 1, 2, 8], dtype=pd.Int64Dtype())
    pd_series = pd.Series([3, 1, 4, 1, 5], dtype=pd.Int64Dtype(), index=idx)
    bf_series = session.read_pandas(pd_series)

    pd.testing.assert_series_equal(bf_series.to_pandas(), pd_series)


def test_read_pandas_index(session):
    pd_idx = pd.Index([2, 7, 1, 2, 8], dtype=pd.Int64Dtype())
    bf_idx = session.read_pandas(pd_idx)

    pd.testing.assert_index_equal(bf_idx.to_pandas(), pd_idx)


def test_read_pandas_w_unsupported_mixed_dtype(session):
    with pytest.raises(pa.ArrowInvalid, match="Could not convert"):
        session.read_pandas(pd.DataFrame({"a": [1, "hello"]}))


def test_read_pandas_inline_respects_location():
    options = bigframes.BigQueryOptions(location="europe-west1")
    session = bigframes.Session(options)

    df = session.read_pandas(pd.DataFrame([[1, 2, 3], [4, 5, 6]]))
    repr(df)

    table = session.bqclient.get_table(df.query_job.destination)
    assert table.location == "europe-west1"


def test_read_pandas_col_label_w_space(session: bigframes.Session):
    expected = pd.DataFrame(
        {
            "Animal": ["Falcon", "Falcon", "Parrot", "Parrot"],
            "Max Speed": [380.0, 370.0, 24.0, 26.0],
        }
    )
    result = session.read_pandas(expected).to_pandas()

    pd.testing.assert_frame_equal(
        result, expected, check_index_type=False, check_dtype=False
    )


def test_read_pandas_multi_index(session, scalars_pandas_df_multi_index):
    df = session.read_pandas(scalars_pandas_df_multi_index)
    result = df.to_pandas()
    pd.testing.assert_frame_equal(result, scalars_pandas_df_multi_index)


def test_read_pandas_rowid_exists_adds_suffix(session, scalars_pandas_df_default_index):
    pandas_df = scalars_pandas_df_default_index.copy()
    pandas_df["rowid"] = np.arange(pandas_df.shape[0])

    df_roundtrip = session.read_pandas(pandas_df).to_pandas()
    pd.testing.assert_frame_equal(df_roundtrip, pandas_df, check_dtype=False)


def test_read_pandas_tokyo(
    session_tokyo: bigframes.Session,
    scalars_pandas_df_index: pd.DataFrame,
    tokyo_location: str,
):
    df = session_tokyo.read_pandas(scalars_pandas_df_index)
    result = df.to_pandas()
    expected = scalars_pandas_df_index

    _, query_job = session_tokyo._execute(df._block.expr)
    assert query_job.location == tokyo_location

    pd.testing.assert_frame_equal(result, expected)


@utils.skip_legacy_pandas
def test_read_csv_gcs_default_engine(session, scalars_dfs, gcs_folder):
    scalars_df, _ = scalars_dfs
    path = gcs_folder + "test_read_csv_gcs_default_engine_w_index*.csv"
    read_path = utils.get_first_file_from_wildcard(path)
    scalars_df.to_csv(path, index=False)
    dtype = scalars_df.dtypes.to_dict()
    dtype.pop("geography_col")
    df = session.read_csv(
        read_path,
        # Convert default pandas dtypes to match BigQuery DataFrames dtypes.
        dtype=dtype,
    )

    # TODO(chelsealin): If we serialize the index, can more easily compare values.
    pd.testing.assert_index_equal(df.columns, scalars_df.columns)

    # The auto detects of BigQuery load job have restrictions to detect the bytes,
    # numeric and geometry types, so they're skipped here.
    df = df.drop(columns=["bytes_col", "numeric_col", "geography_col"])
    scalars_df = scalars_df.drop(columns=["bytes_col", "numeric_col", "geography_col"])
    assert df.shape[0] == scalars_df.shape[0]
    pd.testing.assert_series_equal(df.dtypes, scalars_df.dtypes)


def test_read_csv_gcs_bq_engine(session, scalars_dfs, gcs_folder):
    scalars_df, _ = scalars_dfs
    path = gcs_folder + "test_read_csv_gcs_bq_engine_w_index*.csv"
    scalars_df.to_csv(path, index=False)
    df = session.read_csv(path, engine="bigquery")

    # TODO(chelsealin): If we serialize the index, can more easily compare values.
    pd.testing.assert_index_equal(df.columns, scalars_df.columns)

    # The auto detects of BigQuery load job have restrictions to detect the bytes,
    # datetime, numeric and geometry types, so they're skipped here.
    df = df.drop(columns=["bytes_col", "datetime_col", "numeric_col", "geography_col"])
    scalars_df = scalars_df.drop(
        columns=["bytes_col", "datetime_col", "numeric_col", "geography_col"]
    )
    assert df.shape[0] == scalars_df.shape[0]
    pd.testing.assert_series_equal(df.dtypes, scalars_df.dtypes)


@pytest.mark.parametrize(
    "sep",
    [
        pytest.param(",", id="default_sep"),
        pytest.param("\t", id="custom_sep"),
    ],
)
@utils.skip_legacy_pandas
def test_read_csv_local_default_engine(session, scalars_dfs, sep):
    scalars_df, scalars_pandas_df = scalars_dfs
    with tempfile.TemporaryDirectory() as dir:
        path = dir + "/test_read_csv_local_default_engine.csv"
        # Using the pandas to_csv method because the BQ one does not support local write.
        scalars_pandas_df.to_csv(path, index=False, sep=sep)
        dtype = scalars_df.dtypes.to_dict()
        dtype.pop("geography_col")
        df = session.read_csv(
            path,
            sep=sep,
            # Convert default pandas dtypes to match BigQuery DataFrames dtypes.
            dtype=dtype,
        )

        # TODO(chelsealin): If we serialize the index, can more easily compare values.
        pd.testing.assert_index_equal(df.columns, scalars_df.columns)

        # The auto detects of BigQuery load job have restrictions to detect the bytes,
        # numeric and geometry types, so they're skipped here.
        df = df.drop(columns=["bytes_col", "numeric_col", "geography_col"])
        scalars_df = scalars_df.drop(
            columns=["bytes_col", "numeric_col", "geography_col"]
        )
        assert df.shape[0] == scalars_df.shape[0]
        pd.testing.assert_series_equal(df.dtypes, scalars_df.dtypes)


@pytest.mark.parametrize(
    "sep",
    [
        pytest.param(",", id="default_sep"),
        pytest.param("\t", id="custom_sep"),
    ],
)
def test_read_csv_local_bq_engine(session, scalars_dfs, sep):
    scalars_df, scalars_pandas_df = scalars_dfs
    with tempfile.TemporaryDirectory() as dir:
        path = dir + "/test_read_csv_local_bq_engine.csv"
        # Using the pandas to_csv method because the BQ one does not support local write.
        scalars_pandas_df.to_csv(path, index=False, sep=sep)
        df = session.read_csv(path, engine="bigquery", sep=sep)

        # TODO(chelsealin): If we serialize the index, can more easily compare values.
        pd.testing.assert_index_equal(df.columns, scalars_df.columns)

        # The auto detects of BigQuery load job have restrictions to detect the bytes,
        # datetime, numeric and geometry types, so they're skipped here.
        df = df.drop(
            columns=["bytes_col", "datetime_col", "numeric_col", "geography_col"]
        )
        scalars_df = scalars_df.drop(
            columns=["bytes_col", "datetime_col", "numeric_col", "geography_col"]
        )
        assert df.shape[0] == scalars_df.shape[0]
        pd.testing.assert_series_equal(df.dtypes, scalars_df.dtypes)


def test_read_csv_localbuffer_bq_engine(session, scalars_dfs):
    scalars_df, scalars_pandas_df = scalars_dfs
    with tempfile.TemporaryDirectory() as dir:
        path = dir + "/test_read_csv_local_bq_engine.csv"
        # Using the pandas to_csv method because the BQ one does not support local write.
        scalars_pandas_df.to_csv(path, index=False)
        with open(path, "rb") as buffer:
            df = session.read_csv(buffer, engine="bigquery")

        # TODO(chelsealin): If we serialize the index, can more easily compare values.
        pd.testing.assert_index_equal(df.columns, scalars_df.columns)

        # The auto detects of BigQuery load job have restrictions to detect the bytes,
        # datetime, numeric and geometry types, so they're skipped here.
        df = df.drop(
            columns=["bytes_col", "datetime_col", "numeric_col", "geography_col"]
        )
        scalars_df = scalars_df.drop(
            columns=["bytes_col", "datetime_col", "numeric_col", "geography_col"]
        )
        assert df.shape[0] == scalars_df.shape[0]
        pd.testing.assert_series_equal(df.dtypes, scalars_df.dtypes)


@pytest.mark.parametrize(
    ("kwargs", "match"),
    [
        pytest.param(
            {"engine": "bigquery", "names": []},
            "BigQuery engine does not support these arguments",
            id="with_names",
        ),
        pytest.param(
            {"engine": "bigquery", "dtype": {}},
            "BigQuery engine does not support these arguments",
            id="with_dtype",
        ),
        pytest.param(
            {"engine": "bigquery", "index_col": False},
            "BigQuery engine only supports a single column name for `index_col`.",
            id="with_index_col_false",
        ),
        pytest.param(
            {"engine": "bigquery", "index_col": 5},
            "BigQuery engine only supports a single column name for `index_col`.",
            id="with_index_col_not_str",
        ),
        pytest.param(
            {"engine": "bigquery", "usecols": [1, 2]},
            "BigQuery engine only supports an iterable of strings for `usecols`.",
            id="with_usecols_invalid",
        ),
        pytest.param(
            {"engine": "bigquery", "encoding": "ASCII"},
            "BigQuery engine only supports the following encodings",
            id="with_encoding_invalid",
        ),
    ],
)
def test_read_csv_bq_engine_throws_not_implemented_error(session, kwargs, match):
    with pytest.raises(NotImplementedError, match=match):
        session.read_csv("", **kwargs)


@pytest.mark.parametrize(
    ("kwargs", "match"),
    [
        pytest.param(
            {"chunksize": 5},
            "'chunksize' and 'iterator' arguments are not supported.",
            id="with_chunksize",
        ),
        pytest.param(
            {"iterator": True},
            "'chunksize' and 'iterator' arguments are not supported.",
            id="with_iterator",
        ),
    ],
)
def test_read_csv_default_engine_throws_not_implemented_error(
    session,
    scalars_df_index,
    gcs_folder,
    kwargs,
    match,
):
    path = (
        gcs_folder
        + "test_read_csv_gcs_default_engine_throws_not_implemented_error*.csv"
    )
    read_path = utils.get_first_file_from_wildcard(path)
    scalars_df_index.to_csv(path)
    with pytest.raises(NotImplementedError, match=match):
        session.read_csv(read_path, **kwargs)


def test_read_csv_gcs_default_engine_w_header(session, scalars_df_index, gcs_folder):
    path = gcs_folder + "test_read_csv_gcs_default_engine_w_header*.csv"
    read_path = utils.get_first_file_from_wildcard(path)
    scalars_df_index.to_csv(path)

    # Skips header=N rows, normally considers the N+1th row as the header, but overridden by
    # passing the `names` argument. In this case, pandas will skip the N+1th row too, take
    # the column names from `names`, and begin reading data from the N+2th row.
    df = session.read_csv(
        read_path,
        header=2,
        names=scalars_df_index.columns.to_list(),
    )
    assert df.shape[0] == scalars_df_index.shape[0] - 2
    assert len(df.columns) == len(scalars_df_index.columns)


def test_read_csv_gcs_bq_engine_w_header(session, scalars_df_index, gcs_folder):
    path = gcs_folder + "test_read_csv_gcs_bq_engine_w_header*.csv"
    scalars_df_index.to_csv(path, index=False)

    # Skip the header and the first 2 data rows. Note that one line of header
    # also got added while writing the csv through `to_csv`, so we would have to
    # pass headers=3 in the `read_csv` to skip reading the header and two rows.
    # Without provided schema, the column names would be like `bool_field_0`,
    # `string_field_1` and etc.
    df = session.read_csv(path, header=3, engine="bigquery")
    assert df.shape[0] == scalars_df_index.shape[0] - 2
    assert len(df.columns) == len(scalars_df_index.columns)


def test_read_csv_local_default_engine_w_header(session, scalars_pandas_df_index):
    with tempfile.TemporaryDirectory() as dir:
        path = dir + "/test_read_csv_local_default_engine_w_header.csv"
        # Using the pandas to_csv method because the BQ one does not support local write.
        scalars_pandas_df_index.to_csv(path, index=False)

        # Skips header=N rows. Normally row N+1 would be the header now, but overridden by
        # passing the `names` argument. In this case, pandas will skip row N+1 too, infer
        # the column names from `names`, and begin reading data from row N+2.
        df = session.read_csv(
            path,
            header=2,
            names=scalars_pandas_df_index.columns.to_list(),
        )
        assert df.shape[0] == scalars_pandas_df_index.shape[0] - 2
        assert len(df.columns) == len(scalars_pandas_df_index.columns)


def test_read_csv_local_bq_engine_w_header(session, scalars_pandas_df_index):
    with tempfile.TemporaryDirectory() as dir:
        path = dir + "/test_read_csv_local_bq_engine_w_header.csv"
        # Using the pandas to_csv method because the BQ one does not support local write.
        scalars_pandas_df_index.to_csv(path, index=False)

        # Skip the header and the first 2 data rows. Note that one line of
        # header also got added while writing the csv through `to_csv`, so we
        # would have to pass headers=3 in the `read_csv` to skip reading the
        # header and two rows. Without provided schema, the column names would
        # be like `bool_field_0`, `string_field_1` and etc.
        df = session.read_csv(path, header=3, engine="bigquery")
        assert df.shape[0] == scalars_pandas_df_index.shape[0] - 2
        assert len(df.columns) == len(scalars_pandas_df_index.columns)


def test_read_csv_gcs_default_engine_w_index_col_name(
    session, scalars_df_default_index, gcs_folder
):
    path = gcs_folder + "test_read_csv_gcs_default_engine_w_index_col_name*.csv"
    read_path = utils.get_first_file_from_wildcard(path)
    scalars_df_default_index.to_csv(path)

    df = session.read_csv(read_path, index_col="rowindex")
    scalars_df_default_index = scalars_df_default_index.set_index(
        "rowindex"
    ).sort_index()
    pd.testing.assert_index_equal(df.columns, scalars_df_default_index.columns)
    assert df.index.name == "rowindex"


def test_read_csv_gcs_default_engine_w_index_col_index(
    session, scalars_df_default_index, gcs_folder
):
    path = gcs_folder + "test_read_csv_gcs_default_engine_w_index_col_index*.csv"
    read_path = utils.get_first_file_from_wildcard(path)
    scalars_df_default_index.to_csv(path)

    index_col = scalars_df_default_index.columns.to_list().index("rowindex")
    df = session.read_csv(read_path, index_col=index_col)
    scalars_df_default_index = scalars_df_default_index.set_index(
        "rowindex"
    ).sort_index()
    pd.testing.assert_index_equal(df.columns, scalars_df_default_index.columns)
    assert df.index.name == "rowindex"


def test_read_csv_local_default_engine_w_index_col_name(
    session, scalars_pandas_df_default_index
):
    with tempfile.TemporaryDirectory() as dir:
        path = dir + "/test_read_csv_local_default_engine_w_index_col_name"
        # Using the pandas to_csv method because the BQ one does not support local write.
        scalars_pandas_df_default_index.to_csv(path, index=False)

        df = session.read_csv(path, index_col="rowindex")
        scalars_pandas_df_default_index = scalars_pandas_df_default_index.set_index(
            "rowindex"
        ).sort_index()
        pd.testing.assert_index_equal(
            df.columns, scalars_pandas_df_default_index.columns
        )
        assert df.index.name == "rowindex"


def test_read_csv_local_default_engine_w_index_col_index(
    session, scalars_pandas_df_default_index
):
    with tempfile.TemporaryDirectory() as dir:
        path = dir + "/test_read_csv_local_default_engine_w_index_col_index"
        # Using the pandas to_csv method because the BQ one does not support local write.
        scalars_pandas_df_default_index.to_csv(path, index=False)

        index_col = scalars_pandas_df_default_index.columns.to_list().index("rowindex")
        df = session.read_csv(path, index_col=index_col)
        scalars_pandas_df_default_index = scalars_pandas_df_default_index.set_index(
            "rowindex"
        ).sort_index()
        pd.testing.assert_index_equal(
            df.columns, scalars_pandas_df_default_index.columns
        )
        assert df.index.name == "rowindex"


@pytest.mark.parametrize(
    "engine",
    [
        pytest.param("bigquery", id="bq_engine"),
        pytest.param(None, id="default_engine"),
    ],
)
def test_read_csv_gcs_w_usecols(session, scalars_df_index, gcs_folder, engine):
    path = gcs_folder + "test_read_csv_gcs_w_usecols"
    path = path + "_default_engine*.csv" if engine is None else path + "_bq_engine*.csv"
    read_path = utils.get_first_file_from_wildcard(path) if engine is None else path
    scalars_df_index.to_csv(path)

    # df should only have 1 column which is bool_col.
    df = session.read_csv(read_path, usecols=["bool_col"], engine=engine)
    assert len(df.columns) == 1


@pytest.mark.parametrize(
    "engine",
    [
        pytest.param("bigquery", id="bq_engine"),
        pytest.param(None, id="default_engine"),
    ],
)
def test_read_csv_local_w_usecols(session, scalars_pandas_df_index, engine):
    with tempfile.TemporaryDirectory() as dir:
        path = dir + "/test_read_csv_local_w_usecols.csv"
        # Using the pandas to_csv method because the BQ one does not support local write.
        scalars_pandas_df_index.to_csv(path, index=False)

        # df should only have 1 column which is bool_col.
        df = session.read_csv(path, usecols=["bool_col"], engine=engine)
        assert len(df.columns) == 1


@pytest.mark.parametrize(
    "engine",
    [
        pytest.param("bigquery", id="bq_engine"),
        pytest.param(None, id="default_engine"),
    ],
)
def test_read_csv_local_w_encoding(session, penguins_pandas_df_default_index, engine):
    with tempfile.TemporaryDirectory() as dir:
        path = dir + "/test_read_csv_local_w_encoding.csv"
        # Using the pandas to_csv method because the BQ one does not support local write.
        penguins_pandas_df_default_index.to_csv(
            path, index=False, encoding="ISO-8859-1"
        )

        # File can only be read using the same character encoding as when written.
        df = session.read_csv(path, engine=engine, encoding="ISO-8859-1")

        # TODO(chelsealin): If we serialize the index, can more easily compare values.
        pd.testing.assert_index_equal(
            df.columns, penguins_pandas_df_default_index.columns
        )

        assert df.shape[0] == penguins_pandas_df_default_index.shape[0]


def test_read_pickle_local(session, penguins_pandas_df_default_index, tmp_path):
    path = tmp_path / "test_read_csv_local_w_encoding.pkl"

    penguins_pandas_df_default_index.to_pickle(path)
    df = session.read_pickle(path)

    pd.testing.assert_frame_equal(penguins_pandas_df_default_index, df.to_pandas())


def test_read_pickle_buffer(session, penguins_pandas_df_default_index):
    buffer = io.BytesIO()
    penguins_pandas_df_default_index.to_pickle(buffer)
    buffer.seek(0)
    df = session.read_pickle(buffer)

    pd.testing.assert_frame_equal(penguins_pandas_df_default_index, df.to_pandas())


def test_read_pickle_series_buffer(session):
    pd_series = pd.Series([1, 2, 3, 4, 5], dtype="Int64")
    buffer = io.BytesIO()
    pd_series.to_pickle(buffer)
    buffer.seek(0)
    bf_series = session.read_pickle(buffer).to_pandas()
    pd_series.index = pd_series.index.astype("Int64")

    assert (pd_series == bf_series).all()


def test_read_pickle_gcs(session, penguins_pandas_df_default_index, gcs_folder):
    path = gcs_folder + "test_read_pickle_gcs.pkl"
    penguins_pandas_df_default_index.to_pickle(path)
    df = session.read_pickle(path)

    pd.testing.assert_frame_equal(penguins_pandas_df_default_index, df.to_pandas())


@pytest.mark.parametrize(
    ("engine",),
    (
        ("auto",),
        ("bigquery",),
    ),
)
def test_read_parquet_gcs(session: bigframes.Session, scalars_dfs, gcs_folder, engine):
    scalars_df, _ = scalars_dfs
    # Include wildcard so that multiple files can be written/read if > 1 GB.
    # https://cloud.google.com/bigquery/docs/exporting-data#exporting_data_into_one_or_more_files
    path = gcs_folder + test_read_parquet_gcs.__name__ + "*.parquet"

    df_in: bigframes.dataframe.DataFrame = scalars_df.copy()
    # GEOGRAPHY not supported in parquet export.
    df_in = df_in.drop(columns="geography_col")
    # Make sure we can also serialize the order.
    df_write = df_in.reset_index(drop=False)
    df_write.index.name = f"ordering_id_{random.randrange(1_000_000)}"
    df_write.to_parquet(path, index=True)

    # Only bigquery engine for reads supports wildcards in path name.
    if engine != "bigquery":
        path = utils.get_first_file_from_wildcard(path)

    df_out = (
        session.read_parquet(path, engine=engine)
        # Restore order.
        .set_index(df_write.index.name).sort_index()
        # Restore index.
        .set_index(typing.cast(str, df_in.index.name))
    )

    # DATETIME gets loaded as TIMESTAMP in parquet. See:
    # https://cloud.google.com/bigquery/docs/exporting-data#parquet_export_details
    df_out = df_out.assign(
        datetime_col=df_out["datetime_col"].astype("timestamp[us][pyarrow]"),
        timestamp_col=df_out["timestamp_col"].astype("timestamp[us, tz=UTC][pyarrow]"),
    )

    # Make sure we actually have at least some values before comparing.
    assert df_out.size != 0
    pd_df_in = df_in.to_pandas()
    pd_df_out = df_out.to_pandas()
    pd.testing.assert_frame_equal(pd_df_in, pd_df_out)


@pytest.mark.parametrize(
    "compression",
    [
        None,
        "gzip",
        "snappy",
    ],
)
def test_read_parquet_gcs_compressed(
    session: bigframes.Session, scalars_dfs, gcs_folder, compression
):
    scalars_df, _ = scalars_dfs
    # Include wildcard so that multiple files can be written/read if > 1 GB.
    # https://cloud.google.com/bigquery/docs/exporting-data#exporting_data_into_one_or_more_files
    path = (
        gcs_folder
        + test_read_parquet_gcs_compressed.__name__
        + (f"_{compression}" if compression else "")
        + "*.parquet"
    )
    df_in: bigframes.dataframe.DataFrame = scalars_df.copy()
    # GEOGRAPHY not supported in parquet export.
    df_in = df_in.drop(columns="geography_col")
    # Make sure we can also serialize the order.
    df_write = df_in.reset_index(drop=False)
    df_write.index.name = f"ordering_id_{random.randrange(1_000_000)}"
    df_write.to_parquet(path, compression=compression, index=True)

    df_out = (
        session.read_parquet(path, engine="bigquery")
        # Restore order.
        .set_index(df_write.index.name).sort_index()
        # Restore index.
        .set_index(typing.cast(str, df_in.index.name))
    )

    # DATETIME gets loaded as TIMESTAMP in parquet. See:
    # https://cloud.google.com/bigquery/docs/exporting-data#parquet_export_details
    df_out = df_out.assign(
        datetime_col=df_out["datetime_col"].astype("timestamp[us][pyarrow]")
    )

    # Make sure we actually have at least some values before comparing.
    assert df_out.size != 0
    pd_df_in = df_in.to_pandas()
    pd_df_out = df_out.to_pandas()
    pd.testing.assert_frame_equal(pd_df_in, pd_df_out)


@pytest.mark.parametrize(
    "compression",
    [
        "brotli",
        "lz4",
        "zstd",
        "unknown",
    ],
)
def test_read_parquet_gcs_compression_not_supported(
    session: bigframes.Session, scalars_dfs, gcs_folder, compression
):
    scalars_df, _ = scalars_dfs
    # Include wildcard so that multiple files can be written/read if > 1 GB.
    # https://cloud.google.com/bigquery/docs/exporting-data#exporting_data_into_one_or_more_files
    path = (
        gcs_folder
        + test_read_parquet_gcs_compression_not_supported.__name__
        + (f"_{compression}" if compression else "")
        + "*.parquet"
    )
    df_in: bigframes.dataframe.DataFrame = scalars_df.copy()
    # GEOGRAPHY not supported in parquet export.
    df_in = df_in.drop(columns="geography_col")
    # Make sure we can also serialize the order.
    df_write = df_in.reset_index(drop=False)
    df_write.index.name = f"ordering_id_{random.randrange(1_000_000)}"

    with pytest.raises(
        ValueError, match=f"'{compression}' is not valid for compression"
    ):
        df_write.to_parquet(path, compression=compression, index=True)


def test_read_json_gcs_bq_engine(session, scalars_dfs, gcs_folder):
    scalars_df, _ = scalars_dfs
    path = gcs_folder + "test_read_json_gcs_bq_engine_w_index*.json"
    read_path = utils.get_first_file_from_wildcard(path)
    scalars_df.to_json(path, index=False, lines=True, orient="records")
    df = session.read_json(read_path, lines=True, orient="records", engine="bigquery")

    # The auto detects of BigQuery load job does not preserve any ordering of columns for json.
    pd.testing.assert_index_equal(
        df.columns.sort_values(), scalars_df.columns.sort_values()
    )

    # The auto detects of BigQuery load job have restrictions to detect the bytes,
    # datetime, numeric and geometry types, so they're skipped here.
    df = df.drop(columns=["bytes_col", "datetime_col", "numeric_col", "geography_col"])
    scalars_df = scalars_df.drop(
        columns=["bytes_col", "datetime_col", "numeric_col", "geography_col"]
    )
    assert df.shape[0] == scalars_df.shape[0]
    pd.testing.assert_series_equal(
        df.dtypes.sort_index(), scalars_df.dtypes.sort_index()
    )


def test_read_json_gcs_default_engine(session, scalars_dfs, gcs_folder):
    scalars_df, _ = scalars_dfs
    path = gcs_folder + "test_read_json_gcs_default_engine_w_index*.json"
    read_path = utils.get_first_file_from_wildcard(path)
    scalars_df.to_json(
        path,
        index=False,
        lines=True,
        orient="records",
    )
    dtype = scalars_df.dtypes.to_dict()
    dtype.pop("geography_col")

    df = session.read_json(
        read_path,
        # Convert default pandas dtypes to match BigQuery DataFrames dtypes.
        dtype=dtype,
        lines=True,
        orient="records",
    )

    pd.testing.assert_index_equal(df.columns, scalars_df.columns)

    # The auto detects of BigQuery load job have restrictions to detect the bytes,
    # numeric and geometry types, so they're skipped here.
    df = df.drop(columns=["bytes_col", "numeric_col", "geography_col"])
    scalars_df = scalars_df.drop(columns=["bytes_col", "numeric_col", "geography_col"])

    # pandas read_json does not respect the dtype overrides for these columns
    df = df.drop(columns=["date_col", "datetime_col", "time_col"])
    scalars_df = scalars_df.drop(columns=["date_col", "datetime_col", "time_col"])

    assert df.shape[0] == scalars_df.shape[0]
    pd.testing.assert_series_equal(df.dtypes, scalars_df.dtypes)<|MERGE_RESOLUTION|>--- conflicted
+++ resolved
@@ -238,15 +238,11 @@
 ):
     # Validate that the table we're querying has a primary key.
     table = usa_names_grouped_table
-<<<<<<< HEAD
-    primary_keys = table.table_constraints.primary_key.columns
-=======
     table_constraints = table.table_constraints
     assert table_constraints is not None
     primary_key = table_constraints.primary_key
     assert primary_key is not None
     primary_keys = primary_key.columns
->>>>>>> 8c4e31c4
     assert len(primary_keys) != 0
 
     df = session.read_gbq(f"{table.project}.{table.dataset_id}.{table.table_id}")
