--- conflicted
+++ resolved
@@ -573,16 +573,6 @@
     assert_pandas_df_equal(bf_result, pd_result)
 
 
-<<<<<<< HEAD
-@pytest.mark.parametrize(
-    ("ordered"),
-    [
-        (True),
-        (False),
-    ],
-)
-def test_assign_series(scalars_dfs, ordered):
-=======
 def test_assign_listlike_to_empty_df(session):
     empty_df = dataframe.DataFrame(session=session)
     empty_pandas_df = pd.DataFrame()
@@ -592,7 +582,7 @@
 
     pd_result["new_col"] = pd_result["new_col"].astype("Int64")
     pd_result.index = pd_result.index.astype("Int64")
-    assert_pandas_df_equal_ignore_ordering(bf_result.to_pandas(), pd_result)
+    assert_pandas_df_equal(bf_result.to_pandas(), pd_result)
 
 
 def test_assign_to_empty_df_multiindex_error(session):
@@ -611,8 +601,14 @@
         empty_pandas_df.assign(new_col=[1, 2, 3, 4, 5, 6, 7, 8, 9])
 
 
-def test_assign_series(scalars_dfs):
->>>>>>> aee0e8e2
+@pytest.mark.parametrize(
+    ("ordered"),
+    [
+        (True),
+        (False),
+    ],
+)
+def test_assign_series(scalars_dfs, ordered):
     scalars_df, scalars_pandas_df = scalars_dfs
     column_name = "int64_col"
     df = scalars_df.assign(new_col=scalars_df[column_name])
