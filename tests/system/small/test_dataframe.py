--- conflicted
+++ resolved
@@ -1839,13 +1839,6 @@
     bf_df_a = bf_df_a.assign(rowindex_2=bf_df_a["rowindex_2"] + 2)
     bf_df_b = bf_df[["float64_col"]]
 
-<<<<<<< HEAD
-    pd_df_a = pd_df[["string_col", "int64_col", "rowindex_2"]]
-    pd_df_a = pd_df_a.assign(rowindex_2=pd_df_a["rowindex_2"] + 2)
-    pd_df_b = pd_df[["float64_col"]]
-    pd_result = pd_df_a.join(pd_df_b, on="rowindex_2", how=how)
-    assert_pandas_df_equal(bf_result, pd_result, ignore_order=True)
-=======
     if how == "cross":
         with pytest.raises(ValueError):
             bf_df_a.join(bf_df_b, on="rowindex_2", how=how)
@@ -1856,8 +1849,7 @@
         pd_df_a = pd_df_a.assign(rowindex_2=pd_df_a["rowindex_2"] + 2)
         pd_df_b = pd_df[["float64_col"]]
         pd_result = pd_df_a.join(pd_df_b, on="rowindex_2", how=how)
-        assert_pandas_df_equal_ignore_ordering(bf_result, pd_result)
->>>>>>> 765446a9
+        assert_pandas_df_equal(bf_result, pd_result, ignore_order=True)
 
 
 @pytest.mark.parametrize(
