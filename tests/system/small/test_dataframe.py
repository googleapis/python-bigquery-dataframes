# Copyright 2023 Google LLC
#
# Licensed under the Apache License, Version 2.0 (the "License");
# you may not use this file except in compliance with the License.
# You may obtain a copy of the License at
#
#     http://www.apache.org/licenses/LICENSE-2.0
#
# Unless required by applicable law or agreed to in writing, software
# distributed under the License is distributed on an "AS IS" BASIS,
# WITHOUT WARRANTIES OR CONDITIONS OF ANY KIND, either express or implied.
# See the License for the specific language governing permissions and
# limitations under the License.

import operator
import tempfile
import typing
from typing import Tuple

import geopandas as gpd  # type: ignore
import numpy as np
import pandas as pd
import pandas.testing
import pyarrow as pa  # type: ignore
import pytest

import bigframes
import bigframes._config.display_options as display_options
import bigframes.dataframe as dataframe
import bigframes.series as series
from tests.system.utils import assert_pandas_df_equal, assert_series_equal


def test_df_construct_copy(scalars_dfs):
    columns = ["int64_col", "string_col", "float64_col"]
    scalars_df, scalars_pandas_df = scalars_dfs
    bf_result = dataframe.DataFrame(scalars_df, columns=columns).to_pandas()
    pd_result = pd.DataFrame(scalars_pandas_df, columns=columns)
    pandas.testing.assert_frame_equal(bf_result, pd_result)


def test_df_construct_pandas(scalars_dfs):
    columns = ["int64_too", "int64_col", "float64_col", "bool_col", "string_col"]
    _, scalars_pandas_df = scalars_dfs
    bf_result = dataframe.DataFrame(scalars_pandas_df, columns=columns).to_pandas()
    pd_result = pd.DataFrame(scalars_pandas_df, columns=columns)
    pandas.testing.assert_frame_equal(bf_result, pd_result)


def test_df_construct_pandas_set_dtype(scalars_dfs):
    columns = [
        "int64_too",
        "int64_col",
        "float64_col",
        "bool_col",
    ]
    _, scalars_pandas_df = scalars_dfs
    bf_result = dataframe.DataFrame(
        scalars_pandas_df, columns=columns, dtype="Float64"
    ).to_pandas()
    pd_result = pd.DataFrame(scalars_pandas_df, columns=columns, dtype="Float64")
    pandas.testing.assert_frame_equal(bf_result, pd_result)


def test_df_construct_from_series(scalars_dfs):
    scalars_df, scalars_pandas_df = scalars_dfs
    bf_result = dataframe.DataFrame(
        {"a": scalars_df["int64_col"], "b": scalars_df["string_col"]},
        dtype="string[pyarrow]",
    ).to_pandas()
    pd_result = pd.DataFrame(
        {"a": scalars_pandas_df["int64_col"], "b": scalars_pandas_df["string_col"]},
        dtype="string[pyarrow]",
    )
    pandas.testing.assert_frame_equal(bf_result, pd_result)


def test_df_construct_from_dict():
    input_dict = {
        "Animal": ["Falcon", "Falcon", "Parrot", "Parrot"],
        # With a space in column name. We use standardized SQL schema ids to solve the problem that BQ schema doesn't support column names with spaces. b/296751058
        "Max Speed": [380.0, 370.0, 24.0, 26.0],
    }
    bf_result = dataframe.DataFrame(input_dict).to_pandas()
    pd_result = pd.DataFrame(input_dict)

    pandas.testing.assert_frame_equal(
        bf_result, pd_result, check_dtype=False, check_index_type=False
    )


def test_get_column(scalars_dfs):
    scalars_df, scalars_pandas_df = scalars_dfs
    col_name = "int64_col"
    series = scalars_df[col_name]
    bf_result = series.to_pandas()
    pd_result = scalars_pandas_df[col_name]
    assert_series_equal(bf_result, pd_result)


def test_get_column_nonstring(scalars_dfs):
    scalars_df, scalars_pandas_df = scalars_dfs
    series = scalars_df.rename(columns={"int64_col": 123.1})[123.1]
    bf_result = series.to_pandas()
    pd_result = scalars_pandas_df.rename(columns={"int64_col": 123.1})[123.1]
    assert_series_equal(bf_result, pd_result)


def test_hasattr(scalars_dfs):
    scalars_df, _ = scalars_dfs
    assert hasattr(scalars_df, "int64_col")
    assert hasattr(scalars_df, "head")
    assert not hasattr(scalars_df, "not_exist")


@pytest.mark.parametrize(
    ("ordered"),
    [
        (True),
        (False),
    ],
)
def test_head_with_custom_column_labels(
    scalars_df_index, scalars_pandas_df_index, ordered
):
    rename_mapping = {
        "int64_col": "Integer Column",
        "string_col": "言語列",
    }
    bf_df = scalars_df_index.rename(columns=rename_mapping).head(3)
    bf_result = bf_df.to_pandas(ordered=ordered)
    pd_result = scalars_pandas_df_index.rename(columns=rename_mapping).head(3)
    assert_pandas_df_equal(bf_result, pd_result, ignore_order=not ordered)


def test_tail_with_custom_column_labels(scalars_df_index, scalars_pandas_df_index):
    rename_mapping = {
        "int64_col": "Integer Column",
        "string_col": "言語列",
    }
    bf_df = scalars_df_index.rename(columns=rename_mapping).tail(3)
    bf_result = bf_df.to_pandas()
    pd_result = scalars_pandas_df_index.rename(columns=rename_mapping).tail(3)
    pandas.testing.assert_frame_equal(bf_result, pd_result)


@pytest.mark.parametrize(
    ("keep",),
    [
        ("first",),
        ("last",),
        ("all",),
    ],
)
def test_df_nlargest(scalars_df_index, scalars_pandas_df_index, keep):
    bf_result = scalars_df_index.nlargest(
        3, ["bool_col", "int64_too"], keep=keep
    ).to_pandas()
    pd_result = scalars_pandas_df_index.nlargest(
        3, ["bool_col", "int64_too"], keep=keep
    )

    pd.testing.assert_frame_equal(
        bf_result,
        pd_result,
    )


@pytest.mark.parametrize(
    ("keep",),
    [
        ("first",),
        ("last",),
        ("all",),
    ],
)
def test_df_nsmallest(scalars_df_index, scalars_pandas_df_index, keep):
    bf_result = scalars_df_index.nsmallest(6, ["bool_col"], keep=keep).to_pandas()
    pd_result = scalars_pandas_df_index.nsmallest(6, ["bool_col"], keep=keep)

    pd.testing.assert_frame_equal(
        bf_result,
        pd_result,
    )


def test_get_column_by_attr(scalars_dfs):
    scalars_df, scalars_pandas_df = scalars_dfs
    series = scalars_df.int64_col
    bf_result = series.to_pandas()
    pd_result = scalars_pandas_df.int64_col
    assert_series_equal(bf_result, pd_result)


def test_get_columns(scalars_dfs):
    scalars_df, scalars_pandas_df = scalars_dfs
    col_names = ["bool_col", "float64_col", "int64_col"]
    df_subset = scalars_df.get(col_names)
    df_pandas = df_subset.to_pandas()
    pd.testing.assert_index_equal(
        df_pandas.columns, scalars_pandas_df[col_names].columns
    )


def test_get_columns_default(scalars_dfs):
    scalars_df, _ = scalars_dfs
    col_names = ["not", "column", "names"]
    result = scalars_df.get(col_names, "default_val")
    assert result == "default_val"


def test_drop_column(scalars_dfs):
    scalars_df, scalars_pandas_df = scalars_dfs
    col_name = "int64_col"
    df_pandas = scalars_df.drop(columns=col_name).to_pandas()
    pd.testing.assert_index_equal(
        df_pandas.columns, scalars_pandas_df.drop(columns=col_name).columns
    )


def test_drop_columns(scalars_dfs):
    scalars_df, scalars_pandas_df = scalars_dfs
    col_names = ["int64_col", "geography_col", "time_col"]
    df_pandas = scalars_df.drop(columns=col_names).to_pandas()
    pd.testing.assert_index_equal(
        df_pandas.columns, scalars_pandas_df.drop(columns=col_names).columns
    )


def test_drop_labels_axis_1(scalars_dfs):
    scalars_df, scalars_pandas_df = scalars_dfs
    labels = ["int64_col", "geography_col", "time_col"]

    pd_result = scalars_pandas_df.drop(labels=labels, axis=1)
    bf_result = scalars_df.drop(labels=labels, axis=1).to_pandas()

    pd.testing.assert_frame_equal(pd_result, bf_result)


def test_drop_with_custom_column_labels(scalars_dfs):
    scalars_df, scalars_pandas_df = scalars_dfs
    rename_mapping = {
        "int64_col": "Integer Column",
        "string_col": "言語列",
    }
    dropped_columns = [
        "言語列",
        "timestamp_col",
    ]
    bf_df = scalars_df.rename(columns=rename_mapping).drop(columns=dropped_columns)
    bf_result = bf_df.to_pandas()
    pd_result = scalars_pandas_df.rename(columns=rename_mapping).drop(
        columns=dropped_columns
    )
    assert_pandas_df_equal(bf_result, pd_result)


def test_drop_index(scalars_dfs):
    scalars_df, scalars_pandas_df = scalars_dfs

    pd_result = scalars_pandas_df.drop(index=[4, 1, 2])
    bf_result = scalars_df.drop(index=[4, 1, 2]).to_pandas()

    pd.testing.assert_frame_equal(pd_result, bf_result)


def test_drop_pandas_index(scalars_dfs):
    scalars_df, scalars_pandas_df = scalars_dfs
    drop_index = scalars_pandas_df.iloc[[4, 1, 2]].index

    pd_result = scalars_pandas_df.drop(index=drop_index)
    bf_result = scalars_df.drop(index=drop_index).to_pandas()

    pd.testing.assert_frame_equal(pd_result, bf_result)


def test_drop_bigframes_index(scalars_dfs):
    scalars_df, scalars_pandas_df = scalars_dfs
    drop_index = scalars_df.loc[[4, 1, 2]].index
    drop_pandas_index = scalars_pandas_df.loc[[4, 1, 2]].index

    pd_result = scalars_pandas_df.drop(index=drop_pandas_index)
    bf_result = scalars_df.drop(index=drop_index).to_pandas()

    pd.testing.assert_frame_equal(pd_result, bf_result)


def test_drop_bigframes_index_with_na(scalars_dfs):
    scalars_df, scalars_pandas_df = scalars_dfs
    scalars_df = scalars_df.copy()
    scalars_pandas_df = scalars_pandas_df.copy()
    scalars_df = scalars_df.set_index("bytes_col")
    scalars_pandas_df = scalars_pandas_df.set_index("bytes_col")
    drop_index = scalars_df.iloc[[3, 5]].index
    drop_pandas_index = scalars_pandas_df.iloc[[3, 5]].index

    pd_result = scalars_pandas_df.drop(index=drop_pandas_index)  # drop_pandas_index)
    bf_result = scalars_df.drop(index=drop_index).to_pandas()

    pd.testing.assert_frame_equal(pd_result, bf_result)


def test_drop_bigframes_multiindex(scalars_dfs):
    scalars_df, scalars_pandas_df = scalars_dfs
    scalars_df = scalars_df.copy()
    scalars_pandas_df = scalars_pandas_df.copy()
    sub_df = scalars_df.iloc[[4, 1, 2]]
    sub_pandas_df = scalars_pandas_df.iloc[[4, 1, 2]]
    sub_df = sub_df.set_index(["bytes_col", "numeric_col"])
    sub_pandas_df = sub_pandas_df.set_index(["bytes_col", "numeric_col"])
    drop_index = sub_df.index
    drop_pandas_index = sub_pandas_df.index

    scalars_df = scalars_df.set_index(["bytes_col", "numeric_col"])
    scalars_pandas_df = scalars_pandas_df.set_index(["bytes_col", "numeric_col"])
    bf_result = scalars_df.drop(index=drop_index).to_pandas()
    pd_result = scalars_pandas_df.drop(index=drop_pandas_index)

    pd.testing.assert_frame_equal(pd_result, bf_result)


def test_drop_labels_axis_0(scalars_dfs):
    scalars_df, scalars_pandas_df = scalars_dfs

    pd_result = scalars_pandas_df.drop(labels=[4, 1, 2], axis=0)
    bf_result = scalars_df.drop(labels=[4, 1, 2], axis=0).to_pandas()

    pd.testing.assert_frame_equal(pd_result, bf_result)


def test_drop_index_and_columns(scalars_dfs):
    scalars_df, scalars_pandas_df = scalars_dfs

    pd_result = scalars_pandas_df.drop(index=[4, 1, 2], columns="int64_col")
    bf_result = scalars_df.drop(index=[4, 1, 2], columns="int64_col").to_pandas()

    pd.testing.assert_frame_equal(pd_result, bf_result)


def test_rename(scalars_dfs):
    scalars_df, scalars_pandas_df = scalars_dfs
    col_name_dict = {"bool_col": 1.2345}
    df_pandas = scalars_df.rename(columns=col_name_dict).to_pandas()
    pd.testing.assert_index_equal(
        df_pandas.columns, scalars_pandas_df.rename(columns=col_name_dict).columns
    )


def test_repr_w_all_rows(scalars_dfs):
    scalars_df, scalars_pandas_df = scalars_dfs

    # Remove columns with flaky formatting, like NUMERIC columns (which use the
    # object dtype). Also makes a copy so that mutating the index name doesn't
    # break other tests.
    scalars_df = scalars_df.drop(columns=["numeric_col"])
    scalars_pandas_df = scalars_pandas_df.drop(columns=["numeric_col"])

    if scalars_pandas_df.index.name is None:
        # Note: Not quite the same as no index / default index, but hopefully
        # simulates it well enough while being consistent enough for string
        # comparison to work.
        scalars_df = scalars_df.set_index("rowindex", drop=False).sort_index()
        scalars_df.index.name = None

    # When there are 10 or fewer rows, the outputs should be identical.
    actual = repr(scalars_df.head(10))

    with display_options.pandas_repr(bigframes.options.display):
        expected = repr(scalars_pandas_df.head(10))

    assert actual == expected


def test_repr_html_w_all_rows(scalars_dfs):
    scalars_df, _ = scalars_dfs
    # get a pandas df of the expected format
    df, _ = scalars_df._block.to_pandas()
    pandas_df = df.set_axis(scalars_df._block.column_labels, axis=1)
    pandas_df.index.name = scalars_df.index.name

    # When there are 10 or fewer rows, the outputs should be identical except for the extra note.
    actual = scalars_df.head(10)._repr_html_()
    with display_options.pandas_repr(bigframes.options.display):
        pandas_repr = pandas_df.head(10)._repr_html_()

    expected = (
        pandas_repr
        + f"[{len(pandas_df.index)} rows x {len(pandas_df.columns)} columns in total]"
    )
    assert actual == expected


def test_df_column_name_with_space(scalars_dfs):
    scalars_df, scalars_pandas_df = scalars_dfs
    col_name_dict = {"bool_col": "bool  col"}
    df_pandas = scalars_df.rename(columns=col_name_dict).to_pandas()
    pd.testing.assert_index_equal(
        df_pandas.columns, scalars_pandas_df.rename(columns=col_name_dict).columns
    )


def test_df_column_name_duplicate(scalars_dfs):
    scalars_df, scalars_pandas_df = scalars_dfs
    col_name_dict = {"int64_too": "int64_col"}
    df_pandas = scalars_df.rename(columns=col_name_dict).to_pandas()
    pd.testing.assert_index_equal(
        df_pandas.columns, scalars_pandas_df.rename(columns=col_name_dict).columns
    )


def test_get_df_column_name_duplicate(scalars_dfs):
    scalars_df, scalars_pandas_df = scalars_dfs
    col_name_dict = {"int64_too": "int64_col"}

    bf_result = scalars_df.rename(columns=col_name_dict)["int64_col"].to_pandas()
    pd_result = scalars_pandas_df.rename(columns=col_name_dict)["int64_col"]
    pd.testing.assert_index_equal(bf_result.columns, pd_result.columns)


def test_filter_df(scalars_dfs):
    scalars_df, scalars_pandas_df = scalars_dfs

    bf_bool_series = scalars_df["bool_col"]
    bf_result = scalars_df[bf_bool_series].to_pandas()

    pd_bool_series = scalars_pandas_df["bool_col"]
    pd_result = scalars_pandas_df[pd_bool_series]

    assert_pandas_df_equal(bf_result, pd_result)


def test_assign_new_column(scalars_dfs):
    scalars_df, scalars_pandas_df = scalars_dfs
    kwargs = {"new_col": 2}
    df = scalars_df.assign(**kwargs)
    bf_result = df.to_pandas()
    pd_result = scalars_pandas_df.assign(**kwargs)

    # Convert default pandas dtypes `int64` to match BigQuery DataFrames dtypes.
    pd_result["new_col"] = pd_result["new_col"].astype("Int64")

    assert_pandas_df_equal(bf_result, pd_result)


def test_assign_new_column_w_loc(scalars_dfs):
    scalars_df, scalars_pandas_df = scalars_dfs
    bf_df = scalars_df.copy()
    pd_df = scalars_pandas_df.copy()
    bf_df.loc[:, "new_col"] = 2
    pd_df.loc[:, "new_col"] = 2
    bf_result = bf_df.to_pandas()
    pd_result = pd_df

    # Convert default pandas dtypes `int64` to match BigQuery DataFrames dtypes.
    pd_result["new_col"] = pd_result["new_col"].astype("Int64")

    pd.testing.assert_frame_equal(bf_result, pd_result)


def test_assign_new_column_w_setitem(scalars_dfs):
    scalars_df, scalars_pandas_df = scalars_dfs
    bf_df = scalars_df.copy()
    pd_df = scalars_pandas_df.copy()
    bf_df["new_col"] = 2
    pd_df["new_col"] = 2
    bf_result = bf_df.to_pandas()
    pd_result = pd_df

    # Convert default pandas dtypes `int64` to match BigQuery DataFrames dtypes.
    pd_result["new_col"] = pd_result["new_col"].astype("Int64")

    pd.testing.assert_frame_equal(bf_result, pd_result)


def test_assign_new_column_w_setitem_dataframe(scalars_dfs):
    scalars_df, scalars_pandas_df = scalars_dfs
    bf_df = scalars_df.copy()
    pd_df = scalars_pandas_df.copy()
    bf_df["int64_col"] = bf_df["int64_too"].to_frame()
    pd_df["int64_col"] = pd_df["int64_too"].to_frame()

    # Convert default pandas dtypes `int64` to match BigQuery DataFrames dtypes.
    pd_df["int64_col"] = pd_df["int64_col"].astype("Int64")

    pd.testing.assert_frame_equal(bf_df.to_pandas(), pd_df)


def test_assign_new_column_w_setitem_dataframe_error(scalars_dfs):
    scalars_df, scalars_pandas_df = scalars_dfs
    bf_df = scalars_df.copy()
    pd_df = scalars_pandas_df.copy()

    with pytest.raises(ValueError):
        bf_df["impossible_col"] = bf_df[["int64_too", "string_col"]]
    with pytest.raises(ValueError):
        pd_df["impossible_col"] = pd_df[["int64_too", "string_col"]]


def test_assign_new_column_w_setitem_list(scalars_dfs):
    scalars_df, scalars_pandas_df = scalars_dfs
    bf_df = scalars_df.copy()
    pd_df = scalars_pandas_df.copy()
    bf_df["new_col"] = [9, 8, 7, 6, 5, 4, 3, 2, 1]
    pd_df["new_col"] = [9, 8, 7, 6, 5, 4, 3, 2, 1]
    bf_result = bf_df.to_pandas()
    pd_result = pd_df

    # Convert default pandas dtypes `int64` to match BigQuery DataFrames dtypes.
    pd_result["new_col"] = pd_result["new_col"].astype("Int64")

    pd.testing.assert_frame_equal(bf_result, pd_result)


def test_assign_new_column_w_setitem_list_repeated(scalars_dfs):
    scalars_df, scalars_pandas_df = scalars_dfs
    bf_df = scalars_df.copy()
    pd_df = scalars_pandas_df.copy()
    bf_df["new_col"] = [9, 8, 7, 6, 5, 4, 3, 2, 1]
    pd_df["new_col"] = [9, 8, 7, 6, 5, 4, 3, 2, 1]
    bf_df["new_col_2"] = [1, 3, 2, 5, 4, 7, 6, 9, 8]
    pd_df["new_col_2"] = [1, 3, 2, 5, 4, 7, 6, 9, 8]
    bf_result = bf_df.to_pandas()
    pd_result = pd_df

    # Convert default pandas dtypes `int64` to match BigQuery DataFrames dtypes.
    pd_result["new_col"] = pd_result["new_col"].astype("Int64")
    pd_result["new_col_2"] = pd_result["new_col_2"].astype("Int64")

    pd.testing.assert_frame_equal(bf_result, pd_result)


def test_assign_new_column_w_setitem_list_custom_index(scalars_dfs):
    scalars_df, scalars_pandas_df = scalars_dfs
    bf_df = scalars_df.copy()
    pd_df = scalars_pandas_df.copy()

    # set the custom index
    pd_df = pd_df.set_index(["string_col", "int64_col"])
    bf_df = bf_df.set_index(["string_col", "int64_col"])

    bf_df["new_col"] = [9, 8, 7, 6, 5, 4, 3, 2, 1]
    pd_df["new_col"] = [9, 8, 7, 6, 5, 4, 3, 2, 1]
    bf_result = bf_df.to_pandas()
    pd_result = pd_df

    # Convert default pandas dtypes `int64` to match BigQuery DataFrames dtypes.
    pd_result["new_col"] = pd_result["new_col"].astype("Int64")

    pd.testing.assert_frame_equal(bf_result, pd_result)


def test_assign_new_column_w_setitem_list_error(scalars_dfs):
    scalars_df, scalars_pandas_df = scalars_dfs
    bf_df = scalars_df.copy()
    pd_df = scalars_pandas_df.copy()

    with pytest.raises(ValueError):
        pd_df["new_col"] = [1, 2, 3]  # should be len 9, is 3
    with pytest.raises(ValueError):
        bf_df["new_col"] = [1, 2, 3]


def test_assign_existing_column(scalars_dfs):
    scalars_df, scalars_pandas_df = scalars_dfs
    kwargs = {"int64_col": 2}
    df = scalars_df.assign(**kwargs)
    bf_result = df.to_pandas()
    pd_result = scalars_pandas_df.assign(**kwargs)

    # Convert default pandas dtypes `int64` to match BigQuery DataFrames dtypes.
    pd_result["int64_col"] = pd_result["int64_col"].astype("Int64")

    assert_pandas_df_equal(bf_result, pd_result)


@pytest.mark.parametrize(
    ("ordered"),
    [
        (True),
        (False),
    ],
)
def test_assign_series(scalars_dfs, ordered):
    scalars_df, scalars_pandas_df = scalars_dfs
    column_name = "int64_col"
    df = scalars_df.assign(new_col=scalars_df[column_name])
    bf_result = df.to_pandas(ordered=ordered)
    pd_result = scalars_pandas_df.assign(new_col=scalars_pandas_df[column_name])

    assert_pandas_df_equal(bf_result, pd_result, ignore_order=not ordered)


def test_assign_series_overwrite(scalars_dfs):
    scalars_df, scalars_pandas_df = scalars_dfs
    column_name = "int64_col"
    df = scalars_df.assign(**{column_name: scalars_df[column_name] + 3})
    bf_result = df.to_pandas()
    pd_result = scalars_pandas_df.assign(
        **{column_name: scalars_pandas_df[column_name] + 3}
    )

    assert_pandas_df_equal(bf_result, pd_result)


def test_assign_sequential(scalars_dfs):
    scalars_df, scalars_pandas_df = scalars_dfs
    kwargs = {"int64_col": 2, "new_col": 3, "new_col2": 4}
    df = scalars_df.assign(**kwargs)
    bf_result = df.to_pandas()
    pd_result = scalars_pandas_df.assign(**kwargs)

    # Convert default pandas dtypes `int64` to match BigQuery DataFrames dtypes.
    pd_result["int64_col"] = pd_result["int64_col"].astype("Int64")
    pd_result["new_col"] = pd_result["new_col"].astype("Int64")
    pd_result["new_col2"] = pd_result["new_col2"].astype("Int64")

    assert_pandas_df_equal(bf_result, pd_result)


# Require an index so that the self-join is consistent each time.
def test_assign_same_table_different_index_performs_self_join(
    scalars_df_index, scalars_pandas_df_index
):
    column_name = "int64_col"
    bf_df = scalars_df_index.assign(
        alternative_index=scalars_df_index["rowindex_2"] + 2
    )
    pd_df = scalars_pandas_df_index.assign(
        alternative_index=scalars_pandas_df_index["rowindex_2"] + 2
    )
    bf_df_2 = bf_df.set_index("alternative_index")
    pd_df_2 = pd_df.set_index("alternative_index")
    bf_result = bf_df.assign(new_col=bf_df_2[column_name] * 10).to_pandas()
    pd_result = pd_df.assign(new_col=pd_df_2[column_name] * 10)

    pandas.testing.assert_frame_equal(bf_result, pd_result)


# Different table expression must have Index
def test_assign_different_df(
    scalars_df_index, scalars_df_2_index, scalars_pandas_df_index
):
    column_name = "int64_col"
    df = scalars_df_index.assign(new_col=scalars_df_2_index[column_name])
    bf_result = df.to_pandas()
    # Doesn't matter to pandas if it comes from the same DF or a different DF.
    pd_result = scalars_pandas_df_index.assign(
        new_col=scalars_pandas_df_index[column_name]
    )

    assert_pandas_df_equal(bf_result, pd_result)


def test_assign_different_df_w_loc(
    scalars_df_index, scalars_df_2_index, scalars_pandas_df_index
):
    bf_df = scalars_df_index.copy()
    bf_df2 = scalars_df_2_index.copy()
    pd_df = scalars_pandas_df_index.copy()
    assert "int64_col" in bf_df.columns
    assert "int64_col" in pd_df.columns
    bf_df.loc[:, "int64_col"] = bf_df2.loc[:, "int64_col"] + 1
    pd_df.loc[:, "int64_col"] = pd_df.loc[:, "int64_col"] + 1
    bf_result = bf_df.to_pandas()
    pd_result = pd_df

    # Convert default pandas dtypes `int64` to match BigQuery DataFrames dtypes.
    pd_result["int64_col"] = pd_result["int64_col"].astype("Int64")

    pd.testing.assert_frame_equal(bf_result, pd_result)


def test_assign_different_df_w_setitem(
    scalars_df_index, scalars_df_2_index, scalars_pandas_df_index
):
    bf_df = scalars_df_index.copy()
    bf_df2 = scalars_df_2_index.copy()
    pd_df = scalars_pandas_df_index.copy()
    assert "int64_col" in bf_df.columns
    assert "int64_col" in pd_df.columns
    bf_df["int64_col"] = bf_df2["int64_col"] + 1
    pd_df["int64_col"] = pd_df["int64_col"] + 1
    bf_result = bf_df.to_pandas()
    pd_result = pd_df

    # Convert default pandas dtypes `int64` to match BigQuery DataFrames dtypes.
    pd_result["int64_col"] = pd_result["int64_col"].astype("Int64")

    pd.testing.assert_frame_equal(bf_result, pd_result)


def test_assign_callable_lambda(scalars_dfs):
    scalars_df, scalars_pandas_df = scalars_dfs
    kwargs = {"new_col": lambda x: x["int64_col"] + x["int64_too"]}
    df = scalars_df.assign(**kwargs)
    bf_result = df.to_pandas()
    pd_result = scalars_pandas_df.assign(**kwargs)

    # Convert default pandas dtypes `int64` to match BigQuery DataFrames dtypes.
    pd_result["new_col"] = pd_result["new_col"].astype("Int64")

    assert_pandas_df_equal(bf_result, pd_result)


@pytest.mark.parametrize(
    ("axis", "how", "ignore_index"),
    [
        (0, "any", False),
        (0, "any", True),
        (1, "any", False),
        (1, "all", False),
    ],
)
def test_df_dropna(scalars_dfs, axis, how, ignore_index):
    if pd.__version__.startswith("1."):
        pytest.skip("ignore_index parameter not supported in pandas 1.x.")
    scalars_df, scalars_pandas_df = scalars_dfs
    df = scalars_df.dropna(axis=axis, how=how, ignore_index=ignore_index)
    bf_result = df.to_pandas()
    pd_result = scalars_pandas_df.dropna(axis=axis, how=how, ignore_index=ignore_index)

    # Pandas uses int64 instead of Int64 (nullable) dtype.
    pd_result.index = pd_result.index.astype(pd.Int64Dtype())
    pandas.testing.assert_frame_equal(bf_result, pd_result)


def test_df_fillna(scalars_dfs):
    scalars_df, scalars_pandas_df = scalars_dfs
    df = scalars_df[["int64_col", "float64_col"]].fillna(3)
    bf_result = df.to_pandas()
    pd_result = scalars_pandas_df[["int64_col", "float64_col"]].fillna(3)

    pandas.testing.assert_frame_equal(bf_result, pd_result)


def test_df_ffill(scalars_dfs):
    scalars_df, scalars_pandas_df = scalars_dfs
    bf_result = scalars_df[["int64_col", "float64_col"]].ffill(limit=1).to_pandas()
    pd_result = scalars_pandas_df[["int64_col", "float64_col"]].ffill(limit=1)

    pandas.testing.assert_frame_equal(bf_result, pd_result)


def test_df_bfill(scalars_dfs):
    scalars_df, scalars_pandas_df = scalars_dfs
    bf_result = scalars_df[["int64_col", "float64_col"]].bfill().to_pandas()
    pd_result = scalars_pandas_df[["int64_col", "float64_col"]].bfill()

    pandas.testing.assert_frame_equal(bf_result, pd_result)


def test_apply_series_series_callable(
    scalars_df_index,
    scalars_pandas_df_index,
):
    columns = ["int64_too", "int64_col"]

    def foo(series, arg1, arg2, *, kwarg1=0, kwarg2=0):
        return series**2 + (arg1 * arg2 % 4) + (kwarg1 * kwarg2 % 7)

    bf_result = (
        scalars_df_index[columns]
        .apply(foo, args=(33, 61), kwarg1=52, kwarg2=21)
        .to_pandas()
    )

    pd_result = scalars_pandas_df_index[columns].apply(
        foo, args=(33, 61), kwarg1=52, kwarg2=21
    )

    pandas.testing.assert_frame_equal(bf_result, pd_result)


def test_apply_series_listlike_callable(
    scalars_df_index,
    scalars_pandas_df_index,
):
    columns = ["int64_too", "int64_col"]
    bf_result = (
        scalars_df_index[columns].apply(lambda x: [len(x), x.min(), 24]).to_pandas()
    )

    pd_result = scalars_pandas_df_index[columns].apply(lambda x: [len(x), x.min(), 24])

    # Convert default pandas dtypes `int64` to match BigQuery DataFrames dtypes.
    pd_result.index = pd_result.index.astype("Int64")
    pd_result = pd_result.astype("Int64")
    pandas.testing.assert_frame_equal(bf_result, pd_result)


def test_apply_series_scalar_callable(
    scalars_df_index,
    scalars_pandas_df_index,
):
    columns = ["int64_too", "int64_col"]
    bf_result = scalars_df_index[columns].apply(lambda x: x.sum())

    pd_result = scalars_pandas_df_index[columns].apply(lambda x: x.sum())

    pandas.testing.assert_series_equal(bf_result, pd_result)


def test_df_isin_list(scalars_dfs):
    scalars_df, scalars_pandas_df = scalars_dfs
    values = ["Hello, World!", 55555, 2.51, pd.NA, True]
    bf_result = (
        scalars_df[["int64_col", "float64_col", "string_col", "bool_col"]]
        .isin(values)
        .to_pandas()
    )
    pd_result = scalars_pandas_df[
        ["int64_col", "float64_col", "string_col", "bool_col"]
    ].isin(values)

    pandas.testing.assert_frame_equal(bf_result, pd_result.astype("boolean"))


def test_df_isin_dict(scalars_dfs):
    scalars_df, scalars_pandas_df = scalars_dfs
    values = {
        "string_col": ["Hello, World!", 55555, 2.51, pd.NA, True],
        "int64_col": [5555, 2.51],
        "bool_col": [pd.NA],
    }
    bf_result = (
        scalars_df[["int64_col", "float64_col", "string_col", "bool_col"]]
        .isin(values)
        .to_pandas()
    )
    pd_result = scalars_pandas_df[
        ["int64_col", "float64_col", "string_col", "bool_col"]
    ].isin(values)

    pandas.testing.assert_frame_equal(bf_result, pd_result.astype("boolean"))


@pytest.mark.parametrize(
    ("merge_how",),
    [
        ("inner",),
        ("outer",),
        ("left",),
        ("right",),
    ],
)
def test_df_merge(scalars_dfs, merge_how):
    scalars_df, scalars_pandas_df = scalars_dfs
    on = "rowindex_2"
    left_columns = ["int64_col", "float64_col", "rowindex_2"]
    right_columns = ["int64_col", "bool_col", "string_col", "rowindex_2"]

    left = scalars_df[left_columns]
    # Offset the rows somewhat so that outer join can have an effect.
    right = scalars_df[right_columns].assign(rowindex_2=scalars_df["rowindex_2"] + 2)

    df = left.merge(right, merge_how, on, sort=True)
    bf_result = df.to_pandas()

    pd_result = scalars_pandas_df[left_columns].merge(
        scalars_pandas_df[right_columns].assign(
            rowindex_2=scalars_pandas_df["rowindex_2"] + 2
        ),
        merge_how,
        on,
        sort=True,
    )

    assert_pandas_df_equal(
        bf_result, pd_result, ignore_order=True, check_index_type=False
    )


@pytest.mark.parametrize(
    ("left_on", "right_on"),
    [
        (["int64_col", "rowindex_2"], ["int64_col", "rowindex_2"]),
        (["rowindex_2", "int64_col"], ["int64_col", "rowindex_2"]),
        (["rowindex_2", "float64_col"], ["int64_col", "rowindex_2"]),
    ],
)
def test_df_merge_multi_key(scalars_dfs, left_on, right_on):
    scalars_df, scalars_pandas_df = scalars_dfs
    left_columns = ["int64_col", "float64_col", "rowindex_2"]
    right_columns = ["int64_col", "bool_col", "string_col", "rowindex_2"]

    left = scalars_df[left_columns]
    # Offset the rows somewhat so that outer join can have an effect.
    right = scalars_df[right_columns].assign(rowindex_2=scalars_df["rowindex_2"] + 2)

    df = left.merge(right, "outer", left_on=left_on, right_on=right_on, sort=True)
    bf_result = df.to_pandas()

    pd_result = scalars_pandas_df[left_columns].merge(
        scalars_pandas_df[right_columns].assign(
            rowindex_2=scalars_pandas_df["rowindex_2"] + 2
        ),
        "outer",
        left_on=left_on,
        right_on=right_on,
        sort=True,
    )

    assert_pandas_df_equal(
        bf_result, pd_result, ignore_order=True, check_index_type=False
    )


@pytest.mark.parametrize(
    ("merge_how",),
    [
        ("inner",),
        ("outer",),
        ("left",),
        ("right",),
    ],
)
def test_merge_custom_col_name(scalars_dfs, merge_how):
    scalars_df, scalars_pandas_df = scalars_dfs
    left_columns = ["int64_col", "float64_col"]
    right_columns = ["int64_col", "bool_col", "string_col"]
    on = "int64_col"
    rename_columns = {"float64_col": "f64_col"}

    left = scalars_df[left_columns]
    left = left.rename(columns=rename_columns)
    right = scalars_df[right_columns]
    df = left.merge(right, merge_how, on, sort=True)
    bf_result = df.to_pandas()

    pandas_left_df = scalars_pandas_df[left_columns]
    pandas_left_df = pandas_left_df.rename(columns=rename_columns)
    pandas_right_df = scalars_pandas_df[right_columns]
    pd_result = pandas_left_df.merge(pandas_right_df, merge_how, on, sort=True)

    assert_pandas_df_equal(
        bf_result, pd_result, ignore_order=True, check_index_type=False
    )


@pytest.mark.parametrize(
    ("merge_how",),
    [
        ("inner",),
        ("outer",),
        ("left",),
        ("right",),
    ],
)
def test_merge_left_on_right_on(scalars_dfs, merge_how):
    scalars_df, scalars_pandas_df = scalars_dfs
    left_columns = ["int64_col", "float64_col", "int64_too"]
    right_columns = ["int64_col", "bool_col", "string_col", "rowindex_2"]

    left = scalars_df[left_columns]
    right = scalars_df[right_columns]

    df = left.merge(
        right, merge_how, left_on="int64_too", right_on="rowindex_2", sort=True
    )
    bf_result = df.to_pandas()

    pd_result = scalars_pandas_df[left_columns].merge(
        scalars_pandas_df[right_columns],
        merge_how,
        left_on="int64_too",
        right_on="rowindex_2",
        sort=True,
    )

    assert_pandas_df_equal(
        bf_result, pd_result, ignore_order=True, check_index_type=False
    )


def test_get_dtypes(scalars_df_default_index):
    dtypes = scalars_df_default_index.dtypes
    pd.testing.assert_series_equal(
        dtypes,
        pd.Series(
            {
                "bool_col": pd.BooleanDtype(),
                "bytes_col": np.dtype("O"),
                "date_col": pd.ArrowDtype(pa.date32()),
                "datetime_col": pd.ArrowDtype(pa.timestamp("us")),
                "geography_col": gpd.array.GeometryDtype(),
                "int64_col": pd.Int64Dtype(),
                "int64_too": pd.Int64Dtype(),
                "numeric_col": np.dtype("O"),
                "float64_col": pd.Float64Dtype(),
                "rowindex": pd.Int64Dtype(),
                "rowindex_2": pd.Int64Dtype(),
                "string_col": pd.StringDtype(storage="pyarrow"),
                "time_col": pd.ArrowDtype(pa.time64("us")),
                "timestamp_col": pd.ArrowDtype(pa.timestamp("us", tz="UTC")),
            }
        ),
    )


def test_get_dtypes_array_struct(session):
    """We may upgrade struct and array to proper arrow dtype support in future. For now,
    we return python objects"""
    df = session.read_gbq(
        """SELECT
        [1, 3, 2] AS array_column,
        STRUCT(
            "a" AS string_field,
            1.2 AS float_field) AS struct_column"""
    )

    dtypes = df.dtypes
    pd.testing.assert_series_equal(
        dtypes,
        pd.Series(
            {
                "array_column": np.dtype("O"),
                "struct_column": pd.ArrowDtype(
                    pa.struct(
                        [
                            ("string_field", pa.string()),
                            ("float_field", pa.float64()),
                        ]
                    )
                ),
            }
        ),
    )


def test_shape(scalars_dfs):
    scalars_df, scalars_pandas_df = scalars_dfs
    bf_result = scalars_df.shape
    pd_result = scalars_pandas_df.shape

    assert bf_result == pd_result


def test_len(scalars_dfs):
    scalars_df, scalars_pandas_df = scalars_dfs
    bf_result = len(scalars_df)
    pd_result = len(scalars_pandas_df)

    assert bf_result == pd_result


def test_size(scalars_dfs):
    scalars_df, scalars_pandas_df = scalars_dfs
    bf_result = scalars_df.size
    pd_result = scalars_pandas_df.size

    assert bf_result == pd_result


def test_ndim(scalars_dfs):
    scalars_df, scalars_pandas_df = scalars_dfs
    bf_result = scalars_df.ndim
    pd_result = scalars_pandas_df.ndim

    assert bf_result == pd_result


def test_empty_false(scalars_dfs):
    scalars_df, scalars_pandas_df = scalars_dfs

    bf_result = scalars_df.empty
    pd_result = scalars_pandas_df.empty

    assert bf_result == pd_result


def test_empty_true_column_filter(scalars_dfs):
    scalars_df, scalars_pandas_df = scalars_dfs

    bf_result = scalars_df[[]].empty
    pd_result = scalars_pandas_df[[]].empty

    assert bf_result == pd_result


def test_empty_true_row_filter(scalars_dfs: Tuple[dataframe.DataFrame, pd.DataFrame]):
    scalars_df, scalars_pandas_df = scalars_dfs
    bf_bool: series.Series = typing.cast(series.Series, scalars_df["bool_col"])
    pd_bool: pd.Series = scalars_pandas_df["bool_col"]
    bf_false = bf_bool.notna() & (bf_bool != bf_bool)
    pd_false = pd_bool.notna() & (pd_bool != pd_bool)

    bf_result = scalars_df[bf_false].empty
    pd_result = scalars_pandas_df[pd_false].empty

    assert pd_result
    assert bf_result == pd_result


def test_empty_true_memtable(session: bigframes.Session):
    bf_df = dataframe.DataFrame(session=session)
    pd_df = pd.DataFrame()

    bf_result = bf_df.empty
    pd_result = pd_df.empty

    assert pd_result
    assert bf_result == pd_result


@pytest.mark.parametrize(
    ("drop",),
    ((True,), (False,)),
)
def test_reset_index(scalars_df_index, scalars_pandas_df_index, drop):
    df = scalars_df_index.reset_index(drop=drop)
    assert df.index.name is None

    bf_result = df.to_pandas()
    pd_result = scalars_pandas_df_index.reset_index(drop=drop)

    # Pandas uses int64 instead of Int64 (nullable) dtype.
    pd_result.index = pd_result.index.astype(pd.Int64Dtype())

    # reset_index should maintain the original ordering.
    pandas.testing.assert_frame_equal(bf_result, pd_result)


def test_reset_index_then_filter(
    scalars_df_index,
    scalars_pandas_df_index,
):
    bf_filter = scalars_df_index["bool_col"].fillna(True)
    bf_df = scalars_df_index.reset_index()[bf_filter]
    bf_result = bf_df.to_pandas()
    pd_filter = scalars_pandas_df_index["bool_col"].fillna(True)
    pd_result = scalars_pandas_df_index.reset_index()[pd_filter]

    # Pandas uses int64 instead of Int64 (nullable) dtype.
    pd_result.index = pd_result.index.astype(pd.Int64Dtype())

    # reset_index should maintain the original ordering and index keys
    # post-filter will have gaps.
    pandas.testing.assert_frame_equal(bf_result, pd_result)


def test_reset_index_with_unnamed_index(
    scalars_df_index,
    scalars_pandas_df_index,
):
    scalars_df_index = scalars_df_index.copy()
    scalars_pandas_df_index = scalars_pandas_df_index.copy()

    scalars_df_index.index.name = None
    scalars_pandas_df_index.index.name = None
    df = scalars_df_index.reset_index(drop=False)
    assert df.index.name is None

    # reset_index(drop=False) creates a new column "index".
    assert df.columns[0] == "index"

    bf_result = df.to_pandas()
    pd_result = scalars_pandas_df_index.reset_index(drop=False)

    # Pandas uses int64 instead of Int64 (nullable) dtype.
    pd_result.index = pd_result.index.astype(pd.Int64Dtype())

    # reset_index should maintain the original ordering.
    pandas.testing.assert_frame_equal(bf_result, pd_result)


def test_reset_index_with_unnamed_index_and_index_column(
    scalars_df_index,
    scalars_pandas_df_index,
):
    scalars_df_index = scalars_df_index.copy()
    scalars_pandas_df_index = scalars_pandas_df_index.copy()

    scalars_df_index.index.name = None
    scalars_pandas_df_index.index.name = None
    df = scalars_df_index.assign(index=scalars_df_index["int64_col"]).reset_index(
        drop=False
    )
    assert df.index.name is None

    # reset_index(drop=False) creates a new column "level_0" if the "index" column already exists.
    assert df.columns[0] == "level_0"

    bf_result = df.to_pandas()
    pd_result = scalars_pandas_df_index.assign(
        index=scalars_pandas_df_index["int64_col"]
    ).reset_index(drop=False)

    # Pandas uses int64 instead of Int64 (nullable) dtype.
    pd_result.index = pd_result.index.astype(pd.Int64Dtype())

    # reset_index should maintain the original ordering.
    pandas.testing.assert_frame_equal(bf_result, pd_result)


@pytest.mark.parametrize(
    ("drop",),
    (
        (True,),
        (False,),
    ),
)
@pytest.mark.parametrize(
    ("append",),
    (
        (True,),
        (False,),
    ),
)
@pytest.mark.parametrize(
    ("index_column",),
    (("int64_too",), ("string_col",), ("timestamp_col",)),
)
def test_set_index(scalars_dfs, index_column, drop, append):
    scalars_df, scalars_pandas_df = scalars_dfs
    df = scalars_df.set_index(index_column, append=append, drop=drop)
    bf_result = df.to_pandas()
    pd_result = scalars_pandas_df.set_index(index_column, append=append, drop=drop)

    # Sort to disambiguate when there are duplicate index labels.
    # Note: Doesn't use assert_pandas_df_equal_ignore_ordering because we get
    # "ValueError: 'timestamp_col' is both an index level and a column label,
    # which is ambiguous" when trying to sort by a column with the same name as
    # the index.
    bf_result = bf_result.sort_values("rowindex_2")
    pd_result = pd_result.sort_values("rowindex_2")

    pandas.testing.assert_frame_equal(bf_result, pd_result)


def test_set_index_key_error(scalars_dfs):
    scalars_df, scalars_pandas_df = scalars_dfs
    with pytest.raises(KeyError):
        scalars_pandas_df.set_index(["not_a_col"])
    with pytest.raises(KeyError):
        scalars_df.set_index(["not_a_col"])


@pytest.mark.parametrize(
    ("ascending",),
    ((True,), (False,)),
)
@pytest.mark.parametrize(
    ("na_position",),
    (("first",), ("last",)),
)
def test_sort_index(scalars_dfs, ascending, na_position):
    index_column = "int64_col"
    scalars_df, scalars_pandas_df = scalars_dfs
    df = scalars_df.set_index(index_column)
    bf_result = df.sort_index(ascending=ascending, na_position=na_position).to_pandas()
    pd_result = scalars_pandas_df.set_index(index_column).sort_index(
        ascending=ascending, na_position=na_position
    )
    pandas.testing.assert_frame_equal(bf_result, pd_result)


def test_df_abs(scalars_dfs):
    scalars_df, scalars_pandas_df = scalars_dfs
    columns = ["int64_col", "int64_too", "float64_col"]

    bf_result = scalars_df[columns].abs().to_pandas()
    pd_result = scalars_pandas_df[columns].abs()

    assert_pandas_df_equal(bf_result, pd_result)


def test_df_isnull(scalars_dfs):
    scalars_df, scalars_pandas_df = scalars_dfs

    columns = ["int64_col", "int64_too", "string_col", "bool_col"]
    bf_result = scalars_df[columns].isnull().to_pandas()
    pd_result = scalars_pandas_df[columns].isnull()

    # One of dtype mismatches to be documented. Here, the `bf_result.dtype` is
    # `BooleanDtype` but the `pd_result.dtype` is `bool`.
    pd_result["int64_col"] = pd_result["int64_col"].astype(pd.BooleanDtype())
    pd_result["int64_too"] = pd_result["int64_too"].astype(pd.BooleanDtype())
    pd_result["string_col"] = pd_result["string_col"].astype(pd.BooleanDtype())
    pd_result["bool_col"] = pd_result["bool_col"].astype(pd.BooleanDtype())

    assert_pandas_df_equal(bf_result, pd_result)


def test_df_notnull(scalars_dfs):
    scalars_df, scalars_pandas_df = scalars_dfs

    columns = ["int64_col", "int64_too", "string_col", "bool_col"]
    bf_result = scalars_df[columns].notnull().to_pandas()
    pd_result = scalars_pandas_df[columns].notnull()

    # One of dtype mismatches to be documented. Here, the `bf_result.dtype` is
    # `BooleanDtype` but the `pd_result.dtype` is `bool`.
    pd_result["int64_col"] = pd_result["int64_col"].astype(pd.BooleanDtype())
    pd_result["int64_too"] = pd_result["int64_too"].astype(pd.BooleanDtype())
    pd_result["string_col"] = pd_result["string_col"].astype(pd.BooleanDtype())
    pd_result["bool_col"] = pd_result["bool_col"].astype(pd.BooleanDtype())

    assert_pandas_df_equal(bf_result, pd_result)


@pytest.mark.parametrize(
    ("left_labels", "right_labels", "overwrite", "fill_value"),
    [
        (["a", "b", "c"], ["c", "a", "b"], True, None),
        (["a", "b", "c"], ["c", "a", "b"], False, None),
        (["a", "b", "c"], ["a", "b", "c"], False, 2),
    ],
    ids=[
        "one_one_match_overwrite",
        "one_one_match_no_overwrite",
        "exact_match",
    ],
)
def test_combine(
    scalars_df_index,
    scalars_df_2_index,
    scalars_pandas_df_index,
    left_labels,
    right_labels,
    overwrite,
    fill_value,
):
    if pd.__version__.startswith("1."):
        pytest.skip("pd.NA vs NaN not handled well in pandas 1.x.")
    columns = ["int64_too", "int64_col", "float64_col"]

    bf_df_a = scalars_df_index[columns]
    bf_df_a.columns = left_labels
    bf_df_b = scalars_df_2_index[columns]
    bf_df_b.columns = right_labels
    bf_result = bf_df_a.combine(
        bf_df_b,
        lambda x, y: x**2 + 2 * x * y + y**2,
        overwrite=overwrite,
        fill_value=fill_value,
    ).to_pandas()

    pd_df_a = scalars_pandas_df_index[columns]
    pd_df_a.columns = left_labels
    pd_df_b = scalars_pandas_df_index[columns]
    pd_df_b.columns = right_labels
    pd_result = pd_df_a.combine(
        pd_df_b,
        lambda x, y: x**2 + 2 * x * y + y**2,
        overwrite=overwrite,
        fill_value=fill_value,
    )

    # Some dtype inconsistency for all-NULL columns
    pd.testing.assert_frame_equal(bf_result, pd_result, check_dtype=False)


@pytest.mark.parametrize(
    ("overwrite", "filter_func"),
    [
        (True, None),
        (False, None),
        (True, lambda x: x.isna() | (x % 2 == 0)),
    ],
    ids=[
        "default",
        "overwritefalse",
        "customfilter",
    ],
)
def test_df_update(overwrite, filter_func):
    if pd.__version__.startswith("1."):
        pytest.skip("dtype handled differently in pandas 1.x.")
    index1 = pandas.Index([1, 2, 3, 4], dtype="Int64")
    index2 = pandas.Index([1, 2, 4, 5], dtype="Int64")
    pd_df1 = pandas.DataFrame(
        {"a": [1, None, 3, 4], "b": [5, 6, None, 8]}, dtype="Int64", index=index1
    )
    pd_df2 = pandas.DataFrame(
        {"a": [None, 20, 30, 40], "c": [90, None, 110, 120]},
        dtype="Int64",
        index=index2,
    )

    bf_df1 = dataframe.DataFrame(pd_df1)
    bf_df2 = dataframe.DataFrame(pd_df2)

    bf_df1.update(bf_df2, overwrite=overwrite, filter_func=filter_func)
    pd_df1.update(pd_df2, overwrite=overwrite, filter_func=filter_func)

    pd.testing.assert_frame_equal(bf_df1.to_pandas(), pd_df1)


def test_df_idxmin():
    pd_df = pd.DataFrame(
        {"a": [1, 2, 3], "b": [7, None, 3], "c": [4, 4, 4]}, index=["x", "y", "z"]
    )
    bf_df = dataframe.DataFrame(pd_df)

    bf_result = bf_df.idxmin().to_pandas()
    pd_result = pd_df.idxmin()

    pd.testing.assert_series_equal(
        bf_result, pd_result, check_index_type=False, check_dtype=False
    )


def test_df_idxmax():
    pd_df = pd.DataFrame(
        {"a": [1, 2, 3], "b": [7, None, 3], "c": [4, 4, 4]}, index=["x", "y", "z"]
    )
    bf_df = dataframe.DataFrame(pd_df)

    bf_result = bf_df.idxmax().to_pandas()
    pd_result = pd_df.idxmax()

    pd.testing.assert_series_equal(
        bf_result, pd_result, check_index_type=False, check_dtype=False
    )


@pytest.mark.parametrize(
    ("join", "axis"),
    [
        ("outer", None),
        ("outer", 0),
        ("outer", 1),
        ("left", 0),
        ("right", 1),
        ("inner", None),
        ("inner", 1),
    ],
)
def test_df_align(join, axis):
    index1 = pandas.Index([1, 2, 3, 4], dtype="Int64")
    index2 = pandas.Index([1, 2, 4, 5], dtype="Int64")
    pd_df1 = pandas.DataFrame(
        {"a": [1, None, 3, 4], "b": [5, 6, None, 8]}, dtype="Int64", index=index1
    )
    pd_df2 = pandas.DataFrame(
        {"a": [None, 20, 30, 40], "c": [90, None, 110, 120]},
        dtype="Int64",
        index=index2,
    )

    bf_df1 = dataframe.DataFrame(pd_df1)
    bf_df2 = dataframe.DataFrame(pd_df2)

    bf_result1, bf_result2 = bf_df1.align(bf_df2, join=join, axis=axis)
    pd_result1, pd_result2 = pd_df1.align(pd_df2, join=join, axis=axis)

    # Don't check dtype as pandas does unnecessary float conversion
    pd.testing.assert_frame_equal(bf_result1.to_pandas(), pd_result1, check_dtype=False)
    pd.testing.assert_frame_equal(bf_result2.to_pandas(), pd_result2, check_dtype=False)


def test_combine_first(
    scalars_df_index,
    scalars_df_2_index,
    scalars_pandas_df_index,
):
    if pd.__version__.startswith("1."):
        pytest.skip("pd.NA vs NaN not handled well in pandas 1.x.")
    columns = ["int64_too", "int64_col", "float64_col"]

    bf_df_a = scalars_df_index[columns].iloc[0:6]
    bf_df_a.columns = ["a", "b", "c"]
    bf_df_b = scalars_df_2_index[columns].iloc[2:8]
    bf_df_b.columns = ["b", "a", "d"]
    bf_result = bf_df_a.combine_first(bf_df_b).to_pandas()

    pd_df_a = scalars_pandas_df_index[columns].iloc[0:6]
    pd_df_a.columns = ["a", "b", "c"]
    pd_df_b = scalars_pandas_df_index[columns].iloc[2:8]
    pd_df_b.columns = ["b", "a", "d"]
    pd_result = pd_df_a.combine_first(pd_df_b)

    # Some dtype inconsistency for all-NULL columns
    pd.testing.assert_frame_equal(bf_result, pd_result, check_dtype=False)


@pytest.mark.parametrize(
    ("op"),
    [
        operator.add,
        operator.sub,
        operator.mul,
        operator.truediv,
        operator.floordiv,
        operator.eq,
        operator.ne,
        operator.gt,
        operator.ge,
        operator.lt,
        operator.le,
    ],
    ids=[
        "add",
        "subtract",
        "multiply",
        "true_divide",
        "floor_divide",
        "eq",
        "ne",
        "gt",
        "ge",
        "lt",
        "le",
    ],
)
# TODO(garrettwu): deal with NA values
@pytest.mark.parametrize(("other_scalar"), [1, 2.5, 0, 0.0])
@pytest.mark.parametrize(("reverse_operands"), [True, False])
def test_scalar_binop(scalars_dfs, op, other_scalar, reverse_operands):
    scalars_df, scalars_pandas_df = scalars_dfs
    columns = ["int64_col", "float64_col"]

    maybe_reversed_op = (lambda x, y: op(y, x)) if reverse_operands else op

    bf_result = maybe_reversed_op(scalars_df[columns], other_scalar).to_pandas()
    pd_result = maybe_reversed_op(scalars_pandas_df[columns], other_scalar)

    assert_pandas_df_equal(bf_result, pd_result)


@pytest.mark.parametrize(("other_scalar"), [1, -2])
def test_mod(scalars_dfs, other_scalar):
    # Zero case excluded as pandas produces 0 result for Int64 inputs rather than NA/NaN.
    # This is likely a pandas bug as mod 0 is undefined in other dtypes, and most programming languages.
    scalars_df, scalars_pandas_df = scalars_dfs

    bf_result = (scalars_df[["int64_col", "int64_too"]] % other_scalar).to_pandas()
    pd_result = scalars_pandas_df[["int64_col", "int64_too"]] % other_scalar

    assert_pandas_df_equal(bf_result, pd_result)


def test_scalar_binop_str_exception(scalars_dfs):
    scalars_df, _ = scalars_dfs
    columns = ["string_col"]
    with pytest.raises(TypeError):
        (scalars_df[columns] + 1).to_pandas()


@pytest.mark.parametrize(
    ("op"),
    [
        (lambda x, y: x.add(y, axis="index")),
        (lambda x, y: x.radd(y, axis="index")),
        (lambda x, y: x.sub(y, axis="index")),
        (lambda x, y: x.rsub(y, axis="index")),
        (lambda x, y: x.mul(y, axis="index")),
        (lambda x, y: x.rmul(y, axis="index")),
        (lambda x, y: x.truediv(y, axis="index")),
        (lambda x, y: x.rtruediv(y, axis="index")),
        (lambda x, y: x.floordiv(y, axis="index")),
        (lambda x, y: x.floordiv(y, axis="index")),
        (lambda x, y: x.gt(y, axis="index")),
        (lambda x, y: x.ge(y, axis="index")),
        (lambda x, y: x.lt(y, axis="index")),
        (lambda x, y: x.le(y, axis="index")),
    ],
    ids=[
        "add",
        "radd",
        "sub",
        "rsub",
        "mul",
        "rmul",
        "truediv",
        "rtruediv",
        "floordiv",
        "rfloordiv",
        "gt",
        "ge",
        "lt",
        "le",
    ],
)
def test_series_binop_axis_index(
    scalars_dfs,
    op,
):
    scalars_df, scalars_pandas_df = scalars_dfs
    df_columns = ["int64_col", "float64_col"]
    series_column = "int64_too"

    bf_result = op(scalars_df[df_columns], scalars_df[series_column]).to_pandas()
    pd_result = op(scalars_pandas_df[df_columns], scalars_pandas_df[series_column])

    assert_pandas_df_equal(bf_result, pd_result)


@pytest.mark.parametrize(
    ("left_labels", "right_labels"),
    [
        (["a", "a", "b"], ["c", "c", "d"]),
        (["a", "b", "c"], ["c", "a", "b"]),
        (["a", "c", "c"], ["c", "a", "c"]),
        (["a", "b", "c"], ["a", "b", "c"]),
    ],
    ids=[
        "no_overlap",
        "one_one_match",
        "multi_match",
        "exact_match",
    ],
)
def test_binop_df_df_binary_op(
    scalars_df_index,
    scalars_df_2_index,
    scalars_pandas_df_index,
    left_labels,
    right_labels,
):
    if pd.__version__.startswith("1."):
        pytest.skip("pd.NA vs NaN not handled well in pandas 1.x.")
    columns = ["int64_too", "int64_col", "float64_col"]

    bf_df_a = scalars_df_index[columns]
    bf_df_a.columns = left_labels
    bf_df_b = scalars_df_2_index[columns]
    bf_df_b.columns = right_labels
    bf_result = (bf_df_a - bf_df_b).to_pandas()

    pd_df_a = scalars_pandas_df_index[columns]
    pd_df_a.columns = left_labels
    pd_df_b = scalars_pandas_df_index[columns]
    pd_df_b.columns = right_labels
    pd_result = pd_df_a - pd_df_b

    # Some dtype inconsistency for all-NULL columns
    pd.testing.assert_frame_equal(bf_result, pd_result, check_dtype=False)


# Differnt table will only work for explicit index, since default index orders are arbitrary.
@pytest.mark.parametrize(
    ("ordered"),
    [
        (True),
        (False),
    ],
)
def test_series_binop_add_different_table(
    scalars_df_index, scalars_pandas_df_index, scalars_df_2_index, ordered
):
    df_columns = ["int64_col", "float64_col"]
    series_column = "int64_too"

    bf_result = (
        scalars_df_index[df_columns]
        .add(scalars_df_2_index[series_column], axis="index")
        .to_pandas(ordered=ordered)
    )
    pd_result = scalars_pandas_df_index[df_columns].add(
        scalars_pandas_df_index[series_column], axis="index"
    )

    assert_pandas_df_equal(bf_result, pd_result, ignore_order=not ordered)


# TODO(garrettwu): Test series binop with different index

all_joins = pytest.mark.parametrize(
    ("how",),
    (
        ("outer",),
        ("left",),
        ("right",),
        ("inner",),
    ),
)


@all_joins
def test_join_same_table(scalars_dfs, how):
    bf_df, pd_df = scalars_dfs

    bf_df_a = bf_df.set_index("int64_too")[["string_col", "int64_col"]]
    bf_df_b = bf_df.set_index("int64_too")[["float64_col"]]
    bf_result = bf_df_a.join(bf_df_b, how=how).to_pandas()
    pd_df_a = pd_df.set_index("int64_too")[["string_col", "int64_col"]]
    pd_df_b = pd_df.set_index("int64_too")[["float64_col"]]
    pd_result = pd_df_a.join(pd_df_b, how=how)
    assert_pandas_df_equal(bf_result, pd_result, ignore_order=True)


@all_joins
def test_join_different_table(
    scalars_df_index, scalars_df_2_index, scalars_pandas_df_index, how
):
    bf_df_a = scalars_df_index[["string_col", "int64_col"]]
    bf_df_b = scalars_df_2_index.dropna()[["float64_col"]]
    bf_result = bf_df_a.join(bf_df_b, how=how).to_pandas()
    pd_df_a = scalars_pandas_df_index[["string_col", "int64_col"]]
    pd_df_b = scalars_pandas_df_index.dropna()[["float64_col"]]
    pd_result = pd_df_a.join(pd_df_b, how=how)
    assert_pandas_df_equal(bf_result, pd_result, ignore_order=True)


def test_join_duplicate_columns_raises_not_implemented(scalars_dfs):
    scalars_df, _ = scalars_dfs
    df_a = scalars_df[["string_col", "float64_col"]]
    df_b = scalars_df[["float64_col"]]
    with pytest.raises(NotImplementedError):
        df_a.join(df_b, how="outer").to_pandas()


@all_joins
def test_join_param_on(scalars_dfs, how):
    bf_df, pd_df = scalars_dfs

    bf_df_a = bf_df[["string_col", "int64_col", "rowindex_2"]]
    bf_df_a = bf_df_a.assign(rowindex_2=bf_df_a["rowindex_2"] + 2)
    bf_df_b = bf_df[["float64_col"]]
    bf_result = bf_df_a.join(bf_df_b, on="rowindex_2", how=how).to_pandas()

    pd_df_a = pd_df[["string_col", "int64_col", "rowindex_2"]]
    pd_df_a = pd_df_a.assign(rowindex_2=pd_df_a["rowindex_2"] + 2)
    pd_df_b = pd_df[["float64_col"]]
    pd_result = pd_df_a.join(pd_df_b, on="rowindex_2", how=how)
    assert_pandas_df_equal(bf_result, pd_result, ignore_order=True)


@pytest.mark.parametrize(
    ("by", "ascending", "na_position"),
    [
        ("int64_col", True, "first"),
        (["bool_col", "int64_col"], True, "last"),
        ("int64_col", False, "first"),
        (["bool_col", "int64_col"], [False, True], "last"),
        (["bool_col", "int64_col"], [True, False], "first"),
    ],
)
def test_dataframe_sort_values(
    scalars_df_index, scalars_pandas_df_index, by, ascending, na_position
):
    # Test needs values to be unique
    bf_result = scalars_df_index.sort_values(
        by, ascending=ascending, na_position=na_position
    ).to_pandas()
    pd_result = scalars_pandas_df_index.sort_values(
        by, ascending=ascending, na_position=na_position
    )

    pandas.testing.assert_frame_equal(
        bf_result,
        pd_result,
    )


def test_dataframe_sort_values_stable(scalars_df_index, scalars_pandas_df_index):
    bf_result = (
        scalars_df_index.sort_values("int64_col", kind="stable")
        .sort_values("bool_col", kind="stable")
        .to_pandas()
    )
    pd_result = scalars_pandas_df_index.sort_values(
        "int64_col", kind="stable"
    ).sort_values("bool_col", kind="stable")

    pandas.testing.assert_frame_equal(
        bf_result,
        pd_result,
    )


@pytest.mark.parametrize(
    ("operator", "columns"),
    [
        pytest.param(lambda x: x.cumsum(), ["float64_col", "int64_too"]),
        pytest.param(lambda x: x.cumprod(), ["float64_col", "int64_too"]),
        pytest.param(
            lambda x: x.cumprod(),
            ["string_col"],
            marks=pytest.mark.xfail(
                raises=ValueError,
            ),
        ),
    ],
    ids=[
        "cumsum",
        "cumprod",
        "non-numeric",
    ],
)
def test_dataframe_numeric_analytic_op(
    scalars_df_index, scalars_pandas_df_index, operator, columns
):
    # TODO: Add nullable ints (pandas 1.x has poor behavior on these)
    bf_series = operator(scalars_df_index[columns])
    pd_series = operator(scalars_pandas_df_index[columns])
    bf_result = bf_series.to_pandas()
    pd.testing.assert_frame_equal(pd_series, bf_result, check_dtype=False)


@pytest.mark.parametrize(
    ("operator"),
    [
        (lambda x: x.cummin()),
        (lambda x: x.cummax()),
        (lambda x: x.shift(2)),
        (lambda x: x.shift(-2)),
    ],
    ids=[
        "cummin",
        "cummax",
        "shiftpostive",
        "shiftnegative",
    ],
)
def test_dataframe_general_analytic_op(
    scalars_df_index, scalars_pandas_df_index, operator
):
    col_names = ["int64_too", "float64_col", "int64_col", "bool_col"]
    bf_series = operator(scalars_df_index[col_names])
    pd_series = operator(scalars_pandas_df_index[col_names])
    bf_result = bf_series.to_pandas()
    pd.testing.assert_frame_equal(
        pd_series,
        bf_result,
    )


@pytest.mark.parametrize(
    ("periods",),
    [
        (1,),
        (2,),
        (-1,),
    ],
)
def test_dataframe_diff(scalars_df_index, scalars_pandas_df_index, periods):
    col_names = ["int64_too", "float64_col", "int64_col"]
    bf_result = scalars_df_index[col_names].diff(periods=periods).to_pandas()
    pd_result = scalars_pandas_df_index[col_names].diff(periods=periods)
    pd.testing.assert_frame_equal(
        pd_result,
        bf_result,
    )


@pytest.mark.parametrize(
    ("periods",),
    [
        (1,),
        (2,),
        (-1,),
    ],
)
def test_dataframe_pct_change(scalars_df_index, scalars_pandas_df_index, periods):
    col_names = ["int64_too", "float64_col", "int64_col"]
    bf_result = scalars_df_index[col_names].pct_change(periods=periods).to_pandas()
    pd_result = scalars_pandas_df_index[col_names].pct_change(periods=periods)
    pd.testing.assert_frame_equal(
        pd_result,
        bf_result,
    )


def test_dataframe_agg_single_string(scalars_dfs):
    numeric_cols = ["int64_col", "int64_too", "float64_col"]
    scalars_df, scalars_pandas_df = scalars_dfs
    bf_result = scalars_df[numeric_cols].agg("sum").to_pandas()
    pd_result = scalars_pandas_df[numeric_cols].agg("sum")

    # Pandas may produce narrower numeric types, but bigframes always produces Float64
    pd_result = pd_result.astype("Float64")
    pd.testing.assert_series_equal(pd_result, bf_result, check_index_type=False)


def test_dataframe_agg_multi_string(scalars_dfs):
    numeric_cols = ["int64_col", "int64_too", "float64_col"]
    aggregations = [
        "sum",
        "mean",
        "median",
        "std",
        "var",
        "min",
        "max",
        "nunique",
        "count",
    ]
    scalars_df, scalars_pandas_df = scalars_dfs
    bf_result = scalars_df[numeric_cols].agg(aggregations).to_pandas()
    pd_result = scalars_pandas_df[numeric_cols].agg(aggregations)

    # Pandas may produce narrower numeric types, but bigframes always produces Float64
    pd_result = pd_result.astype("Float64")

    # Drop median, as it's an approximation.
    bf_median = bf_result.loc["median", :]
    bf_result = bf_result.drop(labels=["median"])
    pd_result = pd_result.drop(labels=["median"])

    pd.testing.assert_frame_equal(pd_result, bf_result, check_index_type=False)

    # Double-check that median is at least plausible.
    assert (
        (bf_result.loc["min", :] <= bf_median) & (bf_median <= bf_result.loc["max", :])
    ).all()


def test_df_describe(scalars_dfs):
    scalars_df, scalars_pandas_df = scalars_dfs
    # pyarrows time columns fail in pandas
    unsupported_columns = ["datetime_col", "timestamp_col", "time_col", "date_col"]
    bf_result = scalars_df.describe().to_pandas()

    modified_pd_df = scalars_pandas_df.drop(columns=unsupported_columns)
    pd_result = modified_pd_df.describe()

    # Pandas may produce narrower numeric types, but bigframes always produces Float64
    pd_result = pd_result.astype("Float64")

    # Drop quartiles, as they are approximate
    bf_min = bf_result.loc["min", :]
    bf_p25 = bf_result.loc["25%", :]
    bf_p50 = bf_result.loc["50%", :]
    bf_p75 = bf_result.loc["75%", :]
    bf_max = bf_result.loc["max", :]

    bf_result = bf_result.drop(labels=["25%", "50%", "75%"])
    pd_result = pd_result.drop(labels=["25%", "50%", "75%"])

    pd.testing.assert_frame_equal(pd_result, bf_result, check_index_type=False)

    # Double-check that quantiles are at least plausible.
    assert (
        (bf_min <= bf_p25)
        & (bf_p25 <= bf_p50)
        & (bf_p50 <= bf_p50)
        & (bf_p75 <= bf_max)
    ).all()


@pytest.mark.parametrize(
    ("ordered"),
    [
        (True),
        (False),
    ],
)
def test_df_stack(scalars_dfs, ordered):
    if pandas.__version__.startswith("1.") or pandas.__version__.startswith("2.0"):
        pytest.skip("pandas <2.1 uses different stack implementation")
    scalars_df, scalars_pandas_df = scalars_dfs
    # To match bigquery dataframes
    scalars_pandas_df = scalars_pandas_df.copy()
    scalars_pandas_df.columns = scalars_pandas_df.columns.astype("string[pyarrow]")
    # Can only stack identically-typed columns
    columns = ["int64_col", "int64_too", "rowindex_2"]

    bf_result = scalars_df[columns].stack().to_pandas(ordered=ordered)
    pd_result = scalars_pandas_df[columns].stack(future_stack=True)

    # Pandas produces NaN, where bq dataframes produces pd.NA
    assert_series_equal(
        bf_result, pd_result, check_dtype=False, ignore_order=not ordered
    )


<<<<<<< HEAD
@pytest.mark.parametrize(
    ("ordered"),
    [
        (True),
        (False),
    ],
)
def test_df_unstack(scalars_dfs, ordered):
=======
def test_df_melt_default(scalars_dfs):
    scalars_df, scalars_pandas_df = scalars_dfs
    # To match bigquery dataframes
    scalars_pandas_df = scalars_pandas_df.copy()
    scalars_pandas_df.columns = scalars_pandas_df.columns.astype("string[pyarrow]")
    # Can only stack identically-typed columns
    columns = ["int64_col", "int64_too", "rowindex_2"]

    bf_result = scalars_df[columns].melt().to_pandas()
    pd_result = scalars_pandas_df[columns].melt()

    # Pandas produces int64 index, Bigframes produces Int64 (nullable)
    pd.testing.assert_frame_equal(
        bf_result, pd_result, check_index_type=False, check_dtype=False
    )


def test_df_melt_parameterized(scalars_dfs):
    scalars_df, scalars_pandas_df = scalars_dfs
    # To match bigquery dataframes
    scalars_pandas_df = scalars_pandas_df.copy()
    scalars_pandas_df.columns = scalars_pandas_df.columns.astype("string[pyarrow]")
    # Can only stack identically-typed columns

    bf_result = scalars_df.melt(
        var_name="alice",
        value_name="bob",
        id_vars=["string_col"],
        value_vars=["int64_col", "int64_too"],
    ).to_pandas()
    pd_result = scalars_pandas_df.melt(
        var_name="alice",
        value_name="bob",
        id_vars=["string_col"],
        value_vars=["int64_col", "int64_too"],
    )

    # Pandas produces int64 index, Bigframes produces Int64 (nullable)
    pd.testing.assert_frame_equal(
        bf_result, pd_result, check_index_type=False, check_dtype=False
    )


def test_df_unstack(scalars_dfs):
>>>>>>> 4e4409c5
    scalars_df, scalars_pandas_df = scalars_dfs
    # To match bigquery dataframes
    scalars_pandas_df = scalars_pandas_df.copy()
    scalars_pandas_df.columns = scalars_pandas_df.columns.astype("string[pyarrow]")
    # Can only stack identically-typed columns
    columns = [
        "rowindex_2",
        "int64_col",
        "int64_too",
    ]

    # unstack on mono-index produces series
    bf_result = scalars_df[columns].unstack().to_pandas(ordered=ordered)
    pd_result = scalars_pandas_df[columns].unstack()

    # Pandas produces NaN, where bq dataframes produces pd.NA
    assert_series_equal(
        bf_result, pd_result, check_dtype=False, ignore_order=not ordered
    )


@pytest.mark.parametrize(
    ("values", "index", "columns"),
    [
        ("int64_col", "int64_too", ["string_col"]),
        (["int64_col"], "int64_too", ["string_col"]),
        (["int64_col", "float64_col"], "int64_too", ["string_col"]),
    ],
)
def test_df_pivot(scalars_dfs, values, index, columns):
    scalars_df, scalars_pandas_df = scalars_dfs

    bf_result = scalars_df.pivot(
        values=values, index=index, columns=columns
    ).to_pandas()
    pd_result = scalars_pandas_df.pivot(values=values, index=index, columns=columns)

    # Pandas produces NaN, where bq dataframes produces pd.NA
    pd.testing.assert_frame_equal(bf_result, pd_result, check_dtype=False)


@pytest.mark.parametrize(
    ("values", "index", "columns"),
    [
        (["goals", "assists"], ["team_name", "season"], ["position"]),
        (["goals", "assists"], ["season"], ["team_name", "position"]),
    ],
)
def test_df_pivot_hockey(hockey_df, hockey_pandas_df, values, index, columns):
    bf_result = (
        hockey_df.reset_index()
        .pivot(values=values, index=index, columns=columns)
        .to_pandas()
    )
    pd_result = hockey_pandas_df.reset_index().pivot(
        values=values, index=index, columns=columns
    )

    # Pandas produces NaN, where bq dataframes produces pd.NA
    pd.testing.assert_frame_equal(bf_result, pd_result, check_dtype=False)


def test_ipython_key_completions_with_drop(scalars_dfs):
    scalars_df, scalars_pandas_df = scalars_dfs
    col_names = "string_col"
    bf_dataframe = scalars_df.drop(columns=col_names)
    pd_dataframe = scalars_pandas_df.drop(columns=col_names)
    expected = pd_dataframe.columns.tolist()

    results = bf_dataframe._ipython_key_completions_()

    assert col_names not in results
    assert results == expected
    # _ipython_key_completions_ is called with square brackets
    # so only column names are relevant with tab completion
    assert "to_gbq" not in results
    assert "merge" not in results
    assert "drop" not in results


def test_ipython_key_completions_with_rename(scalars_dfs):
    scalars_df, scalars_pandas_df = scalars_dfs
    col_name_dict = {"string_col": "a_renamed_column"}
    bf_dataframe = scalars_df.rename(columns=col_name_dict)
    pd_dataframe = scalars_pandas_df.rename(columns=col_name_dict)
    expected = pd_dataframe.columns.tolist()

    results = bf_dataframe._ipython_key_completions_()

    assert "string_col" not in results
    assert "a_renamed_column" in results
    assert results == expected
    # _ipython_key_completions_ is called with square brackets
    # so only column names are relevant with tab completion
    assert "to_gbq" not in results
    assert "merge" not in results
    assert "drop" not in results


def test__dir__with_drop(scalars_dfs):
    scalars_df, scalars_pandas_df = scalars_dfs
    col_names = "string_col"
    bf_dataframe = scalars_df.drop(columns=col_names)
    pd_dataframe = scalars_pandas_df.drop(columns=col_names)
    expected = pd_dataframe.columns.tolist()

    results = dir(bf_dataframe)

    assert col_names not in results
    assert frozenset(expected) <= frozenset(results)
    # __dir__ is called with a '.' and displays all methods, columns names, etc.
    assert "to_gbq" in results
    assert "merge" in results
    assert "drop" in results


def test__dir__with_rename(scalars_dfs):
    scalars_df, scalars_pandas_df = scalars_dfs
    col_name_dict = {"string_col": "a_renamed_column"}
    bf_dataframe = scalars_df.rename(columns=col_name_dict)
    pd_dataframe = scalars_pandas_df.rename(columns=col_name_dict)
    expected = pd_dataframe.columns.tolist()

    results = dir(bf_dataframe)

    assert "string_col" not in results
    assert "a_renamed_column" in results
    assert frozenset(expected) <= frozenset(results)
    # __dir__ is called with a '.' and displays all methods, columns names, etc.
    assert "to_gbq" in results
    assert "merge" in results
    assert "drop" in results


@pytest.mark.parametrize(
    ("start", "stop", "step"),
    [
        (0, 0, None),
        (None, None, None),
        (1, None, None),
        (None, 4, None),
        (None, None, 2),
        (None, 50000000000, 1),
        (5, 4, None),
        (3, None, 2),
        (1, 7, 2),
        (1, 7, 50000000000),
    ],
)
def test_iloc_slice(scalars_df_index, scalars_pandas_df_index, start, stop, step):
    bf_result = scalars_df_index.iloc[start:stop:step].to_pandas()
    pd_result = scalars_pandas_df_index.iloc[start:stop:step]
    pd.testing.assert_frame_equal(
        bf_result,
        pd_result,
    )


def test_iloc_slice_zero_step(scalars_df_index):
    with pytest.raises(ValueError):
        scalars_df_index.iloc[0:0:0]


@pytest.mark.parametrize(
    ("ordered"),
    [
        (True),
        (False),
    ],
)
def test_iloc_slice_nested(scalars_df_index, scalars_pandas_df_index, ordered):
    bf_result = scalars_df_index.iloc[1:].iloc[1:].to_pandas(ordered=ordered)
    pd_result = scalars_pandas_df_index.iloc[1:].iloc[1:]

    assert_pandas_df_equal(bf_result, pd_result, ignore_order=not ordered)


@pytest.mark.parametrize(
    "index",
    [0, 5, -2, (2,)],
)
def test_iloc_single_integer(scalars_df_index, scalars_pandas_df_index, index):
    bf_result = scalars_df_index.iloc[index]
    pd_result = scalars_pandas_df_index.iloc[index]

    pd.testing.assert_series_equal(
        bf_result,
        pd_result,
    )


@pytest.mark.parametrize(
    "index",
    [(2, 5), (5, 0), (0, 0)],
)
def test_iloc_tuple(scalars_df_index, scalars_pandas_df_index, index):
    bf_result = scalars_df_index.iloc[index]
    pd_result = scalars_pandas_df_index.iloc[index]

    assert bf_result == pd_result


@pytest.mark.parametrize(
    ("index", "error"),
    [
        ((1, 1, 1), pd.errors.IndexingError),
        (("asd", "asd", "asd"), pd.errors.IndexingError),
        (("asd"), TypeError),
    ],
)
def test_iloc_tuple_errors(scalars_df_index, scalars_pandas_df_index, index, error):
    with pytest.raises(error):
        scalars_df_index.iloc[index]
    with pytest.raises(error):
        scalars_pandas_df_index.iloc[index]


@pytest.mark.parametrize(
    "index",
    [(2, 5), (5, 0), (0, 0)],
)
def test_iat(scalars_df_index, scalars_pandas_df_index, index):
    bf_result = scalars_df_index.iat[index]
    pd_result = scalars_pandas_df_index.iat[index]

    assert bf_result == pd_result


@pytest.mark.parametrize(
    ("index", "error"),
    [
        (0, TypeError),
        ("asd", ValueError),
        ((1, 2, 3), TypeError),
        (("asd", "asd"), ValueError),
    ],
)
def test_iat_errors(scalars_df_index, scalars_pandas_df_index, index, error):
    with pytest.raises(error):
        scalars_pandas_df_index.iat[index]
    with pytest.raises(error):
        scalars_df_index.iat[index]


def test_iloc_single_integer_out_of_bound_error(
    scalars_df_index, scalars_pandas_df_index
):
    with pytest.raises(IndexError, match="single positional indexer is out-of-bounds"):
        scalars_df_index.iloc[99]


def test_loc_bool_series(scalars_df_index, scalars_pandas_df_index):
    bf_result = scalars_df_index.loc[scalars_df_index.bool_col].to_pandas()
    pd_result = scalars_pandas_df_index.loc[scalars_pandas_df_index.bool_col]

    pd.testing.assert_frame_equal(
        bf_result,
        pd_result,
    )


def test_loc_select_column(scalars_df_index, scalars_pandas_df_index):
    bf_result = scalars_df_index.loc[:, "int64_col"].to_pandas()
    pd_result = scalars_pandas_df_index.loc[:, "int64_col"]
    pd.testing.assert_series_equal(
        bf_result,
        pd_result,
    )


def test_loc_single_index_with_duplicate(scalars_df_index, scalars_pandas_df_index):
    scalars_df_index = scalars_df_index.set_index("string_col", drop=False)
    scalars_pandas_df_index = scalars_pandas_df_index.set_index(
        "string_col", drop=False
    )
    index = "Hello, World!"
    bf_result = scalars_df_index.loc[index]
    pd_result = scalars_pandas_df_index.loc[index]
    pd.testing.assert_frame_equal(
        bf_result.to_pandas(),
        pd_result,
    )


def test_loc_single_index_no_duplicate(scalars_df_index, scalars_pandas_df_index):
    scalars_df_index = scalars_df_index.set_index("int64_too", drop=False)
    scalars_pandas_df_index = scalars_pandas_df_index.set_index("int64_too", drop=False)
    index = -2345
    bf_result = scalars_df_index.loc[index]
    pd_result = scalars_pandas_df_index.loc[index]
    pd.testing.assert_series_equal(
        bf_result,
        pd_result,
    )


def test_at_with_duplicate(scalars_df_index, scalars_pandas_df_index):
    scalars_df_index = scalars_df_index.set_index("string_col", drop=False)
    scalars_pandas_df_index = scalars_pandas_df_index.set_index(
        "string_col", drop=False
    )
    index = "Hello, World!"
    bf_result = scalars_df_index.at[index, "int64_too"]
    pd_result = scalars_pandas_df_index.at[index, "int64_too"]
    pd.testing.assert_series_equal(
        bf_result.to_pandas(),
        pd_result,
    )


def test_at_no_duplicate(scalars_df_index, scalars_pandas_df_index):
    scalars_df_index = scalars_df_index.set_index("int64_too", drop=False)
    scalars_pandas_df_index = scalars_pandas_df_index.set_index("int64_too", drop=False)
    index = -2345
    bf_result = scalars_df_index.at[index, "string_col"]
    pd_result = scalars_pandas_df_index.at[index, "string_col"]
    assert bf_result == pd_result


def test_loc_setitem_bool_series_scalar_new_col(scalars_dfs):
    scalars_df, scalars_pandas_df = scalars_dfs
    bf_df = scalars_df.copy()
    pd_df = scalars_pandas_df.copy()
    bf_df.loc[bf_df["int64_too"] == 0, "new_col"] = 99
    pd_df.loc[pd_df["int64_too"] == 0, "new_col"] = 99

    # pandas type difference
    pd_df["new_col"] = pd_df["new_col"].astype("Float64")

    pd.testing.assert_frame_equal(
        bf_df.to_pandas(),
        pd_df,
    )


def test_loc_setitem_bool_series_scalar_existing_col(scalars_dfs):
    if pd.__version__.startswith("1."):
        pytest.skip("this loc overload not supported in pandas 1.x.")

    scalars_df, scalars_pandas_df = scalars_dfs
    bf_df = scalars_df.copy()
    pd_df = scalars_pandas_df.copy()
    bf_df.loc[bf_df["int64_too"] == 1, "string_col"] = "hello"
    pd_df.loc[pd_df["int64_too"] == 1, "string_col"] = "hello"

    pd.testing.assert_frame_equal(
        bf_df.to_pandas(),
        pd_df,
    )


def test_loc_setitem_bool_series_scalar_type_error(scalars_dfs):
    if pd.__version__.startswith("1."):
        pytest.skip("this loc overload not supported in pandas 1.x.")

    scalars_df, scalars_pandas_df = scalars_dfs
    bf_df = scalars_df.copy()
    pd_df = scalars_pandas_df.copy()

    with pytest.raises(TypeError):
        bf_df.loc[bf_df["int64_too"] == 1, "string_col"] = 99
    with pytest.raises(TypeError):
        pd_df.loc[pd_df["int64_too"] == 1, "string_col"] = 99


@pytest.mark.parametrize(
    ("ordered"),
    [
        (True),
        (False),
    ],
)
@pytest.mark.parametrize(
    ("op"),
    [
        (lambda x: x.sum(numeric_only=True)),
        (lambda x: x.mean(numeric_only=True)),
        (lambda x: x.min(numeric_only=True)),
        (lambda x: x.max(numeric_only=True)),
        (lambda x: x.std(numeric_only=True)),
        (lambda x: x.var(numeric_only=True)),
        (lambda x: x.count(numeric_only=False)),
        (lambda x: x.nunique()),
    ],
    ids=["sum", "mean", "min", "max", "std", "var", "count", "nunique"],
)
def test_dataframe_aggregates(scalars_df_index, scalars_pandas_df_index, op, ordered):
    col_names = ["int64_too", "float64_col", "string_col", "int64_col", "bool_col"]
    bf_series = op(scalars_df_index[col_names])
    pd_series = op(scalars_pandas_df_index[col_names])
    bf_result = bf_series.to_pandas(ordered=ordered)

    # Pandas may produce narrower numeric types, but bigframes always produces Float64
    pd_series = pd_series.astype("Float64")
    # Pandas has object index type
    assert_series_equal(
        pd_series, bf_result, check_index_type=False, ignore_order=not ordered
    )


@pytest.mark.parametrize(
    ("op"),
    [
        (lambda x: x.sum(axis=1, numeric_only=True)),
        (lambda x: x.mean(axis=1, numeric_only=True)),
        (lambda x: x.min(axis=1, numeric_only=True)),
        (lambda x: x.max(axis=1, numeric_only=True)),
        (lambda x: x.std(axis=1, numeric_only=True)),
        (lambda x: x.var(axis=1, numeric_only=True)),
    ],
    ids=["sum", "mean", "min", "max", "std", "var"],
)
def test_dataframe_aggregates_axis_1(scalars_df_index, scalars_pandas_df_index, op):
    col_names = ["int64_too", "int64_col", "float64_col", "bool_col", "string_col"]
    bf_result = op(scalars_df_index[col_names]).to_pandas()
    pd_result = op(scalars_pandas_df_index[col_names])

    # Pandas may produce narrower numeric types, but bigframes always produces Float64
    pd_result = pd_result.astype("Float64")
    # Pandas has object index type
    pd.testing.assert_series_equal(pd_result, bf_result, check_index_type=False)


def test_dataframe_aggregates_median(scalars_df_index, scalars_pandas_df_index):
    col_names = ["int64_too", "float64_col", "int64_col", "bool_col"]
    bf_result = scalars_df_index[col_names].median(numeric_only=True).to_pandas()
    pd_result = scalars_pandas_df_index[col_names].agg(["min", "max"])

    # Pandas may produce narrower numeric types, but bigframes always produces Float64
    pd_result = pd_result.astype("Float64")

    # Median is an approximation, but double-check that median is plausible.
    for col in col_names:
        assert (pd_result.loc["min", col] <= bf_result[col]) and (
            bf_result[col] <= pd_result.loc["max", col]
        )


@pytest.mark.parametrize(
    ("op"),
    [
        (lambda x: x.all(bool_only=True)),
        (lambda x: x.any(bool_only=True)),
        (lambda x: x.all(axis=1, bool_only=True)),
        (lambda x: x.any(axis=1, bool_only=True)),
    ],
    ids=["all_axis0", "any_axis0", "all_axis1", "any_axis1"],
)
def test_dataframe_bool_aggregates(scalars_df_index, scalars_pandas_df_index, op):
    # Pandas will drop nullable 'boolean' dtype so we convert first to bool, then cast back later
    scalars_df_index = scalars_df_index.assign(
        bool_col=scalars_df_index.bool_col.fillna(False)
    )
    scalars_pandas_df_index = scalars_pandas_df_index.assign(
        bool_col=scalars_pandas_df_index.bool_col.fillna(False).astype("bool")
    )
    bf_series = op(scalars_df_index)
    pd_series = op(scalars_pandas_df_index).astype("boolean")
    bf_result = bf_series.to_pandas()

    # Pandas has object index type
    pd.testing.assert_series_equal(pd_series, bf_result, check_index_type=False)


def test_dataframe_prod(scalars_df_index, scalars_pandas_df_index):
    col_names = ["int64_too", "float64_col"]
    bf_series = scalars_df_index[col_names].prod()
    pd_series = scalars_pandas_df_index[col_names].prod()
    bf_result = bf_series.to_pandas()

    # Pandas may produce narrower numeric types, but bigframes always produces Float64
    pd_series = pd_series.astype("Float64")
    # Pandas has object index type
    pd.testing.assert_series_equal(pd_series, bf_result, check_index_type=False)


def test_df_skew_too_few_values(scalars_dfs):
    columns = ["float64_col", "int64_col"]
    scalars_df, scalars_pandas_df = scalars_dfs
    bf_result = scalars_df[columns].head(2).skew().to_pandas()
    pd_result = scalars_pandas_df[columns].head(2).skew()

    # Pandas may produce narrower numeric types, but bigframes always produces Float64
    pd_result = pd_result.astype("Float64")

    pd.testing.assert_series_equal(pd_result, bf_result, check_index_type=False)


def test_df_skew(scalars_dfs):
    columns = ["float64_col", "int64_col"]
    scalars_df, scalars_pandas_df = scalars_dfs
    bf_result = scalars_df[columns].skew().to_pandas()
    pd_result = scalars_pandas_df[columns].skew()

    # Pandas may produce narrower numeric types, but bigframes always produces Float64
    pd_result = pd_result.astype("Float64")

    pd.testing.assert_series_equal(pd_result, bf_result, check_index_type=False)


def test_df_kurt_too_few_values(scalars_dfs):
    columns = ["float64_col", "int64_col"]
    scalars_df, scalars_pandas_df = scalars_dfs
    bf_result = scalars_df[columns].head(2).kurt().to_pandas()
    pd_result = scalars_pandas_df[columns].head(2).kurt()

    # Pandas may produce narrower numeric types, but bigframes always produces Float64
    pd_result = pd_result.astype("Float64")

    pd.testing.assert_series_equal(pd_result, bf_result, check_index_type=False)


def test_df_kurt(scalars_dfs):
    columns = ["float64_col", "int64_col"]
    scalars_df, scalars_pandas_df = scalars_dfs
    bf_result = scalars_df[columns].kurt().to_pandas()
    pd_result = scalars_pandas_df[columns].kurt()

    # Pandas may produce narrower numeric types, but bigframes always produces Float64
    pd_result = pd_result.astype("Float64")

    pd.testing.assert_series_equal(pd_result, bf_result, check_index_type=False)


@pytest.mark.parametrize(
    ("frac", "n", "random_state"),
    [
        (None, 4, None),
        (0.5, None, None),
        (None, 4, 10),
        (0.5, None, 10),
        (None, None, None),
    ],
    ids=[
        "n_wo_random_state",
        "frac_wo_random_state",
        "n_w_random_state",
        "frac_w_random_state",
        "n_default",
    ],
)
def test_sample(scalars_dfs, frac, n, random_state):
    scalars_df, _ = scalars_dfs
    df = scalars_df.sample(frac=frac, n=n, random_state=random_state)
    bf_result = df.to_pandas()

    n = 1 if n is None else n
    expected_sample_size = round(frac * scalars_df.shape[0]) if frac is not None else n
    assert bf_result.shape[0] == expected_sample_size
    assert bf_result.shape[1] == scalars_df.shape[1]


def test_sample_raises_value_error(scalars_dfs):
    scalars_df, _ = scalars_dfs
    with pytest.raises(
        ValueError, match="Only one of 'n' or 'frac' parameter can be specified."
    ):
        scalars_df.sample(frac=0.5, n=4)


@pytest.mark.parametrize(
    ("axis",),
    [
        (None,),
        (0,),
        (1,),
    ],
)
def test_df_add_prefix(scalars_df_index, scalars_pandas_df_index, axis):
    if pd.__version__.startswith("1."):
        pytest.skip("add_prefix axis parameter not supported in pandas 1.x.")
    bf_result = scalars_df_index.add_prefix("prefix_", axis).to_pandas()

    pd_result = scalars_pandas_df_index.add_prefix("prefix_", axis)

    pd.testing.assert_frame_equal(
        bf_result,
        pd_result,
        check_index_type=False,
    )


@pytest.mark.parametrize(
    ("axis",),
    [
        (0,),
        (1,),
    ],
)
def test_df_add_suffix(scalars_df_index, scalars_pandas_df_index, axis):
    if pd.__version__.startswith("1."):
        pytest.skip("add_prefix axis parameter not supported in pandas 1.x.")
    bf_result = scalars_df_index.add_suffix("_suffix", axis).to_pandas()

    pd_result = scalars_pandas_df_index.add_suffix("_suffix", axis)

    pd.testing.assert_frame_equal(
        bf_result,
        pd_result,
        check_index_type=False,
    )


def test_df_columns_filter_items(scalars_df_index, scalars_pandas_df_index):
    if pd.__version__.startswith("2.0") or pd.__version__.startswith("1."):
        pytest.skip("pandas filter items behavior different pre-2.1")
    bf_result = scalars_df_index.filter(items=["string_col", "int64_col"]).to_pandas()

    pd_result = scalars_pandas_df_index.filter(items=["string_col", "int64_col"])
    # Ignore column ordering as pandas order differently depending on version
    pd.testing.assert_frame_equal(
        bf_result.sort_index(axis=1),
        pd_result.sort_index(axis=1),
    )


def test_df_columns_filter_like(scalars_df_index, scalars_pandas_df_index):
    bf_result = scalars_df_index.filter(like="64_col").to_pandas()

    pd_result = scalars_pandas_df_index.filter(like="64_col")

    pd.testing.assert_frame_equal(
        bf_result,
        pd_result,
    )


def test_df_columns_filter_regex(scalars_df_index, scalars_pandas_df_index):
    bf_result = scalars_df_index.filter(regex="^[^_]+$").to_pandas()

    pd_result = scalars_pandas_df_index.filter(regex="^[^_]+$")

    pd.testing.assert_frame_equal(
        bf_result,
        pd_result,
    )


def test_df_rows_filter_items(scalars_df_index, scalars_pandas_df_index):
    if pd.__version__.startswith("2.0") or pd.__version__.startswith("1."):
        pytest.skip("pandas filter items behavior different pre-2.1")
    bf_result = scalars_df_index.filter(items=[5, 1, 3], axis=0).to_pandas()

    pd_result = scalars_pandas_df_index.filter(items=[5, 1, 3], axis=0)

    # Pandas uses int64 instead of Int64 (nullable) dtype.
    pd_result.index = pd_result.index.astype(pd.Int64Dtype())
    # Ignore ordering as pandas order differently depending on version
    assert_pandas_df_equal(
        bf_result,
        pd_result,
        ignore_order=True,
        check_names=False,
    )


def test_df_rows_filter_like(scalars_df_index, scalars_pandas_df_index):
    scalars_df_index = scalars_df_index.copy().set_index("string_col")
    scalars_pandas_df_index = scalars_pandas_df_index.copy().set_index("string_col")

    bf_result = scalars_df_index.filter(like="ello", axis=0).to_pandas()

    pd_result = scalars_pandas_df_index.filter(like="ello", axis=0)

    pd.testing.assert_frame_equal(
        bf_result,
        pd_result,
    )


def test_df_rows_filter_regex(scalars_df_index, scalars_pandas_df_index):
    scalars_df_index = scalars_df_index.copy().set_index("string_col")
    scalars_pandas_df_index = scalars_pandas_df_index.copy().set_index("string_col")

    bf_result = scalars_df_index.filter(regex="^[GH].*", axis=0).to_pandas()

    pd_result = scalars_pandas_df_index.filter(regex="^[GH].*", axis=0)

    pd.testing.assert_frame_equal(
        bf_result,
        pd_result,
    )


def test_df_reindex_rows_list(scalars_df_index, scalars_pandas_df_index):
    bf_result = scalars_df_index.reindex(index=[5, 1, 3, 99, 1]).to_pandas()

    pd_result = scalars_pandas_df_index.reindex(index=[5, 1, 3, 99, 1])

    # Pandas uses int64 instead of Int64 (nullable) dtype.
    pd_result.index = pd_result.index.astype(pd.Int64Dtype())
    pd.testing.assert_frame_equal(
        bf_result,
        pd_result,
    )


def test_df_reindex_rows_index(scalars_df_index, scalars_pandas_df_index):
    bf_result = scalars_df_index.reindex(
        index=pd.Index([5, 1, 3, 99, 1], name="newname")
    ).to_pandas()

    pd_result = scalars_pandas_df_index.reindex(
        index=pd.Index([5, 1, 3, 99, 1], name="newname")
    )

    # Pandas uses int64 instead of Int64 (nullable) dtype.
    pd_result.index = pd_result.index.astype(pd.Int64Dtype())
    pd.testing.assert_frame_equal(
        bf_result,
        pd_result,
    )


def test_df_reindex_nonunique(scalars_df_index):
    with pytest.raises(ValueError):
        # int64_too is non-unique
        scalars_df_index.set_index("int64_too").reindex(
            index=[5, 1, 3, 99, 1], validate=True
        )


def test_df_reindex_columns(scalars_df_index, scalars_pandas_df_index):
    bf_result = scalars_df_index.reindex(
        columns=["not_a_col", "int64_col", "int64_too"]
    ).to_pandas()

    pd_result = scalars_pandas_df_index.reindex(
        columns=["not_a_col", "int64_col", "int64_too"]
    )

    # Pandas uses float64 as default for newly created empty column, bf uses Float64
    pd_result.not_a_col = pd_result.not_a_col.astype(pandas.Float64Dtype())
    pd.testing.assert_frame_equal(
        bf_result,
        pd_result,
    )


def test_df_equals_identical(scalars_df_index, scalars_pandas_df_index):
    unsupported = [
        "geography_col",
    ]
    scalars_df_index = scalars_df_index.drop(columns=unsupported)
    scalars_pandas_df_index = scalars_pandas_df_index.drop(columns=unsupported)

    bf_result = scalars_df_index.equals(scalars_df_index)
    pd_result = scalars_pandas_df_index.equals(scalars_pandas_df_index)

    assert pd_result == bf_result


def test_df_equals_series(scalars_df_index, scalars_pandas_df_index):
    bf_result = scalars_df_index[["int64_col"]].equals(scalars_df_index["int64_col"])
    pd_result = scalars_pandas_df_index[["int64_col"]].equals(
        scalars_pandas_df_index["int64_col"]
    )

    assert pd_result == bf_result


def test_df_equals_different_dtype(scalars_df_index, scalars_pandas_df_index):
    columns = ["int64_col", "int64_too"]
    scalars_df_index = scalars_df_index[columns]
    scalars_pandas_df_index = scalars_pandas_df_index[columns]

    bf_modified = scalars_df_index.copy()
    bf_modified = bf_modified.astype("Float64")

    pd_modified = scalars_pandas_df_index.copy()
    pd_modified = pd_modified.astype("Float64")

    bf_result = scalars_df_index.equals(bf_modified)
    pd_result = scalars_pandas_df_index.equals(pd_modified)

    assert pd_result == bf_result


def test_df_equals_different_values(scalars_df_index, scalars_pandas_df_index):
    columns = ["int64_col", "int64_too"]
    scalars_df_index = scalars_df_index[columns]
    scalars_pandas_df_index = scalars_pandas_df_index[columns]

    bf_modified = scalars_df_index.copy()
    bf_modified["int64_col"] = bf_modified.int64_col + 1

    pd_modified = scalars_pandas_df_index.copy()
    pd_modified["int64_col"] = pd_modified.int64_col + 1

    bf_result = scalars_df_index.equals(bf_modified)
    pd_result = scalars_pandas_df_index.equals(pd_modified)

    assert pd_result == bf_result


def test_df_equals_extra_column(scalars_df_index, scalars_pandas_df_index):
    columns = ["int64_col", "int64_too"]
    more_columns = ["int64_col", "int64_too", "float64_col"]

    bf_result = scalars_df_index[columns].equals(scalars_df_index[more_columns])
    pd_result = scalars_pandas_df_index[columns].equals(
        scalars_pandas_df_index[more_columns]
    )

    assert pd_result == bf_result


def test_df_reindex_like(scalars_df_index, scalars_pandas_df_index):
    reindex_target_bf = scalars_df_index.reindex(
        columns=["not_a_col", "int64_col", "int64_too"], index=[5, 1, 3, 99, 1]
    )
    bf_result = scalars_df_index.reindex_like(reindex_target_bf).to_pandas()

    reindex_target_pd = scalars_pandas_df_index.reindex(
        columns=["not_a_col", "int64_col", "int64_too"], index=[5, 1, 3, 99, 1]
    )
    pd_result = scalars_pandas_df_index.reindex_like(reindex_target_pd)

    # Pandas uses float64 as default for newly created empty column, bf uses Float64
    # Pandas uses int64 instead of Int64 (nullable) dtype.
    pd_result.index = pd_result.index.astype(pd.Int64Dtype())
    # Pandas uses float64 as default for newly created empty column, bf uses Float64
    pd_result.not_a_col = pd_result.not_a_col.astype(pandas.Float64Dtype())
    pd.testing.assert_frame_equal(
        bf_result,
        pd_result,
    )


def test_df_values(scalars_df_index, scalars_pandas_df_index):
    bf_result = scalars_df_index.values

    pd_result = scalars_pandas_df_index.values
    # Numpy isn't equipped to compare non-numeric objects, so convert back to dataframe
    pd.testing.assert_frame_equal(
        pd.DataFrame(bf_result), pd.DataFrame(pd_result), check_dtype=False
    )


def test_df_to_numpy(scalars_df_index, scalars_pandas_df_index):
    bf_result = scalars_df_index.to_numpy()

    pd_result = scalars_pandas_df_index.to_numpy()
    # Numpy isn't equipped to compare non-numeric objects, so convert back to dataframe
    pd.testing.assert_frame_equal(
        pd.DataFrame(bf_result), pd.DataFrame(pd_result), check_dtype=False
    )


def test_df___array__(scalars_df_index, scalars_pandas_df_index):
    bf_result = scalars_df_index.__array__()

    pd_result = scalars_pandas_df_index.__array__()
    # Numpy isn't equipped to compare non-numeric objects, so convert back to dataframe
    pd.testing.assert_frame_equal(
        pd.DataFrame(bf_result), pd.DataFrame(pd_result), check_dtype=False
    )


def test_getattr_attribute_error_when_pandas_has(scalars_df_index):
    # asof is implemented in pandas but not in bigframes
    with pytest.raises(AttributeError):
        scalars_df_index.asof()


def test_getattr_attribute_error(scalars_df_index):
    with pytest.raises(AttributeError):
        scalars_df_index.not_a_method()


def test_loc_list_string_index(scalars_df_index, scalars_pandas_df_index):
    index_list = scalars_pandas_df_index.string_col.iloc[[0, 1, 1, 5]].values

    scalars_df_index = scalars_df_index.set_index("string_col")
    scalars_pandas_df_index = scalars_pandas_df_index.set_index("string_col")

    bf_result = scalars_df_index.loc[index_list].to_pandas()
    pd_result = scalars_pandas_df_index.loc[index_list]

    pd.testing.assert_frame_equal(
        bf_result,
        pd_result,
    )


def test_loc_list_integer_index(scalars_df_index, scalars_pandas_df_index):
    index_list = [3, 2, 1, 3, 2, 1]

    bf_result = scalars_df_index.loc[index_list]
    pd_result = scalars_pandas_df_index.loc[index_list]

    pd.testing.assert_frame_equal(
        bf_result.to_pandas(),
        pd_result,
    )


def test_loc_list_multiindex(scalars_df_index, scalars_pandas_df_index):
    scalars_df_multiindex = scalars_df_index.set_index(["string_col", "int64_col"])
    scalars_pandas_df_multiindex = scalars_pandas_df_index.set_index(
        ["string_col", "int64_col"]
    )
    index_list = [("Hello, World!", -234892), ("Hello, World!", 123456789)]

    bf_result = scalars_df_multiindex.loc[index_list]
    pd_result = scalars_pandas_df_multiindex.loc[index_list]

    pd.testing.assert_frame_equal(
        bf_result.to_pandas(),
        pd_result,
    )


def test_iloc_list(scalars_df_index, scalars_pandas_df_index):
    index_list = [0, 0, 0, 5, 4, 7]

    bf_result = scalars_df_index.iloc[index_list]
    pd_result = scalars_pandas_df_index.iloc[index_list]

    pd.testing.assert_frame_equal(
        bf_result.to_pandas(),
        pd_result,
    )


def test_iloc_list_multiindex(scalars_dfs):
    scalars_df, scalars_pandas_df = scalars_dfs
    scalars_df = scalars_df.copy()
    scalars_pandas_df = scalars_pandas_df.copy()
    scalars_df = scalars_df.set_index(["bytes_col", "numeric_col"])
    scalars_pandas_df = scalars_pandas_df.set_index(["bytes_col", "numeric_col"])

    index_list = [0, 0, 0, 5, 4, 7]

    bf_result = scalars_df.iloc[index_list]
    pd_result = scalars_pandas_df.iloc[index_list]

    pd.testing.assert_frame_equal(
        bf_result.to_pandas(),
        pd_result,
    )


def test_iloc_empty_list(scalars_df_index, scalars_pandas_df_index):
    index_list = []

    bf_result = scalars_df_index.iloc[index_list]
    pd_result = scalars_pandas_df_index.iloc[index_list]

    bf_result = bf_result.to_pandas()
    assert bf_result.shape == pd_result.shape  # types are known to be different


def test_rename_axis(scalars_df_index, scalars_pandas_df_index):
    bf_result = scalars_df_index.rename_axis("newindexname")
    pd_result = scalars_pandas_df_index.rename_axis("newindexname")

    pd.testing.assert_frame_equal(
        bf_result.to_pandas(),
        pd_result,
    )


def test_rename_axis_nonstring(scalars_df_index, scalars_pandas_df_index):
    bf_result = scalars_df_index.rename_axis((4,))
    pd_result = scalars_pandas_df_index.rename_axis((4,))

    pd.testing.assert_frame_equal(
        bf_result.to_pandas(),
        pd_result,
    )


def test_loc_bf_series_string_index(scalars_df_index, scalars_pandas_df_index):
    pd_string_series = scalars_pandas_df_index.string_col.iloc[[0, 5, 1, 1, 5]]
    bf_string_series = scalars_df_index.string_col.iloc[[0, 5, 1, 1, 5]]

    scalars_df_index = scalars_df_index.set_index("string_col")
    scalars_pandas_df_index = scalars_pandas_df_index.set_index("string_col")

    bf_result = scalars_df_index.loc[bf_string_series]
    pd_result = scalars_pandas_df_index.loc[pd_string_series]

    pd.testing.assert_frame_equal(
        bf_result.to_pandas(),
        pd_result,
    )


def test_loc_bf_series_multiindex(scalars_df_index, scalars_pandas_df_index):
    pd_string_series = scalars_pandas_df_index.string_col.iloc[[0, 5, 1, 1, 5]]
    bf_string_series = scalars_df_index.string_col.iloc[[0, 5, 1, 1, 5]]

    scalars_df_multiindex = scalars_df_index.set_index(["string_col", "int64_col"])
    scalars_pandas_df_multiindex = scalars_pandas_df_index.set_index(
        ["string_col", "int64_col"]
    )

    bf_result = scalars_df_multiindex.loc[bf_string_series]
    pd_result = scalars_pandas_df_multiindex.loc[pd_string_series]

    pd.testing.assert_frame_equal(
        bf_result.to_pandas(),
        pd_result,
    )


def test_loc_bf_index_integer_index(scalars_df_index, scalars_pandas_df_index):
    pd_index = scalars_pandas_df_index.iloc[[0, 5, 1, 1, 5]].index
    bf_index = scalars_df_index.iloc[[0, 5, 1, 1, 5]].index

    bf_result = scalars_df_index.loc[bf_index]
    pd_result = scalars_pandas_df_index.loc[pd_index]

    pd.testing.assert_frame_equal(
        bf_result.to_pandas(),
        pd_result,
    )


def test_loc_bf_index_integer_index_renamed_col(
    scalars_df_index, scalars_pandas_df_index
):
    scalars_df_index = scalars_df_index.rename(columns={"int64_col": "rename"})
    scalars_pandas_df_index = scalars_pandas_df_index.rename(
        columns={"int64_col": "rename"}
    )

    pd_index = scalars_pandas_df_index.iloc[[0, 5, 1, 1, 5]].index
    bf_index = scalars_df_index.iloc[[0, 5, 1, 1, 5]].index

    bf_result = scalars_df_index.loc[bf_index]
    pd_result = scalars_pandas_df_index.loc[pd_index]

    pd.testing.assert_frame_equal(
        bf_result.to_pandas(),
        pd_result,
    )


@pytest.mark.parametrize(
    ("subset"),
    [
        None,
        "bool_col",
        ["bool_col", "int64_too"],
    ],
)
@pytest.mark.parametrize(
    ("keep",),
    [
        ("first",),
        ("last",),
        (False,),
    ],
)
def test_df_drop_duplicates(scalars_df_index, scalars_pandas_df_index, keep, subset):
    columns = ["bool_col", "int64_too", "int64_col"]
    bf_series = scalars_df_index[columns].drop_duplicates(subset, keep=keep).to_pandas()
    pd_series = scalars_pandas_df_index[columns].drop_duplicates(subset, keep=keep)
    pd.testing.assert_frame_equal(
        pd_series,
        bf_series,
    )


@pytest.mark.parametrize(
    ("subset"),
    [
        None,
        ["bool_col"],
    ],
)
@pytest.mark.parametrize(
    ("keep",),
    [
        ("first",),
        ("last",),
        (False,),
    ],
)
def test_df_duplicated(scalars_df_index, scalars_pandas_df_index, keep, subset):
    columns = ["bool_col", "int64_too", "int64_col"]
    bf_series = scalars_df_index[columns].duplicated(subset, keep=keep).to_pandas()
    pd_series = scalars_pandas_df_index[columns].duplicated(subset, keep=keep)
    pd.testing.assert_series_equal(pd_series, bf_series, check_dtype=False)


def test_df_to_dict(scalars_df_index, scalars_pandas_df_index):
    unsupported = ["numeric_col"]  # formatted differently
    bf_result = scalars_df_index.drop(columns=unsupported).to_dict()
    pd_result = scalars_pandas_df_index.drop(columns=unsupported).to_dict()

    assert bf_result == pd_result


def test_df_to_excel(scalars_df_index, scalars_pandas_df_index):
    unsupported = ["timestamp_col"]
    with tempfile.TemporaryFile() as bf_result_file, tempfile.TemporaryFile() as pd_result_file:
        scalars_df_index.drop(columns=unsupported).to_excel(bf_result_file)
        scalars_pandas_df_index.drop(columns=unsupported).to_excel(pd_result_file)
        bf_result = bf_result_file.read()
        pd_result = bf_result_file.read()

    assert bf_result == pd_result


def test_df_to_latex(scalars_df_index, scalars_pandas_df_index):
    unsupported = ["numeric_col"]  # formatted differently
    bf_result = scalars_df_index.drop(columns=unsupported).to_latex()
    pd_result = scalars_pandas_df_index.drop(columns=unsupported).to_latex()

    assert bf_result == pd_result


def test_df_to_records(scalars_df_index, scalars_pandas_df_index):
    unsupported = ["numeric_col"]
    bf_result = scalars_df_index.drop(columns=unsupported).to_records()
    pd_result = scalars_pandas_df_index.drop(columns=unsupported).to_records()

    for bfi, pdi in zip(bf_result, pd_result):
        for bfj, pdj in zip(bfi, pdi):
            assert pd.isna(bfj) and pd.isna(pdj) or bfj == pdj


def test_df_to_string(scalars_df_index, scalars_pandas_df_index):
    unsupported = ["numeric_col"]  # formatted differently

    bf_result = scalars_df_index.drop(columns=unsupported).to_string()
    pd_result = scalars_pandas_df_index.drop(columns=unsupported).to_string()

    assert bf_result == pd_result


def test_df_to_markdown(scalars_df_index, scalars_pandas_df_index):
    # Nulls have bug from tabulate https://github.com/astanin/python-tabulate/issues/231
    bf_result = scalars_df_index.dropna().to_markdown()
    pd_result = scalars_pandas_df_index.dropna().to_markdown()

    assert bf_result == pd_result


def test_df_to_pickle(scalars_df_index, scalars_pandas_df_index):
    with tempfile.TemporaryFile() as bf_result_file, tempfile.TemporaryFile() as pd_result_file:
        scalars_df_index.to_pickle(bf_result_file)
        scalars_pandas_df_index.to_pickle(pd_result_file)
        bf_result = bf_result_file.read()
        pd_result = bf_result_file.read()

    assert bf_result == pd_result


def test_df_to_orc(scalars_df_index, scalars_pandas_df_index):
    unsupported = [
        "numeric_col",
        "bytes_col",
        "date_col",
        "datetime_col",
        "time_col",
        "timestamp_col",
        "geography_col",
    ]

    bf_result_file = tempfile.TemporaryFile()
    pd_result_file = tempfile.TemporaryFile()
    scalars_df_index.drop(columns=unsupported).to_orc(bf_result_file)
    scalars_pandas_df_index.drop(columns=unsupported).reset_index().to_orc(
        pd_result_file
    )
    bf_result = bf_result_file.read()
    pd_result = bf_result_file.read()

    assert bf_result == pd_result


@pytest.mark.parametrize(
    ("subset", "normalize", "ascending", "dropna"),
    [
        (None, False, False, False),
        (None, True, True, True),
        ("bool_col", True, False, True),
    ],
)
def test_df_value_counts(scalars_dfs, subset, normalize, ascending, dropna):
    scalars_df, scalars_pandas_df = scalars_dfs

    bf_result = (
        scalars_df[["string_col", "bool_col"]]
        .value_counts(subset, normalize=normalize, ascending=ascending, dropna=dropna)
        .to_pandas()
    )
    pd_result = scalars_pandas_df[["string_col", "bool_col"]].value_counts(
        subset, normalize=normalize, ascending=ascending, dropna=dropna
    )

    # Older pandas version may not have these values, bigframes tries to emulate 2.0+
    pd_result.name = "count"
    pd_result.index.names = bf_result.index.names

    pd.testing.assert_series_equal(
        bf_result, pd_result, check_dtype=False, check_index_type=False
    )


@pytest.mark.parametrize(
    ("na_option", "method", "ascending", "numeric_only"),
    [
        ("keep", "average", True, True),
        ("top", "min", False, False),
        ("bottom", "max", False, False),
        ("top", "first", False, False),
        ("bottom", "dense", False, False),
    ],
)
@pytest.mark.skipif(
    True, reason="Blocked by possible pandas rank() regression (b/283278923)"
)
def test_df_rank_with_nulls(
    scalars_df_index,
    scalars_pandas_df_index,
    na_option,
    method,
    ascending,
    numeric_only,
):
    unsupported_columns = ["geography_col"]
    bf_result = (
        scalars_df_index.drop(columns=unsupported_columns)
        .rank(
            na_option=na_option,
            method=method,
            ascending=ascending,
            numeric_only=numeric_only,
        )
        .to_pandas()
    )
    pd_result = (
        scalars_pandas_df_index.drop(columns=unsupported_columns)
        .rank(
            na_option=na_option,
            method=method,
            ascending=ascending,
            numeric_only=numeric_only,
        )
        .astype(pd.Float64Dtype())
    )

    pd.testing.assert_frame_equal(
        bf_result,
        pd_result,
    )


def test_df_bool_interpretation_error(scalars_df_index):
    with pytest.raises(ValueError):
        True if scalars_df_index else False


def test_query_job_setters(scalars_df_default_index: dataframe.DataFrame):
    job_ids = set()
    repr(scalars_df_default_index)
    assert scalars_df_default_index.query_job is not None
    job_ids.add(scalars_df_default_index.query_job.job_id)
    scalars_df_default_index.to_pandas()
    job_ids.add(scalars_df_default_index.query_job.job_id)

    assert len(job_ids) == 2


def test_df_cached(scalars_df_index):
    df = scalars_df_index.set_index(["int64_too", "int64_col"]).sort_values(
        "string_col"
    )
    df = df[df["rowindex_2"] % 2 == 0]

    df_cached_copy = df._cached()
    pandas.testing.assert_frame_equal(df.to_pandas(), df_cached_copy.to_pandas())


def test_df_dot_inline(session):
    df1 = pd.DataFrame([[1, 2, 3], [2, 5, 7]])
    df2 = pd.DataFrame([[2, 4, 8], [1, 5, 10], [3, 6, 9]])

    bf1 = session.read_pandas(df1)
    bf2 = session.read_pandas(df2)
    bf_result = bf1.dot(bf2).to_pandas()
    pd_result = df1.dot(df2)

    # Patch pandas dtypes for testing parity
    # Pandas uses int64 instead of Int64 (nullable) dtype.
    for name in pd_result.columns:
        pd_result[name] = pd_result[name].astype(pd.Int64Dtype())
    pd_result.index = pd_result.index.astype(pd.Int64Dtype())

    pd.testing.assert_frame_equal(
        bf_result,
        pd_result,
    )


def test_df_dot(
    matrix_2by3_df, matrix_2by3_pandas_df, matrix_3by4_df, matrix_3by4_pandas_df
):
    bf_result = matrix_2by3_df.dot(matrix_3by4_df).to_pandas()
    pd_result = matrix_2by3_pandas_df.dot(matrix_3by4_pandas_df)

    # Patch pandas dtypes for testing parity
    # Pandas result is object instead of Int64 (nullable) dtype.
    for name in pd_result.columns:
        pd_result[name] = pd_result[name].astype(pd.Int64Dtype())

    pd.testing.assert_frame_equal(
        bf_result,
        pd_result,
    )


def test_df_dot_series(
    matrix_2by3_df, matrix_2by3_pandas_df, matrix_3by4_df, matrix_3by4_pandas_df
):
    bf_result = matrix_2by3_df.dot(matrix_3by4_df["x"]).to_pandas()
    pd_result = matrix_2by3_pandas_df.dot(matrix_3by4_pandas_df["x"])

    # Patch pandas dtypes for testing parity
    # Pandas result is object instead of Int64 (nullable) dtype.
    pd_result = pd_result.astype(pd.Int64Dtype())

    pd.testing.assert_series_equal(
        bf_result,
        pd_result,
    )<|MERGE_RESOLUTION|>--- conflicted
+++ resolved
@@ -1956,16 +1956,6 @@
     )
 
 
-<<<<<<< HEAD
-@pytest.mark.parametrize(
-    ("ordered"),
-    [
-        (True),
-        (False),
-    ],
-)
-def test_df_unstack(scalars_dfs, ordered):
-=======
 def test_df_melt_default(scalars_dfs):
     scalars_df, scalars_pandas_df = scalars_dfs
     # To match bigquery dataframes
@@ -2009,8 +1999,14 @@
     )
 
 
-def test_df_unstack(scalars_dfs):
->>>>>>> 4e4409c5
+@pytest.mark.parametrize(
+    ("ordered"),
+    [
+        (True),
+        (False),
+    ],
+)
+def test_df_unstack(scalars_dfs, ordered):
     scalars_df, scalars_pandas_df = scalars_dfs
     # To match bigquery dataframes
     scalars_pandas_df = scalars_pandas_df.copy()
