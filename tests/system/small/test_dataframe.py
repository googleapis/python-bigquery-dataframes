--- conflicted
+++ resolved
@@ -5201,7 +5201,36 @@
     )
 
 
-<<<<<<< HEAD
+@pytest.mark.parametrize(
+    "dtype",
+    [
+        pytest.param("string[pyarrow]", id="type-string"),
+        pytest.param(pd.StringDtype(storage="pyarrow"), id="type-literal"),
+        pytest.param(
+            {"bool_col": "string[pyarrow]", "int64_col": pd.Float64Dtype()},
+            id="multiple-types",
+        ),
+    ],
+)
+def test_astype(scalars_dfs, dtype):
+    bf_df, pd_df = scalars_dfs
+    target_cols = ["bool_col", "int64_col"]
+    bf_df = bf_df[target_cols]
+    pd_df = pd_df[target_cols]
+
+    bf_result = bf_df.astype(dtype).to_pandas()
+    pd_result = pd_df.astype(dtype)
+
+    pd.testing.assert_frame_equal(bf_result, pd_result, check_index_type=False)
+
+
+def test_astype_invalid_type_fail(scalars_dfs):
+    bf_df, _ = scalars_dfs
+
+    with pytest.raises(TypeError, match=r".*Share your usecase with.*"):
+        bf_df.astype(123)
+
+
 def test_unimplemented_api_logging(scalars_df_index):
     # Draft test, not finished.
     try:
@@ -5212,34 +5241,4 @@
     try:
         scalars_df_index.dropna(inplace=True)
     except Exception:
-        pass
-=======
-@pytest.mark.parametrize(
-    "dtype",
-    [
-        pytest.param("string[pyarrow]", id="type-string"),
-        pytest.param(pd.StringDtype(storage="pyarrow"), id="type-literal"),
-        pytest.param(
-            {"bool_col": "string[pyarrow]", "int64_col": pd.Float64Dtype()},
-            id="multiple-types",
-        ),
-    ],
-)
-def test_astype(scalars_dfs, dtype):
-    bf_df, pd_df = scalars_dfs
-    target_cols = ["bool_col", "int64_col"]
-    bf_df = bf_df[target_cols]
-    pd_df = pd_df[target_cols]
-
-    bf_result = bf_df.astype(dtype).to_pandas()
-    pd_result = pd_df.astype(dtype)
-
-    pd.testing.assert_frame_equal(bf_result, pd_result, check_index_type=False)
-
-
-def test_astype_invalid_type_fail(scalars_dfs):
-    bf_df, _ = scalars_dfs
-
-    with pytest.raises(TypeError, match=r".*Share your usecase with.*"):
-        bf_df.astype(123)
->>>>>>> 5934f8ee
+        pass