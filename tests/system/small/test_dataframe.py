# Copyright 2023 Google LLC
#
# Licensed under the Apache License, Version 2.0 (the "License");
# you may not use this file except in compliance with the License.
# You may obtain a copy of the License at
#
#     http://www.apache.org/licenses/LICENSE-2.0
#
# Unless required by applicable law or agreed to in writing, software
# distributed under the License is distributed on an "AS IS" BASIS,
# WITHOUT WARRANTIES OR CONDITIONS OF ANY KIND, either express or implied.
# See the License for the specific language governing permissions and
# limitations under the License.

import io
import operator
import tempfile
import typing
from typing import Tuple

import geopandas as gpd  # type: ignore
import numpy as np
import pandas as pd
import pandas.testing
import pyarrow as pa  # type: ignore
import pytest

import bigframes
import bigframes._config.display_options as display_options
import bigframes.dataframe as dataframe
import bigframes.series as series
from tests.system.utils import assert_pandas_df_equal, assert_series_equal


def test_df_construct_copy(scalars_dfs):
    columns = ["int64_col", "string_col", "float64_col"]
    scalars_df, scalars_pandas_df = scalars_dfs
    bf_result = dataframe.DataFrame(scalars_df, columns=columns).to_pandas()
    pd_result = pd.DataFrame(scalars_pandas_df, columns=columns)
    pandas.testing.assert_frame_equal(bf_result, pd_result)


def test_df_construct_pandas(scalars_dfs):
    columns = ["int64_too", "int64_col", "float64_col", "bool_col", "string_col"]
    _, scalars_pandas_df = scalars_dfs
    bf_result = dataframe.DataFrame(scalars_pandas_df, columns=columns).to_pandas()
    pd_result = pd.DataFrame(scalars_pandas_df, columns=columns)
    pandas.testing.assert_frame_equal(bf_result, pd_result)


def test_df_construct_pandas_set_dtype(scalars_dfs):
    columns = [
        "int64_too",
        "int64_col",
        "float64_col",
        "bool_col",
    ]
    _, scalars_pandas_df = scalars_dfs
    bf_result = dataframe.DataFrame(
        scalars_pandas_df, columns=columns, dtype="Float64"
    ).to_pandas()
    pd_result = pd.DataFrame(scalars_pandas_df, columns=columns, dtype="Float64")
    pandas.testing.assert_frame_equal(bf_result, pd_result)


def test_df_construct_from_series(scalars_dfs):
    scalars_df, scalars_pandas_df = scalars_dfs
    bf_result = dataframe.DataFrame(
        {"a": scalars_df["int64_col"], "b": scalars_df["string_col"]},
        dtype="string[pyarrow]",
    ).to_pandas()
    pd_result = pd.DataFrame(
        {"a": scalars_pandas_df["int64_col"], "b": scalars_pandas_df["string_col"]},
        dtype="string[pyarrow]",
    )
    pandas.testing.assert_frame_equal(bf_result, pd_result)


def test_df_construct_from_dict():
    input_dict = {
        "Animal": ["Falcon", "Falcon", "Parrot", "Parrot"],
        # With a space in column name. We use standardized SQL schema ids to solve the problem that BQ schema doesn't support column names with spaces. b/296751058
        "Max Speed": [380.0, 370.0, 24.0, 26.0],
    }
    bf_result = dataframe.DataFrame(input_dict).to_pandas()
    pd_result = pd.DataFrame(input_dict)

    pandas.testing.assert_frame_equal(
        bf_result, pd_result, check_dtype=False, check_index_type=False
    )


def test_get_column(scalars_dfs):
    scalars_df, scalars_pandas_df = scalars_dfs
    col_name = "int64_col"
    series = scalars_df[col_name]
    bf_result = series.to_pandas()
    pd_result = scalars_pandas_df[col_name]
    assert_series_equal(bf_result, pd_result)


def test_get_column_nonstring(scalars_dfs):
    scalars_df, scalars_pandas_df = scalars_dfs
    series = scalars_df.rename(columns={"int64_col": 123.1})[123.1]
    bf_result = series.to_pandas()
    pd_result = scalars_pandas_df.rename(columns={"int64_col": 123.1})[123.1]
    assert_series_equal(bf_result, pd_result)


def test_hasattr(scalars_dfs):
    scalars_df, _ = scalars_dfs
    assert hasattr(scalars_df, "int64_col")
    assert hasattr(scalars_df, "head")
    assert not hasattr(scalars_df, "not_exist")


@pytest.mark.parametrize(
    ("ordered"),
    [
        (True),
        (False),
    ],
)
def test_head_with_custom_column_labels(
    scalars_df_index, scalars_pandas_df_index, ordered
):
    rename_mapping = {
        "int64_col": "Integer Column",
        "string_col": "言語列",
    }
    bf_df = scalars_df_index.rename(columns=rename_mapping).head(3)
    bf_result = bf_df.to_pandas(ordered=ordered)
    pd_result = scalars_pandas_df_index.rename(columns=rename_mapping).head(3)
    assert_pandas_df_equal(bf_result, pd_result, ignore_order=not ordered)


def test_tail_with_custom_column_labels(scalars_df_index, scalars_pandas_df_index):
    rename_mapping = {
        "int64_col": "Integer Column",
        "string_col": "言語列",
    }
    bf_df = scalars_df_index.rename(columns=rename_mapping).tail(3)
    bf_result = bf_df.to_pandas()
    pd_result = scalars_pandas_df_index.rename(columns=rename_mapping).tail(3)
    pandas.testing.assert_frame_equal(bf_result, pd_result)


@pytest.mark.parametrize(
    ("keep",),
    [
        ("first",),
        ("last",),
        ("all",),
    ],
)
def test_df_nlargest(scalars_df_index, scalars_pandas_df_index, keep):
    bf_result = scalars_df_index.nlargest(
        3, ["bool_col", "int64_too"], keep=keep
    ).to_pandas()
    pd_result = scalars_pandas_df_index.nlargest(
        3, ["bool_col", "int64_too"], keep=keep
    )

    pd.testing.assert_frame_equal(
        bf_result,
        pd_result,
    )


@pytest.mark.parametrize(
    ("keep",),
    [
        ("first",),
        ("last",),
        ("all",),
    ],
)
def test_df_nsmallest(scalars_df_index, scalars_pandas_df_index, keep):
    bf_result = scalars_df_index.nsmallest(6, ["bool_col"], keep=keep).to_pandas()
    pd_result = scalars_pandas_df_index.nsmallest(6, ["bool_col"], keep=keep)

    pd.testing.assert_frame_equal(
        bf_result,
        pd_result,
    )


def test_get_column_by_attr(scalars_dfs):
    scalars_df, scalars_pandas_df = scalars_dfs
    series = scalars_df.int64_col
    bf_result = series.to_pandas()
    pd_result = scalars_pandas_df.int64_col
    assert_series_equal(bf_result, pd_result)


def test_get_columns(scalars_dfs):
    scalars_df, scalars_pandas_df = scalars_dfs
    col_names = ["bool_col", "float64_col", "int64_col"]
    df_subset = scalars_df.get(col_names)
    df_pandas = df_subset.to_pandas()
    pd.testing.assert_index_equal(
        df_pandas.columns, scalars_pandas_df[col_names].columns
    )


def test_get_columns_default(scalars_dfs):
    scalars_df, _ = scalars_dfs
    col_names = ["not", "column", "names"]
    result = scalars_df.get(col_names, "default_val")
    assert result == "default_val"


def test_drop_column(scalars_dfs):
    scalars_df, scalars_pandas_df = scalars_dfs
    col_name = "int64_col"
    df_pandas = scalars_df.drop(columns=col_name).to_pandas()
    pd.testing.assert_index_equal(
        df_pandas.columns, scalars_pandas_df.drop(columns=col_name).columns
    )


def test_drop_columns(scalars_dfs):
    scalars_df, scalars_pandas_df = scalars_dfs
    col_names = ["int64_col", "geography_col", "time_col"]
    df_pandas = scalars_df.drop(columns=col_names).to_pandas()
    pd.testing.assert_index_equal(
        df_pandas.columns, scalars_pandas_df.drop(columns=col_names).columns
    )


def test_drop_labels_axis_1(scalars_dfs):
    scalars_df, scalars_pandas_df = scalars_dfs
    labels = ["int64_col", "geography_col", "time_col"]

    pd_result = scalars_pandas_df.drop(labels=labels, axis=1)
    bf_result = scalars_df.drop(labels=labels, axis=1).to_pandas()

    pd.testing.assert_frame_equal(pd_result, bf_result)


def test_drop_with_custom_column_labels(scalars_dfs):
    scalars_df, scalars_pandas_df = scalars_dfs
    rename_mapping = {
        "int64_col": "Integer Column",
        "string_col": "言語列",
    }
    dropped_columns = [
        "言語列",
        "timestamp_col",
    ]
    bf_df = scalars_df.rename(columns=rename_mapping).drop(columns=dropped_columns)
    bf_result = bf_df.to_pandas()
    pd_result = scalars_pandas_df.rename(columns=rename_mapping).drop(
        columns=dropped_columns
    )
    assert_pandas_df_equal(bf_result, pd_result)


def test_df_memory_usage(scalars_dfs):
    scalars_df, scalars_pandas_df = scalars_dfs

    pd_result = scalars_pandas_df.memory_usage()
    bf_result = scalars_df.memory_usage()

    pd.testing.assert_series_equal(pd_result, bf_result, rtol=1.5)


def test_df_info(scalars_dfs):
    expected = (
        "<class 'bigframes.dataframe.DataFrame'>\n"
        "Index: 9 entries, 0 to 8\n"
        "Data columns (total 13 columns):\n"
        "  #  Column         Non-Null Count    Dtype\n"
        "---  -------------  ----------------  ------------------------------\n"
        "  0  bool_col       8 non-null        boolean\n"
        "  1  bytes_col      6 non-null        object\n"
        "  2  date_col       7 non-null        date32[day][pyarrow]\n"
        "  3  datetime_col   6 non-null        timestamp[us][pyarrow]\n"
        "  4  geography_col  4 non-null        geometry\n"
        "  5  int64_col      8 non-null        Int64\n"
        "  6  int64_too      9 non-null        Int64\n"
        "  7  numeric_col    6 non-null        object\n"
        "  8  float64_col    7 non-null        Float64\n"
        "  9  rowindex_2     9 non-null        Int64\n"
        " 10  string_col     8 non-null        string\n"
        " 11  time_col       6 non-null        time64[us][pyarrow]\n"
        " 12  timestamp_col  6 non-null        timestamp[us, tz=UTC][pyarrow]\n"
        "dtypes: Float64(1), Int64(3), boolean(1), date32[day][pyarrow](1), geometry(1), object(2), string(1), time64[us][pyarrow](1), timestamp[us, tz=UTC][pyarrow](1), timestamp[us][pyarrow](1)\n"
        "memory usage: 945 bytes\n"
    )

    scalars_df, _ = scalars_dfs
    bf_result = io.StringIO()

    scalars_df.info(buf=bf_result)

    assert expected == bf_result.getvalue()


@pytest.mark.parametrize(
    ("include", "exclude"),
    [
        ("Int64", None),
        (["int"], None),
        ("number", None),
        ([pd.Int64Dtype(), pd.BooleanDtype()], None),
        (None, [pd.Int64Dtype(), pd.BooleanDtype()]),
        ("Int64", ["boolean"]),
    ],
)
def test_select_dtypes(scalars_dfs, include, exclude):
    scalars_df, scalars_pandas_df = scalars_dfs

    pd_result = scalars_pandas_df.select_dtypes(include=include, exclude=exclude)
    bf_result = scalars_df.select_dtypes(include=include, exclude=exclude).to_pandas()

    pd.testing.assert_frame_equal(pd_result, bf_result)


def test_drop_index(scalars_dfs):
    scalars_df, scalars_pandas_df = scalars_dfs

    pd_result = scalars_pandas_df.drop(index=[4, 1, 2])
    bf_result = scalars_df.drop(index=[4, 1, 2]).to_pandas()

    pd.testing.assert_frame_equal(pd_result, bf_result)


def test_drop_pandas_index(scalars_dfs):
    scalars_df, scalars_pandas_df = scalars_dfs
    drop_index = scalars_pandas_df.iloc[[4, 1, 2]].index

    pd_result = scalars_pandas_df.drop(index=drop_index)
    bf_result = scalars_df.drop(index=drop_index).to_pandas()

    pd.testing.assert_frame_equal(pd_result, bf_result)


def test_drop_bigframes_index(scalars_dfs):
    scalars_df, scalars_pandas_df = scalars_dfs
    drop_index = scalars_df.loc[[4, 1, 2]].index
    drop_pandas_index = scalars_pandas_df.loc[[4, 1, 2]].index

    pd_result = scalars_pandas_df.drop(index=drop_pandas_index)
    bf_result = scalars_df.drop(index=drop_index).to_pandas()

    pd.testing.assert_frame_equal(pd_result, bf_result)


def test_drop_bigframes_index_with_na(scalars_dfs):
    scalars_df, scalars_pandas_df = scalars_dfs
    scalars_df = scalars_df.copy()
    scalars_pandas_df = scalars_pandas_df.copy()
    scalars_df = scalars_df.set_index("bytes_col")
    scalars_pandas_df = scalars_pandas_df.set_index("bytes_col")
    drop_index = scalars_df.iloc[[3, 5]].index
    drop_pandas_index = scalars_pandas_df.iloc[[3, 5]].index

    pd_result = scalars_pandas_df.drop(index=drop_pandas_index)  # drop_pandas_index)
    bf_result = scalars_df.drop(index=drop_index).to_pandas()

    pd.testing.assert_frame_equal(pd_result, bf_result)


def test_drop_bigframes_multiindex(scalars_dfs):
    scalars_df, scalars_pandas_df = scalars_dfs
    scalars_df = scalars_df.copy()
    scalars_pandas_df = scalars_pandas_df.copy()
    sub_df = scalars_df.iloc[[4, 1, 2]]
    sub_pandas_df = scalars_pandas_df.iloc[[4, 1, 2]]
    sub_df = sub_df.set_index(["bytes_col", "numeric_col"])
    sub_pandas_df = sub_pandas_df.set_index(["bytes_col", "numeric_col"])
    drop_index = sub_df.index
    drop_pandas_index = sub_pandas_df.index

    scalars_df = scalars_df.set_index(["bytes_col", "numeric_col"])
    scalars_pandas_df = scalars_pandas_df.set_index(["bytes_col", "numeric_col"])
    bf_result = scalars_df.drop(index=drop_index).to_pandas()
    pd_result = scalars_pandas_df.drop(index=drop_pandas_index)

    pd.testing.assert_frame_equal(pd_result, bf_result)


def test_drop_labels_axis_0(scalars_dfs):
    scalars_df, scalars_pandas_df = scalars_dfs

    pd_result = scalars_pandas_df.drop(labels=[4, 1, 2], axis=0)
    bf_result = scalars_df.drop(labels=[4, 1, 2], axis=0).to_pandas()

    pd.testing.assert_frame_equal(pd_result, bf_result)


def test_drop_index_and_columns(scalars_dfs):
    scalars_df, scalars_pandas_df = scalars_dfs

    pd_result = scalars_pandas_df.drop(index=[4, 1, 2], columns="int64_col")
    bf_result = scalars_df.drop(index=[4, 1, 2], columns="int64_col").to_pandas()

    pd.testing.assert_frame_equal(pd_result, bf_result)


def test_rename(scalars_dfs):
    scalars_df, scalars_pandas_df = scalars_dfs
    col_name_dict = {"bool_col": 1.2345}
    df_pandas = scalars_df.rename(columns=col_name_dict).to_pandas()
    pd.testing.assert_index_equal(
        df_pandas.columns, scalars_pandas_df.rename(columns=col_name_dict).columns
    )


def test_repr_w_all_rows(scalars_dfs):
    scalars_df, scalars_pandas_df = scalars_dfs

    # Remove columns with flaky formatting, like NUMERIC columns (which use the
    # object dtype). Also makes a copy so that mutating the index name doesn't
    # break other tests.
    scalars_df = scalars_df.drop(columns=["numeric_col"])
    scalars_pandas_df = scalars_pandas_df.drop(columns=["numeric_col"])

    if scalars_pandas_df.index.name is None:
        # Note: Not quite the same as no index / default index, but hopefully
        # simulates it well enough while being consistent enough for string
        # comparison to work.
        scalars_df = scalars_df.set_index("rowindex", drop=False).sort_index()
        scalars_df.index.name = None

    # When there are 10 or fewer rows, the outputs should be identical.
    actual = repr(scalars_df.head(10))

    with display_options.pandas_repr(bigframes.options.display):
        expected = repr(scalars_pandas_df.head(10))

    assert actual == expected


def test_repr_html_w_all_rows(scalars_dfs):
    scalars_df, _ = scalars_dfs
    # get a pandas df of the expected format
    df, _ = scalars_df._block.to_pandas()
    pandas_df = df.set_axis(scalars_df._block.column_labels, axis=1)
    pandas_df.index.name = scalars_df.index.name

    # When there are 10 or fewer rows, the outputs should be identical except for the extra note.
    actual = scalars_df.head(10)._repr_html_()
    with display_options.pandas_repr(bigframes.options.display):
        pandas_repr = pandas_df.head(10)._repr_html_()

    expected = (
        pandas_repr
        + f"[{len(pandas_df.index)} rows x {len(pandas_df.columns)} columns in total]"
    )
    assert actual == expected


def test_df_column_name_with_space(scalars_dfs):
    scalars_df, scalars_pandas_df = scalars_dfs
    col_name_dict = {"bool_col": "bool  col"}
    df_pandas = scalars_df.rename(columns=col_name_dict).to_pandas()
    pd.testing.assert_index_equal(
        df_pandas.columns, scalars_pandas_df.rename(columns=col_name_dict).columns
    )


def test_df_column_name_duplicate(scalars_dfs):
    scalars_df, scalars_pandas_df = scalars_dfs
    col_name_dict = {"int64_too": "int64_col"}
    df_pandas = scalars_df.rename(columns=col_name_dict).to_pandas()
    pd.testing.assert_index_equal(
        df_pandas.columns, scalars_pandas_df.rename(columns=col_name_dict).columns
    )


def test_get_df_column_name_duplicate(scalars_dfs):
    scalars_df, scalars_pandas_df = scalars_dfs
    col_name_dict = {"int64_too": "int64_col"}

    bf_result = scalars_df.rename(columns=col_name_dict)["int64_col"].to_pandas()
    pd_result = scalars_pandas_df.rename(columns=col_name_dict)["int64_col"]
    pd.testing.assert_index_equal(bf_result.columns, pd_result.columns)


def test_filter_df(scalars_dfs):
    scalars_df, scalars_pandas_df = scalars_dfs

    bf_bool_series = scalars_df["bool_col"]
    bf_result = scalars_df[bf_bool_series].to_pandas()

    pd_bool_series = scalars_pandas_df["bool_col"]
    pd_result = scalars_pandas_df[pd_bool_series]

    assert_pandas_df_equal(bf_result, pd_result)


def test_assign_new_column(scalars_dfs):
    scalars_df, scalars_pandas_df = scalars_dfs
    kwargs = {"new_col": 2}
    df = scalars_df.assign(**kwargs)
    bf_result = df.to_pandas()
    pd_result = scalars_pandas_df.assign(**kwargs)

    # Convert default pandas dtypes `int64` to match BigQuery DataFrames dtypes.
    pd_result["new_col"] = pd_result["new_col"].astype("Int64")

    assert_pandas_df_equal(bf_result, pd_result)


def test_assign_new_column_w_loc(scalars_dfs):
    scalars_df, scalars_pandas_df = scalars_dfs
    bf_df = scalars_df.copy()
    pd_df = scalars_pandas_df.copy()
    bf_df.loc[:, "new_col"] = 2
    pd_df.loc[:, "new_col"] = 2
    bf_result = bf_df.to_pandas()
    pd_result = pd_df

    # Convert default pandas dtypes `int64` to match BigQuery DataFrames dtypes.
    pd_result["new_col"] = pd_result["new_col"].astype("Int64")

    pd.testing.assert_frame_equal(bf_result, pd_result)


def test_assign_new_column_w_setitem(scalars_dfs):
    scalars_df, scalars_pandas_df = scalars_dfs
    bf_df = scalars_df.copy()
    pd_df = scalars_pandas_df.copy()
    bf_df["new_col"] = 2
    pd_df["new_col"] = 2
    bf_result = bf_df.to_pandas()
    pd_result = pd_df

    # Convert default pandas dtypes `int64` to match BigQuery DataFrames dtypes.
    pd_result["new_col"] = pd_result["new_col"].astype("Int64")

    pd.testing.assert_frame_equal(bf_result, pd_result)


def test_assign_new_column_w_setitem_dataframe(scalars_dfs):
    scalars_df, scalars_pandas_df = scalars_dfs
    bf_df = scalars_df.copy()
    pd_df = scalars_pandas_df.copy()
    bf_df["int64_col"] = bf_df["int64_too"].to_frame()
    pd_df["int64_col"] = pd_df["int64_too"].to_frame()

    # Convert default pandas dtypes `int64` to match BigQuery DataFrames dtypes.
    pd_df["int64_col"] = pd_df["int64_col"].astype("Int64")

    pd.testing.assert_frame_equal(bf_df.to_pandas(), pd_df)


def test_assign_new_column_w_setitem_dataframe_error(scalars_dfs):
    scalars_df, scalars_pandas_df = scalars_dfs
    bf_df = scalars_df.copy()
    pd_df = scalars_pandas_df.copy()

    with pytest.raises(ValueError):
        bf_df["impossible_col"] = bf_df[["int64_too", "string_col"]]
    with pytest.raises(ValueError):
        pd_df["impossible_col"] = pd_df[["int64_too", "string_col"]]


def test_assign_new_column_w_setitem_list(scalars_dfs):
    scalars_df, scalars_pandas_df = scalars_dfs
    bf_df = scalars_df.copy()
    pd_df = scalars_pandas_df.copy()
    bf_df["new_col"] = [9, 8, 7, 6, 5, 4, 3, 2, 1]
    pd_df["new_col"] = [9, 8, 7, 6, 5, 4, 3, 2, 1]
    bf_result = bf_df.to_pandas()
    pd_result = pd_df

    # Convert default pandas dtypes `int64` to match BigQuery DataFrames dtypes.
    pd_result["new_col"] = pd_result["new_col"].astype("Int64")

    pd.testing.assert_frame_equal(bf_result, pd_result)


def test_assign_new_column_w_setitem_list_repeated(scalars_dfs):
    scalars_df, scalars_pandas_df = scalars_dfs
    bf_df = scalars_df.copy()
    pd_df = scalars_pandas_df.copy()
    bf_df["new_col"] = [9, 8, 7, 6, 5, 4, 3, 2, 1]
    pd_df["new_col"] = [9, 8, 7, 6, 5, 4, 3, 2, 1]
    bf_df["new_col_2"] = [1, 3, 2, 5, 4, 7, 6, 9, 8]
    pd_df["new_col_2"] = [1, 3, 2, 5, 4, 7, 6, 9, 8]
    bf_result = bf_df.to_pandas()
    pd_result = pd_df

    # Convert default pandas dtypes `int64` to match BigQuery DataFrames dtypes.
    pd_result["new_col"] = pd_result["new_col"].astype("Int64")
    pd_result["new_col_2"] = pd_result["new_col_2"].astype("Int64")

    pd.testing.assert_frame_equal(bf_result, pd_result)


def test_assign_new_column_w_setitem_list_custom_index(scalars_dfs):
    scalars_df, scalars_pandas_df = scalars_dfs
    bf_df = scalars_df.copy()
    pd_df = scalars_pandas_df.copy()

    # set the custom index
    pd_df = pd_df.set_index(["string_col", "int64_col"])
    bf_df = bf_df.set_index(["string_col", "int64_col"])

    bf_df["new_col"] = [9, 8, 7, 6, 5, 4, 3, 2, 1]
    pd_df["new_col"] = [9, 8, 7, 6, 5, 4, 3, 2, 1]
    bf_result = bf_df.to_pandas()
    pd_result = pd_df

    # Convert default pandas dtypes `int64` to match BigQuery DataFrames dtypes.
    pd_result["new_col"] = pd_result["new_col"].astype("Int64")

    pd.testing.assert_frame_equal(bf_result, pd_result)


def test_assign_new_column_w_setitem_list_error(scalars_dfs):
    scalars_df, scalars_pandas_df = scalars_dfs
    bf_df = scalars_df.copy()
    pd_df = scalars_pandas_df.copy()

    with pytest.raises(ValueError):
        pd_df["new_col"] = [1, 2, 3]  # should be len 9, is 3
    with pytest.raises(ValueError):
        bf_df["new_col"] = [1, 2, 3]


def test_assign_existing_column(scalars_dfs):
    scalars_df, scalars_pandas_df = scalars_dfs
    kwargs = {"int64_col": 2}
    df = scalars_df.assign(**kwargs)
    bf_result = df.to_pandas()
    pd_result = scalars_pandas_df.assign(**kwargs)

    # Convert default pandas dtypes `int64` to match BigQuery DataFrames dtypes.
    pd_result["int64_col"] = pd_result["int64_col"].astype("Int64")

    assert_pandas_df_equal(bf_result, pd_result)


def test_assign_listlike_to_empty_df(session):
    empty_df = dataframe.DataFrame(session=session)
    empty_pandas_df = pd.DataFrame()

    bf_result = empty_df.assign(new_col=[1, 2, 3])
    pd_result = empty_pandas_df.assign(new_col=[1, 2, 3])

    pd_result["new_col"] = pd_result["new_col"].astype("Int64")
    pd_result.index = pd_result.index.astype("Int64")
    assert_pandas_df_equal(bf_result.to_pandas(), pd_result)


def test_assign_to_empty_df_multiindex_error(session):
    empty_df = dataframe.DataFrame(session=session)
    empty_pandas_df = pd.DataFrame()
    empty_df["empty_col_1"] = []
    empty_df["empty_col_2"] = []
    empty_pandas_df["empty_col_1"] = []
    empty_pandas_df["empty_col_2"] = []
    empty_df = empty_df.set_index(["empty_col_1", "empty_col_2"])
    empty_pandas_df = empty_pandas_df.set_index(["empty_col_1", "empty_col_2"])

    with pytest.raises(ValueError):
        empty_df.assign(new_col=[1, 2, 3, 4, 5, 6, 7, 8, 9])
    with pytest.raises(ValueError):
        empty_pandas_df.assign(new_col=[1, 2, 3, 4, 5, 6, 7, 8, 9])


@pytest.mark.parametrize(
    ("ordered"),
    [
        (True),
        (False),
    ],
)
def test_assign_series(scalars_dfs, ordered):
    scalars_df, scalars_pandas_df = scalars_dfs
    column_name = "int64_col"
    df = scalars_df.assign(new_col=scalars_df[column_name])
    bf_result = df.to_pandas(ordered=ordered)
    pd_result = scalars_pandas_df.assign(new_col=scalars_pandas_df[column_name])

    assert_pandas_df_equal(bf_result, pd_result, ignore_order=not ordered)


def test_assign_series_overwrite(scalars_dfs):
    scalars_df, scalars_pandas_df = scalars_dfs
    column_name = "int64_col"
    df = scalars_df.assign(**{column_name: scalars_df[column_name] + 3})
    bf_result = df.to_pandas()
    pd_result = scalars_pandas_df.assign(
        **{column_name: scalars_pandas_df[column_name] + 3}
    )

    assert_pandas_df_equal(bf_result, pd_result)


def test_assign_sequential(scalars_dfs):
    scalars_df, scalars_pandas_df = scalars_dfs
    kwargs = {"int64_col": 2, "new_col": 3, "new_col2": 4}
    df = scalars_df.assign(**kwargs)
    bf_result = df.to_pandas()
    pd_result = scalars_pandas_df.assign(**kwargs)

    # Convert default pandas dtypes `int64` to match BigQuery DataFrames dtypes.
    pd_result["int64_col"] = pd_result["int64_col"].astype("Int64")
    pd_result["new_col"] = pd_result["new_col"].astype("Int64")
    pd_result["new_col2"] = pd_result["new_col2"].astype("Int64")

    assert_pandas_df_equal(bf_result, pd_result)


# Require an index so that the self-join is consistent each time.
def test_assign_same_table_different_index_performs_self_join(
    scalars_df_index, scalars_pandas_df_index
):
    column_name = "int64_col"
    bf_df = scalars_df_index.assign(
        alternative_index=scalars_df_index["rowindex_2"] + 2
    )
    pd_df = scalars_pandas_df_index.assign(
        alternative_index=scalars_pandas_df_index["rowindex_2"] + 2
    )
    bf_df_2 = bf_df.set_index("alternative_index")
    pd_df_2 = pd_df.set_index("alternative_index")
    bf_result = bf_df.assign(new_col=bf_df_2[column_name] * 10).to_pandas()
    pd_result = pd_df.assign(new_col=pd_df_2[column_name] * 10)

    pandas.testing.assert_frame_equal(bf_result, pd_result)


# Different table expression must have Index
def test_assign_different_df(
    scalars_df_index, scalars_df_2_index, scalars_pandas_df_index
):
    column_name = "int64_col"
    df = scalars_df_index.assign(new_col=scalars_df_2_index[column_name])
    bf_result = df.to_pandas()
    # Doesn't matter to pandas if it comes from the same DF or a different DF.
    pd_result = scalars_pandas_df_index.assign(
        new_col=scalars_pandas_df_index[column_name]
    )

    assert_pandas_df_equal(bf_result, pd_result)


def test_assign_different_df_w_loc(
    scalars_df_index, scalars_df_2_index, scalars_pandas_df_index
):
    bf_df = scalars_df_index.copy()
    bf_df2 = scalars_df_2_index.copy()
    pd_df = scalars_pandas_df_index.copy()
    assert "int64_col" in bf_df.columns
    assert "int64_col" in pd_df.columns
    bf_df.loc[:, "int64_col"] = bf_df2.loc[:, "int64_col"] + 1
    pd_df.loc[:, "int64_col"] = pd_df.loc[:, "int64_col"] + 1
    bf_result = bf_df.to_pandas()
    pd_result = pd_df

    # Convert default pandas dtypes `int64` to match BigQuery DataFrames dtypes.
    pd_result["int64_col"] = pd_result["int64_col"].astype("Int64")

    pd.testing.assert_frame_equal(bf_result, pd_result)


def test_assign_different_df_w_setitem(
    scalars_df_index, scalars_df_2_index, scalars_pandas_df_index
):
    bf_df = scalars_df_index.copy()
    bf_df2 = scalars_df_2_index.copy()
    pd_df = scalars_pandas_df_index.copy()
    assert "int64_col" in bf_df.columns
    assert "int64_col" in pd_df.columns
    bf_df["int64_col"] = bf_df2["int64_col"] + 1
    pd_df["int64_col"] = pd_df["int64_col"] + 1
    bf_result = bf_df.to_pandas()
    pd_result = pd_df

    # Convert default pandas dtypes `int64` to match BigQuery DataFrames dtypes.
    pd_result["int64_col"] = pd_result["int64_col"].astype("Int64")

    pd.testing.assert_frame_equal(bf_result, pd_result)


def test_assign_callable_lambda(scalars_dfs):
    scalars_df, scalars_pandas_df = scalars_dfs
    kwargs = {"new_col": lambda x: x["int64_col"] + x["int64_too"]}
    df = scalars_df.assign(**kwargs)
    bf_result = df.to_pandas()
    pd_result = scalars_pandas_df.assign(**kwargs)

    # Convert default pandas dtypes `int64` to match BigQuery DataFrames dtypes.
    pd_result["new_col"] = pd_result["new_col"].astype("Int64")

    assert_pandas_df_equal(bf_result, pd_result)


@pytest.mark.parametrize(
    ("axis", "how", "ignore_index"),
    [
        (0, "any", False),
        (0, "any", True),
        (1, "any", False),
        (1, "all", False),
    ],
)
def test_df_dropna(scalars_dfs, axis, how, ignore_index):
    if pd.__version__.startswith("1."):
        pytest.skip("ignore_index parameter not supported in pandas 1.x.")
    scalars_df, scalars_pandas_df = scalars_dfs
    df = scalars_df.dropna(axis=axis, how=how, ignore_index=ignore_index)
    bf_result = df.to_pandas()
    pd_result = scalars_pandas_df.dropna(axis=axis, how=how, ignore_index=ignore_index)

    # Pandas uses int64 instead of Int64 (nullable) dtype.
    pd_result.index = pd_result.index.astype(pd.Int64Dtype())
    pandas.testing.assert_frame_equal(bf_result, pd_result)


def test_df_interpolate(scalars_dfs):
    scalars_df, scalars_pandas_df = scalars_dfs
    columns = ["int64_col", "int64_too", "float64_col"]
    bf_result = scalars_df[columns].interpolate().to_pandas()
    # Pandas can only interpolate on "float64" columns
    # https://github.com/pandas-dev/pandas/issues/40252
    pd_result = scalars_pandas_df[columns].astype("float64").interpolate()

    pandas.testing.assert_frame_equal(
        bf_result,
        pd_result,
        check_index_type=False,
        check_dtype=False,
    )


def test_df_fillna(scalars_dfs):
    scalars_df, scalars_pandas_df = scalars_dfs
    df = scalars_df[["int64_col", "float64_col"]].fillna(3)
    bf_result = df.to_pandas()
    pd_result = scalars_pandas_df[["int64_col", "float64_col"]].fillna(3)

    pandas.testing.assert_frame_equal(bf_result, pd_result)


def test_df_ffill(scalars_dfs):
    scalars_df, scalars_pandas_df = scalars_dfs
    bf_result = scalars_df[["int64_col", "float64_col"]].ffill(limit=1).to_pandas()
    pd_result = scalars_pandas_df[["int64_col", "float64_col"]].ffill(limit=1)

    pandas.testing.assert_frame_equal(bf_result, pd_result)


def test_df_bfill(scalars_dfs):
    scalars_df, scalars_pandas_df = scalars_dfs
    bf_result = scalars_df[["int64_col", "float64_col"]].bfill().to_pandas()
    pd_result = scalars_pandas_df[["int64_col", "float64_col"]].bfill()

    pandas.testing.assert_frame_equal(bf_result, pd_result)


def test_apply_series_series_callable(
    scalars_df_index,
    scalars_pandas_df_index,
):
    columns = ["int64_too", "int64_col"]

    def foo(series, arg1, arg2, *, kwarg1=0, kwarg2=0):
        return series**2 + (arg1 * arg2 % 4) + (kwarg1 * kwarg2 % 7)

    bf_result = (
        scalars_df_index[columns]
        .apply(foo, args=(33, 61), kwarg1=52, kwarg2=21)
        .to_pandas()
    )

    pd_result = scalars_pandas_df_index[columns].apply(
        foo, args=(33, 61), kwarg1=52, kwarg2=21
    )

    pandas.testing.assert_frame_equal(bf_result, pd_result)


def test_apply_series_listlike_callable(
    scalars_df_index,
    scalars_pandas_df_index,
):
    columns = ["int64_too", "int64_col"]
    bf_result = (
        scalars_df_index[columns].apply(lambda x: [len(x), x.min(), 24]).to_pandas()
    )

    pd_result = scalars_pandas_df_index[columns].apply(lambda x: [len(x), x.min(), 24])

    # Convert default pandas dtypes `int64` to match BigQuery DataFrames dtypes.
    pd_result.index = pd_result.index.astype("Int64")
    pd_result = pd_result.astype("Int64")
    pandas.testing.assert_frame_equal(bf_result, pd_result)


def test_apply_series_scalar_callable(
    scalars_df_index,
    scalars_pandas_df_index,
):
    columns = ["int64_too", "int64_col"]
    bf_result = scalars_df_index[columns].apply(lambda x: x.sum())

    pd_result = scalars_pandas_df_index[columns].apply(lambda x: x.sum())

    pandas.testing.assert_series_equal(bf_result, pd_result)


def test_df_keys(
    scalars_df_index,
    scalars_pandas_df_index,
):
    pandas.testing.assert_index_equal(
        scalars_df_index.keys(), scalars_pandas_df_index.keys()
    )


def test_df_iter(
    scalars_df_index,
    scalars_pandas_df_index,
):
    for bf_i, df_i in zip(scalars_df_index, scalars_pandas_df_index):
        assert bf_i == df_i


def test_iterrows(
    scalars_df_index,
    scalars_pandas_df_index,
):
    for (bf_index, bf_series), (pd_index, pd_series) in zip(
        scalars_df_index.iterrows(), scalars_pandas_df_index.iterrows()
    ):
        assert bf_index == pd_index
        pandas.testing.assert_series_equal(bf_series, pd_series)


@pytest.mark.parametrize(
    (
        "index",
        "name",
    ),
    [
        (
            True,
            "my_df",
        ),
        (False, None),
    ],
)
def test_itertuples(scalars_df_index, index, name):
    # Numeric has slightly different representation as a result of conversions.
    bf_tuples = scalars_df_index.itertuples(index, name)
    pd_tuples = scalars_df_index.to_pandas().itertuples(index, name)
    for bf_tuple, pd_tuple in zip(bf_tuples, pd_tuples):
        assert bf_tuple == pd_tuple


def test_df_isin_list(scalars_dfs):
    scalars_df, scalars_pandas_df = scalars_dfs
    values = ["Hello, World!", 55555, 2.51, pd.NA, True]
    bf_result = (
        scalars_df[["int64_col", "float64_col", "string_col", "bool_col"]]
        .isin(values)
        .to_pandas()
    )
    pd_result = scalars_pandas_df[
        ["int64_col", "float64_col", "string_col", "bool_col"]
    ].isin(values)

    pandas.testing.assert_frame_equal(bf_result, pd_result.astype("boolean"))


def test_df_isin_dict(scalars_dfs):
    scalars_df, scalars_pandas_df = scalars_dfs
    values = {
        "string_col": ["Hello, World!", 55555, 2.51, pd.NA, True],
        "int64_col": [5555, 2.51],
        "bool_col": [pd.NA],
    }
    bf_result = (
        scalars_df[["int64_col", "float64_col", "string_col", "bool_col"]]
        .isin(values)
        .to_pandas()
    )
    pd_result = scalars_pandas_df[
        ["int64_col", "float64_col", "string_col", "bool_col"]
    ].isin(values)

    pandas.testing.assert_frame_equal(bf_result, pd_result.astype("boolean"))


def test_df_cross_merge(scalars_dfs):
    scalars_df, scalars_pandas_df = scalars_dfs
    left_columns = ["int64_col", "float64_col", "rowindex_2"]
    right_columns = ["int64_col", "bool_col", "string_col", "rowindex_2"]

    left = scalars_df[left_columns]
    # Offset the rows somewhat so that outer join can have an effect.
    right = scalars_df[right_columns].assign(rowindex_2=scalars_df["rowindex_2"] + 2)

    bf_result = left.merge(right, "cross").to_pandas()

    pd_result = scalars_pandas_df[left_columns].merge(
        scalars_pandas_df[right_columns].assign(
            rowindex_2=scalars_pandas_df["rowindex_2"] + 2
        ),
        "cross",
    )
    pd.testing.assert_frame_equal(bf_result, pd_result, check_index_type=False)


@pytest.mark.parametrize(
    ("merge_how",),
    [
        ("inner",),
        ("outer",),
        ("left",),
        ("right",),
    ],
)
def test_df_merge(scalars_dfs, merge_how):
    scalars_df, scalars_pandas_df = scalars_dfs
    on = "rowindex_2"
    left_columns = ["int64_col", "float64_col", "rowindex_2"]
    right_columns = ["int64_col", "bool_col", "string_col", "rowindex_2"]

    left = scalars_df[left_columns]
    # Offset the rows somewhat so that outer join can have an effect.
    right = scalars_df[right_columns].assign(rowindex_2=scalars_df["rowindex_2"] + 2)

    df = left.merge(right, merge_how, on, sort=True)
    bf_result = df.to_pandas()

    pd_result = scalars_pandas_df[left_columns].merge(
        scalars_pandas_df[right_columns].assign(
            rowindex_2=scalars_pandas_df["rowindex_2"] + 2
        ),
        merge_how,
        on,
        sort=True,
    )

    assert_pandas_df_equal(
        bf_result, pd_result, ignore_order=True, check_index_type=False
    )


@pytest.mark.parametrize(
    ("left_on", "right_on"),
    [
        (["int64_col", "rowindex_2"], ["int64_col", "rowindex_2"]),
        (["rowindex_2", "int64_col"], ["int64_col", "rowindex_2"]),
        (["rowindex_2", "float64_col"], ["int64_col", "rowindex_2"]),
    ],
)
def test_df_merge_multi_key(scalars_dfs, left_on, right_on):
    scalars_df, scalars_pandas_df = scalars_dfs
    left_columns = ["int64_col", "float64_col", "rowindex_2"]
    right_columns = ["int64_col", "bool_col", "string_col", "rowindex_2"]

    left = scalars_df[left_columns]
    # Offset the rows somewhat so that outer join can have an effect.
    right = scalars_df[right_columns].assign(rowindex_2=scalars_df["rowindex_2"] + 2)

    df = left.merge(right, "outer", left_on=left_on, right_on=right_on, sort=True)
    bf_result = df.to_pandas()

    pd_result = scalars_pandas_df[left_columns].merge(
        scalars_pandas_df[right_columns].assign(
            rowindex_2=scalars_pandas_df["rowindex_2"] + 2
        ),
        "outer",
        left_on=left_on,
        right_on=right_on,
        sort=True,
    )

    assert_pandas_df_equal(
        bf_result, pd_result, ignore_order=True, check_index_type=False
    )


@pytest.mark.parametrize(
    ("merge_how",),
    [
        ("inner",),
        ("outer",),
        ("left",),
        ("right",),
    ],
)
def test_merge_custom_col_name(scalars_dfs, merge_how):
    scalars_df, scalars_pandas_df = scalars_dfs
    left_columns = ["int64_col", "float64_col"]
    right_columns = ["int64_col", "bool_col", "string_col"]
    on = "int64_col"
    rename_columns = {"float64_col": "f64_col"}

    left = scalars_df[left_columns]
    left = left.rename(columns=rename_columns)
    right = scalars_df[right_columns]
    df = left.merge(right, merge_how, on, sort=True)
    bf_result = df.to_pandas()

    pandas_left_df = scalars_pandas_df[left_columns]
    pandas_left_df = pandas_left_df.rename(columns=rename_columns)
    pandas_right_df = scalars_pandas_df[right_columns]
    pd_result = pandas_left_df.merge(pandas_right_df, merge_how, on, sort=True)

    assert_pandas_df_equal(
        bf_result, pd_result, ignore_order=True, check_index_type=False
    )


@pytest.mark.parametrize(
    ("merge_how",),
    [
        ("inner",),
        ("outer",),
        ("left",),
        ("right",),
    ],
)
def test_merge_left_on_right_on(scalars_dfs, merge_how):
    scalars_df, scalars_pandas_df = scalars_dfs
    left_columns = ["int64_col", "float64_col", "int64_too"]
    right_columns = ["int64_col", "bool_col", "string_col", "rowindex_2"]

    left = scalars_df[left_columns]
    right = scalars_df[right_columns]

    df = left.merge(
        right, merge_how, left_on="int64_too", right_on="rowindex_2", sort=True
    )
    bf_result = df.to_pandas()

    pd_result = scalars_pandas_df[left_columns].merge(
        scalars_pandas_df[right_columns],
        merge_how,
        left_on="int64_too",
        right_on="rowindex_2",
        sort=True,
    )

    assert_pandas_df_equal(
        bf_result, pd_result, ignore_order=True, check_index_type=False
    )


def test_get_dtypes(scalars_df_default_index):
    dtypes = scalars_df_default_index.dtypes
    pd.testing.assert_series_equal(
        dtypes,
        pd.Series(
            {
                "bool_col": pd.BooleanDtype(),
                "bytes_col": np.dtype("O"),
                "date_col": pd.ArrowDtype(pa.date32()),
                "datetime_col": pd.ArrowDtype(pa.timestamp("us")),
                "geography_col": gpd.array.GeometryDtype(),
                "int64_col": pd.Int64Dtype(),
                "int64_too": pd.Int64Dtype(),
                "numeric_col": np.dtype("O"),
                "float64_col": pd.Float64Dtype(),
                "rowindex": pd.Int64Dtype(),
                "rowindex_2": pd.Int64Dtype(),
                "string_col": pd.StringDtype(storage="pyarrow"),
                "time_col": pd.ArrowDtype(pa.time64("us")),
                "timestamp_col": pd.ArrowDtype(pa.timestamp("us", tz="UTC")),
            }
        ),
    )


def test_get_dtypes_array_struct(session):
    """We may upgrade struct and array to proper arrow dtype support in future. For now,
    we return python objects"""
    df = session.read_gbq(
        """SELECT
        [1, 3, 2] AS array_column,
        STRUCT(
            "a" AS string_field,
            1.2 AS float_field) AS struct_column"""
    )

    dtypes = df.dtypes
    pd.testing.assert_series_equal(
        dtypes,
        pd.Series(
            {
                "array_column": np.dtype("O"),
                "struct_column": pd.ArrowDtype(
                    pa.struct(
                        [
                            ("string_field", pa.string()),
                            ("float_field", pa.float64()),
                        ]
                    )
                ),
            }
        ),
    )


def test_shape(scalars_dfs):
    scalars_df, scalars_pandas_df = scalars_dfs
    bf_result = scalars_df.shape
    pd_result = scalars_pandas_df.shape

    assert bf_result == pd_result


def test_len(scalars_dfs):
    scalars_df, scalars_pandas_df = scalars_dfs
    bf_result = len(scalars_df)
    pd_result = len(scalars_pandas_df)

    assert bf_result == pd_result


def test_size(scalars_dfs):
    scalars_df, scalars_pandas_df = scalars_dfs
    bf_result = scalars_df.size
    pd_result = scalars_pandas_df.size

    assert bf_result == pd_result


def test_ndim(scalars_dfs):
    scalars_df, scalars_pandas_df = scalars_dfs
    bf_result = scalars_df.ndim
    pd_result = scalars_pandas_df.ndim

    assert bf_result == pd_result


def test_empty_false(scalars_dfs):
    scalars_df, scalars_pandas_df = scalars_dfs

    bf_result = scalars_df.empty
    pd_result = scalars_pandas_df.empty

    assert bf_result == pd_result


def test_empty_true_column_filter(scalars_dfs):
    scalars_df, scalars_pandas_df = scalars_dfs

    bf_result = scalars_df[[]].empty
    pd_result = scalars_pandas_df[[]].empty

    assert bf_result == pd_result


def test_empty_true_row_filter(scalars_dfs: Tuple[dataframe.DataFrame, pd.DataFrame]):
    scalars_df, scalars_pandas_df = scalars_dfs
    bf_bool: series.Series = typing.cast(series.Series, scalars_df["bool_col"])
    pd_bool: pd.Series = scalars_pandas_df["bool_col"]
    bf_false = bf_bool.notna() & (bf_bool != bf_bool)
    pd_false = pd_bool.notna() & (pd_bool != pd_bool)

    bf_result = scalars_df[bf_false].empty
    pd_result = scalars_pandas_df[pd_false].empty

    assert pd_result
    assert bf_result == pd_result


def test_empty_true_memtable(session: bigframes.Session):
    bf_df = dataframe.DataFrame(session=session)
    pd_df = pd.DataFrame()

    bf_result = bf_df.empty
    pd_result = pd_df.empty

    assert pd_result
    assert bf_result == pd_result


@pytest.mark.parametrize(
    ("drop",),
    ((True,), (False,)),
)
def test_reset_index(scalars_df_index, scalars_pandas_df_index, drop):
    df = scalars_df_index.reset_index(drop=drop)
    assert df.index.name is None

    bf_result = df.to_pandas()
    pd_result = scalars_pandas_df_index.reset_index(drop=drop)

    # Pandas uses int64 instead of Int64 (nullable) dtype.
    pd_result.index = pd_result.index.astype(pd.Int64Dtype())

    # reset_index should maintain the original ordering.
    pandas.testing.assert_frame_equal(bf_result, pd_result)


def test_reset_index_then_filter(
    scalars_df_index,
    scalars_pandas_df_index,
):
    bf_filter = scalars_df_index["bool_col"].fillna(True)
    bf_df = scalars_df_index.reset_index()[bf_filter]
    bf_result = bf_df.to_pandas()
    pd_filter = scalars_pandas_df_index["bool_col"].fillna(True)
    pd_result = scalars_pandas_df_index.reset_index()[pd_filter]

    # Pandas uses int64 instead of Int64 (nullable) dtype.
    pd_result.index = pd_result.index.astype(pd.Int64Dtype())

    # reset_index should maintain the original ordering and index keys
    # post-filter will have gaps.
    pandas.testing.assert_frame_equal(bf_result, pd_result)


def test_reset_index_with_unnamed_index(
    scalars_df_index,
    scalars_pandas_df_index,
):
    scalars_df_index = scalars_df_index.copy()
    scalars_pandas_df_index = scalars_pandas_df_index.copy()

    scalars_df_index.index.name = None
    scalars_pandas_df_index.index.name = None
    df = scalars_df_index.reset_index(drop=False)
    assert df.index.name is None

    # reset_index(drop=False) creates a new column "index".
    assert df.columns[0] == "index"

    bf_result = df.to_pandas()
    pd_result = scalars_pandas_df_index.reset_index(drop=False)

    # Pandas uses int64 instead of Int64 (nullable) dtype.
    pd_result.index = pd_result.index.astype(pd.Int64Dtype())

    # reset_index should maintain the original ordering.
    pandas.testing.assert_frame_equal(bf_result, pd_result)


def test_reset_index_with_unnamed_multiindex(
    scalars_df_index,
    scalars_pandas_df_index,
):
    bf_df = dataframe.DataFrame(
        ([1, 2, 3], [2, 5, 7]),
        index=pd.MultiIndex.from_tuples([("a", "aa"), ("a", "aa")]),
    )
    pd_df = pd.DataFrame(
        ([1, 2, 3], [2, 5, 7]),
        index=pd.MultiIndex.from_tuples([("a", "aa"), ("a", "aa")]),
    )

    bf_df = bf_df.reset_index()
    pd_df = pd_df.reset_index()

    assert pd_df.columns[0] == "level_0"
    assert bf_df.columns[0] == "level_0"
    assert pd_df.columns[1] == "level_1"
    assert bf_df.columns[1] == "level_1"


def test_reset_index_with_unnamed_index_and_index_column(
    scalars_df_index,
    scalars_pandas_df_index,
):
    scalars_df_index = scalars_df_index.copy()
    scalars_pandas_df_index = scalars_pandas_df_index.copy()

    scalars_df_index.index.name = None
    scalars_pandas_df_index.index.name = None
    df = scalars_df_index.assign(index=scalars_df_index["int64_col"]).reset_index(
        drop=False
    )
    assert df.index.name is None

    # reset_index(drop=False) creates a new column "level_0" if the "index" column already exists.
    assert df.columns[0] == "level_0"

    bf_result = df.to_pandas()
    pd_result = scalars_pandas_df_index.assign(
        index=scalars_pandas_df_index["int64_col"]
    ).reset_index(drop=False)

    # Pandas uses int64 instead of Int64 (nullable) dtype.
    pd_result.index = pd_result.index.astype(pd.Int64Dtype())

    # reset_index should maintain the original ordering.
    pandas.testing.assert_frame_equal(bf_result, pd_result)


@pytest.mark.parametrize(
    ("drop",),
    (
        (True,),
        (False,),
    ),
)
@pytest.mark.parametrize(
    ("append",),
    (
        (True,),
        (False,),
    ),
)
@pytest.mark.parametrize(
    ("index_column",),
    (("int64_too",), ("string_col",), ("timestamp_col",)),
)
def test_set_index(scalars_dfs, index_column, drop, append):
    scalars_df, scalars_pandas_df = scalars_dfs
    df = scalars_df.set_index(index_column, append=append, drop=drop)
    bf_result = df.to_pandas()
    pd_result = scalars_pandas_df.set_index(index_column, append=append, drop=drop)

    # Sort to disambiguate when there are duplicate index labels.
    # Note: Doesn't use assert_pandas_df_equal_ignore_ordering because we get
    # "ValueError: 'timestamp_col' is both an index level and a column label,
    # which is ambiguous" when trying to sort by a column with the same name as
    # the index.
    bf_result = bf_result.sort_values("rowindex_2")
    pd_result = pd_result.sort_values("rowindex_2")

    pandas.testing.assert_frame_equal(bf_result, pd_result)


def test_set_index_key_error(scalars_dfs):
    scalars_df, scalars_pandas_df = scalars_dfs
    with pytest.raises(KeyError):
        scalars_pandas_df.set_index(["not_a_col"])
    with pytest.raises(KeyError):
        scalars_df.set_index(["not_a_col"])


@pytest.mark.parametrize(
    ("ascending",),
    ((True,), (False,)),
)
@pytest.mark.parametrize(
    ("na_position",),
    (("first",), ("last",)),
)
def test_sort_index(scalars_dfs, ascending, na_position):
    index_column = "int64_col"
    scalars_df, scalars_pandas_df = scalars_dfs
    df = scalars_df.set_index(index_column)
    bf_result = df.sort_index(ascending=ascending, na_position=na_position).to_pandas()
    pd_result = scalars_pandas_df.set_index(index_column).sort_index(
        ascending=ascending, na_position=na_position
    )
    pandas.testing.assert_frame_equal(bf_result, pd_result)


def test_df_abs(scalars_dfs):
    scalars_df, scalars_pandas_df = scalars_dfs
    columns = ["int64_col", "int64_too", "float64_col"]

    bf_result = scalars_df[columns].abs().to_pandas()
    pd_result = scalars_pandas_df[columns].abs()

    assert_pandas_df_equal(bf_result, pd_result)


def test_df_isnull(scalars_dfs):
    scalars_df, scalars_pandas_df = scalars_dfs

    columns = ["int64_col", "int64_too", "string_col", "bool_col"]
    bf_result = scalars_df[columns].isnull().to_pandas()
    pd_result = scalars_pandas_df[columns].isnull()

    # One of dtype mismatches to be documented. Here, the `bf_result.dtype` is
    # `BooleanDtype` but the `pd_result.dtype` is `bool`.
    pd_result["int64_col"] = pd_result["int64_col"].astype(pd.BooleanDtype())
    pd_result["int64_too"] = pd_result["int64_too"].astype(pd.BooleanDtype())
    pd_result["string_col"] = pd_result["string_col"].astype(pd.BooleanDtype())
    pd_result["bool_col"] = pd_result["bool_col"].astype(pd.BooleanDtype())

    assert_pandas_df_equal(bf_result, pd_result)


def test_df_notnull(scalars_dfs):
    scalars_df, scalars_pandas_df = scalars_dfs

    columns = ["int64_col", "int64_too", "string_col", "bool_col"]
    bf_result = scalars_df[columns].notnull().to_pandas()
    pd_result = scalars_pandas_df[columns].notnull()

    # One of dtype mismatches to be documented. Here, the `bf_result.dtype` is
    # `BooleanDtype` but the `pd_result.dtype` is `bool`.
    pd_result["int64_col"] = pd_result["int64_col"].astype(pd.BooleanDtype())
    pd_result["int64_too"] = pd_result["int64_too"].astype(pd.BooleanDtype())
    pd_result["string_col"] = pd_result["string_col"].astype(pd.BooleanDtype())
    pd_result["bool_col"] = pd_result["bool_col"].astype(pd.BooleanDtype())

    assert_pandas_df_equal(bf_result, pd_result)


@pytest.mark.parametrize(
    ("left_labels", "right_labels", "overwrite", "fill_value"),
    [
        (["a", "b", "c"], ["c", "a", "b"], True, None),
        (["a", "b", "c"], ["c", "a", "b"], False, None),
        (["a", "b", "c"], ["a", "b", "c"], False, 2),
    ],
    ids=[
        "one_one_match_overwrite",
        "one_one_match_no_overwrite",
        "exact_match",
    ],
)
def test_combine(
    scalars_df_index,
    scalars_df_2_index,
    scalars_pandas_df_index,
    left_labels,
    right_labels,
    overwrite,
    fill_value,
):
    if pd.__version__.startswith("1."):
        pytest.skip("pd.NA vs NaN not handled well in pandas 1.x.")
    columns = ["int64_too", "int64_col", "float64_col"]

    bf_df_a = scalars_df_index[columns]
    bf_df_a.columns = left_labels
    bf_df_b = scalars_df_2_index[columns]
    bf_df_b.columns = right_labels
    bf_result = bf_df_a.combine(
        bf_df_b,
        lambda x, y: x**2 + 2 * x * y + y**2,
        overwrite=overwrite,
        fill_value=fill_value,
    ).to_pandas()

    pd_df_a = scalars_pandas_df_index[columns]
    pd_df_a.columns = left_labels
    pd_df_b = scalars_pandas_df_index[columns]
    pd_df_b.columns = right_labels
    pd_result = pd_df_a.combine(
        pd_df_b,
        lambda x, y: x**2 + 2 * x * y + y**2,
        overwrite=overwrite,
        fill_value=fill_value,
    )

    # Some dtype inconsistency for all-NULL columns
    pd.testing.assert_frame_equal(bf_result, pd_result, check_dtype=False)


@pytest.mark.parametrize(
    ("overwrite", "filter_func"),
    [
        (True, None),
        (False, None),
        (True, lambda x: x.isna() | (x % 2 == 0)),
    ],
    ids=[
        "default",
        "overwritefalse",
        "customfilter",
    ],
)
def test_df_update(overwrite, filter_func):
    if pd.__version__.startswith("1."):
        pytest.skip("dtype handled differently in pandas 1.x.")
    index1 = pandas.Index([1, 2, 3, 4], dtype="Int64")
    index2 = pandas.Index([1, 2, 4, 5], dtype="Int64")
    pd_df1 = pandas.DataFrame(
        {"a": [1, None, 3, 4], "b": [5, 6, None, 8]}, dtype="Int64", index=index1
    )
    pd_df2 = pandas.DataFrame(
        {"a": [None, 20, 30, 40], "c": [90, None, 110, 120]},
        dtype="Int64",
        index=index2,
    )

    bf_df1 = dataframe.DataFrame(pd_df1)
    bf_df2 = dataframe.DataFrame(pd_df2)

    bf_df1.update(bf_df2, overwrite=overwrite, filter_func=filter_func)
    pd_df1.update(pd_df2, overwrite=overwrite, filter_func=filter_func)

    pd.testing.assert_frame_equal(bf_df1.to_pandas(), pd_df1)


def test_df_idxmin():
    pd_df = pd.DataFrame(
        {"a": [1, 2, 3], "b": [7, None, 3], "c": [4, 4, 4]}, index=["x", "y", "z"]
    )
    bf_df = dataframe.DataFrame(pd_df)

    bf_result = bf_df.idxmin().to_pandas()
    pd_result = pd_df.idxmin()

    pd.testing.assert_series_equal(
        bf_result, pd_result, check_index_type=False, check_dtype=False
    )


def test_df_idxmax():
    pd_df = pd.DataFrame(
        {"a": [1, 2, 3], "b": [7, None, 3], "c": [4, 4, 4]}, index=["x", "y", "z"]
    )
    bf_df = dataframe.DataFrame(pd_df)

    bf_result = bf_df.idxmax().to_pandas()
    pd_result = pd_df.idxmax()

    pd.testing.assert_series_equal(
        bf_result, pd_result, check_index_type=False, check_dtype=False
    )


@pytest.mark.parametrize(
    ("join", "axis"),
    [
        ("outer", None),
        ("outer", 0),
        ("outer", 1),
        ("left", 0),
        ("right", 1),
        ("inner", None),
        ("inner", 1),
    ],
)
def test_df_align(join, axis):
    index1 = pandas.Index([1, 2, 3, 4], dtype="Int64")
    index2 = pandas.Index([1, 2, 4, 5], dtype="Int64")
    pd_df1 = pandas.DataFrame(
        {"a": [1, None, 3, 4], "b": [5, 6, None, 8]}, dtype="Int64", index=index1
    )
    pd_df2 = pandas.DataFrame(
        {"a": [None, 20, 30, 40], "c": [90, None, 110, 120]},
        dtype="Int64",
        index=index2,
    )

    bf_df1 = dataframe.DataFrame(pd_df1)
    bf_df2 = dataframe.DataFrame(pd_df2)

    bf_result1, bf_result2 = bf_df1.align(bf_df2, join=join, axis=axis)
    pd_result1, pd_result2 = pd_df1.align(pd_df2, join=join, axis=axis)

    # Don't check dtype as pandas does unnecessary float conversion
    pd.testing.assert_frame_equal(bf_result1.to_pandas(), pd_result1, check_dtype=False)
    pd.testing.assert_frame_equal(bf_result2.to_pandas(), pd_result2, check_dtype=False)


def test_combine_first(
    scalars_df_index,
    scalars_df_2_index,
    scalars_pandas_df_index,
):
    if pd.__version__.startswith("1."):
        pytest.skip("pd.NA vs NaN not handled well in pandas 1.x.")
    columns = ["int64_too", "int64_col", "float64_col"]

    bf_df_a = scalars_df_index[columns].iloc[0:6]
    bf_df_a.columns = ["a", "b", "c"]
    bf_df_b = scalars_df_2_index[columns].iloc[2:8]
    bf_df_b.columns = ["b", "a", "d"]
    bf_result = bf_df_a.combine_first(bf_df_b).to_pandas()

    pd_df_a = scalars_pandas_df_index[columns].iloc[0:6]
    pd_df_a.columns = ["a", "b", "c"]
    pd_df_b = scalars_pandas_df_index[columns].iloc[2:8]
    pd_df_b.columns = ["b", "a", "d"]
    pd_result = pd_df_a.combine_first(pd_df_b)

    # Some dtype inconsistency for all-NULL columns
    pd.testing.assert_frame_equal(bf_result, pd_result, check_dtype=False)


@pytest.mark.parametrize(
    ("op"),
    [
        operator.add,
        operator.sub,
        operator.mul,
        operator.truediv,
        operator.floordiv,
        operator.eq,
        operator.ne,
        operator.gt,
        operator.ge,
        operator.lt,
        operator.le,
    ],
    ids=[
        "add",
        "subtract",
        "multiply",
        "true_divide",
        "floor_divide",
        "eq",
        "ne",
        "gt",
        "ge",
        "lt",
        "le",
    ],
)
# TODO(garrettwu): deal with NA values
@pytest.mark.parametrize(("other_scalar"), [1, 2.5, 0, 0.0])
@pytest.mark.parametrize(("reverse_operands"), [True, False])
def test_scalar_binop(scalars_dfs, op, other_scalar, reverse_operands):
    scalars_df, scalars_pandas_df = scalars_dfs
    columns = ["int64_col", "float64_col"]

    maybe_reversed_op = (lambda x, y: op(y, x)) if reverse_operands else op

    bf_result = maybe_reversed_op(scalars_df[columns], other_scalar).to_pandas()
    pd_result = maybe_reversed_op(scalars_pandas_df[columns], other_scalar)

    assert_pandas_df_equal(bf_result, pd_result)


@pytest.mark.parametrize(("other_scalar"), [1, -2])
def test_mod(scalars_dfs, other_scalar):
    # Zero case excluded as pandas produces 0 result for Int64 inputs rather than NA/NaN.
    # This is likely a pandas bug as mod 0 is undefined in other dtypes, and most programming languages.
    scalars_df, scalars_pandas_df = scalars_dfs

    bf_result = (scalars_df[["int64_col", "int64_too"]] % other_scalar).to_pandas()
    pd_result = scalars_pandas_df[["int64_col", "int64_too"]] % other_scalar

    assert_pandas_df_equal(bf_result, pd_result)


def test_scalar_binop_str_exception(scalars_dfs):
    scalars_df, _ = scalars_dfs
    columns = ["string_col"]
    with pytest.raises(TypeError):
        (scalars_df[columns] + 1).to_pandas()


@pytest.mark.parametrize(
    ("op"),
    [
        (lambda x, y: x.add(y, axis="index")),
        (lambda x, y: x.radd(y, axis="index")),
        (lambda x, y: x.sub(y, axis="index")),
        (lambda x, y: x.rsub(y, axis="index")),
        (lambda x, y: x.mul(y, axis="index")),
        (lambda x, y: x.rmul(y, axis="index")),
        (lambda x, y: x.truediv(y, axis="index")),
        (lambda x, y: x.rtruediv(y, axis="index")),
        (lambda x, y: x.floordiv(y, axis="index")),
        (lambda x, y: x.floordiv(y, axis="index")),
        (lambda x, y: x.gt(y, axis="index")),
        (lambda x, y: x.ge(y, axis="index")),
        (lambda x, y: x.lt(y, axis="index")),
        (lambda x, y: x.le(y, axis="index")),
    ],
    ids=[
        "add",
        "radd",
        "sub",
        "rsub",
        "mul",
        "rmul",
        "truediv",
        "rtruediv",
        "floordiv",
        "rfloordiv",
        "gt",
        "ge",
        "lt",
        "le",
    ],
)
def test_series_binop_axis_index(
    scalars_dfs,
    op,
):
    scalars_df, scalars_pandas_df = scalars_dfs
    df_columns = ["int64_col", "float64_col"]
    series_column = "int64_too"

    bf_result = op(scalars_df[df_columns], scalars_df[series_column]).to_pandas()
    pd_result = op(scalars_pandas_df[df_columns], scalars_pandas_df[series_column])

    assert_pandas_df_equal(bf_result, pd_result)


@pytest.mark.parametrize(
    ("left_labels", "right_labels"),
    [
        (["a", "a", "b"], ["c", "c", "d"]),
        (["a", "b", "c"], ["c", "a", "b"]),
        (["a", "c", "c"], ["c", "a", "c"]),
        (["a", "b", "c"], ["a", "b", "c"]),
    ],
    ids=[
        "no_overlap",
        "one_one_match",
        "multi_match",
        "exact_match",
    ],
)
def test_binop_df_df_binary_op(
    scalars_df_index,
    scalars_df_2_index,
    scalars_pandas_df_index,
    left_labels,
    right_labels,
):
    if pd.__version__.startswith("1."):
        pytest.skip("pd.NA vs NaN not handled well in pandas 1.x.")
    columns = ["int64_too", "int64_col", "float64_col"]

    bf_df_a = scalars_df_index[columns]
    bf_df_a.columns = left_labels
    bf_df_b = scalars_df_2_index[columns]
    bf_df_b.columns = right_labels
    bf_result = (bf_df_a - bf_df_b).to_pandas()

    pd_df_a = scalars_pandas_df_index[columns]
    pd_df_a.columns = left_labels
    pd_df_b = scalars_pandas_df_index[columns]
    pd_df_b.columns = right_labels
    pd_result = pd_df_a - pd_df_b

    # Some dtype inconsistency for all-NULL columns
    pd.testing.assert_frame_equal(bf_result, pd_result, check_dtype=False)


# Differnt table will only work for explicit index, since default index orders are arbitrary.
@pytest.mark.parametrize(
    ("ordered"),
    [
        (True),
        (False),
    ],
)
def test_series_binop_add_different_table(
    scalars_df_index, scalars_pandas_df_index, scalars_df_2_index, ordered
):
    df_columns = ["int64_col", "float64_col"]
    series_column = "int64_too"

    bf_result = (
        scalars_df_index[df_columns]
        .add(scalars_df_2_index[series_column], axis="index")
        .to_pandas(ordered=ordered)
    )
    pd_result = scalars_pandas_df_index[df_columns].add(
        scalars_pandas_df_index[series_column], axis="index"
    )

    assert_pandas_df_equal(bf_result, pd_result, ignore_order=not ordered)


# TODO(garrettwu): Test series binop with different index

all_joins = pytest.mark.parametrize(
    ("how",),
    (("outer",), ("left",), ("right",), ("inner",), ("cross",)),
)


@all_joins
def test_join_same_table(scalars_dfs, how):
    bf_df, pd_df = scalars_dfs

    bf_df_a = bf_df.set_index("int64_too")[["string_col", "int64_col"]]
    bf_df_b = bf_df.set_index("int64_too")[["float64_col"]]
    bf_result = bf_df_a.join(bf_df_b, how=how).to_pandas()
    pd_df_a = pd_df.set_index("int64_too")[["string_col", "int64_col"]]
    pd_df_b = pd_df.set_index("int64_too")[["float64_col"]]
    pd_result = pd_df_a.join(pd_df_b, how=how)
    assert_pandas_df_equal(bf_result, pd_result, ignore_order=True)


@all_joins
def test_join_different_table(
    scalars_df_index, scalars_df_2_index, scalars_pandas_df_index, how
):
    bf_df_a = scalars_df_index[["string_col", "int64_col"]]
    bf_df_b = scalars_df_2_index.dropna()[["float64_col"]]
    bf_result = bf_df_a.join(bf_df_b, how=how).to_pandas()
    pd_df_a = scalars_pandas_df_index[["string_col", "int64_col"]]
    pd_df_b = scalars_pandas_df_index.dropna()[["float64_col"]]
    pd_result = pd_df_a.join(pd_df_b, how=how)
    assert_pandas_df_equal(bf_result, pd_result, ignore_order=True)


def test_join_duplicate_columns_raises_not_implemented(scalars_dfs):
    scalars_df, _ = scalars_dfs
    df_a = scalars_df[["string_col", "float64_col"]]
    df_b = scalars_df[["float64_col"]]
    with pytest.raises(NotImplementedError):
        df_a.join(df_b, how="outer").to_pandas()


@all_joins
def test_join_param_on(scalars_dfs, how):
    bf_df, pd_df = scalars_dfs

    bf_df_a = bf_df[["string_col", "int64_col", "rowindex_2"]]
    bf_df_a = bf_df_a.assign(rowindex_2=bf_df_a["rowindex_2"] + 2)
    bf_df_b = bf_df[["float64_col"]]

    if how == "cross":
        with pytest.raises(ValueError):
            bf_df_a.join(bf_df_b, on="rowindex_2", how=how)
    else:
        bf_result = bf_df_a.join(bf_df_b, on="rowindex_2", how=how).to_pandas()

        pd_df_a = pd_df[["string_col", "int64_col", "rowindex_2"]]
        pd_df_a = pd_df_a.assign(rowindex_2=pd_df_a["rowindex_2"] + 2)
        pd_df_b = pd_df[["float64_col"]]
        pd_result = pd_df_a.join(pd_df_b, on="rowindex_2", how=how)
        assert_pandas_df_equal(bf_result, pd_result, ignore_order=True)


@pytest.mark.parametrize(
    ("by", "ascending", "na_position"),
    [
        ("int64_col", True, "first"),
        (["bool_col", "int64_col"], True, "last"),
        ("int64_col", False, "first"),
        (["bool_col", "int64_col"], [False, True], "last"),
        (["bool_col", "int64_col"], [True, False], "first"),
    ],
)
def test_dataframe_sort_values(
    scalars_df_index, scalars_pandas_df_index, by, ascending, na_position
):
    # Test needs values to be unique
    bf_result = scalars_df_index.sort_values(
        by, ascending=ascending, na_position=na_position
    ).to_pandas()
    pd_result = scalars_pandas_df_index.sort_values(
        by, ascending=ascending, na_position=na_position
    )

    pandas.testing.assert_frame_equal(
        bf_result,
        pd_result,
    )


def test_dataframe_sort_values_stable(scalars_df_index, scalars_pandas_df_index):
    bf_result = (
        scalars_df_index.sort_values("int64_col", kind="stable")
        .sort_values("bool_col", kind="stable")
        .to_pandas()
    )
    pd_result = scalars_pandas_df_index.sort_values(
        "int64_col", kind="stable"
    ).sort_values("bool_col", kind="stable")

    pandas.testing.assert_frame_equal(
        bf_result,
        pd_result,
    )


@pytest.mark.parametrize(
    ("operator", "columns"),
    [
        pytest.param(lambda x: x.cumsum(), ["float64_col", "int64_too"]),
        pytest.param(lambda x: x.cumprod(), ["float64_col", "int64_too"]),
        pytest.param(
            lambda x: x.cumprod(),
            ["string_col"],
            marks=pytest.mark.xfail(
                raises=ValueError,
            ),
        ),
    ],
    ids=[
        "cumsum",
        "cumprod",
        "non-numeric",
    ],
)
def test_dataframe_numeric_analytic_op(
    scalars_df_index, scalars_pandas_df_index, operator, columns
):
    # TODO: Add nullable ints (pandas 1.x has poor behavior on these)
    bf_series = operator(scalars_df_index[columns])
    pd_series = operator(scalars_pandas_df_index[columns])
    bf_result = bf_series.to_pandas()
    pd.testing.assert_frame_equal(pd_series, bf_result, check_dtype=False)


@pytest.mark.parametrize(
    ("operator"),
    [
        (lambda x: x.cummin()),
        (lambda x: x.cummax()),
        (lambda x: x.shift(2)),
        (lambda x: x.shift(-2)),
    ],
    ids=[
        "cummin",
        "cummax",
        "shiftpostive",
        "shiftnegative",
    ],
)
def test_dataframe_general_analytic_op(
    scalars_df_index, scalars_pandas_df_index, operator
):
    col_names = ["int64_too", "float64_col", "int64_col", "bool_col"]
    bf_series = operator(scalars_df_index[col_names])
    pd_series = operator(scalars_pandas_df_index[col_names])
    bf_result = bf_series.to_pandas()
    pd.testing.assert_frame_equal(
        pd_series,
        bf_result,
    )


@pytest.mark.parametrize(
    ("periods",),
    [
        (1,),
        (2,),
        (-1,),
    ],
)
def test_dataframe_diff(scalars_df_index, scalars_pandas_df_index, periods):
    col_names = ["int64_too", "float64_col", "int64_col"]
    bf_result = scalars_df_index[col_names].diff(periods=periods).to_pandas()
    pd_result = scalars_pandas_df_index[col_names].diff(periods=periods)
    pd.testing.assert_frame_equal(
        pd_result,
        bf_result,
    )


@pytest.mark.parametrize(
    ("periods",),
    [
        (1,),
        (2,),
        (-1,),
    ],
)
def test_dataframe_pct_change(scalars_df_index, scalars_pandas_df_index, periods):
    col_names = ["int64_too", "float64_col", "int64_col"]
    bf_result = scalars_df_index[col_names].pct_change(periods=periods).to_pandas()
    pd_result = scalars_pandas_df_index[col_names].pct_change(periods=periods)
    pd.testing.assert_frame_equal(
        pd_result,
        bf_result,
    )


def test_dataframe_agg_single_string(scalars_dfs):
    numeric_cols = ["int64_col", "int64_too", "float64_col"]
    scalars_df, scalars_pandas_df = scalars_dfs
    bf_result = scalars_df[numeric_cols].agg("sum").to_pandas()
    pd_result = scalars_pandas_df[numeric_cols].agg("sum")

    # Pandas may produce narrower numeric types, but bigframes always produces Float64
    pd_result = pd_result.astype("Float64")
    pd.testing.assert_series_equal(pd_result, bf_result, check_index_type=False)


def test_dataframe_agg_multi_string(scalars_dfs):
    numeric_cols = ["int64_col", "int64_too", "float64_col"]
    aggregations = [
        "sum",
        "mean",
        "median",
        "std",
        "var",
        "min",
        "max",
        "nunique",
        "count",
    ]
    scalars_df, scalars_pandas_df = scalars_dfs
    bf_result = scalars_df[numeric_cols].agg(aggregations).to_pandas()
    pd_result = scalars_pandas_df[numeric_cols].agg(aggregations)

    # Pandas may produce narrower numeric types, but bigframes always produces Float64
    pd_result = pd_result.astype("Float64")

    # Drop median, as it's an approximation.
    bf_median = bf_result.loc["median", :]
    bf_result = bf_result.drop(labels=["median"])
    pd_result = pd_result.drop(labels=["median"])

    pd.testing.assert_frame_equal(pd_result, bf_result, check_index_type=False)

    # Double-check that median is at least plausible.
    assert (
        (bf_result.loc["min", :] <= bf_median) & (bf_median <= bf_result.loc["max", :])
    ).all()


def test_df_describe(scalars_dfs):
    scalars_df, scalars_pandas_df = scalars_dfs
    # pyarrows time columns fail in pandas
    unsupported_columns = ["datetime_col", "timestamp_col", "time_col", "date_col"]
    bf_result = scalars_df.describe().to_pandas()

    modified_pd_df = scalars_pandas_df.drop(columns=unsupported_columns)
    pd_result = modified_pd_df.describe()

    # Pandas may produce narrower numeric types, but bigframes always produces Float64
    pd_result = pd_result.astype("Float64")

    # Drop quartiles, as they are approximate
    bf_min = bf_result.loc["min", :]
    bf_p25 = bf_result.loc["25%", :]
    bf_p50 = bf_result.loc["50%", :]
    bf_p75 = bf_result.loc["75%", :]
    bf_max = bf_result.loc["max", :]

    bf_result = bf_result.drop(labels=["25%", "50%", "75%"])
    pd_result = pd_result.drop(labels=["25%", "50%", "75%"])

    pd.testing.assert_frame_equal(pd_result, bf_result, check_index_type=False)

    # Double-check that quantiles are at least plausible.
    assert (
        (bf_min <= bf_p25)
        & (bf_p25 <= bf_p50)
        & (bf_p50 <= bf_p50)
        & (bf_p75 <= bf_max)
    ).all()


@pytest.mark.parametrize(
    ("ordered"),
    [
        (True),
        (False),
    ],
)
def test_df_stack(scalars_dfs, ordered):
    if pandas.__version__.startswith("1.") or pandas.__version__.startswith("2.0"):
        pytest.skip("pandas <2.1 uses different stack implementation")
    scalars_df, scalars_pandas_df = scalars_dfs
    # To match bigquery dataframes
    scalars_pandas_df = scalars_pandas_df.copy()
    scalars_pandas_df.columns = scalars_pandas_df.columns.astype("string[pyarrow]")
    # Can only stack identically-typed columns
    columns = ["int64_col", "int64_too", "rowindex_2"]

    bf_result = scalars_df[columns].stack().to_pandas(ordered=ordered)
    pd_result = scalars_pandas_df[columns].stack(future_stack=True)

    # Pandas produces NaN, where bq dataframes produces pd.NA
    assert_series_equal(
        bf_result, pd_result, check_dtype=False, ignore_order=not ordered
    )


def test_df_melt_default(scalars_dfs):
    scalars_df, scalars_pandas_df = scalars_dfs
    # To match bigquery dataframes
    scalars_pandas_df = scalars_pandas_df.copy()
    scalars_pandas_df.columns = scalars_pandas_df.columns.astype("string[pyarrow]")
    # Can only stack identically-typed columns
    columns = ["int64_col", "int64_too", "rowindex_2"]

    bf_result = scalars_df[columns].melt().to_pandas()
    pd_result = scalars_pandas_df[columns].melt()

    # Pandas produces int64 index, Bigframes produces Int64 (nullable)
    pd.testing.assert_frame_equal(
        bf_result, pd_result, check_index_type=False, check_dtype=False
    )


def test_df_melt_parameterized(scalars_dfs):
    scalars_df, scalars_pandas_df = scalars_dfs
    # To match bigquery dataframes
    scalars_pandas_df = scalars_pandas_df.copy()
    scalars_pandas_df.columns = scalars_pandas_df.columns.astype("string[pyarrow]")
    # Can only stack identically-typed columns

    bf_result = scalars_df.melt(
        var_name="alice",
        value_name="bob",
        id_vars=["string_col"],
        value_vars=["int64_col", "int64_too"],
    ).to_pandas()
    pd_result = scalars_pandas_df.melt(
        var_name="alice",
        value_name="bob",
        id_vars=["string_col"],
        value_vars=["int64_col", "int64_too"],
    )

    # Pandas produces int64 index, Bigframes produces Int64 (nullable)
    pd.testing.assert_frame_equal(
        bf_result, pd_result, check_index_type=False, check_dtype=False
    )


@pytest.mark.parametrize(
    ("ordered"),
    [
        (True),
        (False),
    ],
)
def test_df_unstack(scalars_dfs, ordered):
    scalars_df, scalars_pandas_df = scalars_dfs
    # To match bigquery dataframes
    scalars_pandas_df = scalars_pandas_df.copy()
    scalars_pandas_df.columns = scalars_pandas_df.columns.astype("string[pyarrow]")
    # Can only stack identically-typed columns
    columns = [
        "rowindex_2",
        "int64_col",
        "int64_too",
    ]

    # unstack on mono-index produces series
    bf_result = scalars_df[columns].unstack().to_pandas(ordered=ordered)
    pd_result = scalars_pandas_df[columns].unstack()

    # Pandas produces NaN, where bq dataframes produces pd.NA
    assert_series_equal(
        bf_result, pd_result, check_dtype=False, ignore_order=not ordered
    )


@pytest.mark.parametrize(
    ("values", "index", "columns"),
    [
        ("int64_col", "int64_too", ["string_col"]),
        (["int64_col"], "int64_too", ["string_col"]),
        (["int64_col", "float64_col"], "int64_too", ["string_col"]),
    ],
)
def test_df_pivot(scalars_dfs, values, index, columns):
    scalars_df, scalars_pandas_df = scalars_dfs

    bf_result = scalars_df.pivot(
        values=values, index=index, columns=columns
    ).to_pandas()
    pd_result = scalars_pandas_df.pivot(values=values, index=index, columns=columns)

    # Pandas produces NaN, where bq dataframes produces pd.NA
    pd.testing.assert_frame_equal(bf_result, pd_result, check_dtype=False)


@pytest.mark.parametrize(
    ("values", "index", "columns"),
    [
        (["goals", "assists"], ["team_name", "season"], ["position"]),
        (["goals", "assists"], ["season"], ["team_name", "position"]),
    ],
)
def test_df_pivot_hockey(hockey_df, hockey_pandas_df, values, index, columns):
    bf_result = (
        hockey_df.reset_index()
        .pivot(values=values, index=index, columns=columns)
        .to_pandas()
    )
    pd_result = hockey_pandas_df.reset_index().pivot(
        values=values, index=index, columns=columns
    )

    # Pandas produces NaN, where bq dataframes produces pd.NA
    pd.testing.assert_frame_equal(bf_result, pd_result, check_dtype=False)


def test_ipython_key_completions_with_drop(scalars_dfs):
    scalars_df, scalars_pandas_df = scalars_dfs
    col_names = "string_col"
    bf_dataframe = scalars_df.drop(columns=col_names)
    pd_dataframe = scalars_pandas_df.drop(columns=col_names)
    expected = pd_dataframe.columns.tolist()

    results = bf_dataframe._ipython_key_completions_()

    assert col_names not in results
    assert results == expected
    # _ipython_key_completions_ is called with square brackets
    # so only column names are relevant with tab completion
    assert "to_gbq" not in results
    assert "merge" not in results
    assert "drop" not in results


def test_ipython_key_completions_with_rename(scalars_dfs):
    scalars_df, scalars_pandas_df = scalars_dfs
    col_name_dict = {"string_col": "a_renamed_column"}
    bf_dataframe = scalars_df.rename(columns=col_name_dict)
    pd_dataframe = scalars_pandas_df.rename(columns=col_name_dict)
    expected = pd_dataframe.columns.tolist()

    results = bf_dataframe._ipython_key_completions_()

    assert "string_col" not in results
    assert "a_renamed_column" in results
    assert results == expected
    # _ipython_key_completions_ is called with square brackets
    # so only column names are relevant with tab completion
    assert "to_gbq" not in results
    assert "merge" not in results
    assert "drop" not in results


def test__dir__with_drop(scalars_dfs):
    scalars_df, scalars_pandas_df = scalars_dfs
    col_names = "string_col"
    bf_dataframe = scalars_df.drop(columns=col_names)
    pd_dataframe = scalars_pandas_df.drop(columns=col_names)
    expected = pd_dataframe.columns.tolist()

    results = dir(bf_dataframe)

    assert col_names not in results
    assert frozenset(expected) <= frozenset(results)
    # __dir__ is called with a '.' and displays all methods, columns names, etc.
    assert "to_gbq" in results
    assert "merge" in results
    assert "drop" in results


def test__dir__with_rename(scalars_dfs):
    scalars_df, scalars_pandas_df = scalars_dfs
    col_name_dict = {"string_col": "a_renamed_column"}
    bf_dataframe = scalars_df.rename(columns=col_name_dict)
    pd_dataframe = scalars_pandas_df.rename(columns=col_name_dict)
    expected = pd_dataframe.columns.tolist()

    results = dir(bf_dataframe)

    assert "string_col" not in results
    assert "a_renamed_column" in results
    assert frozenset(expected) <= frozenset(results)
    # __dir__ is called with a '.' and displays all methods, columns names, etc.
    assert "to_gbq" in results
    assert "merge" in results
    assert "drop" in results


@pytest.mark.parametrize(
    ("start", "stop", "step"),
    [
        (0, 0, None),
        (None, None, None),
        (1, None, None),
        (None, 4, None),
        (None, None, 2),
        (None, 50000000000, 1),
        (5, 4, None),
        (3, None, 2),
        (1, 7, 2),
        (1, 7, 50000000000),
    ],
)
def test_iloc_slice(scalars_df_index, scalars_pandas_df_index, start, stop, step):
    bf_result = scalars_df_index.iloc[start:stop:step].to_pandas()
    pd_result = scalars_pandas_df_index.iloc[start:stop:step]
    pd.testing.assert_frame_equal(
        bf_result,
        pd_result,
    )


def test_iloc_slice_zero_step(scalars_df_index):
    with pytest.raises(ValueError):
        scalars_df_index.iloc[0:0:0]


@pytest.mark.parametrize(
    ("ordered"),
    [
        (True),
        (False),
    ],
)
def test_iloc_slice_nested(scalars_df_index, scalars_pandas_df_index, ordered):
    bf_result = scalars_df_index.iloc[1:].iloc[1:].to_pandas(ordered=ordered)
    pd_result = scalars_pandas_df_index.iloc[1:].iloc[1:]

    assert_pandas_df_equal(bf_result, pd_result, ignore_order=not ordered)


@pytest.mark.parametrize(
    "index",
    [0, 5, -2, (2,)],
)
def test_iloc_single_integer(scalars_df_index, scalars_pandas_df_index, index):
    bf_result = scalars_df_index.iloc[index]
    pd_result = scalars_pandas_df_index.iloc[index]

    pd.testing.assert_series_equal(
        bf_result,
        pd_result,
    )


@pytest.mark.parametrize(
    "index",
    [(2, 5), (5, 0), (0, 0)],
)
def test_iloc_tuple(scalars_df_index, scalars_pandas_df_index, index):
    bf_result = scalars_df_index.iloc[index]
    pd_result = scalars_pandas_df_index.iloc[index]

    assert bf_result == pd_result


@pytest.mark.parametrize(
    ("index", "error"),
    [
        ((1, 1, 1), pd.errors.IndexingError),
        (("asd", "asd", "asd"), pd.errors.IndexingError),
        (("asd"), TypeError),
    ],
)
def test_iloc_tuple_errors(scalars_df_index, scalars_pandas_df_index, index, error):
    with pytest.raises(error):
        scalars_df_index.iloc[index]
    with pytest.raises(error):
        scalars_pandas_df_index.iloc[index]


@pytest.mark.parametrize(
    "index",
    [(2, 5), (5, 0), (0, 0)],
)
def test_iat(scalars_df_index, scalars_pandas_df_index, index):
    bf_result = scalars_df_index.iat[index]
    pd_result = scalars_pandas_df_index.iat[index]

    assert bf_result == pd_result


@pytest.mark.parametrize(
    ("index", "error"),
    [
        (0, TypeError),
        ("asd", ValueError),
        ((1, 2, 3), TypeError),
        (("asd", "asd"), ValueError),
    ],
)
def test_iat_errors(scalars_df_index, scalars_pandas_df_index, index, error):
    with pytest.raises(error):
        scalars_pandas_df_index.iat[index]
    with pytest.raises(error):
        scalars_df_index.iat[index]


def test_iloc_single_integer_out_of_bound_error(
    scalars_df_index, scalars_pandas_df_index
):
    with pytest.raises(IndexError, match="single positional indexer is out-of-bounds"):
        scalars_df_index.iloc[99]


def test_loc_bool_series(scalars_df_index, scalars_pandas_df_index):
    bf_result = scalars_df_index.loc[scalars_df_index.bool_col].to_pandas()
    pd_result = scalars_pandas_df_index.loc[scalars_pandas_df_index.bool_col]

    pd.testing.assert_frame_equal(
        bf_result,
        pd_result,
    )


def test_loc_select_column(scalars_df_index, scalars_pandas_df_index):
    bf_result = scalars_df_index.loc[:, "int64_col"].to_pandas()
    pd_result = scalars_pandas_df_index.loc[:, "int64_col"]
    pd.testing.assert_series_equal(
        bf_result,
        pd_result,
    )


def test_loc_select_with_column_condition(scalars_df_index, scalars_pandas_df_index):
    bf_result = scalars_df_index.loc[:, scalars_df_index.dtypes == "Int64"].to_pandas()
    pd_result = scalars_pandas_df_index.loc[
        :, scalars_pandas_df_index.dtypes == "Int64"
    ]
    pd.testing.assert_frame_equal(
        bf_result,
        pd_result,
    )


def test_loc_single_index_with_duplicate(scalars_df_index, scalars_pandas_df_index):
    scalars_df_index = scalars_df_index.set_index("string_col", drop=False)
    scalars_pandas_df_index = scalars_pandas_df_index.set_index(
        "string_col", drop=False
    )
    index = "Hello, World!"
    bf_result = scalars_df_index.loc[index]
    pd_result = scalars_pandas_df_index.loc[index]
    pd.testing.assert_frame_equal(
        bf_result.to_pandas(),
        pd_result,
    )


def test_loc_single_index_no_duplicate(scalars_df_index, scalars_pandas_df_index):
    scalars_df_index = scalars_df_index.set_index("int64_too", drop=False)
    scalars_pandas_df_index = scalars_pandas_df_index.set_index("int64_too", drop=False)
    index = -2345
    bf_result = scalars_df_index.loc[index]
    pd_result = scalars_pandas_df_index.loc[index]
    pd.testing.assert_series_equal(
        bf_result,
        pd_result,
    )


def test_at_with_duplicate(scalars_df_index, scalars_pandas_df_index):
    scalars_df_index = scalars_df_index.set_index("string_col", drop=False)
    scalars_pandas_df_index = scalars_pandas_df_index.set_index(
        "string_col", drop=False
    )
    index = "Hello, World!"
    bf_result = scalars_df_index.at[index, "int64_too"]
    pd_result = scalars_pandas_df_index.at[index, "int64_too"]
    pd.testing.assert_series_equal(
        bf_result.to_pandas(),
        pd_result,
    )


def test_at_no_duplicate(scalars_df_index, scalars_pandas_df_index):
    scalars_df_index = scalars_df_index.set_index("int64_too", drop=False)
    scalars_pandas_df_index = scalars_pandas_df_index.set_index("int64_too", drop=False)
    index = -2345
    bf_result = scalars_df_index.at[index, "string_col"]
    pd_result = scalars_pandas_df_index.at[index, "string_col"]
    assert bf_result == pd_result


def test_loc_setitem_bool_series_scalar_new_col(scalars_dfs):
    scalars_df, scalars_pandas_df = scalars_dfs
    bf_df = scalars_df.copy()
    pd_df = scalars_pandas_df.copy()
    bf_df.loc[bf_df["int64_too"] == 0, "new_col"] = 99
    pd_df.loc[pd_df["int64_too"] == 0, "new_col"] = 99

    # pandas type difference
    pd_df["new_col"] = pd_df["new_col"].astype("Float64")

    pd.testing.assert_frame_equal(
        bf_df.to_pandas(),
        pd_df,
    )


def test_loc_setitem_bool_series_scalar_existing_col(scalars_dfs):
    if pd.__version__.startswith("1."):
        pytest.skip("this loc overload not supported in pandas 1.x.")

    scalars_df, scalars_pandas_df = scalars_dfs
    bf_df = scalars_df.copy()
    pd_df = scalars_pandas_df.copy()
    bf_df.loc[bf_df["int64_too"] == 1, "string_col"] = "hello"
    pd_df.loc[pd_df["int64_too"] == 1, "string_col"] = "hello"

    pd.testing.assert_frame_equal(
        bf_df.to_pandas(),
        pd_df,
    )


def test_loc_setitem_bool_series_scalar_type_error(scalars_dfs):
    if pd.__version__.startswith("1."):
        pytest.skip("this loc overload not supported in pandas 1.x.")

    scalars_df, scalars_pandas_df = scalars_dfs
    bf_df = scalars_df.copy()
    pd_df = scalars_pandas_df.copy()

    with pytest.raises(TypeError):
        bf_df.loc[bf_df["int64_too"] == 1, "string_col"] = 99
    with pytest.raises(TypeError):
        pd_df.loc[pd_df["int64_too"] == 1, "string_col"] = 99


@pytest.mark.parametrize(
    ("ordered"),
    [
        (True),
        (False),
    ],
)
@pytest.mark.parametrize(
    ("op"),
    [
        (lambda x: x.sum(numeric_only=True)),
        (lambda x: x.mean(numeric_only=True)),
        (lambda x: x.min(numeric_only=True)),
        (lambda x: x.max(numeric_only=True)),
        (lambda x: x.std(numeric_only=True)),
        (lambda x: x.var(numeric_only=True)),
        (lambda x: x.count(numeric_only=False)),
        (lambda x: x.nunique()),
    ],
    ids=["sum", "mean", "min", "max", "std", "var", "count", "nunique"],
)
def test_dataframe_aggregates(scalars_df_index, scalars_pandas_df_index, op, ordered):
    col_names = ["int64_too", "float64_col", "string_col", "int64_col", "bool_col"]
    bf_series = op(scalars_df_index[col_names])
    pd_series = op(scalars_pandas_df_index[col_names])
    bf_result = bf_series.to_pandas(ordered=ordered)

    # Pandas may produce narrower numeric types, but bigframes always produces Float64
    pd_series = pd_series.astype("Float64")
    # Pandas has object index type
    assert_series_equal(
        pd_series, bf_result, check_index_type=False, ignore_order=not ordered
    )


@pytest.mark.parametrize(
    ("op"),
    [
        (lambda x: x.sum(axis=1, numeric_only=True)),
        (lambda x: x.mean(axis=1, numeric_only=True)),
        (lambda x: x.min(axis=1, numeric_only=True)),
        (lambda x: x.max(axis=1, numeric_only=True)),
        (lambda x: x.std(axis=1, numeric_only=True)),
        (lambda x: x.var(axis=1, numeric_only=True)),
    ],
    ids=["sum", "mean", "min", "max", "std", "var"],
)
def test_dataframe_aggregates_axis_1(scalars_df_index, scalars_pandas_df_index, op):
    col_names = ["int64_too", "int64_col", "float64_col", "bool_col", "string_col"]
    bf_result = op(scalars_df_index[col_names]).to_pandas()
    pd_result = op(scalars_pandas_df_index[col_names])

    # Pandas may produce narrower numeric types, but bigframes always produces Float64
    pd_result = pd_result.astype("Float64")
    # Pandas has object index type
    pd.testing.assert_series_equal(pd_result, bf_result, check_index_type=False)


def test_dataframe_aggregates_median(scalars_df_index, scalars_pandas_df_index):
    col_names = ["int64_too", "float64_col", "int64_col", "bool_col"]
    bf_result = scalars_df_index[col_names].median(numeric_only=True).to_pandas()
    pd_result = scalars_pandas_df_index[col_names].agg(["min", "max"])

    # Pandas may produce narrower numeric types, but bigframes always produces Float64
    pd_result = pd_result.astype("Float64")

    # Median is an approximation, but double-check that median is plausible.
    for col in col_names:
        assert (pd_result.loc["min", col] <= bf_result[col]) and (
            bf_result[col] <= pd_result.loc["max", col]
        )


@pytest.mark.parametrize(
    ("op"),
    [
        (lambda x: x.all(bool_only=True)),
        (lambda x: x.any(bool_only=True)),
        (lambda x: x.all(axis=1, bool_only=True)),
        (lambda x: x.any(axis=1, bool_only=True)),
    ],
    ids=["all_axis0", "any_axis0", "all_axis1", "any_axis1"],
)
def test_dataframe_bool_aggregates(scalars_df_index, scalars_pandas_df_index, op):
    # Pandas will drop nullable 'boolean' dtype so we convert first to bool, then cast back later
    scalars_df_index = scalars_df_index.assign(
        bool_col=scalars_df_index.bool_col.fillna(False)
    )
    scalars_pandas_df_index = scalars_pandas_df_index.assign(
        bool_col=scalars_pandas_df_index.bool_col.fillna(False).astype("bool")
    )
    bf_series = op(scalars_df_index)
    pd_series = op(scalars_pandas_df_index).astype("boolean")
    bf_result = bf_series.to_pandas()

    # Pandas has object index type
    pd.testing.assert_series_equal(pd_series, bf_result, check_index_type=False)


def test_dataframe_prod(scalars_df_index, scalars_pandas_df_index):
    col_names = ["int64_too", "float64_col"]
    bf_series = scalars_df_index[col_names].prod()
    pd_series = scalars_pandas_df_index[col_names].prod()
    bf_result = bf_series.to_pandas()

    # Pandas may produce narrower numeric types, but bigframes always produces Float64
    pd_series = pd_series.astype("Float64")
    # Pandas has object index type
    pd.testing.assert_series_equal(pd_series, bf_result, check_index_type=False)


def test_df_skew_too_few_values(scalars_dfs):
    columns = ["float64_col", "int64_col"]
    scalars_df, scalars_pandas_df = scalars_dfs
    bf_result = scalars_df[columns].head(2).skew().to_pandas()
    pd_result = scalars_pandas_df[columns].head(2).skew()

    # Pandas may produce narrower numeric types, but bigframes always produces Float64
    pd_result = pd_result.astype("Float64")

    pd.testing.assert_series_equal(pd_result, bf_result, check_index_type=False)


@pytest.mark.parametrize(
    ("ordered"),
    [
        (True),
        (False),
    ],
)
def test_df_skew(scalars_dfs, ordered):
    columns = ["float64_col", "int64_col"]
    scalars_df, scalars_pandas_df = scalars_dfs
    bf_result = scalars_df[columns].skew().to_pandas(ordered=ordered)
    pd_result = scalars_pandas_df[columns].skew()

    # Pandas may produce narrower numeric types, but bigframes always produces Float64
    pd_result = pd_result.astype("Float64")

    assert_series_equal(
        pd_result, bf_result, check_index_type=False, ignore_order=not ordered
    )


def test_df_kurt_too_few_values(scalars_dfs):
    columns = ["float64_col", "int64_col"]
    scalars_df, scalars_pandas_df = scalars_dfs
    bf_result = scalars_df[columns].head(2).kurt().to_pandas()
    pd_result = scalars_pandas_df[columns].head(2).kurt()

    # Pandas may produce narrower numeric types, but bigframes always produces Float64
    pd_result = pd_result.astype("Float64")

    pd.testing.assert_series_equal(pd_result, bf_result, check_index_type=False)


def test_df_kurt(scalars_dfs):
    columns = ["float64_col", "int64_col"]
    scalars_df, scalars_pandas_df = scalars_dfs
    bf_result = scalars_df[columns].kurt().to_pandas()
    pd_result = scalars_pandas_df[columns].kurt()

    # Pandas may produce narrower numeric types, but bigframes always produces Float64
    pd_result = pd_result.astype("Float64")

    pd.testing.assert_series_equal(pd_result, bf_result, check_index_type=False)


@pytest.mark.parametrize(
    ("frac", "n", "random_state"),
    [
        (None, 4, None),
        (0.5, None, None),
        (None, 4, 10),
        (0.5, None, 10),
        (None, None, None),
    ],
    ids=[
        "n_wo_random_state",
        "frac_wo_random_state",
        "n_w_random_state",
        "frac_w_random_state",
        "n_default",
    ],
)
def test_sample(scalars_dfs, frac, n, random_state):
    scalars_df, _ = scalars_dfs
    df = scalars_df.sample(frac=frac, n=n, random_state=random_state)
    bf_result = df.to_pandas()

    n = 1 if n is None else n
    expected_sample_size = round(frac * scalars_df.shape[0]) if frac is not None else n
    assert bf_result.shape[0] == expected_sample_size
    assert bf_result.shape[1] == scalars_df.shape[1]


def test_sample_determinism(penguins_df_default_index):
    df = penguins_df_default_index.sample(n=100, random_state=12345).head(15)
    bf_result = df.to_pandas()
    bf_result2 = df.to_pandas()

    pandas.testing.assert_frame_equal(bf_result, bf_result2)


def test_sample_raises_value_error(scalars_dfs):
    scalars_df, _ = scalars_dfs
    with pytest.raises(
        ValueError, match="Only one of 'n' or 'frac' parameter can be specified."
    ):
        scalars_df.sample(frac=0.5, n=4)


@pytest.mark.parametrize(
    ("axis",),
    [
        (None,),
        (0,),
        (1,),
    ],
)
def test_df_add_prefix(scalars_df_index, scalars_pandas_df_index, axis):
    if pd.__version__.startswith("1."):
        pytest.skip("add_prefix axis parameter not supported in pandas 1.x.")
    bf_result = scalars_df_index.add_prefix("prefix_", axis).to_pandas()

    pd_result = scalars_pandas_df_index.add_prefix("prefix_", axis)

    pd.testing.assert_frame_equal(
        bf_result,
        pd_result,
        check_index_type=False,
    )


@pytest.mark.parametrize(
    ("axis",),
    [
        (0,),
        (1,),
    ],
)
def test_df_add_suffix(scalars_df_index, scalars_pandas_df_index, axis):
    if pd.__version__.startswith("1."):
        pytest.skip("add_prefix axis parameter not supported in pandas 1.x.")
    bf_result = scalars_df_index.add_suffix("_suffix", axis).to_pandas()

    pd_result = scalars_pandas_df_index.add_suffix("_suffix", axis)

    pd.testing.assert_frame_equal(
        bf_result,
        pd_result,
        check_index_type=False,
    )


def test_df_columns_filter_items(scalars_df_index, scalars_pandas_df_index):
    if pd.__version__.startswith("2.0") or pd.__version__.startswith("1."):
        pytest.skip("pandas filter items behavior different pre-2.1")
    bf_result = scalars_df_index.filter(items=["string_col", "int64_col"]).to_pandas()

    pd_result = scalars_pandas_df_index.filter(items=["string_col", "int64_col"])
    # Ignore column ordering as pandas order differently depending on version
    pd.testing.assert_frame_equal(
        bf_result.sort_index(axis=1),
        pd_result.sort_index(axis=1),
    )


def test_df_columns_filter_like(scalars_df_index, scalars_pandas_df_index):
    bf_result = scalars_df_index.filter(like="64_col").to_pandas()

    pd_result = scalars_pandas_df_index.filter(like="64_col")

    pd.testing.assert_frame_equal(
        bf_result,
        pd_result,
    )


def test_df_columns_filter_regex(scalars_df_index, scalars_pandas_df_index):
    bf_result = scalars_df_index.filter(regex="^[^_]+$").to_pandas()

    pd_result = scalars_pandas_df_index.filter(regex="^[^_]+$")

    pd.testing.assert_frame_equal(
        bf_result,
        pd_result,
    )


def test_df_rows_filter_items(scalars_df_index, scalars_pandas_df_index):
    if pd.__version__.startswith("2.0") or pd.__version__.startswith("1."):
        pytest.skip("pandas filter items behavior different pre-2.1")
    bf_result = scalars_df_index.filter(items=[5, 1, 3], axis=0).to_pandas()

    pd_result = scalars_pandas_df_index.filter(items=[5, 1, 3], axis=0)

    # Pandas uses int64 instead of Int64 (nullable) dtype.
    pd_result.index = pd_result.index.astype(pd.Int64Dtype())
    # Ignore ordering as pandas order differently depending on version
    assert_pandas_df_equal(
        bf_result,
        pd_result,
        ignore_order=True,
        check_names=False,
    )


def test_df_rows_filter_like(scalars_df_index, scalars_pandas_df_index):
    scalars_df_index = scalars_df_index.copy().set_index("string_col")
    scalars_pandas_df_index = scalars_pandas_df_index.copy().set_index("string_col")

    bf_result = scalars_df_index.filter(like="ello", axis=0).to_pandas()

    pd_result = scalars_pandas_df_index.filter(like="ello", axis=0)

    pd.testing.assert_frame_equal(
        bf_result,
        pd_result,
    )


def test_df_rows_filter_regex(scalars_df_index, scalars_pandas_df_index):
    scalars_df_index = scalars_df_index.copy().set_index("string_col")
    scalars_pandas_df_index = scalars_pandas_df_index.copy().set_index("string_col")

    bf_result = scalars_df_index.filter(regex="^[GH].*", axis=0).to_pandas()

    pd_result = scalars_pandas_df_index.filter(regex="^[GH].*", axis=0)

    pd.testing.assert_frame_equal(
        bf_result,
        pd_result,
    )


def test_df_reindex_rows_list(scalars_df_index, scalars_pandas_df_index):
    bf_result = scalars_df_index.reindex(index=[5, 1, 3, 99, 1]).to_pandas()

    pd_result = scalars_pandas_df_index.reindex(index=[5, 1, 3, 99, 1])

    # Pandas uses int64 instead of Int64 (nullable) dtype.
    pd_result.index = pd_result.index.astype(pd.Int64Dtype())
    pd.testing.assert_frame_equal(
        bf_result,
        pd_result,
    )


def test_df_reindex_rows_index(scalars_df_index, scalars_pandas_df_index):
    bf_result = scalars_df_index.reindex(
        index=pd.Index([5, 1, 3, 99, 1], name="newname")
    ).to_pandas()

    pd_result = scalars_pandas_df_index.reindex(
        index=pd.Index([5, 1, 3, 99, 1], name="newname")
    )

    # Pandas uses int64 instead of Int64 (nullable) dtype.
    pd_result.index = pd_result.index.astype(pd.Int64Dtype())
    pd.testing.assert_frame_equal(
        bf_result,
        pd_result,
    )


def test_df_reindex_nonunique(scalars_df_index):
    with pytest.raises(ValueError):
        # int64_too is non-unique
        scalars_df_index.set_index("int64_too").reindex(
            index=[5, 1, 3, 99, 1], validate=True
        )


def test_df_reindex_columns(scalars_df_index, scalars_pandas_df_index):
    bf_result = scalars_df_index.reindex(
        columns=["not_a_col", "int64_col", "int64_too"]
    ).to_pandas()

    pd_result = scalars_pandas_df_index.reindex(
        columns=["not_a_col", "int64_col", "int64_too"]
    )

    # Pandas uses float64 as default for newly created empty column, bf uses Float64
    pd_result.not_a_col = pd_result.not_a_col.astype(pandas.Float64Dtype())
    pd.testing.assert_frame_equal(
        bf_result,
        pd_result,
    )


def test_df_equals_identical(scalars_df_index, scalars_pandas_df_index):
    unsupported = [
        "geography_col",
    ]
    scalars_df_index = scalars_df_index.drop(columns=unsupported)
    scalars_pandas_df_index = scalars_pandas_df_index.drop(columns=unsupported)

    bf_result = scalars_df_index.equals(scalars_df_index)
    pd_result = scalars_pandas_df_index.equals(scalars_pandas_df_index)

    assert pd_result == bf_result


def test_df_equals_series(scalars_df_index, scalars_pandas_df_index):
    bf_result = scalars_df_index[["int64_col"]].equals(scalars_df_index["int64_col"])
    pd_result = scalars_pandas_df_index[["int64_col"]].equals(
        scalars_pandas_df_index["int64_col"]
    )

    assert pd_result == bf_result


def test_df_equals_different_dtype(scalars_df_index, scalars_pandas_df_index):
    columns = ["int64_col", "int64_too"]
    scalars_df_index = scalars_df_index[columns]
    scalars_pandas_df_index = scalars_pandas_df_index[columns]

    bf_modified = scalars_df_index.copy()
    bf_modified = bf_modified.astype("Float64")

    pd_modified = scalars_pandas_df_index.copy()
    pd_modified = pd_modified.astype("Float64")

    bf_result = scalars_df_index.equals(bf_modified)
    pd_result = scalars_pandas_df_index.equals(pd_modified)

    assert pd_result == bf_result


def test_df_equals_different_values(scalars_df_index, scalars_pandas_df_index):
    columns = ["int64_col", "int64_too"]
    scalars_df_index = scalars_df_index[columns]
    scalars_pandas_df_index = scalars_pandas_df_index[columns]

    bf_modified = scalars_df_index.copy()
    bf_modified["int64_col"] = bf_modified.int64_col + 1

    pd_modified = scalars_pandas_df_index.copy()
    pd_modified["int64_col"] = pd_modified.int64_col + 1

    bf_result = scalars_df_index.equals(bf_modified)
    pd_result = scalars_pandas_df_index.equals(pd_modified)

    assert pd_result == bf_result


def test_df_equals_extra_column(scalars_df_index, scalars_pandas_df_index):
    columns = ["int64_col", "int64_too"]
    more_columns = ["int64_col", "int64_too", "float64_col"]

    bf_result = scalars_df_index[columns].equals(scalars_df_index[more_columns])
    pd_result = scalars_pandas_df_index[columns].equals(
        scalars_pandas_df_index[more_columns]
    )

    assert pd_result == bf_result


def test_df_reindex_like(scalars_df_index, scalars_pandas_df_index):
    reindex_target_bf = scalars_df_index.reindex(
        columns=["not_a_col", "int64_col", "int64_too"], index=[5, 1, 3, 99, 1]
    )
    bf_result = scalars_df_index.reindex_like(reindex_target_bf).to_pandas()

    reindex_target_pd = scalars_pandas_df_index.reindex(
        columns=["not_a_col", "int64_col", "int64_too"], index=[5, 1, 3, 99, 1]
    )
    pd_result = scalars_pandas_df_index.reindex_like(reindex_target_pd)

    # Pandas uses float64 as default for newly created empty column, bf uses Float64
    # Pandas uses int64 instead of Int64 (nullable) dtype.
    pd_result.index = pd_result.index.astype(pd.Int64Dtype())
    # Pandas uses float64 as default for newly created empty column, bf uses Float64
    pd_result.not_a_col = pd_result.not_a_col.astype(pandas.Float64Dtype())
    pd.testing.assert_frame_equal(
        bf_result,
        pd_result,
    )


def test_df_values(scalars_df_index, scalars_pandas_df_index):
    bf_result = scalars_df_index.values

    pd_result = scalars_pandas_df_index.values
    # Numpy isn't equipped to compare non-numeric objects, so convert back to dataframe
    pd.testing.assert_frame_equal(
        pd.DataFrame(bf_result), pd.DataFrame(pd_result), check_dtype=False
    )


def test_df_to_numpy(scalars_df_index, scalars_pandas_df_index):
    bf_result = scalars_df_index.to_numpy()

    pd_result = scalars_pandas_df_index.to_numpy()
    # Numpy isn't equipped to compare non-numeric objects, so convert back to dataframe
    pd.testing.assert_frame_equal(
        pd.DataFrame(bf_result), pd.DataFrame(pd_result), check_dtype=False
    )


def test_df___array__(scalars_df_index, scalars_pandas_df_index):
    bf_result = scalars_df_index.__array__()

    pd_result = scalars_pandas_df_index.__array__()
    # Numpy isn't equipped to compare non-numeric objects, so convert back to dataframe
    pd.testing.assert_frame_equal(
        pd.DataFrame(bf_result), pd.DataFrame(pd_result), check_dtype=False
    )


def test_getattr_attribute_error_when_pandas_has(scalars_df_index):
    # asof is implemented in pandas but not in bigframes
    with pytest.raises(AttributeError):
        scalars_df_index.asof()


def test_getattr_attribute_error(scalars_df_index):
    with pytest.raises(AttributeError):
        scalars_df_index.not_a_method()


def test_loc_list_string_index(scalars_df_index, scalars_pandas_df_index):
    index_list = scalars_pandas_df_index.string_col.iloc[[0, 1, 1, 5]].values

    scalars_df_index = scalars_df_index.set_index("string_col")
    scalars_pandas_df_index = scalars_pandas_df_index.set_index("string_col")

    bf_result = scalars_df_index.loc[index_list].to_pandas()
    pd_result = scalars_pandas_df_index.loc[index_list]

    pd.testing.assert_frame_equal(
        bf_result,
        pd_result,
    )


def test_loc_list_integer_index(scalars_df_index, scalars_pandas_df_index):
    index_list = [3, 2, 1, 3, 2, 1]

    bf_result = scalars_df_index.loc[index_list]
    pd_result = scalars_pandas_df_index.loc[index_list]

    pd.testing.assert_frame_equal(
        bf_result.to_pandas(),
        pd_result,
    )


def test_loc_list_multiindex(scalars_df_index, scalars_pandas_df_index):
    scalars_df_multiindex = scalars_df_index.set_index(["string_col", "int64_col"])
    scalars_pandas_df_multiindex = scalars_pandas_df_index.set_index(
        ["string_col", "int64_col"]
    )
    index_list = [("Hello, World!", -234892), ("Hello, World!", 123456789)]

    bf_result = scalars_df_multiindex.loc[index_list]
    pd_result = scalars_pandas_df_multiindex.loc[index_list]

    pd.testing.assert_frame_equal(
        bf_result.to_pandas(),
        pd_result,
    )


def test_iloc_list(scalars_df_index, scalars_pandas_df_index):
    index_list = [0, 0, 0, 5, 4, 7]

    bf_result = scalars_df_index.iloc[index_list]
    pd_result = scalars_pandas_df_index.iloc[index_list]

    pd.testing.assert_frame_equal(
        bf_result.to_pandas(),
        pd_result,
    )


def test_iloc_list_multiindex(scalars_dfs):
    scalars_df, scalars_pandas_df = scalars_dfs
    scalars_df = scalars_df.copy()
    scalars_pandas_df = scalars_pandas_df.copy()
    scalars_df = scalars_df.set_index(["bytes_col", "numeric_col"])
    scalars_pandas_df = scalars_pandas_df.set_index(["bytes_col", "numeric_col"])

    index_list = [0, 0, 0, 5, 4, 7]

    bf_result = scalars_df.iloc[index_list]
    pd_result = scalars_pandas_df.iloc[index_list]

    pd.testing.assert_frame_equal(
        bf_result.to_pandas(),
        pd_result,
    )


def test_iloc_empty_list(scalars_df_index, scalars_pandas_df_index):
    index_list = []

    bf_result = scalars_df_index.iloc[index_list]
    pd_result = scalars_pandas_df_index.iloc[index_list]

    bf_result = bf_result.to_pandas()
    assert bf_result.shape == pd_result.shape  # types are known to be different


def test_rename_axis(scalars_df_index, scalars_pandas_df_index):
    bf_result = scalars_df_index.rename_axis("newindexname")
    pd_result = scalars_pandas_df_index.rename_axis("newindexname")

    pd.testing.assert_frame_equal(
        bf_result.to_pandas(),
        pd_result,
    )


def test_rename_axis_nonstring(scalars_df_index, scalars_pandas_df_index):
    bf_result = scalars_df_index.rename_axis((4,))
    pd_result = scalars_pandas_df_index.rename_axis((4,))

    pd.testing.assert_frame_equal(
        bf_result.to_pandas(),
        pd_result,
    )


def test_loc_bf_series_string_index(scalars_df_index, scalars_pandas_df_index):
    pd_string_series = scalars_pandas_df_index.string_col.iloc[[0, 5, 1, 1, 5]]
    bf_string_series = scalars_df_index.string_col.iloc[[0, 5, 1, 1, 5]]

    scalars_df_index = scalars_df_index.set_index("string_col")
    scalars_pandas_df_index = scalars_pandas_df_index.set_index("string_col")

    bf_result = scalars_df_index.loc[bf_string_series]
    pd_result = scalars_pandas_df_index.loc[pd_string_series]

    pd.testing.assert_frame_equal(
        bf_result.to_pandas(),
        pd_result,
    )


def test_loc_bf_series_multiindex(scalars_df_index, scalars_pandas_df_index):
    pd_string_series = scalars_pandas_df_index.string_col.iloc[[0, 5, 1, 1, 5]]
    bf_string_series = scalars_df_index.string_col.iloc[[0, 5, 1, 1, 5]]

    scalars_df_multiindex = scalars_df_index.set_index(["string_col", "int64_col"])
    scalars_pandas_df_multiindex = scalars_pandas_df_index.set_index(
        ["string_col", "int64_col"]
    )

    bf_result = scalars_df_multiindex.loc[bf_string_series]
    pd_result = scalars_pandas_df_multiindex.loc[pd_string_series]

    pd.testing.assert_frame_equal(
        bf_result.to_pandas(),
        pd_result,
    )


def test_loc_bf_index_integer_index(scalars_df_index, scalars_pandas_df_index):
    pd_index = scalars_pandas_df_index.iloc[[0, 5, 1, 1, 5]].index
    bf_index = scalars_df_index.iloc[[0, 5, 1, 1, 5]].index

    bf_result = scalars_df_index.loc[bf_index]
    pd_result = scalars_pandas_df_index.loc[pd_index]

    pd.testing.assert_frame_equal(
        bf_result.to_pandas(),
        pd_result,
    )


def test_loc_bf_index_integer_index_renamed_col(
    scalars_df_index, scalars_pandas_df_index
):
    scalars_df_index = scalars_df_index.rename(columns={"int64_col": "rename"})
    scalars_pandas_df_index = scalars_pandas_df_index.rename(
        columns={"int64_col": "rename"}
    )

    pd_index = scalars_pandas_df_index.iloc[[0, 5, 1, 1, 5]].index
    bf_index = scalars_df_index.iloc[[0, 5, 1, 1, 5]].index

    bf_result = scalars_df_index.loc[bf_index]
    pd_result = scalars_pandas_df_index.loc[pd_index]

    pd.testing.assert_frame_equal(
        bf_result.to_pandas(),
        pd_result,
    )


@pytest.mark.parametrize(
    ("subset"),
    [
        None,
        "bool_col",
        ["bool_col", "int64_too"],
    ],
)
@pytest.mark.parametrize(
    ("keep",),
    [
        ("first",),
        ("last",),
        (False,),
    ],
)
def test_df_drop_duplicates(scalars_df_index, scalars_pandas_df_index, keep, subset):
    columns = ["bool_col", "int64_too", "int64_col"]
    bf_series = scalars_df_index[columns].drop_duplicates(subset, keep=keep).to_pandas()
    pd_series = scalars_pandas_df_index[columns].drop_duplicates(subset, keep=keep)
    pd.testing.assert_frame_equal(
        pd_series,
        bf_series,
    )


@pytest.mark.parametrize(
    ("subset"),
    [
        None,
        ["bool_col"],
    ],
)
@pytest.mark.parametrize(
    ("keep",),
    [
        ("first",),
        ("last",),
        (False,),
    ],
)
def test_df_duplicated(scalars_df_index, scalars_pandas_df_index, keep, subset):
    columns = ["bool_col", "int64_too", "int64_col"]
    bf_series = scalars_df_index[columns].duplicated(subset, keep=keep).to_pandas()
    pd_series = scalars_pandas_df_index[columns].duplicated(subset, keep=keep)
    pd.testing.assert_series_equal(pd_series, bf_series, check_dtype=False)


def test_df_from_dict_columns_orient():
    data = {"a": [1, 2], "b": [3.3, 2.4]}
    bf_result = dataframe.DataFrame.from_dict(data, orient="columns").to_pandas()
    pd_result = pd.DataFrame.from_dict(data, orient="columns")
    assert_pandas_df_equal(
        pd_result, bf_result, check_dtype=False, check_index_type=False
    )


def test_df_from_dict_index_orient():
    data = {"a": [1, 2], "b": [3.3, 2.4]}
    bf_result = dataframe.DataFrame.from_dict(
        data, orient="index", columns=["col1", "col2"]
    ).to_pandas()
    pd_result = pd.DataFrame.from_dict(data, orient="index", columns=["col1", "col2"])
    assert_pandas_df_equal(
        pd_result, bf_result, check_dtype=False, check_index_type=False
    )


def test_df_from_dict_tight_orient():
    data = {
        "index": [("i1", "i2"), ("i3", "i4")],
        "columns": ["col1", "col2"],
        "data": [[1, 2.6], [3, 4.5]],
        "index_names": ["in1", "in2"],
        "column_names": ["column_axis"],
    }

    bf_result = dataframe.DataFrame.from_dict(data, orient="tight").to_pandas()
    pd_result = pd.DataFrame.from_dict(data, orient="tight")
    assert_pandas_df_equal(
        pd_result, bf_result, check_dtype=False, check_index_type=False
    )


def test_df_from_records():
    records = ((1, "a"), (2.5, "b"), (3.3, "c"), (4.9, "d"))

    bf_result = dataframe.DataFrame.from_records(
        records, columns=["c1", "c2"]
    ).to_pandas()
    pd_result = pd.DataFrame.from_records(records, columns=["c1", "c2"])
    assert_pandas_df_equal(
        pd_result, bf_result, check_dtype=False, check_index_type=False
    )


def test_df_to_dict(scalars_df_index, scalars_pandas_df_index):
    unsupported = ["numeric_col"]  # formatted differently
    bf_result = scalars_df_index.drop(columns=unsupported).to_dict()
    pd_result = scalars_pandas_df_index.drop(columns=unsupported).to_dict()

    assert bf_result == pd_result


def test_df_to_excel(scalars_df_index, scalars_pandas_df_index):
    unsupported = ["timestamp_col"]
    with tempfile.TemporaryFile() as bf_result_file, tempfile.TemporaryFile() as pd_result_file:
        scalars_df_index.drop(columns=unsupported).to_excel(bf_result_file)
        scalars_pandas_df_index.drop(columns=unsupported).to_excel(pd_result_file)
        bf_result = bf_result_file.read()
        pd_result = bf_result_file.read()

    assert bf_result == pd_result


def test_df_to_latex(scalars_df_index, scalars_pandas_df_index):
    unsupported = ["numeric_col"]  # formatted differently
    bf_result = scalars_df_index.drop(columns=unsupported).to_latex()
    pd_result = scalars_pandas_df_index.drop(columns=unsupported).to_latex()

    assert bf_result == pd_result


def test_df_to_records(scalars_df_index, scalars_pandas_df_index):
    unsupported = ["numeric_col"]
    bf_result = scalars_df_index.drop(columns=unsupported).to_records()
    pd_result = scalars_pandas_df_index.drop(columns=unsupported).to_records()

    for bfi, pdi in zip(bf_result, pd_result):
        for bfj, pdj in zip(bfi, pdi):
            assert pd.isna(bfj) and pd.isna(pdj) or bfj == pdj


def test_df_to_string(scalars_df_index, scalars_pandas_df_index):
    unsupported = ["numeric_col"]  # formatted differently

    bf_result = scalars_df_index.drop(columns=unsupported).to_string()
    pd_result = scalars_pandas_df_index.drop(columns=unsupported).to_string()

    assert bf_result == pd_result


def test_df_to_markdown(scalars_df_index, scalars_pandas_df_index):
    # Nulls have bug from tabulate https://github.com/astanin/python-tabulate/issues/231
    bf_result = scalars_df_index.dropna().to_markdown()
    pd_result = scalars_pandas_df_index.dropna().to_markdown()

    assert bf_result == pd_result


def test_df_to_pickle(scalars_df_index, scalars_pandas_df_index):
    with tempfile.TemporaryFile() as bf_result_file, tempfile.TemporaryFile() as pd_result_file:
        scalars_df_index.to_pickle(bf_result_file)
        scalars_pandas_df_index.to_pickle(pd_result_file)
        bf_result = bf_result_file.read()
        pd_result = bf_result_file.read()

    assert bf_result == pd_result


def test_df_to_orc(scalars_df_index, scalars_pandas_df_index):
    unsupported = [
        "numeric_col",
        "bytes_col",
        "date_col",
        "datetime_col",
        "time_col",
        "timestamp_col",
        "geography_col",
    ]

    bf_result_file = tempfile.TemporaryFile()
    pd_result_file = tempfile.TemporaryFile()
    scalars_df_index.drop(columns=unsupported).to_orc(bf_result_file)
    scalars_pandas_df_index.drop(columns=unsupported).reset_index().to_orc(
        pd_result_file
    )
    bf_result = bf_result_file.read()
    pd_result = bf_result_file.read()

    assert bf_result == pd_result


@pytest.mark.parametrize(
    ("subset", "normalize", "ascending", "dropna"),
    [
        (None, False, False, False),
        (None, True, True, True),
        ("bool_col", True, False, True),
    ],
)
def test_df_value_counts(scalars_dfs, subset, normalize, ascending, dropna):
    if pd.__version__.startswith("1."):
        pytest.skip("pandas 1.x produces different column labels.")
    scalars_df, scalars_pandas_df = scalars_dfs

    bf_result = (
        scalars_df[["string_col", "bool_col"]]
        .value_counts(subset, normalize=normalize, ascending=ascending, dropna=dropna)
        .to_pandas()
    )
    pd_result = scalars_pandas_df[["string_col", "bool_col"]].value_counts(
        subset, normalize=normalize, ascending=ascending, dropna=dropna
    )

    pd.testing.assert_series_equal(
        bf_result, pd_result, check_dtype=False, check_index_type=False
    )


@pytest.mark.parametrize(
    ("na_option", "method", "ascending", "numeric_only"),
    [
        ("keep", "average", True, True),
        ("top", "min", False, False),
        ("bottom", "max", False, False),
        ("top", "first", False, False),
        ("bottom", "dense", False, False),
    ],
)
@pytest.mark.skipif(
    True, reason="Blocked by possible pandas rank() regression (b/283278923)"
)
def test_df_rank_with_nulls(
    scalars_df_index,
    scalars_pandas_df_index,
    na_option,
    method,
    ascending,
    numeric_only,
):
    unsupported_columns = ["geography_col"]
    bf_result = (
        scalars_df_index.drop(columns=unsupported_columns)
        .rank(
            na_option=na_option,
            method=method,
            ascending=ascending,
            numeric_only=numeric_only,
        )
        .to_pandas()
    )
    pd_result = (
        scalars_pandas_df_index.drop(columns=unsupported_columns)
        .rank(
            na_option=na_option,
            method=method,
            ascending=ascending,
            numeric_only=numeric_only,
        )
        .astype(pd.Float64Dtype())
    )

    pd.testing.assert_frame_equal(
        bf_result,
        pd_result,
    )


def test_df_bool_interpretation_error(scalars_df_index):
    with pytest.raises(ValueError):
        True if scalars_df_index else False


def test_query_job_setters(scalars_df_default_index: dataframe.DataFrame):
    job_ids = set()
    repr(scalars_df_default_index)
    assert scalars_df_default_index.query_job is not None
    job_ids.add(scalars_df_default_index.query_job.job_id)
    scalars_df_default_index.to_pandas()
    job_ids.add(scalars_df_default_index.query_job.job_id)

    assert len(job_ids) == 2


def test_df_cached(scalars_df_index):
    df = scalars_df_index.set_index(["int64_too", "int64_col"]).sort_values(
        "string_col"
    )
    df = df[df["rowindex_2"] % 2 == 0]

    df_cached_copy = df._cached()
    pandas.testing.assert_frame_equal(df.to_pandas(), df_cached_copy.to_pandas())


def test_df_dot_inline(session):
    df1 = pd.DataFrame([[1, 2, 3], [2, 5, 7]])
    df2 = pd.DataFrame([[2, 4, 8], [1, 5, 10], [3, 6, 9]])

    bf1 = session.read_pandas(df1)
    bf2 = session.read_pandas(df2)
    bf_result = bf1.dot(bf2).to_pandas()
    pd_result = df1.dot(df2)

    # Patch pandas dtypes for testing parity
    # Pandas uses int64 instead of Int64 (nullable) dtype.
    for name in pd_result.columns:
        pd_result[name] = pd_result[name].astype(pd.Int64Dtype())
    pd_result.index = pd_result.index.astype(pd.Int64Dtype())

    pd.testing.assert_frame_equal(
        bf_result,
        pd_result,
    )


def test_df_dot(
    matrix_2by3_df, matrix_2by3_pandas_df, matrix_3by4_df, matrix_3by4_pandas_df
):
    bf_result = matrix_2by3_df.dot(matrix_3by4_df).to_pandas()
    pd_result = matrix_2by3_pandas_df.dot(matrix_3by4_pandas_df)

    # Patch pandas dtypes for testing parity
    # Pandas result is object instead of Int64 (nullable) dtype.
    for name in pd_result.columns:
        pd_result[name] = pd_result[name].astype(pd.Int64Dtype())

    pd.testing.assert_frame_equal(
        bf_result,
        pd_result,
    )


def test_df_dot_operator(
    matrix_2by3_df, matrix_2by3_pandas_df, matrix_3by4_df, matrix_3by4_pandas_df
):
    bf_result = (matrix_2by3_df @ matrix_3by4_df).to_pandas()
    pd_result = matrix_2by3_pandas_df @ matrix_3by4_pandas_df

    # Patch pandas dtypes for testing parity
    # Pandas result is object instead of Int64 (nullable) dtype.
    for name in pd_result.columns:
        pd_result[name] = pd_result[name].astype(pd.Int64Dtype())

    pd.testing.assert_frame_equal(
        bf_result,
        pd_result,
    )


def test_df_dot_series_inline():
    left = [[1, 2, 3], [2, 5, 7]]
    right = [2, 1, 3]

    bf1 = dataframe.DataFrame(left)
    bf2 = series.Series(right)
    bf_result = bf1.dot(bf2).to_pandas()

    df1 = pd.DataFrame(left)
    df2 = pd.Series(right)
    pd_result = df1.dot(df2)

    # Patch pandas dtypes for testing parity
    # Pandas result is int64 instead of Int64 (nullable) dtype.
    pd_result = pd_result.astype(pd.Int64Dtype())
    pd_result.index = pd_result.index.astype(pd.Int64Dtype())

    pd.testing.assert_series_equal(
        bf_result,
        pd_result,
    )


def test_df_dot_series(
    matrix_2by3_df, matrix_2by3_pandas_df, matrix_3by4_df, matrix_3by4_pandas_df
):
    bf_result = matrix_2by3_df.dot(matrix_3by4_df["x"]).to_pandas()
    pd_result = matrix_2by3_pandas_df.dot(matrix_3by4_pandas_df["x"])

    # Patch pandas dtypes for testing parity
    # Pandas result is object instead of Int64 (nullable) dtype.
    pd_result = pd_result.astype(pd.Int64Dtype())

    pd.testing.assert_series_equal(
        bf_result,
        pd_result,
    )


def test_df_dot_operator_series(
    matrix_2by3_df, matrix_2by3_pandas_df, matrix_3by4_df, matrix_3by4_pandas_df
):
    bf_result = (matrix_2by3_df @ matrix_3by4_df["x"]).to_pandas()
    pd_result = matrix_2by3_pandas_df @ matrix_3by4_pandas_df["x"]

    # Patch pandas dtypes for testing parity
    # Pandas result is object instead of Int64 (nullable) dtype.
    pd_result = pd_result.astype(pd.Int64Dtype())

    pd.testing.assert_series_equal(
        bf_result,
        pd_result,
    )


<<<<<<< HEAD
def test_to_gbq_and_create_dataset(session, scalars_df_index, dataset_id_not_created):
    dataset_id = dataset_id_not_created
    destination_table = f"{dataset_id}.scalars_df"

    result_table = scalars_df_index.to_gbq(destination_table)
    assert (
        result_table == destination_table
        if destination_table
        else result_table is not None
    )

    loaded_scalars_df_index = session.read_gbq(result_table)
    assert not loaded_scalars_df_index.empty
=======
def test_to_pandas_downsampling_option_override(session):
    df = session.read_gbq("bigframes-dev.bigframes_tests_sys.batting")
    download_size = 1

    df = df.to_pandas(max_download_size=download_size, sampling_method="head")

    total_memory_bytes = df.memory_usage(deep=True).sum()
    total_memory_mb = total_memory_bytes / (1024 * 1024)
    assert total_memory_mb == pytest.approx(download_size, rel=0.3)
>>>>>>> a1338229
<|MERGE_RESOLUTION|>--- conflicted
+++ resolved
@@ -3667,7 +3667,17 @@
     )
 
 
-<<<<<<< HEAD
+def test_to_pandas_downsampling_option_override(session):
+    df = session.read_gbq("bigframes-dev.bigframes_tests_sys.batting")
+    download_size = 1
+
+    df = df.to_pandas(max_download_size=download_size, sampling_method="head")
+
+    total_memory_bytes = df.memory_usage(deep=True).sum()
+    total_memory_mb = total_memory_bytes / (1024 * 1024)
+    assert total_memory_mb == pytest.approx(download_size, rel=0.3)
+
+
 def test_to_gbq_and_create_dataset(session, scalars_df_index, dataset_id_not_created):
     dataset_id = dataset_id_not_created
     destination_table = f"{dataset_id}.scalars_df"
@@ -3680,15 +3690,4 @@
     )
 
     loaded_scalars_df_index = session.read_gbq(result_table)
-    assert not loaded_scalars_df_index.empty
-=======
-def test_to_pandas_downsampling_option_override(session):
-    df = session.read_gbq("bigframes-dev.bigframes_tests_sys.batting")
-    download_size = 1
-
-    df = df.to_pandas(max_download_size=download_size, sampling_method="head")
-
-    total_memory_bytes = df.memory_usage(deep=True).sum()
-    total_memory_mb = total_memory_bytes / (1024 * 1024)
-    assert total_memory_mb == pytest.approx(download_size, rel=0.3)
->>>>>>> a1338229
+    assert not loaded_scalars_df_index.empty