# Copyright 2024 Google LLC
#
# Licensed under the Apache License, Version 2.0 (the "License");
# you may not use this file except in compliance with the License.
# You may obtain a copy of the License at
#
#     http://www.apache.org/licenses/LICENSE-2.0
#
# Unless required by applicable law or agreed to in writing, software
# distributed under the License is distributed on an "AS IS" BASIS,
# WITHOUT WARRANTIES OR CONDITIONS OF ANY KIND, either express or implied.
# See the License for the specific language governing permissions and
# limitations under the License.

import re

import bigframes_vendored.constants as constants
import geopandas  # type: ignore
from geopandas.array import GeometryDtype  # type:ignore
import google.api_core.exceptions
import pandas as pd
import pytest
from shapely.geometry import (  # type: ignore
    GeometryCollection,
    LineString,
    Point,
    Polygon,
)

import bigframes.geopandas
import bigframes.series
from tests.system.utils import assert_series_equal


@pytest.fixture(scope="session")
def urban_areas_dfs(session, urban_areas_table_id):
    bf_ua = session.read_gbq(urban_areas_table_id, index_col="geo_id")
    pd_ua = bf_ua.to_pandas()
    return (bf_ua, pd_ua)


def test_geo_x(urban_areas_dfs):
    bf_ua, pd_ua = urban_areas_dfs
    bf_series: bigframes.geopandas.GeoSeries = bf_ua["internal_point_geom"].geo
    pd_series: geopandas.GeoSeries = geopandas.GeoSeries(pd_ua["internal_point_geom"])
    bf_result = bf_series.x.to_pandas()
    pd_result = pd_series.x

    assert_series_equal(
        pd_result.astype(pd.Float64Dtype()),
        bf_result,
    )


def test_geo_x_non_point(urban_areas_dfs):
    bf_ua, _ = urban_areas_dfs
    bf_series: bigframes.geopandas.GeoSeries = bf_ua["urban_area_geom"].geo

    with pytest.raises(google.api_core.exceptions.BadRequest, match="ST_X"):
        bf_series.x.to_pandas()


def test_geo_y(urban_areas_dfs):
    bf_ua, pd_ua = urban_areas_dfs
    bf_series: bigframes.geopandas.GeoSeries = bf_ua["internal_point_geom"].geo
    pd_series: geopandas.GeoSeries = geopandas.GeoSeries(pd_ua["internal_point_geom"])
    bf_result = bf_series.y.to_pandas()
    pd_result = pd_series.y

    assert_series_equal(
        pd_result.astype(pd.Float64Dtype()),
        bf_result,
    )


def test_geo_area_not_supported():
    s = bigframes.pandas.Series(
        [
            Polygon([(0, 0), (1, 1), (0, 1)]),
            Polygon([(10, 0), (10, 5), (0, 0)]),
            Polygon([(0, 0), (2, 2), (2, 0)]),
            LineString([(0, 0), (1, 1), (0, 1)]),
            Point(0, 1),
        ],
        dtype=GeometryDtype(),
    )
    bf_series: bigframes.geopandas.GeoSeries = s.geo
    with pytest.raises(
        NotImplementedError,
        match=re.escape(
            f"GeoSeries.area is not supported. Use bigframes.bigquery.st_area(series), instead. {constants.FEEDBACK_LINK}"
        ),
    ):
        bf_series.area


def test_geo_from_xy():
    x = [2.5, 5, -3.0]
    y = [0.5, 1, 1.5]
    bf_result = (
        bigframes.geopandas.GeoSeries.from_xy(x, y)
        .astype(geopandas.array.GeometryDtype())
        .to_pandas()
    )
    pd_result = geopandas.GeoSeries.from_xy(x, y, crs="EPSG:4326").astype(
        geopandas.array.GeometryDtype()
    )

    pd.testing.assert_series_equal(
        bf_result,
        pd_result,
        check_series_type=False,
        check_index=False,
    )


def test_geo_from_wkt():
    wkts = [
        "Point(0 1)",
        "Point(2 4)",
        "Point(5 3)",
        "Point(6 8)",
    ]

    bf_result = bigframes.geopandas.GeoSeries.from_wkt(wkts).to_pandas()

    pd_result = geopandas.GeoSeries.from_wkt(wkts)

    pd.testing.assert_series_equal(
        bf_result,
        pd_result,
        check_series_type=False,
        check_index=False,
    )


def test_geo_to_wkt():
    bf_geo = bigframes.geopandas.GeoSeries(
        [
            Point(0, 1),
            Point(2, 4),
            Point(5, 3),
            Point(6, 8),
        ]
    )

    pd_geo = geopandas.GeoSeries(
        [
            Point(0, 1),
            Point(2, 4),
            Point(5, 3),
            Point(6, 8),
        ]
    )

    # Test was failing before using str.replace because the pd_result had extra
    # whitespace "POINT (0 1)" while bf_result had none "POINT(0 1)".
    # str.replace replaces any encountered whitespaces with none.
    bf_result = (
        bf_geo.to_wkt().astype("string[pyarrow]").to_pandas().str.replace(" ", "")
    )

    pd_result = pd_geo.to_wkt().astype("string[pyarrow]").str.replace(" ", "")

    pd.testing.assert_series_equal(
        bf_result,
        pd_result,
        check_index=False,
    )


def test_geo_boundary():
    bf_s = bigframes.pandas.Series(
        [
            Polygon([(0, 0), (1, 1), (0, 1)]),
            Polygon([(10, 0), (10, 5), (0, 0)]),
            Polygon([(0, 0), (2, 2), (2, 0)]),
            LineString([(0, 0), (1, 1), (0, 1)]),
            Point(0, 1),
        ],
    )

    pd_s = geopandas.GeoSeries(
        [
            Polygon([(0, 0), (1, 1), (0, 1)]),
            Polygon([(10, 0), (10, 5), (0, 0)]),
            Polygon([(0, 0), (2, 2), (2, 0)]),
            LineString([(0, 0), (1, 1), (0, 1)]),
            Point(0, 1),
        ],
    )

    bf_result = bf_s.geo.boundary.to_pandas()
    pd_result = pd_s.boundary

    pd.testing.assert_series_equal(
        bf_result,
        pd_result,
        check_series_type=False,
        check_index=False,
    )


# the GeoSeries and GeoPandas results are not always the same.
# For example, when the difference between two polygons is empty,
# GeoPandas returns 'POLYGON EMPTY' while GeoSeries returns 'GeometryCollection([])'.
# This is why we are hard-coding the expected results.
def test_geo_difference_with_geometry_objects():
    data1 = [
        Polygon([(0, 0), (10, 0), (10, 10), (0, 0)]),
        Polygon([(0, 0), (1, 1), (0, 1), (0, 0)]),
        Point(0, 1),
    ]

    data2 = [
        Polygon([(0, 0), (10, 0), (10, 10), (0, 0)]),
        Polygon([(0, 0), (1, 1), (0, 1), (0, 0)]),
        LineString([(2, 0), (0, 2)]),
    ]

    bf_s1 = bigframes.geopandas.GeoSeries(data=data1)
    bf_s2 = bigframes.geopandas.GeoSeries(data=data2)

    bf_result = bf_s1.difference(bf_s2).to_pandas()

    expected = bigframes.geopandas.GeoSeries(
        [
            Polygon([]),
            Polygon([]),
            Point(0, 1),
        ],
        index=[0, 1, 2],
    ).to_pandas()

    assert bf_result.dtype == "geometry"
    assert expected.iloc[0].equals(bf_result.iloc[0])
    assert expected.iloc[1].equals(bf_result.iloc[1])
    assert expected.iloc[2].equals(bf_result.iloc[2])


def test_geo_difference_with_single_geometry_object():
    data1 = [
        Polygon([(0, 0), (10, 0), (10, 10), (0, 0)]),
        Polygon([(4, 2), (6, 2), (8, 6), (4, 2)]),
        Point(0, 1),
    ]

    bf_s1 = bigframes.geopandas.GeoSeries(data=data1)
    bf_result = bf_s1.difference(
        bigframes.geopandas.GeoSeries(
            [
                Polygon([(0, 0), (10, 0), (10, 10), (0, 0)]),
                Polygon([(1, 0), (0, 5), (0, 0), (1, 0)]),
            ]
        ),
    ).to_pandas()

    expected = bigframes.geopandas.GeoSeries(
        [
            GeometryCollection([]),
            Polygon([(4, 2), (6, 2), (8, 6), (4, 2)]),
            None,
        ],
        index=[0, 1, 2],
    ).to_pandas()

    assert bf_result.dtype == "geometry"
    assert (expected.iloc[0]).equals(bf_result.iloc[0])
    assert expected.iloc[1] == bf_result.iloc[1]
    assert expected.iloc[2] == bf_result.iloc[2]


def test_geo_difference_with_similar_geometry_objects():
    data1 = [
        Polygon([(0, 0), (10, 0), (10, 10), (0, 0)]),
        Polygon([(0, 0), (1, 1), (0, 1)]),
        Point(0, 1),
    ]

    bf_s1 = bigframes.geopandas.GeoSeries(data=data1)
    bf_result = bf_s1.difference(bf_s1).to_pandas()

    expected = bigframes.geopandas.GeoSeries(
        [GeometryCollection([]), GeometryCollection([]), GeometryCollection([])],
        index=[0, 1, 2],
    ).to_pandas()

    assert bf_result.dtype == "geometry"
    assert expected.iloc[0].equals(bf_result.iloc[0])
    assert expected.iloc[1].equals(bf_result.iloc[1])
    assert expected.iloc[2].equals(bf_result.iloc[2])


<<<<<<< HEAD
# the GeoSeries and GeoPandas results are not always the same.
# For example, when the intersection between two polygons is empty,
# GeoPandas returns 'POLYGON EMPTY' while GeoSeries returns 'GeometryCollection([])'.
# This is why we are hard-coding the expected results.
def test_geo_intersection_with_geometry_objects():
    data1 = [
        Polygon([(0, 0), (10, 0), (10, 10), (0, 0)]),
        Polygon([(0, 0), (1, 1), (0, 1), (0, 0)]),
        Point(0, 1),
    ]

    data2 = [
        Polygon([(0, 0), (10, 0), (10, 10), (0, 0)]),
        Polygon([(0, 0), (1, 1), (0, 1), (0, 0)]),
        LineString([(2, 0), (0, 2)]),
    ]

    bf_s1 = bigframes.geopandas.GeoSeries(data=data1)
    bf_s2 = bigframes.geopandas.GeoSeries(data=data2)

    bf_result = bf_s1.intersection(bf_s2).to_pandas()

    expected = bigframes.geopandas.GeoSeries(
        [
            Polygon([(0, 0), (10, 0), (10, 10), (0, 0)]),
            Polygon([(0, 0), (1, 1), (0, 1), (0, 0)]),
            GeometryCollection([]),
        ],
    ).to_pandas()

    assert bf_result.dtype == "geometry"
    assert expected.iloc[0].equals(bf_result.iloc[0])
    assert expected.iloc[1].equals(bf_result.iloc[1])
    assert expected.iloc[2].equals(bf_result.iloc[2])


def test_geo_intersection_with_single_geometry_object():
    data1 = [
        Polygon([(0, 0), (10, 0), (10, 10), (0, 0)]),
        Polygon([(4, 2), (6, 2), (8, 6), (4, 2)]),
        Point(0, 1),
    ]

    bf_s1 = bigframes.geopandas.GeoSeries(data=data1)
    bf_result = bf_s1.intersection(
        bigframes.geopandas.GeoSeries(
            [
                Polygon([(0, 0), (10, 0), (10, 10), (0, 0)]),
                Polygon([(1, 0), (0, 5), (0, 0), (1, 0)]),
            ]
        ),
    ).to_pandas()

    expected = bigframes.geopandas.GeoSeries(
        [
            Polygon([(0, 0), (10, 0), (10, 10), (0, 0)]),
            GeometryCollection([]),
            None,
        ],
        index=[0, 1, 2],
    ).to_pandas()

    assert bf_result.dtype == "geometry"
    assert (expected.iloc[0]).equals(bf_result.iloc[0])
    assert expected.iloc[1] == bf_result.iloc[1]
    assert expected.iloc[2] == bf_result.iloc[2]


def test_geo_intersection_with_similar_geometry_objects():
    data1 = [
        Polygon([(0, 0), (10, 0), (10, 10), (0, 0)]),
        Polygon([(0, 0), (1, 1), (0, 1)]),
        Point(0, 1),
    ]

    bf_s1 = bigframes.geopandas.GeoSeries(data=data1)
    bf_result = bf_s1.intersection(bf_s1).to_pandas()

    expected = bigframes.geopandas.GeoSeries(
        [
            Polygon([(0, 0), (10, 0), (10, 10), (0, 0)]),
            Polygon([(0, 0), (1, 1), (0, 1)]),
            Point(0, 1),
        ],
        index=[0, 1, 2],
    ).to_pandas()

    assert bf_result.dtype == "geometry"
    assert expected.iloc[0].equals(bf_result.iloc[0])
    assert expected.iloc[1].equals(bf_result.iloc[1])
    assert expected.iloc[2].equals(bf_result.iloc[2])
=======
def test_geo_drop_duplicates():
    bf_series = bigframes.geopandas.GeoSeries(
        [Point(1, 1), Point(2, 2), Point(3, 3), Point(2, 2)]
    )

    pd_series = geopandas.GeoSeries(
        [Point(1, 1), Point(2, 2), Point(3, 3), Point(2, 2)]
    )

    bf_result = bf_series.drop_duplicates().to_pandas()
    pd_result = pd_series.drop_duplicates()

    pd.testing.assert_series_equal(
        geopandas.GeoSeries(bf_result), pd_result, check_index=False
    )
>>>>>>> c93e7204
<|MERGE_RESOLUTION|>--- conflicted
+++ resolved
@@ -291,7 +291,23 @@
     assert expected.iloc[2].equals(bf_result.iloc[2])
 
 
-<<<<<<< HEAD
+def test_geo_drop_duplicates():
+    bf_series = bigframes.geopandas.GeoSeries(
+        [Point(1, 1), Point(2, 2), Point(3, 3), Point(2, 2)]
+    )
+
+    pd_series = geopandas.GeoSeries(
+        [Point(1, 1), Point(2, 2), Point(3, 3), Point(2, 2)]
+    )
+
+    bf_result = bf_series.drop_duplicates().to_pandas()
+    pd_result = pd_series.drop_duplicates()
+
+    pd.testing.assert_series_equal(
+        geopandas.GeoSeries(bf_result), pd_result, check_index=False
+    )
+
+
 # the GeoSeries and GeoPandas results are not always the same.
 # For example, when the intersection between two polygons is empty,
 # GeoPandas returns 'POLYGON EMPTY' while GeoSeries returns 'GeometryCollection([])'.
@@ -382,21 +398,4 @@
     assert bf_result.dtype == "geometry"
     assert expected.iloc[0].equals(bf_result.iloc[0])
     assert expected.iloc[1].equals(bf_result.iloc[1])
-    assert expected.iloc[2].equals(bf_result.iloc[2])
-=======
-def test_geo_drop_duplicates():
-    bf_series = bigframes.geopandas.GeoSeries(
-        [Point(1, 1), Point(2, 2), Point(3, 3), Point(2, 2)]
-    )
-
-    pd_series = geopandas.GeoSeries(
-        [Point(1, 1), Point(2, 2), Point(3, 3), Point(2, 2)]
-    )
-
-    bf_result = bf_series.drop_duplicates().to_pandas()
-    pd_result = pd_series.drop_duplicates()
-
-    pd.testing.assert_series_equal(
-        geopandas.GeoSeries(bf_result), pd_result, check_index=False
-    )
->>>>>>> c93e7204
+    assert expected.iloc[2].equals(bf_result.iloc[2])