# Copyright 2023 Google LLC
#
# Licensed under the Apache License, Version 2.0 (the "License");
# you may not use this file except in compliance with the License.
# You may obtain a copy of the License at
#
#     http://www.apache.org/licenses/LICENSE-2.0
#
# Unless required by applicable law or agreed to in writing, software
# distributed under the License is distributed on an "AS IS" BASIS,
# WITHOUT WARRANTIES OR CONDITIONS OF ANY KIND, either express or implied.
# See the License for the specific language governing permissions and
# limitations under the License.

import importlib.util
import inspect
import math  # must keep this at top level to test udf referring global import
import os.path
import shutil
import tempfile
import textwrap

from google.api_core.exceptions import BadRequest, NotFound
from google.cloud import bigquery, storage
import pandas
import pytest
import test_utils.prefixer

import bigframes
from bigframes.functions.remote_function import get_cloud_function_name
from tests.system.utils import (
    assert_pandas_df_equal,
    delete_cloud_function,
    get_cloud_functions,
)

# NOTE: Keep this import at the top level to test global var behavior with
# remote functions
_team_pi = "Team Pi"
_team_euler = "Team Euler"


def cleanup_remote_function_assets(
    bigquery_client, cloudfunctions_client, remote_udf, ignore_failures=True
):
    """Clean up the GCP assets behind a bigframes remote function."""

    # Clean up BQ remote function
    try:
        bigquery_client.delete_routine(remote_udf.bigframes_remote_function)
    except Exception:
        # By default don't raise exception in cleanup
        if not ignore_failures:
            raise

    # Clean up cloud function
    try:
        delete_cloud_function(
            cloudfunctions_client, remote_udf.bigframes_cloud_function
        )
    except Exception:
        # By default don't raise exception in cleanup
        if not ignore_failures:
            raise


def make_uniq_udf(udf):
    """Transform a udf to another with same behavior but a unique name.
    Use this to test remote functions with reuse=True, in which case parallel
    instances of the same tests may evaluate same named cloud functions and BQ
    remote functions, therefore interacting with each other and causing unwanted
    failures. With this method one can transform a udf into another with the
    same behavior but a different name which will remain unique for the
    lifetime of one test instance.
    """

    prefixer = test_utils.prefixer.Prefixer(udf.__name__, "")
    udf_uniq_name = prefixer.create_prefix()
    udf_file_name = f"{udf_uniq_name}.py"

    # We are not using `tempfile.TemporaryDirectory()` because we want to keep
    # the temp code around, otherwise `inspect.getsource()` complains.
    tmpdir = tempfile.mkdtemp()
    udf_file_path = os.path.join(tmpdir, udf_file_name)
    with open(udf_file_path, "w") as f:
        # TODO(shobs): Find a better way of modifying the udf, maybe regex?
        source_key = f"def {udf.__name__}"
        target_key = f"def {udf_uniq_name}"
        source_code = textwrap.dedent(inspect.getsource(udf))
        target_code = source_code.replace(source_key, target_key, 1)
        f.write(target_code)
    spec = importlib.util.spec_from_file_location(udf_file_name, udf_file_path)
    udf_uniq = getattr(spec.loader.load_module(), udf_uniq_name)

    # This is a bit of a hack but we need to remove the reference to a foreign
    # module, otherwise the serialization would keep the foreign module
    # reference and deserialization would fail with error like following:
    #     ModuleNotFoundError: No module named 'add_one_2nxcmd9j'
    # TODO(shobs): Figure out if there is a better way of generating the unique
    # function object, but for now let's just set it to same module as the
    # original udf.
    udf_uniq.__module__ = udf.__module__

    return udf_uniq, tmpdir


@pytest.fixture(scope="module")
def bq_cf_connection() -> str:
    """Pre-created BQ connection in the test project in US location, used to
    invoke cloud function.

    $ bq show --connection --location=us --project_id=PROJECT_ID bigframes-rf-conn
    """
    return "bigframes-rf-conn"


@pytest.mark.flaky(retries=2, delay=120)
def test_remote_function_multiply_with_ibis(
    session,
    scalars_table_id,
    bigquery_client,
    ibis_client,
    dataset_id,
    bq_cf_connection,
):
    try:

        @session.remote_function(
            [int, int],
            int,
            dataset_id,
            bq_cf_connection,
            reuse=False,
        )
        def multiply(x, y):
            return x * y

        _, dataset_name, table_name = scalars_table_id.split(".")
        if not ibis_client.dataset:
            ibis_client.dataset = dataset_name

        col_name = "int64_col"
        table = ibis_client.tables[table_name]
        table = table.filter(table[col_name].notnull()).order_by("rowindex").head(10)
        sql = table.compile()
        pandas_df_orig = bigquery_client.query(sql).to_dataframe()

        col = table[col_name]
        col_2x = multiply(col, 2).name("int64_col_2x")
        col_square = multiply(col, col).name("int64_col_square")
        table = table.mutate([col_2x, col_square])
        sql = table.compile()
        pandas_df_new = bigquery_client.query(sql).to_dataframe()

        pandas.testing.assert_series_equal(
            pandas_df_orig[col_name] * 2,
            pandas_df_new["int64_col_2x"],
            check_names=False,
        )

        pandas.testing.assert_series_equal(
            pandas_df_orig[col_name] * pandas_df_orig[col_name],
            pandas_df_new["int64_col_square"],
            check_names=False,
        )
    finally:
        # clean up the gcp assets created for the remote function
        cleanup_remote_function_assets(
            bigquery_client, session.cloudfunctionsclient, multiply
        )


@pytest.mark.flaky(retries=2, delay=120)
def test_remote_function_stringify_with_ibis(
    session,
    scalars_table_id,
    bigquery_client,
    ibis_client,
    dataset_id,
    bq_cf_connection,
):
    try:

        @session.remote_function(
            [int],
            str,
            dataset_id,
            bq_cf_connection,
            reuse=False,
        )
        def stringify(x):
            return f"I got {x}"

        _, dataset_name, table_name = scalars_table_id.split(".")
        if not ibis_client.dataset:
            ibis_client.dataset = dataset_name

        col_name = "int64_col"
        table = ibis_client.tables[table_name]
        table = table.filter(table[col_name].notnull()).order_by("rowindex").head(10)
        sql = table.compile()
        pandas_df_orig = bigquery_client.query(sql).to_dataframe()

        col = table[col_name]
        col_2x = stringify(col).name("int64_str_col")
        table = table.mutate([col_2x])
        sql = table.compile()
        pandas_df_new = bigquery_client.query(sql).to_dataframe()

        pandas.testing.assert_series_equal(
            pandas_df_orig[col_name].apply(lambda x: f"I got {x}"),
            pandas_df_new["int64_str_col"],
            check_names=False,
        )
    finally:
        # clean up the gcp assets created for the remote function
        cleanup_remote_function_assets(
            bigquery_client, session.cloudfunctionsclient, stringify
        )


@pytest.mark.flaky(retries=2, delay=120)
def test_remote_function_decorator_with_bigframes_series(
    session, scalars_dfs, dataset_id, bq_cf_connection
):
    try:

        @session.remote_function(
            [int],
            int,
            dataset_id,
            bq_cf_connection,
            reuse=False,
        )
        def square(x):
            return x * x

        scalars_df, scalars_pandas_df = scalars_dfs

        bf_int64_col = scalars_df["int64_col"]
        bf_int64_col_filter = bf_int64_col.notnull()
        bf_int64_col_filtered = bf_int64_col[bf_int64_col_filter]
        bf_result_col = bf_int64_col_filtered.apply(square)
        bf_result = (
            bf_int64_col_filtered.to_frame().assign(result=bf_result_col).to_pandas()
        )

        pd_int64_col = scalars_pandas_df["int64_col"]
        pd_int64_col_filter = pd_int64_col.notnull()
        pd_int64_col_filtered = pd_int64_col[pd_int64_col_filter]
        pd_result_col = pd_int64_col_filtered.apply(lambda x: x * x)
        # TODO(shobs): Figure why pandas .apply() changes the dtype, i.e.
        # pd_int64_col_filtered.dtype is Int64Dtype()
        # pd_int64_col_filtered.apply(lambda x: x * x).dtype is int64.
        # For this test let's force the pandas dtype to be same as bigframes' dtype.
        pd_result_col = pd_result_col.astype(pandas.Int64Dtype())
        pd_result = pd_int64_col_filtered.to_frame().assign(result=pd_result_col)

        assert_pandas_df_equal(bf_result, pd_result)
    finally:
        # clean up the gcp assets created for the remote function
        cleanup_remote_function_assets(
            session.bqclient, session.cloudfunctionsclient, square
        )


@pytest.mark.flaky(retries=2, delay=120)
def test_remote_function_explicit_with_bigframes_series(
    session, scalars_dfs, dataset_id, bq_cf_connection
):
    try:

        def add_one(x):
            return x + 1

        remote_add_one = session.remote_function(
            [int],
            int,
            dataset_id,
            bq_cf_connection,
            reuse=False,
        )(add_one)

        scalars_df, scalars_pandas_df = scalars_dfs

        bf_int64_col = scalars_df["int64_col"]
        bf_int64_col_filter = bf_int64_col.notnull()
        bf_int64_col_filtered = bf_int64_col[bf_int64_col_filter]
        bf_result_col = bf_int64_col_filtered.apply(remote_add_one)
        bf_result = (
            bf_int64_col_filtered.to_frame().assign(result=bf_result_col).to_pandas()
        )

        pd_int64_col = scalars_pandas_df["int64_col"]
        pd_int64_col_filter = pd_int64_col.notnull()
        pd_int64_col_filtered = pd_int64_col[pd_int64_col_filter]
        pd_result_col = pd_int64_col_filtered.apply(add_one)
        # TODO(shobs): Figure why pandas .apply() changes the dtype, e.g.
        # pd_int64_col_filtered.dtype is Int64Dtype()
        # pd_int64_col_filtered.apply(lambda x: x).dtype is int64.
        # For this test let's force the pandas dtype to be same as bigframes' dtype.
        pd_result_col = pd_result_col.astype(pandas.Int64Dtype())
        pd_result = pd_int64_col_filtered.to_frame().assign(result=pd_result_col)

        assert_pandas_df_equal(bf_result, pd_result)
    finally:
        # clean up the gcp assets created for the remote function
        cleanup_remote_function_assets(
            session.bqclient, session.cloudfunctionsclient, remote_add_one
        )


@pytest.mark.flaky(retries=2, delay=120)
def test_remote_function_explicit_dataset_not_created(
    session,
    scalars_dfs,
    dataset_id_not_created,
    bq_cf_connection,
):
    try:

        @session.remote_function(
            [int],
            int,
            dataset_id_not_created,
            bq_cf_connection,
            reuse=False,
        )
        def square(x):
            return x * x

        scalars_df, scalars_pandas_df = scalars_dfs

        bf_int64_col = scalars_df["int64_col"]
        bf_int64_col_filter = bf_int64_col.notnull()
        bf_int64_col_filtered = bf_int64_col[bf_int64_col_filter]
        bf_result_col = bf_int64_col_filtered.apply(square)
        bf_result = (
            bf_int64_col_filtered.to_frame().assign(result=bf_result_col).to_pandas()
        )

        pd_int64_col = scalars_pandas_df["int64_col"]
        pd_int64_col_filter = pd_int64_col.notnull()
        pd_int64_col_filtered = pd_int64_col[pd_int64_col_filter]
        pd_result_col = pd_int64_col_filtered.apply(lambda x: x * x)
        # TODO(shobs): Figure why pandas .apply() changes the dtype, i.e.
        # pd_int64_col_filtered.dtype is Int64Dtype()
        # pd_int64_col_filtered.apply(lambda x: x * x).dtype is int64.
        # For this test let's force the pandas dtype to be same as bigframes' dtype.
        pd_result_col = pd_result_col.astype(pandas.Int64Dtype())
        pd_result = pd_int64_col_filtered.to_frame().assign(result=pd_result_col)

        assert_pandas_df_equal(bf_result, pd_result)
    finally:
        # clean up the gcp assets created for the remote function
        cleanup_remote_function_assets(
            session.bqclient, session.cloudfunctionsclient, square
        )


@pytest.mark.flaky(retries=2, delay=120)
def test_remote_udf_referring_outside_var(
    session, scalars_dfs, dataset_id, bq_cf_connection
):
    try:
        POSITIVE_SIGN = 1
        NEGATIVE_SIGN = -1
        NO_SIGN = 0

        def sign(num):
            if num > 0:
                return POSITIVE_SIGN
            elif num < 0:
                return NEGATIVE_SIGN
            return NO_SIGN

        remote_sign = session.remote_function(
            [int],
            int,
            dataset_id,
            bq_cf_connection,
            reuse=False,
        )(sign)

        scalars_df, scalars_pandas_df = scalars_dfs

        bf_int64_col = scalars_df["int64_col"]
        bf_int64_col_filter = bf_int64_col.notnull()
        bf_int64_col_filtered = bf_int64_col[bf_int64_col_filter]
        bf_result_col = bf_int64_col_filtered.apply(remote_sign)
        bf_result = (
            bf_int64_col_filtered.to_frame().assign(result=bf_result_col).to_pandas()
        )

        pd_int64_col = scalars_pandas_df["int64_col"]
        pd_int64_col_filter = pd_int64_col.notnull()
        pd_int64_col_filtered = pd_int64_col[pd_int64_col_filter]
        pd_result_col = pd_int64_col_filtered.apply(sign)
        # TODO(shobs): Figure why pandas .apply() changes the dtype, e.g.
        # pd_int64_col_filtered.dtype is Int64Dtype()
        # pd_int64_col_filtered.apply(lambda x: x).dtype is int64.
        # For this test let's force the pandas dtype to be same as bigframes' dtype.
        pd_result_col = pd_result_col.astype(pandas.Int64Dtype())
        pd_result = pd_int64_col_filtered.to_frame().assign(result=pd_result_col)

        assert_pandas_df_equal(bf_result, pd_result)
    finally:
        # clean up the gcp assets created for the remote function
        cleanup_remote_function_assets(
            session.bqclient, session.cloudfunctionsclient, remote_sign
        )


@pytest.mark.flaky(retries=2, delay=120)
def test_remote_udf_referring_outside_import(
    session, scalars_dfs, dataset_id, bq_cf_connection
):
    try:
        import math as mymath

        def circumference(radius):
            return 2 * mymath.pi * radius

        remote_circumference = session.remote_function(
            [float],
            float,
            dataset_id,
            bq_cf_connection,
            reuse=False,
        )(circumference)

        scalars_df, scalars_pandas_df = scalars_dfs

        bf_float64_col = scalars_df["float64_col"]
        bf_float64_col_filter = bf_float64_col.notnull()
        bf_float64_col_filtered = bf_float64_col[bf_float64_col_filter]
        bf_result_col = bf_float64_col_filtered.apply(remote_circumference)
        bf_result = (
            bf_float64_col_filtered.to_frame().assign(result=bf_result_col).to_pandas()
        )

        pd_float64_col = scalars_pandas_df["float64_col"]
        pd_float64_col_filter = pd_float64_col.notnull()
        pd_float64_col_filtered = pd_float64_col[pd_float64_col_filter]
        pd_result_col = pd_float64_col_filtered.apply(circumference)
        # TODO(shobs): Figure why pandas .apply() changes the dtype, e.g.
        # pd_float64_col_filtered.dtype is Float64Dtype()
        # pd_float64_col_filtered.apply(lambda x: x).dtype is float64.
        # For this test let's force the pandas dtype to be same as bigframes' dtype.
        pd_result_col = pd_result_col.astype(pandas.Float64Dtype())
        pd_result = pd_float64_col_filtered.to_frame().assign(result=pd_result_col)

        assert_pandas_df_equal(bf_result, pd_result)
    finally:
        # clean up the gcp assets created for the remote function
        cleanup_remote_function_assets(
            session.bqclient, session.cloudfunctionsclient, remote_circumference
        )


@pytest.mark.flaky(retries=2, delay=120)
def test_remote_udf_referring_global_var_and_import(
    session, scalars_dfs, dataset_id, bq_cf_connection
):
    try:

        def find_team(num):
            boundary = (math.pi + math.e) / 2
            if num >= boundary:
                return _team_euler
            return _team_pi

        remote_find_team = session.remote_function(
            [float],
            str,
            dataset_id,
            bq_cf_connection,
            reuse=False,
        )(find_team)

        scalars_df, scalars_pandas_df = scalars_dfs

        bf_float64_col = scalars_df["float64_col"]
        bf_float64_col_filter = bf_float64_col.notnull()
        bf_float64_col_filtered = bf_float64_col[bf_float64_col_filter]
        bf_result_col = bf_float64_col_filtered.apply(remote_find_team)
        bf_result = (
            bf_float64_col_filtered.to_frame().assign(result=bf_result_col).to_pandas()
        )

        pd_float64_col = scalars_pandas_df["float64_col"]
        pd_float64_col_filter = pd_float64_col.notnull()
        pd_float64_col_filtered = pd_float64_col[pd_float64_col_filter]
        pd_result_col = pd_float64_col_filtered.apply(find_team)
        # TODO(shobs): Figure if the dtype mismatch is by design:
        # bf_result.dtype: string[pyarrow]
        # pd_result.dtype: dtype('O').
        # For this test let's force the pandas dtype to be same as bigframes' dtype.
        pd_result_col = pd_result_col.astype(pandas.StringDtype(storage="pyarrow"))
        pd_result = pd_float64_col_filtered.to_frame().assign(result=pd_result_col)

        assert_pandas_df_equal(bf_result, pd_result)
    finally:
        # clean up the gcp assets created for the remote function
        cleanup_remote_function_assets(
            session.bqclient, session.cloudfunctionsclient, remote_find_team
        )


@pytest.mark.flaky(retries=2, delay=120)
def test_remote_function_restore_with_bigframes_series(
    session,
    scalars_dfs,
    dataset_id,
    bq_cf_connection,
):
    try:

        def add_one(x):
            return x + 1

        # Make a unique udf
        add_one_uniq, add_one_uniq_dir = make_uniq_udf(add_one)

        # Expected cloud function name for the unique udf
        add_one_uniq_cf_name = get_cloud_function_name(add_one_uniq)

        # There should be no cloud function yet for the unique udf
        cloud_functions = list(
            get_cloud_functions(
                session.cloudfunctionsclient,
                session.bqclient.project,
                session.bqclient.location,
                name=add_one_uniq_cf_name,
            )
        )
        assert len(cloud_functions) == 0

        # The first time both the cloud function and the bq remote function don't
        # exist and would be created
        remote_add_one = session.remote_function(
            [int],
            int,
            dataset_id,
            bq_cf_connection,
            reuse=True,
        )(add_one_uniq)

        # There should have been excactly one cloud function created at this point
        cloud_functions = list(
            get_cloud_functions(
                session.cloudfunctionsclient,
                session.bqclient.project,
                session.bqclient.location,
                name=add_one_uniq_cf_name,
            )
        )
        assert len(cloud_functions) == 1

        # We will test this twice
        def inner_test():
            scalars_df, scalars_pandas_df = scalars_dfs

            bf_int64_col = scalars_df["int64_col"]
            bf_int64_col_filter = bf_int64_col.notnull()
            bf_int64_col_filtered = bf_int64_col[bf_int64_col_filter]
            bf_result_col = bf_int64_col_filtered.apply(remote_add_one)
            bf_result = (
                bf_int64_col_filtered.to_frame()
                .assign(result=bf_result_col)
                .to_pandas()
            )

            pd_int64_col = scalars_pandas_df["int64_col"]
            pd_int64_col_filter = pd_int64_col.notnull()
            pd_int64_col_filtered = pd_int64_col[pd_int64_col_filter]
            pd_result_col = pd_int64_col_filtered.apply(add_one_uniq)
            # TODO(shobs): Figure why pandas .apply() changes the dtype, i.e.
            # pd_int64_col_filtered.dtype is Int64Dtype()
            # pd_int64_col_filtered.apply(lambda x: x * x).dtype is int64.
            # For this test let's force the pandas dtype to be same as bigframes' dtype.
            pd_result_col = pd_result_col.astype(pandas.Int64Dtype())
            pd_result = pd_int64_col_filtered.to_frame().assign(result=pd_result_col)

            assert_pandas_df_equal(bf_result, pd_result)

        # Test that the remote function works as expected
        inner_test()

        # Let's delete the cloud function while not touching the bq remote function
        delete_operation = delete_cloud_function(
            session.cloudfunctionsclient, cloud_functions[0].name
        )
        delete_operation.result()
        assert delete_operation.done()

        # There should be no cloud functions at this point for the uniq udf
        cloud_functions = list(
            get_cloud_functions(
                session.cloudfunctionsclient,
                session.bqclient.project,
                session.bqclient.location,
                name=add_one_uniq_cf_name,
            )
        )
        assert len(cloud_functions) == 0

        # The second time bigframes detects that the required cloud function doesn't
        # exist even though the remote function exists, and goes ahead and recreates
        # the cloud function
        remote_add_one = session.remote_function(
            [int],
            int,
            dataset_id,
            bq_cf_connection,
            reuse=True,
        )(add_one_uniq)

        # There should be excactly one cloud function again
        cloud_functions = list(
            get_cloud_functions(
                session.cloudfunctionsclient,
                session.bqclient.project,
                session.bqclient.location,
                name=add_one_uniq_cf_name,
            )
        )
        assert len(cloud_functions) == 1

        # Test again after the cloud function is restored that the remote function
        # works as expected
        inner_test()

        # clean up the temp code
        shutil.rmtree(add_one_uniq_dir)
    finally:
        # clean up the gcp assets created for the remote function
        cleanup_remote_function_assets(
            session.bqclient, session.cloudfunctionsclient, remote_add_one
        )


@pytest.mark.flaky(retries=2, delay=120)
def test_remote_udf_mask_default_value(
    session, scalars_dfs, dataset_id, bq_cf_connection
):
    try:

        def is_odd(num):
            flag = False
            try:
                flag = num % 2 == 1
            except TypeError:
                pass
            return flag

        is_odd_remote = session.remote_function(
            [int],
            bool,
            dataset_id,
            bq_cf_connection,
            reuse=False,
        )(is_odd)

        scalars_df, scalars_pandas_df = scalars_dfs

        bf_int64_col = scalars_df["int64_col"]
        bf_result_col = bf_int64_col.mask(is_odd_remote)
        bf_result = bf_int64_col.to_frame().assign(result=bf_result_col).to_pandas()

        pd_int64_col = scalars_pandas_df["int64_col"]
        pd_result_col = pd_int64_col.mask(is_odd)
        pd_result = pd_int64_col.to_frame().assign(result=pd_result_col)

        assert_pandas_df_equal(bf_result, pd_result)
    finally:
        # clean up the gcp assets created for the remote function
        cleanup_remote_function_assets(
            session.bqclient, session.cloudfunctionsclient, is_odd_remote
        )


@pytest.mark.flaky(retries=2, delay=120)
def test_remote_udf_mask_custom_value(
    session, scalars_dfs, dataset_id, bq_cf_connection
):
    try:

        def is_odd(num):
            flag = False
            try:
                flag = num % 2 == 1
            except TypeError:
                pass
            return flag

        is_odd_remote = session.remote_function(
            [int],
            bool,
            dataset_id,
            bq_cf_connection,
            reuse=False,
        )(is_odd)

        scalars_df, scalars_pandas_df = scalars_dfs

        # TODO(shobs): Revisit this test when NA handling of pandas' Series.mask is
        # fixed https://github.com/pandas-dev/pandas/issues/52955,
        # for now filter out the nulls and test the rest
        bf_int64_col = scalars_df["int64_col"]
        bf_result_col = bf_int64_col[bf_int64_col.notnull()].mask(is_odd_remote, -1)
        bf_result = bf_int64_col.to_frame().assign(result=bf_result_col).to_pandas()

        pd_int64_col = scalars_pandas_df["int64_col"]
        pd_result_col = pd_int64_col[pd_int64_col.notnull()].mask(is_odd, -1)
        pd_result = pd_int64_col.to_frame().assign(result=pd_result_col)

        assert_pandas_df_equal(bf_result, pd_result)
    finally:
        # clean up the gcp assets created for the remote function
        cleanup_remote_function_assets(
            session.bqclient, session.cloudfunctionsclient, is_odd_remote
        )


@pytest.mark.flaky(retries=2, delay=120)
def test_remote_udf_lambda(session, scalars_dfs, dataset_id, bq_cf_connection):
    try:
        add_one_lambda = lambda x: x + 1  # noqa: E731

        add_one_lambda_remote = session.remote_function(
            [int],
            int,
            dataset_id,
            bq_cf_connection,
            reuse=False,
        )(add_one_lambda)

        scalars_df, scalars_pandas_df = scalars_dfs

        bf_int64_col = scalars_df["int64_col"]
        bf_int64_col_filter = bf_int64_col.notnull()
        bf_int64_col_filtered = bf_int64_col[bf_int64_col_filter]
        bf_result_col = bf_int64_col_filtered.apply(add_one_lambda_remote)
        bf_result = (
            bf_int64_col_filtered.to_frame().assign(result=bf_result_col).to_pandas()
        )

        pd_int64_col = scalars_pandas_df["int64_col"]
        pd_int64_col_filter = pd_int64_col.notnull()
        pd_int64_col_filtered = pd_int64_col[pd_int64_col_filter]
        pd_result_col = pd_int64_col_filtered.apply(add_one_lambda)
        # TODO(shobs): Figure why pandas .apply() changes the dtype, i.e.
        # pd_int64_col_filtered.dtype is Int64Dtype()
        # pd_int64_col_filtered.apply(lambda x: x).dtype is int64.
        # For this test let's force the pandas dtype to be same as bigframes' dtype.
        pd_result_col = pd_result_col.astype(pandas.Int64Dtype())
        pd_result = pd_int64_col_filtered.to_frame().assign(result=pd_result_col)

        assert_pandas_df_equal(bf_result, pd_result)
    finally:
        # clean up the gcp assets created for the remote function
        cleanup_remote_function_assets(
            session.bqclient, session.cloudfunctionsclient, add_one_lambda_remote
        )


@pytest.mark.flaky(retries=2, delay=120)
def test_remote_function_with_explicit_name(
    session, scalars_dfs, dataset_id, bq_cf_connection
):
    try:

        def square(x):
            return x * x

        prefixer = test_utils.prefixer.Prefixer(square.__name__, "")
        rf_name = prefixer.create_prefix()
        expected_remote_function = f"{dataset_id}.{rf_name}"

        # Initially the expected BQ remote function should not exist
        with pytest.raises(NotFound):
            session.bqclient.get_routine(expected_remote_function)

        # Create the remote function with the name provided explicitly
        square_remote = session.remote_function(
            [int],
            int,
            dataset_id,
            bq_cf_connection,
            reuse=False,
            name=rf_name,
        )(square)

        # The remote function should reflect the explicitly provided name
        assert square_remote.bigframes_remote_function == expected_remote_function

        # Now the expected BQ remote function should exist
        session.bqclient.get_routine(expected_remote_function)

        # The behavior of the created remote function should be as expected
        scalars_df, scalars_pandas_df = scalars_dfs

        bf_int64_col = scalars_df["int64_too"]
        bf_result_col = bf_int64_col.apply(square_remote)
        bf_result = bf_int64_col.to_frame().assign(result=bf_result_col).to_pandas()

        pd_int64_col = scalars_pandas_df["int64_too"]
        pd_result_col = pd_int64_col.apply(square)
        # TODO(shobs): Figure why pandas .apply() changes the dtype, i.e.
        # pd_int64_col.dtype is Int64Dtype()
        # pd_int64_col.apply(square).dtype is int64.
        # For this test let's force the pandas dtype to be same as bigframes' dtype.
        pd_result_col = pd_result_col.astype(pandas.Int64Dtype())
        pd_result = pd_int64_col.to_frame().assign(result=pd_result_col)

        assert_pandas_df_equal(bf_result, pd_result)
    finally:
        # clean up the gcp assets created for the remote function
        cleanup_remote_function_assets(
            session.bqclient, session.cloudfunctionsclient, square_remote
        )


@pytest.mark.flaky(retries=2, delay=120)
def test_remote_function_with_external_package_dependencies(
    session, scalars_dfs, dataset_id, bq_cf_connection
):
    try:

        def pd_np_foo(x):
            import numpy as mynp
            import pandas as mypd

            return mypd.Series([x, mynp.sqrt(mynp.abs(x))]).sum()

        # Create the remote function with the name provided explicitly
        pd_np_foo_remote = session.remote_function(
            [int],
            float,
            dataset_id,
            bq_cf_connection,
            reuse=False,
            packages=["numpy", "pandas >= 2.0.0"],
        )(pd_np_foo)

        # The behavior of the created remote function should be as expected
        scalars_df, scalars_pandas_df = scalars_dfs

        bf_int64_col = scalars_df["int64_too"]
        bf_result_col = bf_int64_col.apply(pd_np_foo_remote)
        bf_result = bf_int64_col.to_frame().assign(result=bf_result_col).to_pandas()

        pd_int64_col = scalars_pandas_df["int64_too"]
        pd_result_col = pd_int64_col.apply(pd_np_foo)
        pd_result = pd_int64_col.to_frame().assign(result=pd_result_col)

        # pandas result is non-nullable type float64, make it Float64 before
        # comparing for the purpose of this test
        pd_result.result = pd_result.result.astype(pandas.Float64Dtype())

        assert_pandas_df_equal(bf_result, pd_result)
    finally:
        # clean up the gcp assets created for the remote function
        cleanup_remote_function_assets(
            session.bqclient, session.cloudfunctionsclient, pd_np_foo_remote
        )


@pytest.mark.flaky(retries=2, delay=120)
def test_remote_function_with_explicit_name_reuse(
    session, scalars_dfs, dataset_id, bq_cf_connection
):
    try:

        dirs_to_cleanup = []

        # Define a user code
        def square(x):
            return x * x

        # Make it a unique udf
        square_uniq, square_uniq_dir = make_uniq_udf(square)
        dirs_to_cleanup.append(square_uniq_dir)

        # Define a common routine which accepts a remote function and the
        # corresponding user defined function and tests that bigframes bahavior
        # on the former is in parity with the pandas behaviour on the latter
        def test_internal(rf, udf):
            # The behavior of the created remote function should be as expected
            scalars_df, scalars_pandas_df = scalars_dfs

            bf_int64_col = scalars_df["int64_too"]
            bf_result_col = bf_int64_col.apply(rf)
            bf_result = bf_int64_col.to_frame().assign(result=bf_result_col).to_pandas()

            pd_int64_col = scalars_pandas_df["int64_too"]
            pd_result_col = pd_int64_col.apply(udf)
            # TODO(shobs): Figure why pandas .apply() changes the dtype, i.e.
            # pd_int64_col.dtype is Int64Dtype()
            # pd_int64_col.apply(square).dtype is int64.
            # For this test let's force the pandas dtype to be same as bigframes' dtype.
            pd_result_col = pd_result_col.astype(pandas.Int64Dtype())
            pd_result = pd_int64_col.to_frame().assign(result=pd_result_col)

            assert_pandas_df_equal(bf_result, pd_result)

        # Create an explicit name for the remote function
        prefixer = test_utils.prefixer.Prefixer("foo", "")
        rf_name = prefixer.create_prefix()
        expected_remote_function = f"{dataset_id}.{rf_name}"

        # Initially the expected BQ remote function should not exist
        with pytest.raises(NotFound):
            session.bqclient.get_routine(expected_remote_function)

        # Create a new remote function with the name provided explicitly
        square_remote1 = session.remote_function(
            [int],
            int,
            dataset_id,
            bq_cf_connection,
            name=rf_name,
        )(square_uniq)

        # The remote function should reflect the explicitly provided name
        assert square_remote1.bigframes_remote_function == expected_remote_function

        # Now the expected BQ remote function should exist
        routine = session.bqclient.get_routine(expected_remote_function)
        square_remote1_created = routine.created
        square_remote1_cf_updated = session.cloudfunctionsclient.get_function(
            name=square_remote1.bigframes_cloud_function
        ).update_time

        # Test pandas parity with square udf
        test_internal(square_remote1, square)

        # Now Create another remote function with the same name provided
        # explicitly. Since reuse is True by default, the previously created
        # remote function with the same name will be reused.
        square_remote2 = session.remote_function(
            [int],
            int,
            dataset_id,
            bq_cf_connection,
            name=rf_name,
        )(square_uniq)

        # The new remote function should still reflect the explicitly provided name
        assert square_remote2.bigframes_remote_function == expected_remote_function

        # The expected BQ remote function should still exist
        routine = session.bqclient.get_routine(expected_remote_function)
        square_remote2_created = routine.created
        square_remote2_cf_updated = session.cloudfunctionsclient.get_function(
            name=square_remote2.bigframes_cloud_function
        ).update_time

        # The new remote function should reflect that the previous BQ remote
        # function and the cloud function were reused instead of creating anew
        assert square_remote2_created == square_remote1_created
        assert (
            square_remote2.bigframes_cloud_function
            == square_remote1.bigframes_cloud_function
        )
        assert square_remote2_cf_updated == square_remote1_cf_updated

        # Test again that the new remote function is actually same as the
        # previous remote function
        test_internal(square_remote2, square)

        # Now define a different user code
        def plusone(x):
            return x + 1

        # Make it a unique udf
        plusone_uniq, plusone_uniq_dir = make_uniq_udf(plusone)
        dirs_to_cleanup.append(plusone_uniq_dir)

        # Now Create a third remote function with the same name provided
        # explicitly. Even though reuse is True by default, the previously
        # created remote function with the same name should not be reused since
        # this time it is a different user code.
        plusone_remote = session.remote_function(
            [int],
            int,
            dataset_id,
            bq_cf_connection,
            name=rf_name,
        )(plusone_uniq)

        # The new remote function should still reflect the explicitly provided name
        assert plusone_remote.bigframes_remote_function == expected_remote_function

        # The expected BQ remote function should still exist
        routine = session.bqclient.get_routine(expected_remote_function)
        plusone_remote_created = routine.created
        plusone_remote_cf_updated = session.cloudfunctionsclient.get_function(
            name=plusone_remote.bigframes_cloud_function
        ).update_time

        # The new remote function should reflect that the previous BQ remote
        # function and the cloud function were NOT reused, instead were created
        # anew
        assert plusone_remote_created > square_remote2_created
        assert (
            plusone_remote.bigframes_cloud_function
            != square_remote2.bigframes_cloud_function
        )
        assert plusone_remote_cf_updated > square_remote2_cf_updated

        # Test again that the new remote function is equivalent to the new user
        # defined function
        test_internal(plusone_remote, plusone)
    finally:
        # clean up the gcp assets created for the remote function
        cleanup_remote_function_assets(
            session.bqclient, session.cloudfunctionsclient, square_remote1
        )
        cleanup_remote_function_assets(
            session.bqclient, session.cloudfunctionsclient, square_remote2
        )
        cleanup_remote_function_assets(
            session.bqclient, session.cloudfunctionsclient, plusone_remote
        )
        for dir_ in dirs_to_cleanup:
            shutil.rmtree(dir_)


@pytest.mark.flaky(retries=2, delay=120)
def test_remote_function_via_session_context_connection_setter(
    scalars_dfs, dataset_id, bq_cf_connection
):
    # Creating a session scoped only to this test as we would be setting a
    # property in it
    context = bigframes.BigQueryOptions()
    context.bq_connection = bq_cf_connection
    session = bigframes.connect(context)

    try:
        # Without an explicit bigquery connection, the one present in Session,
        # set via context setter would be used. Without an explicit `reuse` the
        # default behavior of reuse=True will take effect. Please note that the
        # udf is same as the one used in other tests in this file so the underlying
        # cloud function would be common with reuse=True. Since we are using a
        # unique dataset_id, even though the cloud function would be reused, the bq
        # remote function would still be created, making use of the bq connection
        # set in the BigQueryOptions above.
        @session.remote_function([int], int, dataset=dataset_id, reuse=False)
        def square(x):
            return x * x

        scalars_df, scalars_pandas_df = scalars_dfs

        bf_int64_col = scalars_df["int64_col"]
        bf_int64_col_filter = bf_int64_col.notnull()
        bf_int64_col_filtered = bf_int64_col[bf_int64_col_filter]
        bf_result_col = bf_int64_col_filtered.apply(square)
        bf_result = (
            bf_int64_col_filtered.to_frame().assign(result=bf_result_col).to_pandas()
        )

        pd_int64_col = scalars_pandas_df["int64_col"]
        pd_int64_col_filter = pd_int64_col.notnull()
        pd_int64_col_filtered = pd_int64_col[pd_int64_col_filter]
        pd_result_col = pd_int64_col_filtered.apply(lambda x: x * x)
        # TODO(shobs): Figure why pandas .apply() changes the dtype, i.e.
        # pd_int64_col_filtered.dtype is Int64Dtype()
        # pd_int64_col_filtered.apply(lambda x: x * x).dtype is int64.
        # For this test let's force the pandas dtype to be same as bigframes' dtype.
        pd_result_col = pd_result_col.astype(pandas.Int64Dtype())
        pd_result = pd_int64_col_filtered.to_frame().assign(result=pd_result_col)

        assert_pandas_df_equal(bf_result, pd_result)
    finally:
        # clean up the gcp assets created for the remote function
        cleanup_remote_function_assets(
            session.bqclient, session.cloudfunctionsclient, square
        )


@pytest.mark.flaky(retries=2, delay=120)
def test_remote_function_default_connection(session, scalars_dfs, dataset_id):
    try:

        @session.remote_function([int], int, dataset=dataset_id, reuse=False)
        def square(x):
            return x * x

        scalars_df, scalars_pandas_df = scalars_dfs

        bf_int64_col = scalars_df["int64_col"]
        bf_int64_col_filter = bf_int64_col.notnull()
        bf_int64_col_filtered = bf_int64_col[bf_int64_col_filter]
        bf_result_col = bf_int64_col_filtered.apply(square)
        bf_result = (
            bf_int64_col_filtered.to_frame().assign(result=bf_result_col).to_pandas()
        )

        pd_int64_col = scalars_pandas_df["int64_col"]
        pd_int64_col_filter = pd_int64_col.notnull()
        pd_int64_col_filtered = pd_int64_col[pd_int64_col_filter]
        pd_result_col = pd_int64_col_filtered.apply(lambda x: x * x)
        # TODO(shobs): Figure why pandas .apply() changes the dtype, i.e.
        # pd_int64_col_filtered.dtype is Int64Dtype()
        # pd_int64_col_filtered.apply(lambda x: x * x).dtype is int64.
        # For this test let's force the pandas dtype to be same as bigframes' dtype.
        pd_result_col = pd_result_col.astype(pandas.Int64Dtype())
        pd_result = pd_int64_col_filtered.to_frame().assign(result=pd_result_col)

        assert_pandas_df_equal(bf_result, pd_result)
    finally:
        # clean up the gcp assets created for the remote function
        cleanup_remote_function_assets(
            session.bqclient, session.cloudfunctionsclient, square
        )


@pytest.mark.flaky(retries=2, delay=120)
def test_remote_function_runtime_error(session, scalars_dfs, dataset_id):
    try:

        @session.remote_function([int], int, dataset=dataset_id, reuse=False)
        def square(x):
            return x * x

        scalars_df, _ = scalars_dfs

        with pytest.raises(
            BadRequest, match="400.*errorMessage.*unsupported operand type"
        ):
            # int64_col has nulls which should cause error in square
            scalars_df["int64_col"].apply(square).to_pandas()
    finally:
        # clean up the gcp assets created for the remote function
        cleanup_remote_function_assets(
            session.bqclient, session.cloudfunctionsclient, square
        )


@pytest.mark.flaky(retries=2, delay=120)
def test_remote_function_anonymous_dataset(session, scalars_dfs):
    try:
        # This usage of remote_function is expected to create the remote
        # function in the bigframes session's anonymous dataset. Use reuse=False
        # param to make sure parallel instances of the test don't step over each
        # other due to the common anonymous dataset.
        @session.remote_function([int], int, reuse=False)
        def square(x):
            return x * x

        assert (
            bigquery.Routine(square.bigframes_remote_function).dataset_id
            == session._anonymous_dataset.dataset_id
        )

        scalars_df, scalars_pandas_df = scalars_dfs

        bf_int64_col = scalars_df["int64_col"]
        bf_int64_col_filter = bf_int64_col.notnull()
        bf_int64_col_filtered = bf_int64_col[bf_int64_col_filter]
        bf_result_col = bf_int64_col_filtered.apply(square)
        bf_result = (
            bf_int64_col_filtered.to_frame().assign(result=bf_result_col).to_pandas()
        )

        pd_int64_col = scalars_pandas_df["int64_col"]
        pd_int64_col_filter = pd_int64_col.notnull()
        pd_int64_col_filtered = pd_int64_col[pd_int64_col_filter]
        pd_result_col = pd_int64_col_filtered.apply(lambda x: x * x)
        # TODO(shobs): Figure why pandas .apply() changes the dtype, i.e.
        # pd_int64_col_filtered.dtype is Int64Dtype()
        # pd_int64_col_filtered.apply(lambda x: x * x).dtype is int64.
        # For this test let's force the pandas dtype to be same as bigframes' dtype.
        pd_result_col = pd_result_col.astype(pandas.Int64Dtype())
        pd_result = pd_int64_col_filtered.to_frame().assign(result=pd_result_col)

        assert_pandas_df_equal(bf_result, pd_result)
    finally:
        # clean up the gcp assets created for the remote function
        cleanup_remote_function_assets(
            session.bqclient, session.cloudfunctionsclient, square
        )


@pytest.mark.flaky(retries=2, delay=120)
def test_remote_function_via_session_custom_sa(scalars_dfs):
    # TODO(shobs): Automate the following set-up during testing in the test project.
    #
    # For upfront convenience, the following set up has been statically created
    # in the project bigfrmames-dev-perf via cloud console:
    #
    # 1. Create a service account as per
    #    https://cloud.google.com/iam/docs/service-accounts-create#iam-service-accounts-create-console
    # 2. Give necessary roles as per
    #    https://cloud.google.com/functions/docs/reference/iam/roles#additional-configuration
    #
    project = "bigframes-dev-perf"
    gcf_service_account = (
        "bigframes-dev-perf-1@bigframes-dev-perf.iam.gserviceaccount.com"
    )

    rf_session = bigframes.Session(context=bigframes.BigQueryOptions(project=project))

    try:

        @rf_session.remote_function(
            [int], int, reuse=False, cloud_function_service_account=gcf_service_account
        )
        def square_num(x):
            if x is None:
                return x
            return x * x

        scalars_df, scalars_pandas_df = scalars_dfs

        bf_int64_col = scalars_df["int64_col"]
        bf_result_col = bf_int64_col.apply(square_num)
        bf_result = bf_int64_col.to_frame().assign(result=bf_result_col).to_pandas()

        pd_int64_col = scalars_pandas_df["int64_col"]
        pd_result_col = pd_int64_col.apply(lambda x: x if x is None else x * x)
        pd_result = pd_int64_col.to_frame().assign(result=pd_result_col)

        assert_pandas_df_equal(bf_result, pd_result, check_dtype=False)

        # Assert that the GCF is created with the intended SA
        gcf = rf_session.cloudfunctionsclient.get_function(
            name=square_num.bigframes_cloud_function
        )
        assert gcf.service_config.service_account_email == gcf_service_account
    finally:
        # clean up the gcp assets created for the remote function
        cleanup_remote_function_assets(
            rf_session.bqclient, rf_session.cloudfunctionsclient, square_num
        )


@pytest.mark.flaky(retries=2, delay=120)
def test_remote_function_with_gcf_cmek():
    # TODO(shobs): Automate the following set-up during testing in the test project.
    #
    # For upfront convenience, the following set up has been statically created
    # in the project bigfrmames-dev-perf via cloud console:
    #
    # 1. Created an encryption key and granting the necessary service accounts
    #    the required IAM permissions as per https://cloud.google.com/kms/docs/create-key
    # 2. Created a docker repository with CMEK (created in step 1) enabled as per
    #    https://cloud.google.com/artifact-registry/docs/repositories/create-repos#overview
    #
    project = "bigframes-dev-perf"
    cmek = "projects/bigframes-dev-perf/locations/us-central1/keyRings/bigframesKeyRing/cryptoKeys/bigframesKey"
    docker_repository = (
        "projects/bigframes-dev-perf/locations/us-central1/repositories/rf-artifacts"
    )

    session = bigframes.Session(context=bigframes.BigQueryOptions(project=project))
    try:

        @session.remote_function(
            [int],
            int,
            reuse=False,
            cloud_function_kms_key_name=cmek,
            cloud_function_docker_repository=docker_repository,
        )
        def square_num(x):
            if x is None:
                return x
            return x * x

        df = pandas.DataFrame({"num": [-1, 0, None, 1]}, dtype="Int64")
        bf = session.read_pandas(df)

        bf_result_col = bf["num"].apply(square_num)
        bf_result = bf.assign(result=bf_result_col).to_pandas()

        pd_result_col = df["num"].apply(lambda x: x if x is None else x * x)
        pd_result = df.assign(result=pd_result_col)

        assert_pandas_df_equal(
            bf_result, pd_result, check_dtype=False, check_index_type=False
        )

        # Assert that the GCF is created with the intended SA
        gcf = session.cloudfunctionsclient.get_function(
            name=square_num.bigframes_cloud_function
        )
        assert gcf.kms_key_name == cmek

        # Assert that GCS artifact has CMEK applied
        storage_client = storage.Client()
        bucket = storage_client.bucket(gcf.build_config.source.storage_source.bucket)
        blob = bucket.get_blob(gcf.build_config.source.storage_source.object_)
        assert blob.kms_key_name.startswith(cmek)

    finally:
        # clean up the gcp assets created for the remote function
        cleanup_remote_function_assets(
            session.bqclient, session.cloudfunctionsclient, square_num
        )


@pytest.mark.parametrize(
    ("max_batching_rows"),
    [
        10_000,
        None,
    ],
)
@pytest.mark.flaky(retries=2, delay=120)
def test_remote_function_max_batching_rows(session, scalars_dfs, max_batching_rows):
    try:

        def square(x):
            return x * x

        square_remote = session.remote_function(
            [int], int, reuse=False, max_batching_rows=max_batching_rows
        )(square)

        bq_routine = session.bqclient.get_routine(
            square_remote.bigframes_remote_function
        )
        assert bq_routine.remote_function_options.max_batching_rows == max_batching_rows

        scalars_df, scalars_pandas_df = scalars_dfs

        bf_result = scalars_df["int64_too"].apply(square_remote).to_pandas()
        pd_result = scalars_pandas_df["int64_too"].apply(square)

        pandas.testing.assert_series_equal(bf_result, pd_result, check_dtype=False)
    finally:
        # clean up the gcp assets created for the remote function
        cleanup_remote_function_assets(
            session.bqclient, session.cloudfunctionsclient, square_remote
        )


<<<<<<< HEAD
@pytest.mark.flaky(retries=2, delay=120)
def test_df_apply_axis_1(session, scalars_dfs):
    try:
        columns = ["bool_col", "int64_col", "int64_too", "float64_col", "string_col"]
        scalars_df, scalars_pandas_df = scalars_dfs

        def serialize_row(row):

            custom = {
                "name": row.name,
                "index": [idx for idx in row.index],
                "values": [
                    val.item() if hasattr(val, "item") else val for val in row.values
                ],
            }

            return str(
                {
                    "default": row.to_json(),
                    "split": row.to_json(orient="split"),
                    "records": row.to_json(orient="records"),
                    "index": row.to_json(orient="index"),
                    "table": row.to_json(orient="table"),
                    "custom": custom,
                }
            )

        serialize_row_remote = session.remote_function("row", str)(serialize_row)

        bf_result = scalars_df[columns].apply(serialize_row_remote, axis=1).to_pandas()
        pd_result = scalars_pandas_df[columns].apply(serialize_row, axis=1)

        # bf_result.dtype is 'string[pyarrow]' while pd_result.dtype is 'object'
        # , ignore this mismatch by using check_dtype=False.
        pandas.testing.assert_series_equal(pd_result, bf_result, check_dtype=False)
    finally:
        # clean up the gcp assets created for the remote function
        cleanup_remote_function_assets(
            session.bqclient, session.cloudfunctionsclient, serialize_row_remote
=======
@pytest.mark.parametrize(
    ("timeout_args", "effective_gcf_timeout"),
    [
        pytest.param({}, 600, id="no-set"),
        pytest.param({"cloud_function_timeout": None}, 60, id="set-None"),
        pytest.param({"cloud_function_timeout": 1200}, 1200, id="set-max-allowed"),
    ],
)
@pytest.mark.flaky(retries=2, delay=120)
def test_remote_function_gcf_timeout(
    session, scalars_dfs, timeout_args, effective_gcf_timeout
):
    try:

        def square(x):
            return x * x

        square_remote = session.remote_function(
            [int], int, reuse=False, **timeout_args
        )(square)

        # Assert that the GCF is created with the intended maximum timeout
        gcf = session.cloudfunctionsclient.get_function(
            name=square_remote.bigframes_cloud_function
        )
        assert gcf.service_config.timeout_seconds == effective_gcf_timeout

        scalars_df, scalars_pandas_df = scalars_dfs

        bf_result = scalars_df["int64_too"].apply(square_remote).to_pandas()
        pd_result = scalars_pandas_df["int64_too"].apply(square)

        pandas.testing.assert_series_equal(bf_result, pd_result, check_dtype=False)
    finally:
        # clean up the gcp assets created for the remote function
        cleanup_remote_function_assets(
            session.bqclient, session.cloudfunctionsclient, square_remote
>>>>>>> dfeaad0a
        )


@pytest.mark.flaky(retries=2, delay=120)
<<<<<<< HEAD
def test_df_apply_axis_1_multiindex(session):
    pd_df = pandas.DataFrame(
        {"x": [1, 2, 3], "y": [1.5, 3.75, 5], "z": ["pq", "rs", "tu"]},
        index=pandas.MultiIndex.from_tuples([("a", 100), ("a", 200), ("b", 300)]),
    )
    bf_df = session.read_pandas(pd_df)

    try:

        def serialize_row(row):
            row_dict = {
                "name": row.name,
                "index": [idx for idx in row.index],
                "values": [
                    val.item() if hasattr(val, "item") else val for val in row.values
                ],
            }

            return str(row_dict)

        serialize_row_remote = session.remote_function("row", str)(serialize_row)

        bf_result = bf_df.apply(serialize_row_remote, axis=1).to_pandas()
        pd_result = pd_df.apply(serialize_row, axis=1)

        # bf_result.dtype is 'string[pyarrow]' while pd_result.dtype is 'object'
        # , ignore this mismatch by using check_dtype=False.
        #
        # bf_result.index[0].dtype is 'string[pyarrow]' while
        # pd_result.index[0].dtype is 'object', ignore this mismatch by using
        # check_index_type=False.
        pandas.testing.assert_series_equal(
            pd_result, bf_result, check_dtype=False, check_index_type=False
        )
    finally:
        # clean up the gcp assets created for the remote function
        cleanup_remote_function_assets(
            session.bqclient, session.cloudfunctionsclient, serialize_row_remote
        )
=======
def test_remote_function_gcf_timeout_max_supported_exceeded(session):
    with pytest.raises(ValueError):

        @session.remote_function([int], int, reuse=False, cloud_function_timeout=1201)
        def square(x):
            return x * x
>>>>>>> dfeaad0a
<|MERGE_RESOLUTION|>--- conflicted
+++ resolved
@@ -1338,7 +1338,55 @@
         )
 
 
-<<<<<<< HEAD
+@pytest.mark.parametrize(
+    ("timeout_args", "effective_gcf_timeout"),
+    [
+        pytest.param({}, 600, id="no-set"),
+        pytest.param({"cloud_function_timeout": None}, 60, id="set-None"),
+        pytest.param({"cloud_function_timeout": 1200}, 1200, id="set-max-allowed"),
+    ],
+)
+@pytest.mark.flaky(retries=2, delay=120)
+def test_remote_function_gcf_timeout(
+    session, scalars_dfs, timeout_args, effective_gcf_timeout
+):
+    try:
+
+        def square(x):
+            return x * x
+
+        square_remote = session.remote_function(
+            [int], int, reuse=False, **timeout_args
+        )(square)
+
+        # Assert that the GCF is created with the intended maximum timeout
+        gcf = session.cloudfunctionsclient.get_function(
+            name=square_remote.bigframes_cloud_function
+        )
+        assert gcf.service_config.timeout_seconds == effective_gcf_timeout
+
+        scalars_df, scalars_pandas_df = scalars_dfs
+
+        bf_result = scalars_df["int64_too"].apply(square_remote).to_pandas()
+        pd_result = scalars_pandas_df["int64_too"].apply(square)
+
+        pandas.testing.assert_series_equal(bf_result, pd_result, check_dtype=False)
+    finally:
+        # clean up the gcp assets created for the remote function
+        cleanup_remote_function_assets(
+            session.bqclient, session.cloudfunctionsclient, square_remote
+        )
+
+
+@pytest.mark.flaky(retries=2, delay=120)
+def test_remote_function_gcf_timeout_max_supported_exceeded(session):
+    with pytest.raises(ValueError):
+
+        @session.remote_function([int], int, reuse=False, cloud_function_timeout=1201)
+        def square(x):
+            return x * x
+
+
 @pytest.mark.flaky(retries=2, delay=120)
 def test_df_apply_axis_1(session, scalars_dfs):
     try:
@@ -1378,50 +1426,10 @@
         # clean up the gcp assets created for the remote function
         cleanup_remote_function_assets(
             session.bqclient, session.cloudfunctionsclient, serialize_row_remote
-=======
-@pytest.mark.parametrize(
-    ("timeout_args", "effective_gcf_timeout"),
-    [
-        pytest.param({}, 600, id="no-set"),
-        pytest.param({"cloud_function_timeout": None}, 60, id="set-None"),
-        pytest.param({"cloud_function_timeout": 1200}, 1200, id="set-max-allowed"),
-    ],
-)
-@pytest.mark.flaky(retries=2, delay=120)
-def test_remote_function_gcf_timeout(
-    session, scalars_dfs, timeout_args, effective_gcf_timeout
-):
-    try:
-
-        def square(x):
-            return x * x
-
-        square_remote = session.remote_function(
-            [int], int, reuse=False, **timeout_args
-        )(square)
-
-        # Assert that the GCF is created with the intended maximum timeout
-        gcf = session.cloudfunctionsclient.get_function(
-            name=square_remote.bigframes_cloud_function
-        )
-        assert gcf.service_config.timeout_seconds == effective_gcf_timeout
-
-        scalars_df, scalars_pandas_df = scalars_dfs
-
-        bf_result = scalars_df["int64_too"].apply(square_remote).to_pandas()
-        pd_result = scalars_pandas_df["int64_too"].apply(square)
-
-        pandas.testing.assert_series_equal(bf_result, pd_result, check_dtype=False)
-    finally:
-        # clean up the gcp assets created for the remote function
-        cleanup_remote_function_assets(
-            session.bqclient, session.cloudfunctionsclient, square_remote
->>>>>>> dfeaad0a
-        )
-
-
-@pytest.mark.flaky(retries=2, delay=120)
-<<<<<<< HEAD
+        )
+
+
+@pytest.mark.flaky(retries=2, delay=120)
 def test_df_apply_axis_1_multiindex(session):
     pd_df = pandas.DataFrame(
         {"x": [1, 2, 3], "y": [1.5, 3.75, 5], "z": ["pq", "rs", "tu"]},
@@ -1460,12 +1468,4 @@
         # clean up the gcp assets created for the remote function
         cleanup_remote_function_assets(
             session.bqclient, session.cloudfunctionsclient, serialize_row_remote
-        )
-=======
-def test_remote_function_gcf_timeout_max_supported_exceeded(session):
-    with pytest.raises(ValueError):
-
-        @session.remote_function([int], int, reuse=False, cloud_function_timeout=1201)
-        def square(x):
-            return x * x
->>>>>>> dfeaad0a
+        )