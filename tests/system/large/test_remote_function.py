--- conflicted
+++ resolved
@@ -20,13 +20,8 @@
 import tempfile
 import textwrap
 
-<<<<<<< HEAD
 from google.api_core.exceptions import BadRequest, NotFound
-from google.cloud import bigquery
-=======
-from google.api_core.exceptions import BadRequest, NotFound, ResourceExhausted
-from google.cloud import bigquery, functions_v2, storage
->>>>>>> 91bd39e8
+from google.cloud import bigquery, storage
 import pandas
 import pytest
 import test_utils.prefixer
