--- conflicted
+++ resolved
@@ -1416,7 +1416,46 @@
             return x * x
 
 
-<<<<<<< HEAD
+@pytest.mark.parametrize(
+    ("max_instances_args", "expected_max_instances"),
+    [
+        pytest.param({}, 100, id="no-set"),
+        pytest.param({"cloud_function_max_instances": None}, 100, id="set-None"),
+        pytest.param({"cloud_function_max_instances": 1000}, 1000, id="set-explicit"),
+    ],
+)
+@pytest.mark.flaky(retries=2, delay=120)
+def test_remote_function_max_instances(
+    session, scalars_dfs, max_instances_args, expected_max_instances
+):
+    try:
+
+        def square(x):
+            return x * x
+
+        square_remote = session.remote_function(
+            [int], int, reuse=False, **max_instances_args
+        )(square)
+
+        # Assert that the GCF is created with the intended max instance count
+        gcf = session.cloudfunctionsclient.get_function(
+            name=square_remote.bigframes_cloud_function
+        )
+        assert gcf.service_config.max_instance_count == expected_max_instances
+
+        scalars_df, scalars_pandas_df = scalars_dfs
+
+        bf_result = scalars_df["int64_too"].apply(square_remote).to_pandas()
+        pd_result = scalars_pandas_df["int64_too"].apply(square)
+
+        pandas.testing.assert_series_equal(bf_result, pd_result, check_dtype=False)
+    finally:
+        # clean up the gcp assets created for the remote function
+        cleanup_remote_function_assets(
+            session.bqclient, session.cloudfunctionsclient, square_remote
+        )
+
+
 @pytest.mark.flaky(retries=2, delay=120)
 def test_df_apply_axis_1(session, scalars_dfs):
     columns = ["bool_col", "int64_col", "int64_too", "float64_col", "string_col"]
@@ -1591,43 +1630,4 @@
         # clean up the gcp assets created for the remote function
         cleanup_remote_function_assets(
             session.bqclient, session.cloudfunctionsclient, serialize_row_remote
-=======
-@pytest.mark.parametrize(
-    ("max_instances_args", "expected_max_instances"),
-    [
-        pytest.param({}, 100, id="no-set"),
-        pytest.param({"cloud_function_max_instances": None}, 100, id="set-None"),
-        pytest.param({"cloud_function_max_instances": 1000}, 1000, id="set-explicit"),
-    ],
-)
-@pytest.mark.flaky(retries=2, delay=120)
-def test_remote_function_max_instances(
-    session, scalars_dfs, max_instances_args, expected_max_instances
-):
-    try:
-
-        def square(x):
-            return x * x
-
-        square_remote = session.remote_function(
-            [int], int, reuse=False, **max_instances_args
-        )(square)
-
-        # Assert that the GCF is created with the intended max instance count
-        gcf = session.cloudfunctionsclient.get_function(
-            name=square_remote.bigframes_cloud_function
-        )
-        assert gcf.service_config.max_instance_count == expected_max_instances
-
-        scalars_df, scalars_pandas_df = scalars_dfs
-
-        bf_result = scalars_df["int64_too"].apply(square_remote).to_pandas()
-        pd_result = scalars_pandas_df["int64_too"].apply(square)
-
-        pandas.testing.assert_series_equal(bf_result, pd_result, check_dtype=False)
-    finally:
-        # clean up the gcp assets created for the remote function
-        cleanup_remote_function_assets(
-            session.bqclient, session.cloudfunctionsclient, square_remote
->>>>>>> 2715d2b4
         )