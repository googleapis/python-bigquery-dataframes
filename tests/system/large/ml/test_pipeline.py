--- conflicted
+++ resolved
@@ -24,14 +24,7 @@
     pipeline,
     preprocessing,
 )
-<<<<<<< HEAD
-from tests.system.utils import (
-    assert_pandas_df_equal_ignore_ordering,
-    assert_pandas_df_equal_pca,
-)
-=======
-from tests.system.utils import assert_pandas_df_equal
->>>>>>> 37914a40
+from tests.system.utils import assert_pandas_df_equal, assert_pandas_df_equal_pca
 
 
 def test_pipeline_linear_regression_fit_score_predict(
