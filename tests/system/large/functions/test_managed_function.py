# Copyright 2023 Google LLC
#
# Licensed under the Apache License, Version 2.0 (the "License");
# you may not use this file except in compliance with the License.
# You may obtain a copy of the License at
#
#     http://www.apache.org/licenses/LICENSE-2.0
#
# Unless required by applicable law or agreed to in writing, software
# distributed under the License is distributed on an "AS IS" BASIS,
# WITHOUT WARRANTIES OR CONDITIONS OF ANY KIND, either express or implied.
# See the License for the specific language governing permissions and
# limitations under the License.

import pandas
<<<<<<< HEAD

=======
import pyarrow
import pytest

import bigframes
from bigframes.functions import _function_session as bff_session
from bigframes.functions._utils import get_python_version
>>>>>>> 0ddee998
import bigframes.pandas as bpd
from tests.system.utils import cleanup_function_assets

bpd.options.experiments.udf = True


def test_managed_function_multiply_with_ibis(
    session,
    scalars_table_id,
    bigquery_client,
    ibis_client,
    dataset_id,
):

    try:

        @session.udf(
            input_types=[int, int],
            output_type=int,
            dataset=dataset_id,
        )
        def multiply(x, y):
            return x * y

        _, dataset_name, table_name = scalars_table_id.split(".")
        if not ibis_client.dataset:
            ibis_client.dataset = dataset_name

        col_name = "int64_col"
        table = ibis_client.tables[table_name]
        table = table.filter(table[col_name].notnull()).order_by("rowindex").head(10)
        sql = table.compile()
        pandas_df_orig = bigquery_client.query(sql).to_dataframe()

        col = table[col_name]
        col_2x = multiply(col, 2).name("int64_col_2x")
        col_square = multiply(col, col).name("int64_col_square")
        table = table.mutate([col_2x, col_square])
        sql = table.compile()
        pandas_df_new = bigquery_client.query(sql).to_dataframe()

        pandas.testing.assert_series_equal(
            pandas_df_orig[col_name] * 2,
            pandas_df_new["int64_col_2x"],
            check_names=False,
        )

        pandas.testing.assert_series_equal(
            pandas_df_orig[col_name] * pandas_df_orig[col_name],
            pandas_df_new["int64_col_square"],
            check_names=False,
        )
    finally:
        # clean up the gcp assets created for the managed function.
        cleanup_function_assets(multiply, bigquery_client)


def test_managed_function_stringify_with_ibis(
    session,
    scalars_table_id,
    bigquery_client,
    ibis_client,
    dataset_id,
):
    try:

        @session.udf(
            input_types=[int],
            output_type=str,
            dataset=dataset_id,
        )
        def stringify(x):
            return f"I got {x}"

        # Function should work locally.
        assert stringify(8912) == "I got 8912"

        _, dataset_name, table_name = scalars_table_id.split(".")
        if not ibis_client.dataset:
            ibis_client.dataset = dataset_name

        col_name = "int64_col"
        table = ibis_client.tables[table_name]
        table = table.filter(table[col_name].notnull()).order_by("rowindex").head(10)
        sql = table.compile()
        pandas_df_orig = bigquery_client.query(sql).to_dataframe()

        col = table[col_name]
        col_2x = stringify.ibis_node(col).name("int64_str_col")
        table = table.mutate([col_2x])
        sql = table.compile()
        pandas_df_new = bigquery_client.query(sql).to_dataframe()

        pandas.testing.assert_series_equal(
            pandas_df_orig[col_name].apply(lambda x: f"I got {x}"),
            pandas_df_new["int64_str_col"],
            check_names=False,
        )
    finally:
        # clean up the gcp assets created for the managed function.
        cleanup_function_assets(
            bigquery_client, session.cloudfunctionsclient, stringify
        )


def test_managed_function_binop(session, scalars_dfs, dataset_id):
    try:

        def func(x, y):
            return x * abs(y % 4)

        managed_func = session.udf(
            input_types=[str, int],
            output_type=str,
            dataset=dataset_id,
        )(func)

        scalars_df, scalars_pandas_df = scalars_dfs

        scalars_df = scalars_df.dropna()
        scalars_pandas_df = scalars_pandas_df.dropna()
        pd_result = scalars_pandas_df["string_col"].combine(
            scalars_pandas_df["int64_col"], func
        )
        bf_result = (
            scalars_df["string_col"]
            .combine(scalars_df["int64_col"], managed_func)
            .to_pandas()
        )
        pandas.testing.assert_series_equal(bf_result, pd_result)
    finally:
        # clean up the gcp assets created for the managed function.
        cleanup_function_assets(
            session.bqclient, session.cloudfunctionsclient, managed_func
        )


@pytest.mark.parametrize(
    "array_dtype",
    [
        bool,
        int,
        float,
        str,
    ],
)
@pytest.mark.skipif(
    get_python_version() not in bff_session._MANAGED_FUNC_PYTHON_VERSIONS,
    reason=f"Supported version: {bff_session._MANAGED_FUNC_PYTHON_VERSIONS}",
)
def test_managed_function_array_output(session, scalars_dfs, dataset_id, array_dtype):
    try:

        @session.udf(dataset=dataset_id)
        def featurize(x: int) -> list[array_dtype]:  # type: ignore
            return [array_dtype(i) for i in [x, x + 1, x + 2]]

        scalars_df, scalars_pandas_df = scalars_dfs

        bf_int64_col = scalars_df["int64_too"]
        bf_result = bf_int64_col.apply(featurize).to_pandas()

        pd_int64_col = scalars_pandas_df["int64_too"]
        pd_result = pd_int64_col.apply(featurize)

        # Ignore any dtype disparity.
        pandas.testing.assert_series_equal(pd_result, bf_result, check_dtype=False)

    finally:
        # Clean up the gcp assets created for the managed function.
        cleanup_function_assets(
            featurize, session.bqclient, session.cloudfunctionsclient
        )


@pytest.mark.skipif(
    get_python_version() not in bff_session._MANAGED_FUNC_PYTHON_VERSIONS,
    reason=f"Supported version: {bff_session._MANAGED_FUNC_PYTHON_VERSIONS}",
)
def test_managed_function_binop_array_output(session, scalars_dfs, dataset_id):
    try:

        def func(x, y):
            return [len(x), abs(y % 4)]

        managed_func = session.udf(
            input_types=[str, int],
            output_type=list[int],
            dataset=dataset_id,
        )(func)

        scalars_df, scalars_pandas_df = scalars_dfs

        scalars_df = scalars_df.dropna()
        scalars_pandas_df = scalars_pandas_df.dropna()
        bf_result = (
            scalars_df["string_col"]
            .combine(scalars_df["int64_col"], managed_func)
            .to_pandas()
        )
        pd_result = scalars_pandas_df["string_col"].combine(
            scalars_pandas_df["int64_col"], func
        )
        pandas.testing.assert_series_equal(bf_result, pd_result, check_dtype=False)
    finally:
        # Clean up the gcp assets created for the managed function.
        cleanup_function_assets(
            managed_func, session.bqclient, session.cloudfunctionsclient
        )


@pytest.mark.skipif(
    get_python_version() not in bff_session._MANAGED_FUNC_PYTHON_VERSIONS,
    reason=f"Supported version: {bff_session._MANAGED_FUNC_PYTHON_VERSIONS}",
)
def test_manage_function_df_apply_axis_1_array_output(session):
    bf_df = bigframes.dataframe.DataFrame(
        {
            "Id": [1, 2, 3],
            "Age": [22.5, 23, 23.5],
            "Name": ["alpha", "beta", "gamma"],
        }
    )

    expected_dtypes = (
        bigframes.dtypes.INT_DTYPE,
        bigframes.dtypes.FLOAT_DTYPE,
        bigframes.dtypes.STRING_DTYPE,
    )

    # Assert the dataframe dtypes.
    assert tuple(bf_df.dtypes) == expected_dtypes

    try:

        @session.udf(input_types=[int, float, str], output_type=list[str])
        def foo(x, y, z):
            return [str(x), str(y), z]

        assert getattr(foo, "is_row_processor") is False
        assert getattr(foo, "input_dtypes") == expected_dtypes
        assert getattr(foo, "output_dtype") == pandas.ArrowDtype(
            pyarrow.list_(
                bigframes.dtypes.bigframes_dtype_to_arrow_dtype(
                    bigframes.dtypes.STRING_DTYPE
                )
            )
        )
        assert getattr(foo, "output_dtype") == getattr(
            foo, "bigframes_bigquery_function_output_dtype"
        )

        # Fails to apply on dataframe with incompatible number of columns.
        with pytest.raises(
            ValueError,
            match="^BigFrames BigQuery function takes 3 arguments but DataFrame has 2 columns\\.$",
        ):
            bf_df[["Id", "Age"]].apply(foo, axis=1)

        with pytest.raises(
            ValueError,
            match="^BigFrames BigQuery function takes 3 arguments but DataFrame has 4 columns\\.$",
        ):
            bf_df.assign(Country="lalaland").apply(foo, axis=1)

        # Fails to apply on dataframe with incompatible column datatypes.
        with pytest.raises(
            ValueError,
            match="^BigFrames BigQuery function takes arguments of types .* but DataFrame dtypes are .*",
        ):
            bf_df.assign(Age=bf_df["Age"].astype("Int64")).apply(foo, axis=1)

        # Successfully applies to dataframe with matching number of columns.
        # and their datatypes.
        bf_result = bf_df.apply(foo, axis=1).to_pandas()

        # Since this scenario is not pandas-like, let's handcraft the
        # expected result.
        expected_result = pandas.Series(
            [
                ["1", "22.5", "alpha"],
                ["2", "23.0", "beta"],
                ["3", "23.5", "gamma"],
            ]
        )

        pandas.testing.assert_series_equal(
            expected_result, bf_result, check_dtype=False, check_index_type=False
        )

    finally:
        # Clean up the gcp assets created for the managed function.
        cleanup_function_assets(foo, session.bqclient, session.cloudfunctionsclient)<|MERGE_RESOLUTION|>--- conflicted
+++ resolved
@@ -13,16 +13,12 @@
 # limitations under the License.
 
 import pandas
-<<<<<<< HEAD
-
-=======
 import pyarrow
 import pytest
 
 import bigframes
 from bigframes.functions import _function_session as bff_session
 from bigframes.functions._utils import get_python_version
->>>>>>> 0ddee998
 import bigframes.pandas as bpd
 from tests.system.utils import cleanup_function_assets
 
