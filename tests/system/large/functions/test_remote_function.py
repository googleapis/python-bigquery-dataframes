--- conflicted
+++ resolved
@@ -1906,67 +1906,25 @@
     def foo(x, y, z):
         return f"I got {x}, {y} and {z}"
 
-<<<<<<< HEAD
     assert getattr(foo, "is_row_processor") is False
     assert getattr(foo, "input_dtypes") == expected_dtypes
-=======
-        @session.remote_function([int, float, str], str, reuse=False)
-        def foo(x, y, z):
-            return f"I got {x}, {y} and {z}"
-
-        assert getattr(foo, "is_row_processor") is False
-        assert getattr(foo, "input_dtypes") == expected_dtypes
-
-        # Fails to apply on dataframe with incompatible number of columns
-        with pytest.raises(
-            ValueError,
-            match="^BigFrames BigQuery function takes 3 arguments but DataFrame has 2 columns\\.$",
-        ):
-            bf_df[["Id", "Age"]].apply(foo, axis=1)
-        with pytest.raises(
-            ValueError,
-            match="^BigFrames BigQuery function takes 3 arguments but DataFrame has 4 columns\\.$",
-        ):
-            bf_df.assign(Country="lalaland").apply(foo, axis=1)
-
-        # Fails to apply on dataframe with incompatible column datatypes
-        with pytest.raises(
-            ValueError,
-            match="^BigFrames BigQuery function takes arguments of types .* but DataFrame dtypes are .*",
-        ):
-            bf_df.assign(Age=bf_df["Age"].astype("Int64")).apply(foo, axis=1)
-
-        # Successfully applies to dataframe with matching number of columns
-        # and their datatypes
-        bf_result = bf_df.apply(foo, axis=1).to_pandas()
-
-        # Since this scenario is not pandas-like, let's handcraft the
-        # expected result
-        expected_result = pandas.Series(
-            [
-                "I got 1, 22.5 and alpha",
-                "I got 2, 23 and beta",
-                "I got 3, 23.5 and gamma",
-            ]
-        )
->>>>>>> 0ddee998
 
     # Fails to apply on dataframe with incompatible number of columns
     with pytest.raises(
         ValueError,
-        match="^Remote function takes 3 arguments but DataFrame has 2 columns\\.$",
+        match="^BigFrames BigQuery function takes 3 arguments but DataFrame has 2 columns\\.$",
     ):
         bf_df[["Id", "Age"]].apply(foo, axis=1)
     with pytest.raises(
         ValueError,
-        match="^Remote function takes 3 arguments but DataFrame has 4 columns\\.$",
+        match="^BigFrames BigQuery function takes 3 arguments but DataFrame has 4 columns\\.$",
     ):
         bf_df.assign(Country="lalaland").apply(foo, axis=1)
 
     # Fails to apply on dataframe with incompatible column datatypes
     with pytest.raises(
         ValueError,
-        match="^Remote function takes arguments of types .* but DataFrame dtypes are .*",
+        match="^BigFrames BigQuery function takes arguments of types .* but DataFrame dtypes are .*",
     ):
         bf_df.assign(Age=bf_df["Age"].astype("Int64")).apply(foo, axis=1)
 
@@ -2032,57 +1990,22 @@
         == bigframes.dtypes.STRING_DTYPE
     )
 
-<<<<<<< HEAD
     # Fails to apply on dataframe with incompatible number of columns
     with pytest.raises(
         ValueError,
-        match="^Remote function takes 3 arguments but DataFrame has 2 columns\\.$",
+        match="^BigFrames BigQuery function takes 3 arguments but DataFrame has 2 columns\\.$",
     ):
         bf_df[["Id", "Age"]].apply(foo, axis=1)
     with pytest.raises(
         ValueError,
-        match="^Remote function takes 3 arguments but DataFrame has 4 columns\\.$",
+        match="^BigFrames BigQuery function takes 3 arguments but DataFrame has 4 columns\\.$",
     ):
         bf_df.assign(Country="lalaland").apply(foo, axis=1)
-=======
-        # Fails to apply on dataframe with incompatible number of columns
-        with pytest.raises(
-            ValueError,
-            match="^BigFrames BigQuery function takes 3 arguments but DataFrame has 2 columns\\.$",
-        ):
-            bf_df[["Id", "Age"]].apply(foo, axis=1)
-        with pytest.raises(
-            ValueError,
-            match="^BigFrames BigQuery function takes 3 arguments but DataFrame has 4 columns\\.$",
-        ):
-            bf_df.assign(Country="lalaland").apply(foo, axis=1)
-
-        # Fails to apply on dataframe with incompatible column datatypes
-        with pytest.raises(
-            ValueError,
-            match="^BigFrames BigQuery function takes arguments of types .* but DataFrame dtypes are .*",
-        ):
-            bf_df.assign(Age=bf_df["Age"].astype("Int64")).apply(foo, axis=1)
-
-        # Successfully applies to dataframe with matching number of columns
-        # and their datatypes
-        bf_result = bf_df.apply(foo, axis=1).to_pandas()
-
-        # Since this scenario is not pandas-like, let's handcraft the
-        # expected result
-        expected_result = pandas.Series(
-            [
-                ["1", "22.5", "alpha"],
-                ["2", "23", "beta"],
-                ["3", "23.5", "gamma"],
-            ]
-        )
->>>>>>> 0ddee998
 
     # Fails to apply on dataframe with incompatible column datatypes
     with pytest.raises(
         ValueError,
-        match="^Remote function takes arguments of types .* but DataFrame dtypes are .*",
+        match="^BigFrames BigQuery function takes arguments of types .* but DataFrame dtypes are .*",
     ):
         bf_df.assign(Age=bf_df["Age"].astype("Int64")).apply(foo, axis=1)
 
@@ -2128,67 +2051,25 @@
     def foo(x):
         return f"I got {x}"
 
-<<<<<<< HEAD
     assert getattr(foo, "is_row_processor") is False
     assert getattr(foo, "input_dtypes") == expected_dtypes
-=======
-        @session.remote_function([int], str, reuse=False)
-        def foo(x):
-            return f"I got {x}"
-
-        assert getattr(foo, "is_row_processor") is False
-        assert getattr(foo, "input_dtypes") == expected_dtypes
-
-        # Fails to apply on dataframe with incompatible number of columns
-        with pytest.raises(
-            ValueError,
-            match="^BigFrames BigQuery function takes 1 arguments but DataFrame has 0 columns\\.$",
-        ):
-            bf_df[[]].apply(foo, axis=1)
-        with pytest.raises(
-            ValueError,
-            match="^BigFrames BigQuery function takes 1 arguments but DataFrame has 2 columns\\.$",
-        ):
-            bf_df.assign(Country="lalaland").apply(foo, axis=1)
-
-        # Fails to apply on dataframe with incompatible column datatypes
-        with pytest.raises(
-            ValueError,
-            match="^BigFrames BigQuery function takes arguments of types .* but DataFrame dtypes are .*",
-        ):
-            bf_df.assign(Id=bf_df["Id"].astype("Float64")).apply(foo, axis=1)
-
-        # Successfully applies to dataframe with matching number of columns
-        # and their datatypes
-        bf_result = bf_df.apply(foo, axis=1).to_pandas()
-
-        # Since this scenario is not pandas-like, let's handcraft the
-        # expected result
-        expected_result = pandas.Series(
-            [
-                "I got 1",
-                "I got 2",
-                "I got 3",
-            ]
-        )
->>>>>>> 0ddee998
 
     # Fails to apply on dataframe with incompatible number of columns
     with pytest.raises(
         ValueError,
-        match="^Remote function takes 1 arguments but DataFrame has 0 columns\\.$",
+        match="^BigFrames BigQuery function takes 1 arguments but DataFrame has 0 columns\\.$",
     ):
         bf_df[[]].apply(foo, axis=1)
     with pytest.raises(
         ValueError,
-        match="^Remote function takes 1 arguments but DataFrame has 2 columns\\.$",
+        match="^BigFrames BigQuery function takes 1 arguments but DataFrame has 2 columns\\.$",
     ):
         bf_df.assign(Country="lalaland").apply(foo, axis=1)
 
     # Fails to apply on dataframe with incompatible column datatypes
     with pytest.raises(
         ValueError,
-        match="^Remote function takes arguments of types .* but DataFrame dtypes are .*",
+        match="^BigFrames BigQuery function takes arguments of types .* but DataFrame dtypes are .*",
     ):
         bf_df.assign(Id=bf_df["Id"].astype("Float64")).apply(foo, axis=1)
 
