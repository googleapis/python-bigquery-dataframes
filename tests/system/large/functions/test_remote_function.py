--- conflicted
+++ resolved
@@ -2159,7 +2159,6 @@
         ),
     ],
 )
-@pytest.mark.flaky(retries=2, delay=120)
 def test_remote_function_ingress_settings(
     session,
     scalars_dfs,
@@ -2167,14 +2166,8 @@
     effective_ingress_settings,
     expect_default_ingress_setting_warning,
 ):
-<<<<<<< HEAD
     # Verify the function raises the expected security warning message.
-    with warnings.catch_warnings(record=True) as w:
-=======
-    try:
-        # Verify the function raises the expected security warning message.
-        with warnings.catch_warnings(record=True) as record:
->>>>>>> 1c934c2f
+    with warnings.catch_warnings(record=True) as record:
 
         def square(x: int) -> int:
             return x * x
@@ -2183,13 +2176,6 @@
             square
         )
 
-<<<<<<< HEAD
-        if expected_warning is not None:
-            assert issubclass(w[0].category, FutureWarning)
-            assert "Consider using 'internal-only' for enhanced security." in str(
-                w[0].message
-            )
-=======
         default_ingress_setting_warnings = [
             warn
             for warn in record
@@ -2202,7 +2188,6 @@
         assert len(default_ingress_setting_warnings) == (
             1 if expect_default_ingress_setting_warning else 0
         )
->>>>>>> 1c934c2f
 
     # Assert that the GCF is created with the intended maximum timeout
     gcf = session.cloudfunctionsclient.get_function(
