{
 "cells": [
  {
   "cell_type": "code",
   "execution_count": 1,
   "id": "d10bfca4",
   "metadata": {},
   "outputs": [],
   "source": [
    "# Copyright 2025 Google LLC\n",
    "#\n",
    "# Licensed under the Apache License, Version 2.0 (the \"License\");\n",
    "# you may not use this file except in compliance with the License.\n",
    "# You may obtain a copy of the License at\n",
    "#\n",
    "#     https://www.apache.org/licenses/LICENSE-2.0\n",
    "#\n",
    "# Unless required by applicable law or agreed to in writing, software\n",
    "# distributed under the License is distributed on an \"AS IS\" BASIS,\n",
    "# WITHOUT WARRANTIES OR CONDITIONS OF ANY KIND, either express or implied.\n",
    "# See the License for the specific language governing permissions and\n",
    "# limitations under the License."
   ]
  },
  {
   "cell_type": "markdown",
   "id": "acca43ae",
   "metadata": {},
   "source": [
    "# Demo to Show Anywidget mode"
   ]
  },
  {
   "cell_type": "code",
   "execution_count": 2,
   "id": "ca22f059",
   "metadata": {},
   "outputs": [],
   "source": [
    "import bigframes.pandas as bpd"
   ]
  },
  {
   "cell_type": "markdown",
   "id": "04406a4d",
   "metadata": {},
   "source": [
    "Set the display option to use anywidget"
   ]
  },
  {
   "cell_type": "code",
   "execution_count": 3,
   "id": "1bc5aaf3",
   "metadata": {},
   "outputs": [],
   "source": [
    "bpd.options.bigquery.ordering_mode = \"partial\"\n",
    "bpd.options.display.repr_mode = \"anywidget\""
   ]
  },
  {
   "cell_type": "markdown",
   "id": "0a354c69",
   "metadata": {},
   "source": [
    "Load Sample Data"
   ]
  },
  {
   "cell_type": "code",
   "execution_count": 4,
   "id": "f289d250",
   "metadata": {},
   "outputs": [
    {
     "data": {
      "text/html": [
       "✅ Completed. "
      ],
      "text/plain": [
       "<IPython.core.display.HTML object>"
      ]
     },
     "metadata": {},
     "output_type": "display_data"
    },
    {
     "data": {
      "text/html": [
       "✅ Completed. \n",
       "    Query processed 0 Bytes in a moment of slot time.\n",
       "    "
      ],
      "text/plain": [
       "<IPython.core.display.HTML object>"
      ]
     },
     "metadata": {},
     "output_type": "display_data"
    },
    {
     "name": "stdout",
     "output_type": "stream",
     "text": [
      "state gender  year     name  number\n",
      "   AL      F  1910     Vera      71\n",
      "   AR      F  1910    Viola      37\n",
      "   AR      F  1910    Alice      57\n",
      "   AR      F  1910     Edna      95\n",
      "   AR      F  1910    Ollie      40\n",
      "   CA      F  1910 Beatrice      37\n",
      "   CT      F  1910   Marion      36\n",
      "   CT      F  1910    Marie      36\n",
      "   FL      F  1910    Alice      53\n",
      "   GA      F  1910   Thelma     133\n",
      "...\n",
      "\n",
      "[5552452 rows x 5 columns]\n"
     ]
    }
   ],
   "source": [
    "df = bpd.read_gbq(\"bigquery-public-data.usa_names.usa_1910_2013\")\n",
    "print(df)"
   ]
  },
  {
   "cell_type": "markdown",
   "id": "3a73e472",
   "metadata": {},
   "source": [
    "Display Series in anywidget mode"
   ]
  },
  {
   "cell_type": "code",
   "execution_count": 5,
   "id": "42bb02ab",
   "metadata": {},
   "outputs": [
    {
     "name": "stdout",
     "output_type": "stream",
     "text": [
      "Computation deferred. Computation will process 44.4 MB\n"
     ]
    }
   ],
   "source": [
    "test_series = df[\"year\"]\n",
    "print(test_series)"
   ]
  },
  {
   "cell_type": "markdown",
   "id": "7bcf1bb7",
   "metadata": {},
   "source": [
    "Display with Pagination"
   ]
  },
  {
   "cell_type": "code",
   "execution_count": 6,
   "id": "ce250157",
   "metadata": {},
   "outputs": [
    {
     "data": {
      "text/html": [
       "✅ Completed. "
      ],
      "text/plain": [
       "<IPython.core.display.HTML object>"
      ]
     },
     "metadata": {},
     "output_type": "display_data"
    },
    {
     "data": {
      "application/vnd.jupyter.widget-view+json": {
<<<<<<< HEAD
       "model_id": "c94ad42fd4eb45f7833bf5f571be3ffe",
=======
       "model_id": "388323f1f2394f44a7199e7ecda7b5d2",
>>>>>>> f4a7206e
       "version_major": 2,
       "version_minor": 1
      },
      "text/html": [
       "<table border=\"1\" class=\"dataframe table table-striped table-hover\" id=\"table-c3f35a34-e046-4aec-88b7-617b4e737702\">\n",
       "  <thead>\n",
       "    <tr style=\"text-align: left;\">\n",
       "      <th style=\"text-align: left;\"><div style=\"resize: horizontal; overflow: auto; box-sizing: border-box; width: 100%; height: 100%; padding: 0.5em;\">state</div></th>\n",
       "      <th style=\"text-align: left;\"><div style=\"resize: horizontal; overflow: auto; box-sizing: border-box; width: 100%; height: 100%; padding: 0.5em;\">gender</div></th>\n",
       "      <th style=\"text-align: left;\"><div style=\"resize: horizontal; overflow: auto; box-sizing: border-box; width: 100%; height: 100%; padding: 0.5em;\">year</div></th>\n",
       "      <th style=\"text-align: left;\"><div style=\"resize: horizontal; overflow: auto; box-sizing: border-box; width: 100%; height: 100%; padding: 0.5em;\">name</div></th>\n",
       "      <th style=\"text-align: left;\"><div style=\"resize: horizontal; overflow: auto; box-sizing: border-box; width: 100%; height: 100%; padding: 0.5em;\">number</div></th>\n",
       "    </tr>\n",
       "  </thead>\n",
       "  <tbody>\n",
       "    <tr>\n",
       "      <td style=\"text-align: left; padding: 0.5em;\">\n",
       "        AL\n",
       "      </td>\n",
       "      <td style=\"text-align: left; padding: 0.5em;\">\n",
       "        F\n",
       "      </td>\n",
       "      <td style=\"text-align: right; padding: 0.5em;\">\n",
       "        1910\n",
       "      </td>\n",
       "      <td style=\"text-align: left; padding: 0.5em;\">\n",
       "        Cora\n",
       "      </td>\n",
       "      <td style=\"text-align: right; padding: 0.5em;\">\n",
       "        61\n",
       "      </td>\n",
       "    </tr>\n",
       "    <tr>\n",
       "      <td style=\"text-align: left; padding: 0.5em;\">\n",
       "        AL\n",
       "      </td>\n",
       "      <td style=\"text-align: left; padding: 0.5em;\">\n",
       "        F\n",
       "      </td>\n",
       "      <td style=\"text-align: right; padding: 0.5em;\">\n",
       "        1910\n",
       "      </td>\n",
       "      <td style=\"text-align: left; padding: 0.5em;\">\n",
       "        Anna\n",
       "      </td>\n",
       "      <td style=\"text-align: right; padding: 0.5em;\">\n",
       "        74\n",
       "      </td>\n",
       "    </tr>\n",
       "    <tr>\n",
       "      <td style=\"text-align: left; padding: 0.5em;\">\n",
       "        AR\n",
       "      </td>\n",
       "      <td style=\"text-align: left; padding: 0.5em;\">\n",
       "        F\n",
       "      </td>\n",
       "      <td style=\"text-align: right; padding: 0.5em;\">\n",
       "        1910\n",
       "      </td>\n",
       "      <td style=\"text-align: left; padding: 0.5em;\">\n",
       "        Willie\n",
       "      </td>\n",
       "      <td style=\"text-align: right; padding: 0.5em;\">\n",
       "        132\n",
       "      </td>\n",
       "    </tr>\n",
       "    <tr>\n",
       "      <td style=\"text-align: left; padding: 0.5em;\">\n",
       "        CO\n",
       "      </td>\n",
       "      <td style=\"text-align: left; padding: 0.5em;\">\n",
       "        F\n",
       "      </td>\n",
       "      <td style=\"text-align: right; padding: 0.5em;\">\n",
       "        1910\n",
       "      </td>\n",
       "      <td style=\"text-align: left; padding: 0.5em;\">\n",
       "        Anna\n",
       "      </td>\n",
       "      <td style=\"text-align: right; padding: 0.5em;\">\n",
       "        42\n",
       "      </td>\n",
       "    </tr>\n",
       "    <tr>\n",
       "      <td style=\"text-align: left; padding: 0.5em;\">\n",
       "        FL\n",
       "      </td>\n",
       "      <td style=\"text-align: left; padding: 0.5em;\">\n",
       "        F\n",
       "      </td>\n",
       "      <td style=\"text-align: right; padding: 0.5em;\">\n",
       "        1910\n",
       "      </td>\n",
       "      <td style=\"text-align: left; padding: 0.5em;\">\n",
       "        Louise\n",
       "      </td>\n",
       "      <td style=\"text-align: right; padding: 0.5em;\">\n",
       "        70\n",
       "      </td>\n",
       "    </tr>\n",
       "    <tr>\n",
       "      <td style=\"text-align: left; padding: 0.5em;\">\n",
       "        GA\n",
       "      </td>\n",
       "      <td style=\"text-align: left; padding: 0.5em;\">\n",
       "        F\n",
       "      </td>\n",
       "      <td style=\"text-align: right; padding: 0.5em;\">\n",
       "        1910\n",
       "      </td>\n",
       "      <td style=\"text-align: left; padding: 0.5em;\">\n",
       "        Catherine\n",
       "      </td>\n",
       "      <td style=\"text-align: right; padding: 0.5em;\">\n",
       "        57\n",
       "      </td>\n",
       "    </tr>\n",
       "    <tr>\n",
       "      <td style=\"text-align: left; padding: 0.5em;\">\n",
       "        IL\n",
       "      </td>\n",
       "      <td style=\"text-align: left; padding: 0.5em;\">\n",
       "        F\n",
       "      </td>\n",
       "      <td style=\"text-align: right; padding: 0.5em;\">\n",
       "        1910\n",
       "      </td>\n",
       "      <td style=\"text-align: left; padding: 0.5em;\">\n",
       "        Jessie\n",
       "      </td>\n",
       "      <td style=\"text-align: right; padding: 0.5em;\">\n",
       "        43\n",
       "      </td>\n",
       "    </tr>\n",
       "    <tr>\n",
       "      <td style=\"text-align: left; padding: 0.5em;\">\n",
       "        IN\n",
       "      </td>\n",
       "      <td style=\"text-align: left; padding: 0.5em;\">\n",
       "        F\n",
       "      </td>\n",
       "      <td style=\"text-align: right; padding: 0.5em;\">\n",
       "        1910\n",
       "      </td>\n",
       "      <td style=\"text-align: left; padding: 0.5em;\">\n",
       "        Anna\n",
       "      </td>\n",
       "      <td style=\"text-align: right; padding: 0.5em;\">\n",
       "        100\n",
       "      </td>\n",
       "    </tr>\n",
       "    <tr>\n",
       "      <td style=\"text-align: left; padding: 0.5em;\">\n",
       "        IN\n",
       "      </td>\n",
       "      <td style=\"text-align: left; padding: 0.5em;\">\n",
       "        F\n",
       "      </td>\n",
       "      <td style=\"text-align: right; padding: 0.5em;\">\n",
       "        1910\n",
       "      </td>\n",
       "      <td style=\"text-align: left; padding: 0.5em;\">\n",
       "        Pauline\n",
       "      </td>\n",
       "      <td style=\"text-align: right; padding: 0.5em;\">\n",
       "        77\n",
       "      </td>\n",
       "    </tr>\n",
       "    <tr>\n",
       "      <td style=\"text-align: left; padding: 0.5em;\">\n",
       "        IN\n",
       "      </td>\n",
       "      <td style=\"text-align: left; padding: 0.5em;\">\n",
       "        F\n",
       "      </td>\n",
       "      <td style=\"text-align: right; padding: 0.5em;\">\n",
       "        1910\n",
       "      </td>\n",
       "      <td style=\"text-align: left; padding: 0.5em;\">\n",
       "        Beulah\n",
       "      </td>\n",
       "      <td style=\"text-align: right; padding: 0.5em;\">\n",
       "        39\n",
       "      </td>\n",
       "    </tr>\n",
       "  </tbody>\n",
       "</table>"
      ],
      "text/plain": [
       "state gender  year      name  number\n",
       "   AL      F  1910      Cora      61\n",
       "   AL      F  1910      Anna      74\n",
       "   AR      F  1910    Willie     132\n",
       "   CO      F  1910      Anna      42\n",
       "   FL      F  1910    Louise      70\n",
       "   GA      F  1910 Catherine      57\n",
       "   IL      F  1910    Jessie      43\n",
       "   IN      F  1910      Anna     100\n",
       "   IN      F  1910   Pauline      77\n",
       "   IN      F  1910    Beulah      39\n",
       "...\n",
       "\n",
       "[5552452 rows x 5 columns]"
      ]
     },
     "execution_count": 6,
     "metadata": {},
     "output_type": "execute_result"
    }
   ],
   "source": [
    "df"
   ]
  },
  {
   "cell_type": "markdown",
   "id": "bb15bab6",
   "metadata": {},
   "source": [
    "Programmatic Navigation Demo"
   ]
  },
  {
   "cell_type": "code",
   "execution_count": 7,
   "id": "6920d49b",
   "metadata": {},
   "outputs": [
    {
     "data": {
      "text/html": [
       "✅ Completed. "
      ],
      "text/plain": [
       "<IPython.core.display.HTML object>"
      ]
     },
     "metadata": {},
     "output_type": "display_data"
    },
    {
     "name": "stdout",
     "output_type": "stream",
     "text": [
      "Total pages: 555246\n"
     ]
    },
    {
     "data": {
      "application/vnd.jupyter.widget-view+json": {
<<<<<<< HEAD
       "model_id": "8a98c765463d4a56a92d07101917cd0e",
=======
       "model_id": "24847f9deca94a2abb4fa1a64ec8b616",
>>>>>>> f4a7206e
       "version_major": 2,
       "version_minor": 1
      },
      "text/plain": [
       "TableWidget(page_size=10, row_count=5552452, table_html='<table border=\"1\" class=\"dataframe table table-stripe…"
      ]
     },
     "execution_count": 7,
     "metadata": {},
     "output_type": "execute_result"
    }
   ],
   "source": [
    "from bigframes.display.anywidget import TableWidget\n",
    "import math\n",
    "  \n",
    "# Create widget programmatically  \n",
    "widget = TableWidget(df)\n",
    "print(f\"Total pages: {math.ceil(widget.row_count / widget.page_size)}\")\n",
    "  \n",
    "# Display the widget\n",
    "widget"
   ]
  },
  {
   "cell_type": "markdown",
   "id": "02cbd1be",
   "metadata": {},
   "source": [
    "Test Navigation Programmatically"
   ]
  },
  {
   "cell_type": "code",
   "execution_count": 8,
   "id": "12b68f15",
   "metadata": {},
   "outputs": [
    {
     "name": "stdout",
     "output_type": "stream",
     "text": [
      "Current page: 0\n",
      "After next: 1\n",
      "After prev: 0\n"
     ]
    }
   ],
   "source": [
    "# Simulate button clicks programmatically\n",
    "print(\"Current page:\", widget.page)\n",
    "\n",
    "# Go to next page\n",
    "widget.page = 1\n",
    "print(\"After next:\", widget.page)\n",
    "\n",
    "# Go to previous page\n",
    "widget.page = 0\n",
    "print(\"After prev:\", widget.page)"
   ]
  },
  {
   "cell_type": "markdown",
   "id": "9d310138",
   "metadata": {},
   "source": [
    "Edge Case Demonstration"
   ]
  },
  {
   "cell_type": "code",
   "execution_count": 9,
   "id": "a9d5d13a",
   "metadata": {},
   "outputs": [
    {
     "data": {
      "text/html": [
       "✅ Completed. \n",
       "    Query processed 171.4 MB in a moment of slot time.\n",
       "    "
      ],
      "text/plain": [
       "<IPython.core.display.HTML object>"
      ]
     },
     "metadata": {},
     "output_type": "display_data"
    },
    {
     "name": "stdout",
     "output_type": "stream",
     "text": [
      "Small dataset pages: 1\n"
     ]
    },
    {
     "data": {
      "application/vnd.jupyter.widget-view+json": {
<<<<<<< HEAD
       "model_id": "ae9c63f402b849af93f5803fc11fc9a5",
=======
       "model_id": "8b8a0b2a3572442f8718baa08657bef6",
>>>>>>> f4a7206e
       "version_major": 2,
       "version_minor": 1
      },
      "text/plain": [
       "TableWidget(page_size=10, row_count=5, table_html='<table border=\"1\" class=\"dataframe table table-striped tabl…"
      ]
     },
     "execution_count": 9,
     "metadata": {},
     "output_type": "execute_result"
    }
   ],
   "source": [
    "# Test with very small dataset\n",
    "small_df = df.sort_values([\"name\", \"year\", \"state\"]).head(5)\n",
    "small_widget = TableWidget(small_df)\n",
    "print(f\"Small dataset pages: {math.ceil(small_widget.row_count / small_widget.page_size)}\")\n",
    "small_widget"
   ]
  },
  {
   "cell_type": "markdown",
   "id": "added-cell-2",
   "metadata": {},
   "source": [
    "### Displaying Generative AI results containing JSON\n",
    "The `AI.GENERATE` function in BigQuery returns results in a JSON column. While BigQuery's JSON type is not natively supported by the underlying Arrow `to_pandas_batches()` method used in anywidget mode ([Apache Arrow issue #45262](https://github.com/apache/arrow/issues/45262)), BigQuery Dataframes automatically converts JSON columns to strings for display. This allows you to view the results of generative AI functions seamlessly."
   ]
  },
  {
   "cell_type": "code",
   "execution_count": 10,
   "id": "added-cell-1",
   "metadata": {},
   "outputs": [
    {
     "data": {
      "text/html": [
       "✅ Completed. \n",
       "    Query processed 85.9 kB in 15 seconds of slot time.\n",
       "    "
      ],
      "text/plain": [
       "<IPython.core.display.HTML object>"
      ]
     },
     "metadata": {},
     "output_type": "display_data"
    },
    {
     "name": "stderr",
     "output_type": "stream",
     "text": [
      "/usr/local/google/home/shuowei/src/python-bigquery-dataframes/bigframes/dtypes.py:987: JSONDtypeWarning: JSON columns will be represented as pandas.ArrowDtype(pyarrow.json_())\n",
      "instead of using `db_dtypes` in the future when available in pandas\n",
      "(https://github.com/pandas-dev/pandas/issues/60958) and pyarrow.\n",
      "  warnings.warn(msg, bigframes.exceptions.JSONDtypeWarning)\n"
     ]
    },
    {
     "data": {
      "text/html": [
       "✅ Completed. "
      ],
      "text/plain": [
       "<IPython.core.display.HTML object>"
      ]
     },
     "metadata": {},
     "output_type": "display_data"
    },
    {
     "name": "stderr",
     "output_type": "stream",
     "text": [
      "/usr/local/google/home/shuowei/src/python-bigquery-dataframes/bigframes/dtypes.py:987: JSONDtypeWarning: JSON columns will be represented as pandas.ArrowDtype(pyarrow.json_())\n",
      "instead of using `db_dtypes` in the future when available in pandas\n",
      "(https://github.com/pandas-dev/pandas/issues/60958) and pyarrow.\n",
      "  warnings.warn(msg, bigframes.exceptions.JSONDtypeWarning)\n"
     ]
    },
    {
     "data": {
      "application/vnd.jupyter.widget-view+json": {
<<<<<<< HEAD
       "model_id": "c8ac0daf5fd54eca9760632e63cb5b08",
=======
       "model_id": "1327a3901c194bf3a03f7f3a3358dc19",
>>>>>>> f4a7206e
       "version_major": 2,
       "version_minor": 1
      },
      "text/html": [
       "<table border=\"1\" class=\"dataframe table table-striped table-hover\" id=\"table-ca62e28a-ded2-445c-97d8-30e634ed8858\">\n",
       "  <thead>\n",
       "    <tr style=\"text-align: left;\">\n",
       "      <th style=\"text-align: left;\"><div style=\"resize: horizontal; overflow: auto; box-sizing: border-box; width: 100%; height: 100%; padding: 0.5em;\">result</div></th>\n",
       "      <th style=\"text-align: left;\"><div style=\"resize: horizontal; overflow: auto; box-sizing: border-box; width: 100%; height: 100%; padding: 0.5em;\">gcs_path</div></th>\n",
       "      <th style=\"text-align: left;\"><div style=\"resize: horizontal; overflow: auto; box-sizing: border-box; width: 100%; height: 100%; padding: 0.5em;\">issuer</div></th>\n",
       "      <th style=\"text-align: left;\"><div style=\"resize: horizontal; overflow: auto; box-sizing: border-box; width: 100%; height: 100%; padding: 0.5em;\">language</div></th>\n",
       "      <th style=\"text-align: left;\"><div style=\"resize: horizontal; overflow: auto; box-sizing: border-box; width: 100%; height: 100%; padding: 0.5em;\">publication_date</div></th>\n",
       "      <th style=\"text-align: left;\"><div style=\"resize: horizontal; overflow: auto; box-sizing: border-box; width: 100%; height: 100%; padding: 0.5em;\">class_international</div></th>\n",
       "      <th style=\"text-align: left;\"><div style=\"resize: horizontal; overflow: auto; box-sizing: border-box; width: 100%; height: 100%; padding: 0.5em;\">class_us</div></th>\n",
       "      <th style=\"text-align: left;\"><div style=\"resize: horizontal; overflow: auto; box-sizing: border-box; width: 100%; height: 100%; padding: 0.5em;\">application_number</div></th>\n",
       "      <th style=\"text-align: left;\"><div style=\"resize: horizontal; overflow: auto; box-sizing: border-box; width: 100%; height: 100%; padding: 0.5em;\">filing_date</div></th>\n",
       "      <th style=\"text-align: left;\"><div style=\"resize: horizontal; overflow: auto; box-sizing: border-box; width: 100%; height: 100%; padding: 0.5em;\">priority_date_eu</div></th>\n",
       "      <th style=\"text-align: left;\"><div style=\"resize: horizontal; overflow: auto; box-sizing: border-box; width: 100%; height: 100%; padding: 0.5em;\">representative_line_1_eu</div></th>\n",
       "      <th style=\"text-align: left;\"><div style=\"resize: horizontal; overflow: auto; box-sizing: border-box; width: 100%; height: 100%; padding: 0.5em;\">applicant_line_1</div></th>\n",
       "      <th style=\"text-align: left;\"><div style=\"resize: horizontal; overflow: auto; box-sizing: border-box; width: 100%; height: 100%; padding: 0.5em;\">inventor_line_1</div></th>\n",
       "      <th style=\"text-align: left;\"><div style=\"resize: horizontal; overflow: auto; box-sizing: border-box; width: 100%; height: 100%; padding: 0.5em;\">title_line_1</div></th>\n",
       "      <th style=\"text-align: left;\"><div style=\"resize: horizontal; overflow: auto; box-sizing: border-box; width: 100%; height: 100%; padding: 0.5em;\">number</div></th>\n",
       "    </tr>\n",
       "  </thead>\n",
       "  <tbody>\n",
       "    <tr>\n",
       "      <td style=\"text-align: left; padding: 0.5em;\">\n",
       "        {&#x27;application_number&#x27;: None, &#x27;class_international&#x27;: None, &#x27;filing_date&#x27;: None, &#x27;publication_date&#x27;: None, &#x27;full_response&#x27;: &#x27;{}&#x27;, &#x27;status&#x27;: &#x27;INVALID_ARGUMENT: Invalid field in objectref details, only a JSON object named gcs_metadata is allowed [type.googleapis.com/util.MessageSetPayload=\\&#x27;[dremel.DremelErrorWithDetails] { argument_error { query_error { } } debug_info { error_message_template: &quot;Invalid field in objectref details, only a JSON object named $0 is allowed&quot; error_id: 3270173750 } }\\&#x27;]&#x27;}\n",
       "      </td>\n",
       "      <td style=\"text-align: left; padding: 0.5em;\">\n",
       "        gs://gcs-public-data--labeled-patents/espacenet_de2.pdf\n",
       "      </td>\n",
       "      <td style=\"text-align: left; padding: 0.5em;\">\n",
       "        EU\n",
       "      </td>\n",
       "      <td style=\"text-align: left; padding: 0.5em;\">\n",
       "        DE\n",
       "      </td>\n",
       "      <td style=\"text-align: left; padding: 0.5em;\">\n",
       "        29.08.018\n",
       "      </td>\n",
       "      <td style=\"text-align: left; padding: 0.5em;\">\n",
       "        E04H 6/12\n",
       "      </td>\n",
       "      <td style=\"text-align: left; padding: 0.5em;\">\n",
       "        <em style=\"color: gray;\">&lt;NA&gt;</em>\n",
       "      </td>\n",
       "      <td style=\"text-align: left; padding: 0.5em;\">\n",
       "        18157874.1\n",
       "      </td>\n",
       "      <td style=\"text-align: left; padding: 0.5em;\">\n",
       "        21.02.2018\n",
       "      </td>\n",
       "      <td style=\"text-align: left; padding: 0.5em;\">\n",
       "        22.02.2017\n",
       "      </td>\n",
       "      <td style=\"text-align: left; padding: 0.5em;\">\n",
       "        Liedtke &amp; Partner Patentanw√§lte\n",
       "      </td>\n",
       "      <td style=\"text-align: left; padding: 0.5em;\">\n",
       "        SHB Hebezeugbau GmbH\n",
       "      </td>\n",
       "      <td style=\"text-align: left; padding: 0.5em;\">\n",
       "        VOLGER, Alexander\n",
       "      </td>\n",
       "      <td style=\"text-align: left; padding: 0.5em;\">\n",
       "        STEUERUNGSSYSTEM F√úR AUTOMATISCHE PARKH√ÑUSER\n",
       "      </td>\n",
       "      <td style=\"text-align: left; padding: 0.5em;\">\n",
       "        EP 3 366 869 A1\n",
       "      </td>\n",
       "    </tr>\n",
       "    <tr>\n",
       "      <td style=\"text-align: left; padding: 0.5em;\">\n",
       "        {&#x27;application_number&#x27;: None, &#x27;class_international&#x27;: None, &#x27;filing_date&#x27;: None, &#x27;publication_date&#x27;: None, &#x27;full_response&#x27;: &#x27;{}&#x27;, &#x27;status&#x27;: &#x27;INVALID_ARGUMENT: Invalid field in objectref details, only a JSON object named gcs_metadata is allowed [type.googleapis.com/util.MessageSetPayload=\\&#x27;[dremel.DremelErrorWithDetails] { argument_error { query_error { } } debug_info { error_message_template: &quot;Invalid field in objectref details, only a JSON object named $0 is allowed&quot; error_id: 3270173750 } }\\&#x27;]&#x27;}\n",
       "      </td>\n",
       "      <td style=\"text-align: left; padding: 0.5em;\">\n",
       "        gs://gcs-public-data--labeled-patents/espacenet_de73.pdf\n",
       "      </td>\n",
       "      <td style=\"text-align: left; padding: 0.5em;\">\n",
       "        EU\n",
       "      </td>\n",
       "      <td style=\"text-align: left; padding: 0.5em;\">\n",
       "        DE\n",
       "      </td>\n",
       "      <td style=\"text-align: left; padding: 0.5em;\">\n",
       "        03.10.2018\n",
       "      </td>\n",
       "      <td style=\"text-align: left; padding: 0.5em;\">\n",
       "        H05B 6/12\n",
       "      </td>\n",
       "      <td style=\"text-align: left; padding: 0.5em;\">\n",
       "        <em style=\"color: gray;\">&lt;NA&gt;</em>\n",
       "      </td>\n",
       "      <td style=\"text-align: left; padding: 0.5em;\">\n",
       "        18165514.3\n",
       "      </td>\n",
       "      <td style=\"text-align: left; padding: 0.5em;\">\n",
       "        03.04.2018\n",
       "      </td>\n",
       "      <td style=\"text-align: left; padding: 0.5em;\">\n",
       "        30.03.2017\n",
       "      </td>\n",
       "      <td style=\"text-align: left; padding: 0.5em;\">\n",
       "        <em style=\"color: gray;\">&lt;NA&gt;</em>\n",
       "      </td>\n",
       "      <td style=\"text-align: left; padding: 0.5em;\">\n",
       "        BSH Hausger√§te GmbH\n",
       "      </td>\n",
       "      <td style=\"text-align: left; padding: 0.5em;\">\n",
       "        Acero Acero, Jesus\n",
       "      </td>\n",
       "      <td style=\"text-align: left; padding: 0.5em;\">\n",
       "        VORRICHTUNG ZUR INDUKTIVEN ENERGIE√úBERTRAGUNG\n",
       "      </td>\n",
       "      <td style=\"text-align: left; padding: 0.5em;\">\n",
       "        EP 3 383 141 A2\n",
       "      </td>\n",
       "    </tr>\n",
       "    <tr>\n",
       "      <td style=\"text-align: left; padding: 0.5em;\">\n",
       "        {&#x27;application_number&#x27;: None, &#x27;class_international&#x27;: None, &#x27;filing_date&#x27;: None, &#x27;publication_date&#x27;: None, &#x27;full_response&#x27;: &#x27;{}&#x27;, &#x27;status&#x27;: &#x27;INVALID_ARGUMENT: Invalid field in objectref details, only a JSON object named gcs_metadata is allowed [type.googleapis.com/util.MessageSetPayload=\\&#x27;[dremel.DremelErrorWithDetails] { argument_error { query_error { } } debug_info { error_message_template: &quot;Invalid field in objectref details, only a JSON object named $0 is allowed&quot; error_id: 3270173750 } }\\&#x27;]&#x27;}\n",
       "      </td>\n",
       "      <td style=\"text-align: left; padding: 0.5em;\">\n",
       "        gs://gcs-public-data--labeled-patents/espacenet_de70.pdf\n",
       "      </td>\n",
       "      <td style=\"text-align: left; padding: 0.5em;\">\n",
       "        EU\n",
       "      </td>\n",
       "      <td style=\"text-align: left; padding: 0.5em;\">\n",
       "        DE\n",
       "      </td>\n",
       "      <td style=\"text-align: left; padding: 0.5em;\">\n",
       "        03.10.2018\n",
       "      </td>\n",
       "      <td style=\"text-align: left; padding: 0.5em;\">\n",
       "        H01L 21/20\n",
       "      </td>\n",
       "      <td style=\"text-align: left; padding: 0.5em;\">\n",
       "        <em style=\"color: gray;\">&lt;NA&gt;</em>\n",
       "      </td>\n",
       "      <td style=\"text-align: left; padding: 0.5em;\">\n",
       "        18166536.5\n",
       "      </td>\n",
       "      <td style=\"text-align: left; padding: 0.5em;\">\n",
       "        16.02.2016\n",
       "      </td>\n",
       "      <td style=\"text-align: left; padding: 0.5em;\">\n",
       "        <em style=\"color: gray;\">&lt;NA&gt;</em>\n",
       "      </td>\n",
       "      <td style=\"text-align: left; padding: 0.5em;\">\n",
       "        Scheider, Sascha et al\n",
       "      </td>\n",
       "      <td style=\"text-align: left; padding: 0.5em;\">\n",
       "        EV Group E. Thallner GmbH\n",
       "      </td>\n",
       "      <td style=\"text-align: left; padding: 0.5em;\">\n",
       "        Kurz, Florian\n",
       "      </td>\n",
       "      <td style=\"text-align: left; padding: 0.5em;\">\n",
       "        VORRICHTUNG ZUM BONDEN VON SUBSTRATEN\n",
       "      </td>\n",
       "      <td style=\"text-align: left; padding: 0.5em;\">\n",
       "        EP 3 382 744 A1\n",
       "      </td>\n",
       "    </tr>\n",
       "    <tr>\n",
       "      <td style=\"text-align: left; padding: 0.5em;\">\n",
       "        {&#x27;application_number&#x27;: None, &#x27;class_international&#x27;: None, &#x27;filing_date&#x27;: None, &#x27;publication_date&#x27;: None, &#x27;full_response&#x27;: &#x27;{}&#x27;, &#x27;status&#x27;: &#x27;INVALID_ARGUMENT: Invalid field in objectref details, only a JSON object named gcs_metadata is allowed [type.googleapis.com/util.MessageSetPayload=\\&#x27;[dremel.DremelErrorWithDetails] { argument_error { query_error { } } debug_info { error_message_template: &quot;Invalid field in objectref details, only a JSON object named $0 is allowed&quot; error_id: 3270173750 } }\\&#x27;]&#x27;}\n",
       "      </td>\n",
       "      <td style=\"text-align: left; padding: 0.5em;\">\n",
       "        gs://gcs-public-data--labeled-patents/espacenet_de5.pdf\n",
       "      </td>\n",
       "      <td style=\"text-align: left; padding: 0.5em;\">\n",
       "        EU\n",
       "      </td>\n",
       "      <td style=\"text-align: left; padding: 0.5em;\">\n",
       "        DE\n",
       "      </td>\n",
       "      <td style=\"text-align: left; padding: 0.5em;\">\n",
       "        03.10.2018\n",
       "      </td>\n",
       "      <td style=\"text-align: left; padding: 0.5em;\">\n",
       "        G06F 11/30\n",
       "      </td>\n",
       "      <td style=\"text-align: left; padding: 0.5em;\">\n",
       "        <em style=\"color: gray;\">&lt;NA&gt;</em>\n",
       "      </td>\n",
       "      <td style=\"text-align: left; padding: 0.5em;\">\n",
       "        18157347.8\n",
       "      </td>\n",
       "      <td style=\"text-align: left; padding: 0.5em;\">\n",
       "        19.02.2018\n",
       "      </td>\n",
       "      <td style=\"text-align: left; padding: 0.5em;\">\n",
       "        31.03.2017\n",
       "      </td>\n",
       "      <td style=\"text-align: left; padding: 0.5em;\">\n",
       "        Hoffmann Eitle\n",
       "      </td>\n",
       "      <td style=\"text-align: left; padding: 0.5em;\">\n",
       "        FUJITSU LIMITED\n",
       "      </td>\n",
       "      <td style=\"text-align: left; padding: 0.5em;\">\n",
       "        Kukihara, Kensuke\n",
       "      </td>\n",
       "      <td style=\"text-align: left; padding: 0.5em;\">\n",
       "        METHOD EXECUTED BY A COMPUTER, INFORMATION PROCESSING APPARATUS AND\n",
       "      </td>\n",
       "      <td style=\"text-align: left; padding: 0.5em;\">\n",
       "        EP 3 382 553 A1\n",
       "      </td>\n",
       "    </tr>\n",
       "    <tr>\n",
       "      <td style=\"text-align: left; padding: 0.5em;\">\n",
       "        {&#x27;application_number&#x27;: None, &#x27;class_international&#x27;: None, &#x27;filing_date&#x27;: None, &#x27;publication_date&#x27;: None, &#x27;full_response&#x27;: &#x27;{}&#x27;, &#x27;status&#x27;: &#x27;INVALID_ARGUMENT: Invalid field in objectref details, only a JSON object named gcs_metadata is allowed [type.googleapis.com/util.MessageSetPayload=\\&#x27;[dremel.DremelErrorWithDetails] { argument_error { query_error { } } debug_info { error_message_template: &quot;Invalid field in objectref details, only a JSON object named $0 is allowed&quot; error_id: 3270173750 } }\\&#x27;]&#x27;}\n",
       "      </td>\n",
       "      <td style=\"text-align: left; padding: 0.5em;\">\n",
       "        gs://gcs-public-data--labeled-patents/espacenet_de56.pdf\n",
       "      </td>\n",
       "      <td style=\"text-align: left; padding: 0.5em;\">\n",
       "        EU\n",
       "      </td>\n",
       "      <td style=\"text-align: left; padding: 0.5em;\">\n",
       "        DE\n",
       "      </td>\n",
       "      <td style=\"text-align: left; padding: 0.5em;\">\n",
       "        03.10.2018\n",
       "      </td>\n",
       "      <td style=\"text-align: left; padding: 0.5em;\">\n",
       "        A01K 31/00\n",
       "      </td>\n",
       "      <td style=\"text-align: left; padding: 0.5em;\">\n",
       "        <em style=\"color: gray;\">&lt;NA&gt;</em>\n",
       "      </td>\n",
       "      <td style=\"text-align: left; padding: 0.5em;\">\n",
       "        18171005.4\n",
       "      </td>\n",
       "      <td style=\"text-align: left; padding: 0.5em;\">\n",
       "        05.02.2015\n",
       "      </td>\n",
       "      <td style=\"text-align: left; padding: 0.5em;\">\n",
       "        05.02.2014\n",
       "      </td>\n",
       "      <td style=\"text-align: left; padding: 0.5em;\">\n",
       "        Stork Bamberger Patentanw√§lte\n",
       "      </td>\n",
       "      <td style=\"text-align: left; padding: 0.5em;\">\n",
       "        Linco Food Systems A/S\n",
       "      </td>\n",
       "      <td style=\"text-align: left; padding: 0.5em;\">\n",
       "        Thrane, Uffe\n",
       "      </td>\n",
       "      <td style=\"text-align: left; padding: 0.5em;\">\n",
       "        MASTH√ÑHNCHENCONTAINER ALS BESTANDTEIL EINER EINHEIT UND EINER ANORDNUNG\n",
       "      </td>\n",
       "      <td style=\"text-align: left; padding: 0.5em;\">\n",
       "        EP 3 381 276 A1\n",
       "      </td>\n",
       "    </tr>\n",
       "  </tbody>\n",
       "</table>"
      ],
      "text/plain": [
       "                                              result  \\\n",
       "0  {'application_number': None, 'class_internatio...   \n",
       "1  {'application_number': None, 'class_internatio...   \n",
       "2  {'application_number': None, 'class_internatio...   \n",
       "3  {'application_number': None, 'class_internatio...   \n",
       "4  {'application_number': None, 'class_internatio...   \n",
       "\n",
       "                                            gcs_path issuer language  \\\n",
       "0  gs://gcs-public-data--labeled-patents/espacene...     EU       DE   \n",
       "1  gs://gcs-public-data--labeled-patents/espacene...     EU       DE   \n",
       "2  gs://gcs-public-data--labeled-patents/espacene...     EU       DE   \n",
       "3  gs://gcs-public-data--labeled-patents/espacene...     EU       DE   \n",
       "4  gs://gcs-public-data--labeled-patents/espacene...     EU       DE   \n",
       "\n",
       "  publication_date class_international class_us application_number  \\\n",
       "0        29.08.018           E04H 6/12     <NA>         18157874.1   \n",
       "1       03.10.2018           H05B 6/12     <NA>         18165514.3   \n",
       "2       03.10.2018          H01L 21/20     <NA>         18166536.5   \n",
       "3       03.10.2018          G06F 11/30     <NA>         18157347.8   \n",
       "4       03.10.2018          A01K 31/00     <NA>         18171005.4   \n",
       "\n",
       "  filing_date priority_date_eu          representative_line_1_eu  \\\n",
       "0  21.02.2018       22.02.2017  Liedtke & Partner Patentanw√§lte   \n",
       "1  03.04.2018       30.03.2017                              <NA>   \n",
       "2  16.02.2016             <NA>            Scheider, Sascha et al   \n",
       "3  19.02.2018       31.03.2017                    Hoffmann Eitle   \n",
       "4  05.02.2015       05.02.2014    Stork Bamberger Patentanw√§lte   \n",
       "\n",
       "            applicant_line_1     inventor_line_1  \\\n",
       "0       SHB Hebezeugbau GmbH   VOLGER, Alexander   \n",
       "1       BSH Hausger√§te GmbH  Acero Acero, Jesus   \n",
       "2  EV Group E. Thallner GmbH       Kurz, Florian   \n",
       "3            FUJITSU LIMITED   Kukihara, Kensuke   \n",
       "4     Linco Food Systems A/S        Thrane, Uffe   \n",
       "\n",
       "                                        title_line_1           number  \n",
       "0     STEUERUNGSSYSTEM F√úR AUTOMATISCHE PARKH√ÑUSER  EP 3 366 869 A1  \n",
       "1     VORRICHTUNG ZUR INDUKTIVEN ENERGIE√úBERTRAGUNG  EP 3 383 141 A2  \n",
       "2              VORRICHTUNG ZUM BONDEN VON SUBSTRATEN  EP 3 382 744 A1  \n",
       "3  METHOD EXECUTED BY A COMPUTER, INFORMATION PRO...  EP 3 382 553 A1  \n",
       "4  MASTH√ÑHNCHENCONTAINER ALS BESTANDTEIL EINER E...  EP 3 381 276 A1  \n",
       "\n",
       "[5 rows x 15 columns]"
      ]
     },
     "execution_count": 10,
     "metadata": {},
     "output_type": "execute_result"
    }
   ],
   "source": [
    "bpd._read_gbq_colab(\"\"\"\n",
    "  SELECT\n",
    "    AI.GENERATE(\n",
    "      prompt=>(\\\"Extract the values.\\\", OBJ.GET_ACCESS_URL(OBJ.FETCH_METADATA(OBJ.MAKE_REF(gcs_path, \\\"us.conn\\\")), \\\"r\\\")),\n",
    "      connection_id=>\\\"bigframes-dev.us.bigframes-default-connection\\\",\n",
    "      output_schema=>\\\"publication_date string, class_international string, application_number string, filing_date string\\\") AS result,\n",
    "    *\n",
    "  FROM `bigquery-public-data.labeled_patents.extracted_data`\n",
    "  LIMIT 5;\n",
    "\"\"\")"
   ]
  }
 ],
 "metadata": {
  "kernelspec": {
   "display_name": "venv",
   "language": "python",
   "name": "python3"
  },
  "language_info": {
   "codemirror_mode": {
    "name": "ipython",
    "version": 3
   },
   "file_extension": ".py",
   "mimetype": "text/x-python",
   "name": "python",
   "nbconvert_exporter": "python",
   "pygments_lexer": "ipython3",
   "version": "3.10.15"
  }
 },
 "nbformat": 4,
 "nbformat_minor": 5
}<|MERGE_RESOLUTION|>--- conflicted
+++ resolved
@@ -181,11 +181,7 @@
     {
      "data": {
       "application/vnd.jupyter.widget-view+json": {
-<<<<<<< HEAD
        "model_id": "c94ad42fd4eb45f7833bf5f571be3ffe",
-=======
-       "model_id": "388323f1f2394f44a7199e7ecda7b5d2",
->>>>>>> f4a7206e
        "version_major": 2,
        "version_minor": 1
       },
@@ -398,6 +394,7 @@
    ],
    "source": [
     "df"
+    "df"
    ]
   },
   {
@@ -436,11 +433,7 @@
     {
      "data": {
       "application/vnd.jupyter.widget-view+json": {
-<<<<<<< HEAD
        "model_id": "8a98c765463d4a56a92d07101917cd0e",
-=======
-       "model_id": "24847f9deca94a2abb4fa1a64ec8b616",
->>>>>>> f4a7206e
        "version_major": 2,
        "version_minor": 1
       },
@@ -540,11 +533,7 @@
     {
      "data": {
       "application/vnd.jupyter.widget-view+json": {
-<<<<<<< HEAD
        "model_id": "ae9c63f402b849af93f5803fc11fc9a5",
-=======
-       "model_id": "8b8a0b2a3572442f8718baa08657bef6",
->>>>>>> f4a7206e
        "version_major": 2,
        "version_minor": 1
       },
@@ -629,11 +618,7 @@
     {
      "data": {
       "application/vnd.jupyter.widget-view+json": {
-<<<<<<< HEAD
        "model_id": "c8ac0daf5fd54eca9760632e63cb5b08",
-=======
-       "model_id": "1327a3901c194bf3a03f7f3a3358dc19",
->>>>>>> f4a7206e
        "version_major": 2,
        "version_minor": 1
       },
