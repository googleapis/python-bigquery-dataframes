--- conflicted
+++ resolved
@@ -173,11 +173,7 @@
     {
      "data": {
       "application/vnd.jupyter.widget-view+json": {
-<<<<<<< HEAD
        "model_id": "3a5ef3e2dfa64533ba0252bc29b9ce7b",
-=======
-       "model_id": "a5c2a45c5cc044b59656a2f6b71f710f",
->>>>>>> 1feb956e
        "version_major": 2,
        "version_minor": 1
       },
@@ -337,37 +333,29 @@
     {
      "data": {
       "text/html": [
-       "✅ Completed. \n",
-       "    Query processed 171.4 MB in 34 seconds of slot time. [<a target=\"_blank\" href=\"https://console.cloud. google.com/bigquery?project=bigframes-dev&j=bq:US:6b7e5580-9e47-4cbb-9289-87c78f9b0cc9&page=queryresults\">Job bigframes-dev:US.6b7e5580-9e47-4cbb-9289-87c78f9b0cc9 details</a>]\n",
-       "    "
-      ],
-      "text/plain": [
-       "<IPython.core.display.HTML object>"
-      ]
-     },
-     "metadata": {},
-     "output_type": "display_data"
-    },
-    {
-     "data": {
-      "text/html": [
-       "✅ Completed. \n",
-       "    Query processed 88.8 MB in a moment of slot time.\n",
-       "    "
-      ],
-      "text/plain": [
-       "<IPython.core.display.HTML object>"
-      ]
-     },
-     "metadata": {},
-     "output_type": "display_data"
-    },
-    {
-     "data": {
-<<<<<<< HEAD
-      "text/html": [
        "✅ Completed. "
-=======
+      ],
+      "text/plain": [
+       "<IPython.core.display.HTML object>"
+      ]
+     },
+     "metadata": {},
+     "output_type": "display_data"
+    },
+    {
+     "data": {
+      "text/html": [
+       "✅ Completed. "
+      ],
+      "text/plain": [
+       "<IPython.core.display.HTML object>"
+      ]
+     },
+     "metadata": {},
+     "output_type": "display_data"
+    },
+    {
+     "data": {
       "application/vnd.jupyter.widget-view+json": {
        "model_id": "004beca7d4034b498add8f9edd55027b",
        "version_major": 2,
@@ -384,34 +372,27 @@
        "7    1910\n",
        "8    1910\n",
        "9    1910</pre><p>[5552452 rows]</p>"
->>>>>>> 1feb956e
-      ],
-      "text/plain": [
-       "<IPython.core.display.HTML object>"
-      ]
-     },
-     "metadata": {},
-     "output_type": "display_data"
-    },
-    {
-     "name": "stdout",
-     "output_type": "stream",
-     "text": [
-      "1910\n",
-      "1910\n",
-      "1910\n",
-      "1910\n",
-      "1910\n",
-      "1910\n",
-      "1910\n",
-      "1910\n",
-      "1910\n",
-      "1910\n",
-      "Name: year, dtype: Int64\n",
-      "...\n",
-      "\n",
-      "[5552452 rows]\n"
-     ]
+      ],
+      "text/plain": [
+       "1910\n",
+       "1910\n",
+       "1910\n",
+       "1910\n",
+       "1910\n",
+       "1910\n",
+       "1910\n",
+       "1910\n",
+       "1910\n",
+       "1910\n",
+       "Name: year, dtype: Int64\n",
+       "...\n",
+       "\n",
+       "[5552452 rows]"
+      ]
+     },
+     "execution_count": 6,
+     "metadata": {},
+     "output_type": "execute_result"
     }
    ],
    "source": [
@@ -465,11 +446,7 @@
     {
      "data": {
       "application/vnd.jupyter.widget-view+json": {
-<<<<<<< HEAD
-       "model_id": "62884c278ad742bd930d92c414cfa7bd",
-=======
        "model_id": "1251df51c4ba44d0b93af07917888511",
->>>>>>> 1feb956e
        "version_major": 2,
        "version_minor": 1
       },
@@ -602,20 +579,12 @@
     {
      "data": {
       "application/vnd.jupyter.widget-view+json": {
-<<<<<<< HEAD
-       "model_id": "3aaa2d812bd243d28703e2a626e01446",
-=======
        "model_id": "45a462a3a42a445bb06d89132b7d0331",
->>>>>>> 1feb956e
        "version_major": 2,
        "version_minor": 1
       },
       "text/plain": [
-<<<<<<< HEAD
-       "<bigframes.display.anywidget.TableWidget object at 0x7f499c1c5090>"
-=======
        "<bigframes.display.anywidget.TableWidget object at 0x7f2660d67100>"
->>>>>>> 1feb956e
       ]
      },
      "execution_count": 8,
@@ -690,10 +659,6 @@
     {
      "data": {
       "text/html": [
-<<<<<<< HEAD
-       "✅ Completed. \n",
-       "    Query processed 215.9 MB in a moment of slot time.\n",
-=======
        "\n",
        "    Query started with request ID bigframes-dev:US.a9f6b054-3709-49d6-8109-c325ffe07679.<details><summary>SQL</summary><pre>SELECT\n",
        "`state` AS `state`,\n",
@@ -715,7 +680,6 @@
        ") AS `t0`)\n",
        "ORDER BY `name` ASC NULLS LAST ,`year` ASC NULLS LAST ,`state` ASC NULLS LAST\n",
        "LIMIT 5</pre></details>\n",
->>>>>>> 1feb956e
        "    "
       ],
       "text/plain": [
@@ -749,20 +713,12 @@
     {
      "data": {
       "application/vnd.jupyter.widget-view+json": {
-<<<<<<< HEAD
-       "model_id": "afa2f7df47de4dabab331e76904f3f4e",
-=======
        "model_id": "219f91f2341d42b8b96da795a79fc3e8",
->>>>>>> 1feb956e
        "version_major": 2,
        "version_minor": 1
       },
       "text/plain": [
-<<<<<<< HEAD
-       "<bigframes.display.anywidget.TableWidget object at 0x7f499dab7bb0>"
-=======
        "<bigframes.display.anywidget.TableWidget object at 0x7f2660d676f0>"
->>>>>>> 1feb956e
       ]
      },
      "execution_count": 10,
@@ -805,10 +761,6 @@
     {
      "data": {
       "text/html": [
-<<<<<<< HEAD
-       "✅ Completed. \n",
-       "    Query processed 85.9 kB in 57 seconds of slot time. [<a target=\"_blank\" href=\"https://console.cloud. google.com/bigquery?project=bigframes-dev&j=bq:US:job_3HjkRk3xV696BuVfOuIv6d3LDoo4&page=queryresults\">Job bigframes-dev:US.job_3HjkRk3xV696BuVfOuIv6d3LDoo4 details</a>]\n",
-=======
        "\n",
        "    Query started with request ID bigframes-dev:US.8819b8bd-6697-4c65-a8bc-c7a95a06fe8e.<details><summary>SQL</summary><pre>\n",
        "  SELECT\n",
@@ -820,7 +772,6 @@
        "  FROM `bigquery-public-data.labeled_patents.extracted_data`\n",
        "  LIMIT 5;\n",
        "</pre></details>\n",
->>>>>>> 1feb956e
        "    "
       ],
       "text/plain": [
@@ -829,7 +780,6 @@
      },
      "metadata": {},
      "output_type": "display_data"
-<<<<<<< HEAD
     },
     {
      "name": "stderr",
@@ -1063,8 +1013,6 @@
      "execution_count": 11,
      "metadata": {},
      "output_type": "execute_result"
-=======
->>>>>>> 1feb956e
     }
    ],
    "source": [
