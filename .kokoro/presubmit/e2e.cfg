--- conflicted
+++ resolved
@@ -3,14 +3,10 @@
 # Only run this nox session.
 env_vars: {
     key: "NOX_SESSION"
-<<<<<<< HEAD
-    value: "system_noextras e2e notebook samples"
+    value: "unit_prerelease system_prerelease system_noextras e2e notebook samples"
 }
 
 env_vars: {
     key: "GOOGLE_CLOUD_PROJECT"
     value: "bigframes-load-testing"
-=======
-    value: "unit_prerelease system_prerelease system_noextras e2e notebook samples"
->>>>>>> 1d147715
 }