--- conflicted
+++ resolved
@@ -15,7 +15,6 @@
 
 set -eo pipefail
 
-<<<<<<< HEAD
 if [[ -z "${KOKORO_GOB_COMMIT}" ]]; then
     PROJECT_SCM="github/python-bigquery-dataframes"
 else
@@ -24,10 +23,6 @@
 
 if [[ -z "${PROJECT_ROOT:-}" ]]; then
     PROJECT_ROOT="${KOKORO_ARTIFACTS_DIR}/${PROJECT_SCM}"
-=======
-if [[ -z "${PROJECT_ROOT:-}" ]]; then
-    PROJECT_ROOT="github/python-bigquery-dataframes"
->>>>>>> 2af3cdbe
 fi
 
 cd "${PROJECT_ROOT}"
@@ -38,28 +33,12 @@
 # Debug: show build environment
 env | grep KOKORO
 
-# Setup service account credentials.
-export GOOGLE_APPLICATION_CREDENTIALS=${KOKORO_GFILE_DIR}/service-account.json
-
-# Setup project id.
-export PROJECT_ID=$(cat "${KOKORO_GFILE_DIR}/project-id.json")
-
 # Remove old nox
 python3 -m pip uninstall --yes --quiet nox-automation
 
 # Install nox
 python3 -m pip install --upgrade --quiet nox
 python3 -m nox --version
-
-# If this is a continuous build, send the test log to the FlakyBot.
-# See https://github.com/googleapis/repo-automation-bots/tree/main/packages/flakybot.
-if [[ $KOKORO_BUILD_ARTIFACTS_SUBDIR = *"continuous"* ]]; then
-  cleanup() {
-    chmod +x $KOKORO_GFILE_DIR/linux_amd64/flakybot
-    $KOKORO_GFILE_DIR/linux_amd64/flakybot
-  }
-  trap cleanup EXIT HUP
-fi
 
 # If NOX_SESSION is set, it only runs the specified session,
 # otherwise run all the sessions.
